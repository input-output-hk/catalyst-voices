--- conflicted
+++ resolved
@@ -1,9 +1,3 @@
-<<<<<<< HEAD
-# Catalyst Cardano Serialization
-
-This package comes with serialization & deserialization of data structures related to Cardano
-blockchain transactions and useful utility functions.
-=======
 # Content
 
 * [Content](#content)
@@ -221,5 +215,4 @@
 
 Unless you explicitly state otherwise, any contribution intentionally submitted
 for inclusion in this crate by you, as defined in the Apache-2.0 license, shall
-be dual licensed as above, without any additional terms or conditions.
->>>>>>> f003e8d9
+be dual licensed as above, without any additional terms or conditions.