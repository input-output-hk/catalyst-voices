global: {
	ci: {
		local: [
			"^check(-.*)?$",
			"^build(-.*)?$",
			"^package(-.*)?$",
			"^test(-.*)?$",
		]
		registries: [
			ci.providers.aws.ecr.registry,
		]
		providers: {
			aws: {
				region: "eu-central-1"
				ecr: registry: "332405224602.dkr.ecr.eu-central-1.amazonaws.com"
				role: "arn:aws:iam::332405224602:role/ci"
			}

			docker: credentials: {
				provider: "aws"
				path:     "global/ci/docker"
			}

			git: credentials: {
				provider: "aws"
				path:     "global/ci/deploy"
			}

			earthly: {
				satellite: credentials: {
					provider: "aws"
					path:     "global/ci/ci-tls"
				}
<<<<<<< HEAD
				org:       "Catalyst"
				version:   "0.8.16"
=======
				version: "0.8.16"
>>>>>>> 646c9af5
			}

			github: registry: "ghcr.io"
			kcl: {
				install: true
				version: "v0.11.0"
			}
		}
		secrets: [
			{
				name:     "GITHUB_TOKEN"
				optional: true
				provider: "env"
				path:     "GITHUB_TOKEN"
			},
		]
	}
	deployment: {
		registries: {
			containers: ci.providers.aws.ecr.registry
			modules:    ci.providers.aws.ecr.registry + "/catalyst-deployments"
		}
		repo: {
			url: "https://github.com/input-output-hk/catalyst-world"
			ref: "master"
		}
		root: "k8s"
	}
	repo: {
		defaultBranch: "main"
		name:          "input-output-hk/catalyst-voices"
	}
}<|MERGE_RESOLUTION|>--- conflicted
+++ resolved
@@ -31,12 +31,7 @@
 					provider: "aws"
 					path:     "global/ci/ci-tls"
 				}
-<<<<<<< HEAD
-				org:       "Catalyst"
-				version:   "0.8.16"
-=======
 				version: "0.8.16"
->>>>>>> 646c9af5
 			}
 
 			github: registry: "ghcr.io"
