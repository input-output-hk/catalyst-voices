# Catalyst Event Database

This crate defines the necessary migrations, seed data and docker image builder for the Catalyst Event Database.

## Starting a Local Test DB with Docker and Earthly

Firstly you will need to prepare a docker images with all migrations and data.

Prepare a event-db docker image with the historic and test data

```sh
earthly ./catalyst-gateway/event-db+build --tag "latest" --registry "" --with_historic_data true --with_test_data true
```

Run a event db docker container

```sh
docker-compose -f catalyst-gateway/event-db/docker-compose.yml up event-db
```

<<<<<<< HEAD
This will run postgres on port `5432`
=======
This will run postgres on port `5432`.

To test that docker image builds fine and migrations correctly applies run

```sh
earthly -P ./catalyst-gateway/event-db+test
```
>>>>>>> a17bd819
<|MERGE_RESOLUTION|>--- conflicted
+++ resolved
@@ -18,14 +18,10 @@
 docker-compose -f catalyst-gateway/event-db/docker-compose.yml up event-db
 ```
 
-<<<<<<< HEAD
-This will run postgres on port `5432`
-=======
 This will run postgres on port `5432`.
 
 To test that docker image builds fine and migrations correctly applies run
 
 ```sh
 earthly -P ./catalyst-gateway/event-db+test
-```
->>>>>>> a17bd819
+```