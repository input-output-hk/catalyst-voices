INSERT INTO objective
(
<<<<<<< HEAD
    row_id,
    id,
    event,
    category,
    title,
    description,
    rewards_currency,
    rewards_total,
    proposers_rewards,
    vote_options,
    extra
)
VALUES
(
    1,
    1, 1,
    'catalyst-simple', 'title 1', 'description 1',
    'ADA', 100, 100, 1,
    '{"url": "objective 1 url", "sponsor": "objective 1 sponsor", "video": "objective 1 video"}'
),
(
    2,
    2, 1,
    'catalyst-native', 'title 2', 'description 2',
    null, null, null, null,
    null
),
(
    3,
    3, 4,
    'catalyst-simple', 'title 3', 'description 3',
    'ADA', 100, 100, 1,
    '{"url": "objective 3 url", "sponsor": "objective 3 sponsor", "video": "objective 3 video"}'
),
(
    4,
    4, 4,
    'catalyst-native', 'title 4', 'description 4',
    null, null, null, null,
    null
=======
  row_id,
  id,
  event,
  category,
  title,
  description,
  rewards_currency,
  rewards_total,
  proposers_rewards,
  vote_options,
  extra
)
VALUES
(
  1,
  1, 1,
  'catalyst-simple', 'title 1', 'description 1',
  'ADA', 100, 100, 1,
  '{
    "url": "objective 1 url",
    "sponsor": "objective 1 sponsor",
    "video": "objective 1 video"
   }'
),
(
  2,
  2, 1,
  'catalyst-native', 'title 2', 'description 2',
  NULL, NULL, NULL, NULL,
  NULL
),
(
  3,
  3, 4,
  'catalyst-simple', 'title 3', 'description 3',
  'ADA', 100, 100, 1,
  '{
    "url": "objective 3 url",
    "sponsor": "objective 3 sponsor",
    "video": "objective 3 video"
   }'
),
(
  4,
  4, 4,
  'catalyst-native', 'title 4', 'description 4',
  NULL, NULL, NULL, NULL,
  NULL
>>>>>>> a17bd819
);<|MERGE_RESOLUTION|>--- conflicted
+++ resolved
@@ -1,6 +1,5 @@
 INSERT INTO objective
 (
-<<<<<<< HEAD
     row_id,
     id,
     event,
@@ -19,7 +18,11 @@
     1, 1,
     'catalyst-simple', 'title 1', 'description 1',
     'ADA', 100, 100, 1,
-    '{"url": "objective 1 url", "sponsor": "objective 1 sponsor", "video": "objective 1 video"}'
+    '{
+    "url": "objective 1 url",
+    "sponsor": "objective 1 sponsor",
+    "video": "objective 1 video"
+   }'
 ),
 (
     2,
@@ -33,7 +36,11 @@
     3, 4,
     'catalyst-simple', 'title 3', 'description 3',
     'ADA', 100, 100, 1,
-    '{"url": "objective 3 url", "sponsor": "objective 3 sponsor", "video": "objective 3 video"}'
+    '{
+    "url": "objective 3 url",
+    "sponsor": "objective 3 sponsor",
+    "video": "objective 3 video"
+   }'
 ),
 (
     4,
@@ -41,54 +48,4 @@
     'catalyst-native', 'title 4', 'description 4',
     null, null, null, null,
     null
-=======
-  row_id,
-  id,
-  event,
-  category,
-  title,
-  description,
-  rewards_currency,
-  rewards_total,
-  proposers_rewards,
-  vote_options,
-  extra
-)
-VALUES
-(
-  1,
-  1, 1,
-  'catalyst-simple', 'title 1', 'description 1',
-  'ADA', 100, 100, 1,
-  '{
-    "url": "objective 1 url",
-    "sponsor": "objective 1 sponsor",
-    "video": "objective 1 video"
-   }'
-),
-(
-  2,
-  2, 1,
-  'catalyst-native', 'title 2', 'description 2',
-  NULL, NULL, NULL, NULL,
-  NULL
-),
-(
-  3,
-  3, 4,
-  'catalyst-simple', 'title 3', 'description 3',
-  'ADA', 100, 100, 1,
-  '{
-    "url": "objective 3 url",
-    "sponsor": "objective 3 sponsor",
-    "video": "objective 3 video"
-   }'
-),
-(
-  4,
-  4, 4,
-  'catalyst-native', 'title 4', 'description 4',
-  NULL, NULL, NULL, NULL,
-  NULL
->>>>>>> a17bd819
 );