--- conflicted
+++ resolved
@@ -14,28 +14,6 @@
 
 INSERT INTO event
 (
-<<<<<<< HEAD
-    row_id, name, description,
-    start_time,
-    end_time,
-    registration_snapshot_time,
-    snapshot_start,
-    voting_power_threshold,
-    max_voting_power_pct,
-    insight_sharing_start,
-    proposal_submission_start,
-    refine_proposals_start,
-    finalize_proposals_start,
-    proposal_assessment_start,
-    assessment_qa_start,
-    voting_start,
-    voting_end,
-    tallying_end,
-    block0,
-    block0_hash,
-    committee_size,
-    committee_threshold
-=======
   row_id, name, description,
   start_time,
   end_time,
@@ -56,33 +34,10 @@
   block0_hash,
   committee_size,
   committee_threshold
->>>>>>> a17bd819
 )
 VALUES
 
 (
-<<<<<<< HEAD
-    1, 'Catalyst Fund 1', 'Public Pilot Run',
-    '2020-08-08 00:00:00', -- Start Time - Date accurate, time not known.
-    '2020-09-22 00:00:00', -- End Time   - Date accurate, time not known.
-    '2020-09-14 12:00:05', -- Registration Snapshot Time - Slot 8518514
-    '2020-09-15 00:00:00', -- Snapshot Start - Date/time not known.
-    1,                     -- Voting Power Threshold - Unknown, assume 1
-    100,                   -- Max Voting Power PCT - No max% threshold used in this fund.
-    null,                  -- Insight Sharing Start - None
-    '2020-08-08 00:00:00', -- Proposal Submission Start - Date accurate, time not known.
-    null,                  -- Refine Proposals Start - Date accurate, time not known.
-    '2020-09-11 00:00:00', -- Finalize Proposals Start - Date accurate, time not known.
-    null,                  -- Proposal Assessment Start - None
-    null,                  -- Assessment QA Start - None
-    '2020-09-17 00:00:00', -- Voting Starts - Date Accurate, time not known.
-    '2020-09-21 00:00:00', -- Voting Ends - Date Accurate, time not known.
-    '2020-09-22 23:59:00', -- Tallying Ends - Date Accurate, time not known.
-    null,                  -- Block 0 Data - Not Known
-    null,                  -- Block 0 Hash - Not Known
-    0,                     -- Committee Size - Not Known
-    0                      -- Committee Threshold - Not Known
-=======
   1, 'Catalyst Fund 1', 'Public Pilot Run',
   '2020-08-08 00:00:00', -- Start Time - Date accurate, time not known.
   '2020-09-22 00:00:00', -- End Time   - Date accurate, time not known.
@@ -107,5 +62,4 @@
   NULL,                  -- Block 0 Hash - Not Known
   0,                     -- Committee Size - Not Known
   0                      -- Committee Threshold - Not Known
->>>>>>> a17bd819
 );