--- conflicted
+++ resolved
@@ -114,50 +114,11 @@
             exit 1
     END
 
-<<<<<<< HEAD
-nightly-package-schemathesis:
-    FROM earthly/dind:alpine-3.19-docker-25.0.5-r0
-    ARG api_spec
-    # optional argument that can be used to pass a --hypothesis-seed to replicate specific test failures
-    ARG seed
-    ARG version=3.39.8
-
-    RUN apk add --no-cache gcc musl-dev
-    RUN python -m pip install schemathesis==$version
-    RUN mkdir /results
-    COPY ./hooks/hooks.py .
-    VOLUME /results
-    ENTRYPOINT export SCHEMATHESIS_HOOKS=hooks \
-                && st run \
-                    --exclude-checks=ignored_auth \ # overridden check with ignored_auth_custom
-                    --exclude-checks=negative_data_rejection \ # overridden check with negative_data_rejection_custom
-                    --checks=all $api_spec \
-                    --workers=2 \
-                    --wait-for-schema=120 \
-                    --max-response-time=300 \
-                    --hypothesis-max-examples=1000 \
-                    --data-generation-method=all \
-                    --exclude-deprecated \
-                    --force-schema-version=30 \
-                    --show-trace \
-                    --force-color  \
-                    --junit-xml=/results/junit-report.xml \
-                    --cassette-path=/results/cassette.yaml \
-                    $seed
-
-    ARG tag="latest"
-    SAVE IMAGE schemathesis:$tag
-
-# nightly-test-fuzzer-api - Fuzzy test cat-gateway using openapi specs.
-nightly-test-fuzzer-api:
-    FROM debian:bookworm-slim
-=======
 
 # nightly-test-draft-schemathesis - Runs schemathesis on nightly testing all the endpoints in the api doc
 nightly-test-draft-schemathesis:
     FROM earthly/dind:alpine-3.19-docker-25.0.5-r0
     RUN apk update && apk add iptables-legacy # workaround for https://github.com/earthly/earthly/issues/3784
->>>>>>> ad525d8a
     LET api_spec="http://0.0.0.0:3030/docs/cat-gateway.json"
     ARG wait_for_schema=120
     ARG max_response_time=300
@@ -175,12 +136,8 @@
         --load cat-gateway-with-scylla:latest=(./../+package-cat-gateway-with-scylla) \
         --service cat-gateway-with-scylla \
         --allow-privileged
-<<<<<<< HEAD
+        # --no-cache is only for running in nightly - DO NOT use this in CI
         RUN --no-cache sleep 120; docker run --net=host --name=st schemathesis:latest || echo fail > fail; \
-=======
-        # --no-cache is only for running in nightly - DO NOT use this in CI
-        RUN --no-cache docker run --net=host --name=st schemathesis:latest || echo fail > fail; \
->>>>>>> ad525d8a
             docker cp st:/results/junit-report.xml junit-report.xml && \
             docker cp st:/results/cassette.yaml cassette.yaml && \
             docker-compose logs cat-gateway > ./cat-gateway.log && zstd -9 cat-gateway.log; \
