VERSION 0.8

# schemathesis image that targets only versioned endpoints
package-schemathesis:
    FROM python:3.12-alpine3.20
    ARG api_spec
    ARG wait_for_schema
    ARG max_response_time
    ARG hypothesis_max_examples
    ARG seed # optional argument that can be used to pass a --hypothesis-seed to replicate specific test failures
<<<<<<< HEAD
    ARG version=3.39.5
    ARG tag="latest"
=======
    ARG version=3.39.8

>>>>>>> 32d83c8b
    RUN apk add --no-cache gcc musl-dev
    RUN python -m pip install schemathesis==$version
    RUN mkdir /results
    COPY ./hooks/hooks.py .
    VOLUME /results

    ENTRYPOINT export SCHEMATHESIS_HOOKS=hooks \
                && st run \
                    --exclude-path-regex 'draft' \
                    --exclude-path '/api/v1/health/inspection' \ #excluding since this is a internal debug endpoint
                    --exclude-checks=ignored_auth \ # overridden check with ignored_auth_custom
                    --exclude-checks=negative_data_rejection \ # overridden check with negative_data_rejection_custom
                    --checks=all $api_spec \
                    --workers=2 \
                    --wait-for-schema=$wait_for_schema \
                    --max-response-time=$max_response_time \
                    --hypothesis-max-examples=$hypothesis_max_examples \
                    --data-generation-method=all \
                    --exclude-deprecated \
                    --force-schema-version=30 \
                    --show-trace \
                    --force-color  \
                    --junit-xml=/results/junit-report.xml \
                    --cassette-path=/results/cassette.yaml \
                    $seed

    SAVE IMAGE schemathesis:$tag

# schemathesis image that targets all the endpoints in the schema
package-draft-schemathesis:
    FROM python:3.12-alpine3.20
    ARG api_spec
    ARG wait_for_schema
    ARG max_response_time
    ARG hypothesis_max_examples
    ARG seed # optional argument that can be used to pass a --hypothesis-seed to replicate specific test failures
    ARG version=3.39.5
    ARG tag="draft-latest"

    RUN apk add --no-cache gcc musl-dev
    RUN python -m pip install schemathesis==$version
    RUN mkdir /results
    COPY ./hooks/hooks.py .
    VOLUME /results
    ENTRYPOINT st run --checks=all $api_spec \
                    --workers=2 \
                    --wait-for-schema=$wait_for_schema \
                    --max-response-time=$max_response_time \
                    --hypothesis-max-examples=$hypothesis_max_examples \
                    --data-generation-method=all \
                    --exclude-deprecated \
                    --force-schema-version=30 \
                    --show-trace \
                    --force-color  \
                    --junit-xml=/results/junit-report.xml \
                    --cassette-path=/results/cassette.yaml \
                    $seed

    SAVE IMAGE schemathesis:$tag

# test-ci-schemathesis - Runs schemathesis in CI only on versioned endpoints
test-ci-schemathesis:
    FROM earthly/dind:alpine-3.19-docker-25.0.5-r0
    RUN apk update && apk add iptables-legacy curl # workaround for https://github.com/earthly/earthly/issues/3784
    COPY schemathesis-docker-compose.yml .
    LET api_spec="http://0.0.0.0:3030/docs/cat-gateway.json"
    ARG wait_for_schema=500
    ARG max_response_time=5000
    ARG hypothesis_max_examples=1000
    ARG seed

    WITH DOCKER \
        --compose schemathesis-docker-compose.yml \
        --load schemathesis:latest=(+package-schemathesis --api_spec=$api_spec --seed=$seed \
                                    --wait_for_schema=$wait_for_schema --max_response_time=$max_response_time \
                                    --hypothesis_max_examples=$hypothesis_max_examples) \
        --load event-db:latest=(../../event-db+build) \
        --load cat-gateway:latest=(../+package-cat-gateway-integration) \
        --service event-db \
        --service cat-gateway \
        --allow-privileged

        RUN docker run --net=host --name=st schemathesis:latest || echo fail > fail; \
            docker cp st:/results/junit-report.xml junit-report.xml && \
            docker cp st:/results/cassette.yaml cassette.yaml
    END
    WAIT
        SAVE ARTIFACT junit-report.xml AS LOCAL schemathesis.junit-report.xml
        SAVE ARTIFACT cassette.yaml AS LOCAL cassette.yaml
    END
    IF [ -f fail ]
        RUN --no-cache echo "Schemathesis test failed. Check the logs for more details" && \
            exit 1
    END

<<<<<<< HEAD
# nightly-test-draft-schemathesis - Runs schemathesis on nightly testing all the endpoints in the api doc
nightly-test-draft-schemathesis:
=======
nightly-package-schemathesis:
    FROM python:3.12-alpine3.20
    ARG api_spec
    # optional argument that can be used to pass a --hypothesis-seed to replicate specific test failures
    ARG seed
    ARG version=3.39.8

    RUN apk add --no-cache gcc musl-dev
    RUN python -m pip install schemathesis==$version
    RUN mkdir /results
    COPY ./hooks/hooks.py .
    VOLUME /results
    ENTRYPOINT export SCHEMATHESIS_HOOKS=hooks \
                st run \
                    --exclude-checks=ignored_auth \ # overridden check with ignored_auth_custom
                    --exclude-checks=negative_data_rejection \ # overridden check with negative_data_rejection_custom
                    --checks=all $api_spec \
                    --workers=2 \
                    --wait-for-schema=120 \
                    --max-response-time=300 \
                    --hypothesis-max-examples=1000 \
                    --data-generation-method=all \
                    --exclude-deprecated \
                    --force-schema-version=30 \
                    --show-trace \
                    --force-color  \
                    --junit-xml=/results/junit-report.xml \
                    --cassette-path=/results/cassette.yaml \
                    $seed

    ARG tag="latest"
    SAVE IMAGE schemathesis:$tag

# nightly-test-fuzzer-api - Fuzzy test cat-gateway using openapi specs.
nightly-test-fuzzer-api:
>>>>>>> 32d83c8b
    FROM earthly/dind:alpine-3.19-docker-25.0.5-r0
    RUN apk update && apk add iptables-legacy curl zstd # workaround for https://github.com/earthly/earthly/issues/3784
    COPY schemathesis-docker-compose.yml .
    LET api_spec="http://0.0.0.0:3030/docs/cat-gateway.json"
    ARG wait_for_schema=120
    ARG max_response_time=300
    ARG hypothesis_max_examples=1000
    ARG seed

    WITH DOCKER \
        --compose schemathesis-docker-compose.yml \
        --load schemathesis:latest=(+package-draft-schemathesis --api_spec=$api_spec --seed=$seed \
                                    --wait_for_schema=$wait_for_schema --max_response_time=$max_response_time \
                                    --hypothesis_max_examples=$hypothesis_max_examples) \
        --load event-db:latest=(../../event-db+build) \
        --load cat-gateway:latest=(../+package-cat-gateway-integration) \
        --service event-db \
        --service cat-gateway \
        --allow-privileged
        # --no-cache is only for running in nightly - DO NOT use this in CI
        RUN --no-cache docker run --net=host --name=st schemathesis:latest || echo fail > fail; \
            docker cp st:/results/junit-report.xml junit-report.xml && \
            docker cp st:/results/cassette.yaml cassette.yaml && \
            docker-compose logs cat-gateway > ./cat-gateway.log && zstd -9 cat-gateway.log
    END
    WAIT
        SAVE ARTIFACT junit-report.xml AS LOCAL schemathesis-nightly.junit-report.xml
        SAVE ARTIFACT cassette.yaml AS LOCAL cassette.yaml
        SAVE ARTIFACT cat-gateway.log.zst AS LOCAL cat-gateway.log.zst
    END
    IF [ -f fail ]
        RUN --no-cache echo "Nightly schemathesis test failed. Check the logs for more details" && \
            exit 1
    END

# nightly-test-dev-schemathesis - Runs schemathesis on nightly testing the versioned endpoints on dev envrionment
nightly-test-dev-schemathesis:
    FROM earthly/dind:alpine-3.19-docker-25.0.5-r0
    RUN apk update && apk add iptables-legacy curl zstd # workaround for https://github.com/earthly/earthly/issues/3784
    COPY schemathesis-docker-compose.yml .
    LET api_spec="https://gateway.dev.projectcatalyst.io/docs/cat-gateway.json"
    ARG wait_for_schema=15
    ARG max_response_time=300
    ARG hypothesis_max_examples=1000
    ARG seed

    WITH DOCKER \
        --load schemathesis:latest=(+package-schemathesis --api_spec=$api_spec --seed=$seed \
                                    --wait_for_schema=$wait_for_schema --max_response_time=$max_response_time \
                                    --hypothesis_max_examples=$hypothesis_max_examples) \
                                    --allow-privileged
        # --no-cache is only for running in nightly - DO NOT use this in CI
        RUN --no-cache docker run --net=host --name=st schemathesis:latest || echo fail > fail; \
            docker cp st:/results/junit-report.xml junit-report.xml && \
            docker cp st:/results/cassette.yaml cassette.yaml
    END
    WAIT
        SAVE ARTIFACT junit-report.xml AS LOCAL schemathesis-nightly-dev.junit-report.xml
        SAVE ARTIFACT cassette.yaml AS LOCAL cassette.yaml
    END
    IF [ -f fail ]
        RUN --no-cache echo "Nightly dev schemathesis test failed. Check the logs for more details" && \
            exit 1
    END<|MERGE_RESOLUTION|>--- conflicted
+++ resolved
@@ -8,13 +8,9 @@
     ARG max_response_time
     ARG hypothesis_max_examples
     ARG seed # optional argument that can be used to pass a --hypothesis-seed to replicate specific test failures
-<<<<<<< HEAD
-    ARG version=3.39.5
+    ARG version=3.39.8
     ARG tag="latest"
-=======
-    ARG version=3.39.8
 
->>>>>>> 32d83c8b
     RUN apk add --no-cache gcc musl-dev
     RUN python -m pip install schemathesis==$version
     RUN mkdir /results
@@ -22,7 +18,7 @@
     VOLUME /results
 
     ENTRYPOINT export SCHEMATHESIS_HOOKS=hooks \
-                && st run \
+                && st run --checks=all \
                     --exclude-path-regex 'draft' \
                     --exclude-path '/api/v1/health/inspection' \ #excluding since this is a internal debug endpoint
                     --exclude-checks=ignored_auth \ # overridden check with ignored_auth_custom
@@ -51,7 +47,7 @@
     ARG max_response_time
     ARG hypothesis_max_examples
     ARG seed # optional argument that can be used to pass a --hypothesis-seed to replicate specific test failures
-    ARG version=3.39.5
+    ARG version=3.39.8
     ARG tag="draft-latest"
 
     RUN apk add --no-cache gcc musl-dev
@@ -110,46 +106,8 @@
             exit 1
     END
 
-<<<<<<< HEAD
 # nightly-test-draft-schemathesis - Runs schemathesis on nightly testing all the endpoints in the api doc
 nightly-test-draft-schemathesis:
-=======
-nightly-package-schemathesis:
-    FROM python:3.12-alpine3.20
-    ARG api_spec
-    # optional argument that can be used to pass a --hypothesis-seed to replicate specific test failures
-    ARG seed
-    ARG version=3.39.8
-
-    RUN apk add --no-cache gcc musl-dev
-    RUN python -m pip install schemathesis==$version
-    RUN mkdir /results
-    COPY ./hooks/hooks.py .
-    VOLUME /results
-    ENTRYPOINT export SCHEMATHESIS_HOOKS=hooks \
-                st run \
-                    --exclude-checks=ignored_auth \ # overridden check with ignored_auth_custom
-                    --exclude-checks=negative_data_rejection \ # overridden check with negative_data_rejection_custom
-                    --checks=all $api_spec \
-                    --workers=2 \
-                    --wait-for-schema=120 \
-                    --max-response-time=300 \
-                    --hypothesis-max-examples=1000 \
-                    --data-generation-method=all \
-                    --exclude-deprecated \
-                    --force-schema-version=30 \
-                    --show-trace \
-                    --force-color  \
-                    --junit-xml=/results/junit-report.xml \
-                    --cassette-path=/results/cassette.yaml \
-                    $seed
-
-    ARG tag="latest"
-    SAVE IMAGE schemathesis:$tag
-
-# nightly-test-fuzzer-api - Fuzzy test cat-gateway using openapi specs.
-nightly-test-fuzzer-api:
->>>>>>> 32d83c8b
     FROM earthly/dind:alpine-3.19-docker-25.0.5-r0
     RUN apk update && apk add iptables-legacy curl zstd # workaround for https://github.com/earthly/earthly/issues/3784
     COPY schemathesis-docker-compose.yml .
