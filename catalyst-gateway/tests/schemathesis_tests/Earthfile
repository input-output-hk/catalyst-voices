--- conflicted
+++ resolved
@@ -3,14 +3,8 @@
 package-schemathesis:
     FROM python:3.12-alpine3.20
     # TODO: https://github.com/input-output-hk/catalyst-voices/issues/465
-<<<<<<< HEAD
     ARG api_spec
     ARG seed # optional argument that can be used to pass a --hypothesis-seed to replicate specific test failures
-=======
-    ARG openapi_spec
-    # optional argument that can be used to pass a --hypothesis-seed to replicate specific test failures
-    ARG seed
->>>>>>> 53a4ddbe
     ARG version=3.39.5
 
     RUN apk add --no-cache gcc musl-dev
@@ -18,15 +12,10 @@
     RUN mkdir /results
     COPY ./hooks/hooks.py .
     VOLUME /results
-<<<<<<< HEAD
+
     ENTRYPOINT st run --exclude-path-regex 'draft' \
                     --exclude-path '/api/v1/health/inspection' \ #excluding since this is a internal debug endpoint
                     $api_spec \
-=======
-    ENTRYPOINT st run --include-path-regex '^/api/v1/health/' \
-                    --exclude-path '/api/v1/health/inspection' \ #excluding since this is a internal debug endpoint
-                    --checks=all $openapi_spec \
->>>>>>> 53a4ddbe
                     --workers=2 \
                     --wait-for-schema=120 \
                     --max-response-time=5000 \
@@ -71,7 +60,6 @@
     IF [ -f fail ]
         RUN --no-cache echo "Schemathesis test failed. Check the logs for more details" && \
             exit 1
-<<<<<<< HEAD
     END
 
 nightly-package-schemathesis:
@@ -132,6 +120,4 @@
     IF [ -f fail ]
         RUN --no-cache echo "Nightly schemathesis test failed. Check the logs for more details" && \
             exit 1
-=======
->>>>>>> 53a4ddbe
     END