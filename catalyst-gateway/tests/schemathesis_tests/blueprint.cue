--- conflicted
+++ resolved
@@ -1,17 +1,8 @@
 project: {
 	name: "gateway-schema-tests"
 	ci: {
-<<<<<<< HEAD
     targets: {
       "test-ci-schemathesis": privileged: true
     }
   }
-=======
-		targets: {
-			"test-ci-schemathesis": privileged:            true
-			"nightly-test-draft-schemathesis": privileged: true
-			"nightly-test-dev-schemathesis": privileged:   true
-		}
-	}
->>>>>>> c8023a8b
 }