VERSION 0.8

IMPORT github.com/input-output-hk/catalyst-ci/earthly/python:v3.3.3 AS python-ci
IMPORT github.com/input-output-hk/catalyst-libs/rust:r20250416-00 AS cat-libs-rust

builder:
    FROM python-ci+python-base

    # prepare tests
    COPY --dir ./api .
    COPY --dir ./integration .
    COPY --dir ./utils .
    COPY --dir ./test_data .
    COPY cat-libs-rust+build/mk_signed_doc .
    DO python-ci+BUILDER

test:
    FROM +builder
    COPY ./../+docker-compose/docker-compose.yml .

    ENV EVENT_DB_TEST_URL "postgres://catalyst-event-dev:CHANGE_ME@localhost/CatalystEventDev"
    ENV CAT_GATEWAY_TEST_URL "http://127.0.0.1:3030"

    WITH DOCKER \
        --compose docker-compose.yml \
        --load event-db:latest=(./../../event-db+build) \
        --load cat-gateway-with-scylla:latest=(./../+package-cat-gateway-with-scylla) \
<<<<<<< HEAD
        --service cat-gateway-with-scylla \
        --allow-privileged
        RUN sleep 120; poetry run pytest -s --junitxml=junit-report.xml --cov=integration --cov-report lcov; \
            docker logs -n all cat-gateway-with-scylla
=======
        --service cat-gateway-with-scylla-is-running
        RUN poetry run pytest -s --junitxml=junit-report.xml --cov=integration --cov-report lcov
>>>>>>> caa02b07
    END
    WAIT
        SAVE ARTIFACT junit-report.xml AS LOCAL api-tests.junit-report.xml
        SAVE ARTIFACT coverage.lcov AS LOCAL api-tests.coverage.info
    END

disabled-nightly-test:
    FROM +builder
    COPY ./docker-compose.yml .

    WITH DOCKER \
        --compose docker-compose.yml \
        --load event-db:latest=(../../event-db+build) \
        --load cat-gateway:latest=(../../+package-cat-gateway) \
        --service cat-gateway \
        --allow-privileged
        RUN poetry run pytest -s -m nightly --junitxml=junit-report.xml --cov=api_tests --cov-report lcov
    END
    WAIT
        SAVE ARTIFACT junit-report.xml AS LOCAL api-tests-nightly.junit-report.xml
        SAVE ARTIFACT coverage.lcov AS LOCAL api-tests-nightly.coverage.info
    END<|MERGE_RESOLUTION|>--- conflicted
+++ resolved
@@ -25,15 +25,8 @@
         --compose docker-compose.yml \
         --load event-db:latest=(./../../event-db+build) \
         --load cat-gateway-with-scylla:latest=(./../+package-cat-gateway-with-scylla) \
-<<<<<<< HEAD
-        --service cat-gateway-with-scylla \
-        --allow-privileged
-        RUN sleep 120; poetry run pytest -s --junitxml=junit-report.xml --cov=integration --cov-report lcov; \
-            docker logs -n all cat-gateway-with-scylla
-=======
         --service cat-gateway-with-scylla-is-running
         RUN poetry run pytest -s --junitxml=junit-report.xml --cov=integration --cov-report lcov
->>>>>>> caa02b07
     END
     WAIT
         SAVE ARTIFACT junit-report.xml AS LOCAL api-tests.junit-report.xml
