--- conflicted
+++ resolved
@@ -5,10 +5,7 @@
 
     # prepare tests
     COPY --dir ./api_tests .
-<<<<<<< HEAD
-=======
     COPY ./snapshot_tool-56364174.json .
->>>>>>> 2d959bb8
     DO github.com/input-output-hk/catalyst-ci/earthly/python:v2.11.0+BUILDER
 
 cat-gateway-test:
@@ -26,16 +23,6 @@
 test:
     FROM +builder
 
-    FROM ../../+package-cat-gateway --address=$CAT_ADDRESS --db_url=$DB_URL
-
-    # copy preprod mithril snapshot to /tmp/preprod dir
-    COPY github.com/input-output-hk/catalyst-ci/earthly/mithril_snapshot:v2.11.0+package-preprod-snapshot/snapshot /tmp/preprod
-
-    SAVE IMAGE cat-gateway-test:latest
-
-test:
-    FROM +builder
-
     COPY ./docker-compose.yml .
 
     WITH DOCKER \
@@ -44,9 +31,5 @@
         --load cat-gateway-test:latest=(+cat-gateway-test) \
         --service cat-gateway \
         --allow-privileged
-<<<<<<< HEAD
-        RUN poetry run pytest
-=======
         RUN poetry run pytest -s
->>>>>>> 2d959bb8
     END  