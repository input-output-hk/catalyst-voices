VERSION 0.8

IMPORT github.com/input-output-hk/catalyst-ci/earthly/python:v3.4.4 AS python-ci
IMPORT github.com/input-output-hk/catalyst-libs/rust:r20250627-00 AS cat-libs-rust
<<<<<<< HEAD
ARG --global CAT_STORAGE = "https://github.com/input-output-hk/catalyst-storage/blob/main"
=======
IMPORT github.com/input-output-hk/catalyst-storage AS cat-storage
>>>>>>> 544471a4

builder:
    FROM python-ci+python-base

    # prepare tests
    COPY --dir ./api .
    COPY --dir ./integration .
    COPY --dir ./scripts .
    COPY --dir ./test_data .
    COPY --dir ./utils .
    COPY --dir ./wrappers .
    COPY cat-libs-rust+build/mk_signed_doc .
    COPY cat-storage+cardano-asset-preprod/cardano-asset-preprod.json .
    DO python-ci+BUILDER

test-no-docker:
    FROM +builder

    RUN curl -L -o cardano-asset-preprod.json ${CAT_STORAGE}/cardano-asset-preprod.json

    ENV CAT_GATEWAY_INTERNAL_API_KEY "123"
    ENV ASSETS_DATA_PATH="cardano-asset-preprod.json"
    ENV CAT_GATEWAY_TEST_URL "http://127.0.0.1:3030"
    ENV EVENT_DB_TEST_URL="postgres://catalyst-event-dev:CHANGE_ME@localhost/CatalystEventDev"
    ENV CAT_GATEWAY_EXECUTABLE_PATH "./release/cat-gateway"

    RUN poetry run pytest -m preprod_indexing

check-return-code:
    FROM scratch
    COPY ./scripts/check_return_code.sh .
    SAVE ARTIFACT ./check_return_code.sh
    SAVE ARTIFACT ./check_return_code.sh AS LOCAL check_return_code.sh

check-gateway-ready:
    FROM alpine:3.18

    COPY +check-return-code/check_return_code.sh .

    RUN apk add --no-cache curl

    # Script variables
    ARG URL=http://127.0.0.1:3030/api/v1/health/ready
    ARG STATUS=204
    ARG MAX_RETRIES=30 # Waiting 5 minutes (30 * 10 seconds)
    ARG SLEEP_SECONDS=10

    RUN ./check_return_code.sh $URL $STATUS $MAX_RETRIES $SLEEP_SECONDS

test:
    FROM +builder
    COPY ./../+docker-compose/docker-compose.yml .

    ENV EVENT_DB_TEST_URL "postgres://catalyst-event-dev:CHANGE_ME@localhost/CatalystEventDev"
    ENV CAT_GATEWAY_TEST_URL "http://127.0.0.1:3030"
    ENV CAT_GATEWAY_INTERNAL_API_KEY "123"
    # for the current setup its not possible to provide a path to the cat-gateway binary, because its running under the container
    ENV CAT_GATEWAY_EXECUTABLE_PATH "SOME VALUE"

    WITH DOCKER \
        --compose docker-compose.yml \
        --load event-db:latest=(./../../event-db+build) \
        --load cat-gateway-with-scylla:latest=(./../+package-cat-gateway-with-scylla) \
        --service cat-gateway-with-scylla-is-running
        RUN poetry run pytest -s -m ci
    END
    WAIT
        SAVE ARTIFACT junit-report.xml AS LOCAL api-tests.junit-report.xml
        SAVE ARTIFACT coverage.lcov AS LOCAL api-tests.coverage.info
    END

# Creates a package of the python integration test runner
package:
    FROM +builder

    ENV ASSETS_DATA_PATH="./cardano-asset-preprod.json"

    ENTRYPOINT poetry run pytest -s -m preprod_indexing --junitxml=junit-report.xml --cov=integration --cov-report lcov
    SAVE IMAGE api-tests-runner:latest


disabled-nightly-test:
    FROM +builder
    COPY ./docker-compose.yml .

    WITH DOCKER \
        --compose docker-compose.yml \
        --load event-db:latest=(../../event-db+build) \
        --load cat-gateway:latest=(../../+package-cat-gateway) \
        --service cat-gateway \
        --allow-privileged
        RUN poetry run pytest -s -m nightly --junitxml=junit-report.xml --cov=api_tests --cov-report lcov
    END
    WAIT
        SAVE ARTIFACT junit-report.xml AS LOCAL api-tests-nightly.junit-report.xml
        SAVE ARTIFACT coverage.lcov AS LOCAL api-tests-nightly.coverage.info
    END<|MERGE_RESOLUTION|>--- conflicted
+++ resolved
@@ -2,11 +2,7 @@
 
 IMPORT github.com/input-output-hk/catalyst-ci/earthly/python:v3.4.4 AS python-ci
 IMPORT github.com/input-output-hk/catalyst-libs/rust:r20250627-00 AS cat-libs-rust
-<<<<<<< HEAD
-ARG --global CAT_STORAGE = "https://github.com/input-output-hk/catalyst-storage/blob/main"
-=======
 IMPORT github.com/input-output-hk/catalyst-storage AS cat-storage
->>>>>>> 544471a4
 
 builder:
     FROM python-ci+python-base
@@ -21,40 +17,6 @@
     COPY cat-libs-rust+build/mk_signed_doc .
     COPY cat-storage+cardano-asset-preprod/cardano-asset-preprod.json .
     DO python-ci+BUILDER
-
-test-no-docker:
-    FROM +builder
-
-    RUN curl -L -o cardano-asset-preprod.json ${CAT_STORAGE}/cardano-asset-preprod.json
-
-    ENV CAT_GATEWAY_INTERNAL_API_KEY "123"
-    ENV ASSETS_DATA_PATH="cardano-asset-preprod.json"
-    ENV CAT_GATEWAY_TEST_URL "http://127.0.0.1:3030"
-    ENV EVENT_DB_TEST_URL="postgres://catalyst-event-dev:CHANGE_ME@localhost/CatalystEventDev"
-    ENV CAT_GATEWAY_EXECUTABLE_PATH "./release/cat-gateway"
-
-    RUN poetry run pytest -m preprod_indexing
-
-check-return-code:
-    FROM scratch
-    COPY ./scripts/check_return_code.sh .
-    SAVE ARTIFACT ./check_return_code.sh
-    SAVE ARTIFACT ./check_return_code.sh AS LOCAL check_return_code.sh
-
-check-gateway-ready:
-    FROM alpine:3.18
-
-    COPY +check-return-code/check_return_code.sh .
-
-    RUN apk add --no-cache curl
-
-    # Script variables
-    ARG URL=http://127.0.0.1:3030/api/v1/health/ready
-    ARG STATUS=204
-    ARG MAX_RETRIES=30 # Waiting 5 minutes (30 * 10 seconds)
-    ARG SLEEP_SECONDS=10
-
-    RUN ./check_return_code.sh $URL $STATUS $MAX_RETRIES $SLEEP_SECONDS
 
 test:
     FROM +builder
@@ -71,7 +33,7 @@
         --load event-db:latest=(./../../event-db+build) \
         --load cat-gateway-with-scylla:latest=(./../+package-cat-gateway-with-scylla) \
         --service cat-gateway-with-scylla-is-running
-        RUN poetry run pytest -s -m ci
+        RUN poetry run pytest -s --junitxml=junit-report.xml --cov=integration --cov-report lcov
     END
     WAIT
         SAVE ARTIFACT junit-report.xml AS LOCAL api-tests.junit-report.xml
