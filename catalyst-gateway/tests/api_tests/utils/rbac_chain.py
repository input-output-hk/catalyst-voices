from datetime import datetime, timezone
import base64
import pytest
from enum import IntEnum
import json
from pycardano.crypto.bip32 import BIP32ED25519PrivateKey, BIP32ED25519PublicKey

with open("./test_data/rbac_regs/only_role_0.jsonc", "r") as f:
    ONLY_ROLE_0_REG_JSON = json.load(f)
with open("./test_data/rbac_regs/role_3.jsonc", "r") as f:
    ROLE_3_REG_JSON = json.load(f)


class RoleID(IntEnum):
    ROLE_0 = 0
    PROPOSER = 3

    def __str__(self):
        return f"{int(self)}"


class RBACChain:
    def __init__(self, keys_map: dict, network: str):
        # corresponded to different roles bip32 extended ed25519 keys map
        self.keys_map = keys_map
        self.network = network

    def auth_token(self) -> str:
        role_0_keys = self.keys_map[f"{RoleID.ROLE_0}"]
        return generate_rbac_auth_token(
            "cardano", self.network, role_0_keys["pk"], role_0_keys["sk"]
        )

    # returns a role's catalyst id, with the provided role secret key
    def cat_id_for_role(self, role_id: RoleID) -> (str, str):
        role_data = self.keys_map[f"{role_id}"]
        role_0_pk = self.keys_map[f"{RoleID.ROLE_0}"]["pk"]
        return (
            generate_cat_id(
                "cardano",
                self.network,
                role_id,
                role_0_pk,
                role_data["rotation"],
                True,
            ),
            role_data["sk"],
        )


@pytest.fixture
def rbac_chain_factory():
    def __rbac_chain_factory(role_id: RoleID) -> RBACChain:
        network = "preprod"
        match role_id:
            # RBAC registration chain that contains only Role 0 (voter)
            case RoleID.ROLE_0:
                return RBACChain(ONLY_ROLE_0_REG_JSON, network)
            # RBAC registration chain that contains both Role 0 -> Role 3 (proposer)
            case RoleID.PROPOSER:
                return RBACChain(ROLE_3_REG_JSON, network)

    return __rbac_chain_factory


def generate_cat_id(
    network: str, subnet: str, role_id: RoleID, pk_hex: str, rotation: int, is_uri: bool
):
    pk = bytes.fromhex(pk_hex)[:32]
    nonce = int(datetime.now(timezone.utc).timestamp())
    subnet = f"{subnet}." if subnet else ""
    role0_pk_b64 = base64_url(pk)

    if role_id == RoleID.ROLE_0 and rotation == 0:
        res = f"{nonce}@{subnet}{network}/{role0_pk_b64}"
    else:
        res = f"{nonce}@{subnet}{network}/{role0_pk_b64}/{role_id}/{rotation}"

    if is_uri:
        res = f"id.catalyst://{res}"

    return res


def generate_rbac_auth_token(
    network: str,
    subnet: str,
    pk_hex: str,
    sk_hex: str,
) -> str:
    pk = bytes.fromhex(pk_hex)[:32]
    sk = bytes.fromhex(sk_hex)[:64]
    chain_code = bytes.fromhex(sk_hex)[64:]

    bip32_ed25519_sk = BIP32ED25519PrivateKey(sk, chain_code)
    bip32_ed25519_pk = BIP32ED25519PublicKey(pk, chain_code)

<<<<<<< HEAD
    # Concat . before the signature
    cat_id = f"{generate_cat_id(network, subnet, RoleID.ROLE_0, pk_hex, 0)}."
   
=======
    token_prefix = "catid.:"
    cat_id = generate_cat_id(network, subnet, RoleID.ROLE_0, pk_hex, 0, False)

>>>>>>> ce9579b8
    signature = bip32_ed25519_sk.sign(cat_id.encode())
    bip32_ed25519_pk.verify(signature, cat_id.encode())
    signature_b64 = base64_url(signature)

<<<<<<< HEAD
    return f"{cat_id}{signature_b64}"
=======
    return f"{token_prefix}{cat_id}.{signature_b64}"

>>>>>>> ce9579b8

def base64_url(data: bytes) -> str:
    # URL safety and no padding base 64
    return base64.urlsafe_b64encode(data).decode().rstrip("=")<|MERGE_RESOLUTION|>--- conflicted
+++ resolved
@@ -95,25 +95,16 @@
     bip32_ed25519_sk = BIP32ED25519PrivateKey(sk, chain_code)
     bip32_ed25519_pk = BIP32ED25519PublicKey(pk, chain_code)
 
-<<<<<<< HEAD
-    # Concat . before the signature
-    cat_id = f"{generate_cat_id(network, subnet, RoleID.ROLE_0, pk_hex, 0)}."
-   
-=======
     token_prefix = "catid.:"
-    cat_id = generate_cat_id(network, subnet, RoleID.ROLE_0, pk_hex, 0, False)
+    # Add . before signing
+    cat_id = f"{token_prefix}{generate_cat_id(network, subnet, RoleID.ROLE_0, pk_hex, 0, False)}."
 
->>>>>>> ce9579b8
     signature = bip32_ed25519_sk.sign(cat_id.encode())
     bip32_ed25519_pk.verify(signature, cat_id.encode())
     signature_b64 = base64_url(signature)
 
-<<<<<<< HEAD
     return f"{cat_id}{signature_b64}"
-=======
-    return f"{token_prefix}{cat_id}.{signature_b64}"
 
->>>>>>> ce9579b8
 
 def base64_url(data: bytes) -> str:
     # URL safety and no padding base 64
