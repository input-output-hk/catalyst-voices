import pytest
from loguru import logger
from utils import health, signed_doc, uuid_v7
from api.v1 import document
import os
import json
from typing import Dict, Any, List
from uuid_extensions import uuid7str
import copy
from utils.auth_token import rbac_auth_token_factory


class SignedDocument:
    def __init__(self, metadata: Dict[str, Any], content: Dict[str, Any]):
        self.metadata = metadata
        self.content = content

    def copy(self):
        new_copy = SignedDocument(
            metadata=copy.deepcopy(self.metadata),
            content=copy.deepcopy(self.content),
        )
        return new_copy

    # return hex bytes
    def hex(self) -> str:
        return signed_doc.build_signed_doc(self.metadata, self.content)


@pytest.fixture
def proposal_templates() -> List[str]:
    # comes from the 'templates/data.rs' file
    return [
        "0194d492-1daa-75b5-b4a4-5cf331cd8d1a",
        "0194d492-1daa-7371-8bd3-c15811b2b063",
        "0194d492-1daa-79c7-a222-2c3b581443a8",
        "0194d492-1daa-716f-a04e-f422f08a99dc",
        "0194d492-1daa-78fc-818a-bf20fc3e9b87",
        "0194d492-1daa-7d98-a3aa-c57d99121f78",
        "0194d492-1daa-77be-a1a5-c238fe25fe4f",
        "0194d492-1daa-7254-a512-30a4cdecfb90",
        "0194d492-1daa-7de9-b535-1a0b0474ed4e",
        "0194d492-1daa-7fce-84ee-b872a4661075",
        "0194d492-1daa-7878-9bcc-2c79fef0fc13",
        "0194d492-1daa-722f-94f4-687f2c068a5d",
    ]


@pytest.fixture
def comment_templates() -> List[str]:
    # comes from the 'templates/data.rs' file
    return [
        "0194d494-4402-7e0e-b8d6-171f8fea18b0",
        "0194d494-4402-7444-9058-9030815eb029",
        "0194d494-4402-7351-b4f7-24938dc2c12e",
        "0194d494-4402-79ad-93ba-4d7a0b65d563",
        "0194d494-4402-7cee-a5a6-5739839b3b8a",
        "0194d494-4402-7aee-8b24-b5300c976846",
        "0194d494-4402-7d75-be7f-1c4f3471a53c",
        "0194d494-4402-7a2c-8971-1b4c255c826d",
        "0194d494-4402-7074-86ac-3efd097ba9b0",
        "0194d494-4402-7202-8ebb-8c4c47c286d8",
        "0194d494-4402-7fb5-b680-c23fe4beb088",
        "0194d494-4402-7aa5-9dbc-5fe886e60ebc",
    ]


# return a Proposal document which is already published to the cat-gateway
@pytest.fixture
def proposal_doc_factory(proposal_templates, rbac_auth_token_factory):
    def __proposal_doc_factory() -> SignedDocument:
<<<<<<< HEAD
        proposal_doc_id = uuid_v7.uuid_v7()
=======
        rbac_auth_token = rbac_auth_token_factory()
        proposal_doc_id = uuid7str()
>>>>>>> dc4fd992
        proposal_metadata_json = {
            "id": proposal_doc_id,
            "ver": proposal_doc_id,
            # Proposal document type
            "type": "7808d2ba-d511-40af-84e8-c0d1625fdfdc",
            "content-type": "application/json",
            "content-encoding": "br",
            # referenced to the defined proposal template id, comes from the 'templates/data.rs' file
            "template": {"id": proposal_templates[0]},
            # referenced to the defined category id, comes from the 'templates/data.rs' file
            "category_id": {"id": "0194d490-30bf-7473-81c8-a0eaef369619"},
        }
        with open("./test_data/signed_docs/proposal.json", "r") as proposal_json_file:
            proposal_json = json.load(proposal_json_file)

        doc = SignedDocument(proposal_metadata_json, proposal_json)
        resp = document.put(data=doc.hex(), token=rbac_auth_token)
        assert (
            resp.status_code == 201
        ), f"Failed to publish document: {resp.status_code} - {resp.text}"

        return doc

    return __proposal_doc_factory


# return a Comment document which is already published to the cat-gateway
@pytest.fixture
def comment_doc_factory(proposal_doc_factory, comment_templates, rbac_auth_token_factory) -> SignedDocument:
    def __comment_doc_factory() -> SignedDocument:
        rbac_auth_token = rbac_auth_token_factory()
        proposal_doc = proposal_doc_factory()
        comment_doc_id = uuid_v7.uuid_v7()
        comment_metadata_json = {
            "id": comment_doc_id,
            "ver": comment_doc_id,
            # Comment document type
            "type": "b679ded3-0e7c-41ba-89f8-da62a17898ea",
            "content-type": "application/json",
            "content-encoding": "br",
            "ref": {"id": proposal_doc.metadata["id"]},
            "template": {"id": comment_templates[0]},
        }
        with open("./test_data/signed_docs/comment.json", "r") as comment_json_file:
            comment_json = json.load(comment_json_file)

        doc = SignedDocument(comment_metadata_json, comment_json)
        resp = document.put(data=doc.hex(), token=rbac_auth_token)
        assert (
            resp.status_code == 201
        ), f"Failed to publish document: {resp.status_code} - {resp.text}"

        return doc

    return __comment_doc_factory


# return a submission action document.
@pytest.fixture
def submission_action_factory(
    proposal_doc_factory, comment_templates, rbac_auth_token_factory
) -> SignedDocument:
    def __submission_action_factory() -> SignedDocument:
        rbac_auth_token = rbac_auth_token_factory()
        proposal_doc = proposal_doc_factory()
        submission_action_id = uuid_v7.uuid_v7()
        sub_action_metadata_json = {
            "id": submission_action_id,
            "ver": submission_action_id,
            # submission action type
            "type": "5e60e623-ad02-4a1b-a1ac-406db978ee48",
            "content-type": "application/json",
            "content-encoding": "br",
            "ref": {"id": proposal_doc.metadata["id"]},
        }
        with open(
            "./test_data/signed_docs/submission_action.json", "r"
        ) as comment_json_file:
            comment_json = json.load(comment_json_file)

        doc = SignedDocument(sub_action_metadata_json, comment_json)
        resp = document.put(data=doc.hex(), token=rbac_auth_token)
        assert (
            resp.status_code == 201
        ), f"Failed to publish sub_action: {resp.status_code} - {resp.text}"

        return doc

    return __submission_action_factory


def test_templates(proposal_templates, comment_templates, rbac_auth_token_factory):
    rbac_auth_token = rbac_auth_token_factory()
    templates = proposal_templates + comment_templates
    for template_id in templates:
        resp = document.get(document_id=template_id, token=rbac_auth_token)
        assert (
            resp.status_code == 200
        ), f"Failed to get document: {resp.status_code} - {resp.text} for id {template_id}"


def test_proposal_doc(proposal_doc_factory, rbac_auth_token_factory):
    rbac_auth_token = rbac_auth_token_factory()
    proposal_doc = proposal_doc_factory()
    proposal_doc_id = proposal_doc.metadata["id"]

    # Put a proposal document again
    resp = document.put(data=proposal_doc.hex(), token=rbac_auth_token)
    assert (
        resp.status_code == 204
    ), f"Failed to publish document: {resp.status_code} - {resp.text}"

    # Get the proposal document
    resp = document.get(document_id=proposal_doc_id, token=rbac_auth_token)
    assert (
        resp.status_code == 200
    ), f"Failed to get document: {resp.status_code} - {resp.text}"

    # Post a signed document with filter ID
    resp = document.post("/index", filter={"id": {"eq": proposal_doc_id}}, token=rbac_auth_token)
    assert (
        resp.status_code == 200
    ), f"Failed to post document: {resp.status_code} - {resp.text}"

    # Put a proposal document with same ID different content
    invalid_doc = proposal_doc.copy()
    invalid_doc.content["setup"]["title"]["title"] = "another title"
    resp = document.put(data=invalid_doc.hex(), token=rbac_auth_token)
    assert (
        resp.status_code == 422
    ), f"Publish document, expected 422 Unprocessable Content: {resp.status_code} - {resp.text}"

    # Put a signed document with same ID, but different version and different content
    new_doc = proposal_doc.copy()
    new_doc.metadata["ver"] = uuid_v7.uuid_v7()
    new_doc.content["setup"]["title"]["title"] = "another title"
    resp = document.put(data=new_doc.hex(), token=rbac_auth_token)
    assert (
        resp.status_code == 201
    ), f"Failed to publish document: {resp.status_code} - {resp.text}"

    # Put a proposal document with the not known template field
    invalid_doc = proposal_doc.copy()
<<<<<<< HEAD
    invalid_doc.metadata["template"] = {"id": uuid_v7.uuid_v7()}
    resp = document.put(data=invalid_doc.hex())
=======
    invalid_doc.metadata["template"] = {"id": uuid7str()}
    resp = document.put(data=invalid_doc.hex(), token=rbac_auth_token)
>>>>>>> dc4fd992
    assert (
        resp.status_code == 422
    ), f"Publish document, expected 422 Unprocessable Content: {resp.status_code} - {resp.text}"

    # Put a proposal document with empty content
    invalid_doc = proposal_doc.copy()
    invalid_doc.metadata["ver"] = uuid_v7.uuid_v7()
    invalid_doc.content = {}
    resp = document.put(data=invalid_doc.hex(), token=rbac_auth_token)
    assert (
        resp.status_code == 422
    ), f"Publish document, expected 422 Unprocessable Content: {resp.status_code} - {resp.text}"

    logger.info("Proposal document test successful.")


def test_comment_doc(comment_doc_factory, rbac_auth_token_factory):
    rbac_auth_token = rbac_auth_token_factory()
    comment_doc = comment_doc_factory()
    comment_doc_id = comment_doc.metadata["id"]

    # Put a comment document again
    resp = document.put(data=comment_doc.hex(), token=rbac_auth_token)
    assert (
        resp.status_code == 204
    ), f"Failed to publish document: {resp.status_code} - {resp.text}"

    # Get the comment document
    resp = document.get(document_id=comment_doc_id, token=rbac_auth_token)
    assert (
        resp.status_code == 200
    ), f"Failed to get document: {resp.status_code} - {resp.text}"

    # Post a signed document with filter ID
    resp = document.post("/index", filter={"id": {"eq": comment_doc_id}}, token=rbac_auth_token)
    assert (
        resp.status_code == 200
    ), f"Failed to post document: {resp.status_code} - {resp.text}"

    # Put a comment document with empty content
    invalid_doc = comment_doc.copy()
    invalid_doc.metadata["ver"] = uuid_v7.uuid_v7()
    invalid_doc.content = {}
    resp = document.put(data=invalid_doc.hex(), token=rbac_auth_token)
    assert (
        resp.status_code == 422
    ), f"Publish document, expected 422 Unprocessable Content: {resp.status_code} - {resp.text}"

    # Put a comment document referencing to the not known proposal
    invalid_doc = comment_doc.copy()
<<<<<<< HEAD
    invalid_doc.metadata["ref"] = {"id": uuid_v7.uuid_v7()}
    resp = document.put(data=invalid_doc.hex())
=======
    invalid_doc.metadata["ref"] = {"id": uuid7str()}
    resp = document.put(data=invalid_doc.hex(), token=rbac_auth_token)
>>>>>>> dc4fd992
    assert (
        resp.status_code == 422
    ), f"Publish document, expected 422 Unprocessable Content: {resp.status_code} - {resp.text}"

    logger.info("Comment document test successful.")


def test_submission_action(submission_action_factory, rbac_auth_token_factory):
    rbac_auth_token = rbac_auth_token_factory()
    submission_action = submission_action_factory()
    submission_action_id = submission_action.metadata["id"]

    # Put a submission action document
    resp = document.put(data=submission_action.hex(), token=rbac_auth_token)
    assert (
        resp.status_code == 204
    ), f"Failed to publish document: {resp.status_code} - {resp.text}"

    # Get the submission action doc
    resp = document.get(document_id=submission_action_id, token=rbac_auth_token)
    assert (
        resp.status_code == 200
    ), f"Failed to get document: {resp.status_code} - {resp.text}"

    # Post a signed document with filter ID
    resp = document.post("/index", filter={"id": {"eq": submission_action_id}}, token=rbac_auth_token)
    assert (
        resp.status_code == 200
    ), f"Failed to post document: {resp.status_code} - {resp.text}"

    # Submission action document MUST have a ref
    invalid_doc = submission_action.copy()
    invalid_doc.metadata["ref"] = {}
    resp = document.put(data=invalid_doc.hex(), token=rbac_auth_token)
    assert (
        resp.status_code == 422
    ), f"Publish document, expected 422 Unprocessable Content: {resp.status_code} - {resp.text}"

    # Put a submission action document referencing an unknown proposal
    invalid_doc = submission_action.copy()
<<<<<<< HEAD
    invalid_doc.metadata["ref"] = {"id": uuid_v7.uuid_v7()}
    resp = document.put(data=invalid_doc.hex())
=======
    invalid_doc.metadata["ref"] = {"id": uuid7str()}
    resp = document.put(data=invalid_doc.hex(), token=rbac_auth_token)
>>>>>>> dc4fd992
    assert (
        resp.status_code == 422
    ), f"Publish document, expected 422 Unprocessable Content: {resp.status_code} - {resp.text}"

    logger.info("Submission action document test successful.")


def test_document_index_endpoint(proposal_doc_factory, rbac_auth_token_factory):
    rbac_auth_token = rbac_auth_token_factory()
    # submiting 10 proposal documents
    total_amount = 10
    first_proposal = proposal_doc_factory()
    for _ in range(total_amount - 1):
        doc = first_proposal.copy()
        # keep the same id, but different version
<<<<<<< HEAD
        doc.metadata["ver"] = uuid_v7.uuid_v7()
        resp = document.put(data=doc.hex())
=======
        doc.metadata["ver"] = uuid7str()
        resp = document.put(data=doc.hex(), token=rbac_auth_token)
>>>>>>> dc4fd992
        assert (
            resp.status_code == 201
        ), f"Failed to publish document: {resp.status_code} - {resp.text}"

    limit = 1
    page = 0
    filter = {"id": {"eq": first_proposal.metadata["id"]}}
    resp = document.post(
        f"/index?limit={limit}&page={page}",
        filter=filter,
        token=rbac_auth_token
    )
    assert (
        resp.status_code == 200
    ), f"Failed to post document: {resp.status_code} - {resp.text}"

    data = resp.json()
    assert data["page"]["limit"] == limit
    assert data["page"]["page"] == page
    assert data["page"]["remaining"] == total_amount - 1 - page

    page += 1
    resp = document.post(
        f"/index?limit={limit}&page={page}",
        filter=filter,
        token=rbac_auth_token
    )
    assert (
        resp.status_code == 200
    ), f"Failed to post document: {resp.status_code} - {resp.text}"
    data = resp.json()
    print(data)
    assert data["page"]["limit"] == limit
    assert data["page"]["page"] == page
    assert data["page"]["remaining"] == total_amount - 1 - page

    resp = document.post(
        f"/index?limit={total_amount}",
        filter=filter,
        token=rbac_auth_token
    )
    assert (
        resp.status_code == 200
    ), f"Failed to post document: {resp.status_code} - {resp.text}"
    data = resp.json()
    assert data["page"]["limit"] == total_amount
    assert data["page"]["page"] == 0  # default value
    assert data["page"]["remaining"] == 0

    # Pagination out of range
    resp = document.post(
        "/index?page=92233720368547759",
        filter={},
        token=rbac_auth_token
    )
    assert (
        resp.status_code == 412
    ), f"Post document, expected 412 Precondition Failed: {resp.status_code} - {resp.text}"

    logger.info("Document POST /index endpoint test successful.")<|MERGE_RESOLUTION|>--- conflicted
+++ resolved
@@ -5,7 +5,6 @@
 import os
 import json
 from typing import Dict, Any, List
-from uuid_extensions import uuid7str
 import copy
 from utils.auth_token import rbac_auth_token_factory
 
@@ -69,12 +68,8 @@
 @pytest.fixture
 def proposal_doc_factory(proposal_templates, rbac_auth_token_factory):
     def __proposal_doc_factory() -> SignedDocument:
-<<<<<<< HEAD
+        rbac_auth_token = rbac_auth_token_factory()
         proposal_doc_id = uuid_v7.uuid_v7()
-=======
-        rbac_auth_token = rbac_auth_token_factory()
-        proposal_doc_id = uuid7str()
->>>>>>> dc4fd992
         proposal_metadata_json = {
             "id": proposal_doc_id,
             "ver": proposal_doc_id,
@@ -103,7 +98,9 @@
 
 # return a Comment document which is already published to the cat-gateway
 @pytest.fixture
-def comment_doc_factory(proposal_doc_factory, comment_templates, rbac_auth_token_factory) -> SignedDocument:
+def comment_doc_factory(
+    proposal_doc_factory, comment_templates, rbac_auth_token_factory
+) -> SignedDocument:
     def __comment_doc_factory() -> SignedDocument:
         rbac_auth_token = rbac_auth_token_factory()
         proposal_doc = proposal_doc_factory()
@@ -194,7 +191,9 @@
     ), f"Failed to get document: {resp.status_code} - {resp.text}"
 
     # Post a signed document with filter ID
-    resp = document.post("/index", filter={"id": {"eq": proposal_doc_id}}, token=rbac_auth_token)
+    resp = document.post(
+        "/index", filter={"id": {"eq": proposal_doc_id}}, token=rbac_auth_token
+    )
     assert (
         resp.status_code == 200
     ), f"Failed to post document: {resp.status_code} - {resp.text}"
@@ -218,13 +217,8 @@
 
     # Put a proposal document with the not known template field
     invalid_doc = proposal_doc.copy()
-<<<<<<< HEAD
     invalid_doc.metadata["template"] = {"id": uuid_v7.uuid_v7()}
-    resp = document.put(data=invalid_doc.hex())
-=======
-    invalid_doc.metadata["template"] = {"id": uuid7str()}
-    resp = document.put(data=invalid_doc.hex(), token=rbac_auth_token)
->>>>>>> dc4fd992
+    resp = document.put(data=invalid_doc.hex(), token=rbac_auth_token)
     assert (
         resp.status_code == 422
     ), f"Publish document, expected 422 Unprocessable Content: {resp.status_code} - {resp.text}"
@@ -259,7 +253,9 @@
     ), f"Failed to get document: {resp.status_code} - {resp.text}"
 
     # Post a signed document with filter ID
-    resp = document.post("/index", filter={"id": {"eq": comment_doc_id}}, token=rbac_auth_token)
+    resp = document.post(
+        "/index", filter={"id": {"eq": comment_doc_id}}, token=rbac_auth_token
+    )
     assert (
         resp.status_code == 200
     ), f"Failed to post document: {resp.status_code} - {resp.text}"
@@ -275,13 +271,8 @@
 
     # Put a comment document referencing to the not known proposal
     invalid_doc = comment_doc.copy()
-<<<<<<< HEAD
     invalid_doc.metadata["ref"] = {"id": uuid_v7.uuid_v7()}
-    resp = document.put(data=invalid_doc.hex())
-=======
-    invalid_doc.metadata["ref"] = {"id": uuid7str()}
-    resp = document.put(data=invalid_doc.hex(), token=rbac_auth_token)
->>>>>>> dc4fd992
+    resp = document.put(data=invalid_doc.hex(), token=rbac_auth_token)
     assert (
         resp.status_code == 422
     ), f"Publish document, expected 422 Unprocessable Content: {resp.status_code} - {resp.text}"
@@ -307,7 +298,9 @@
     ), f"Failed to get document: {resp.status_code} - {resp.text}"
 
     # Post a signed document with filter ID
-    resp = document.post("/index", filter={"id": {"eq": submission_action_id}}, token=rbac_auth_token)
+    resp = document.post(
+        "/index", filter={"id": {"eq": submission_action_id}}, token=rbac_auth_token
+    )
     assert (
         resp.status_code == 200
     ), f"Failed to post document: {resp.status_code} - {resp.text}"
@@ -322,13 +315,8 @@
 
     # Put a submission action document referencing an unknown proposal
     invalid_doc = submission_action.copy()
-<<<<<<< HEAD
     invalid_doc.metadata["ref"] = {"id": uuid_v7.uuid_v7()}
-    resp = document.put(data=invalid_doc.hex())
-=======
-    invalid_doc.metadata["ref"] = {"id": uuid7str()}
-    resp = document.put(data=invalid_doc.hex(), token=rbac_auth_token)
->>>>>>> dc4fd992
+    resp = document.put(data=invalid_doc.hex(), token=rbac_auth_token)
     assert (
         resp.status_code == 422
     ), f"Publish document, expected 422 Unprocessable Content: {resp.status_code} - {resp.text}"
@@ -344,13 +332,8 @@
     for _ in range(total_amount - 1):
         doc = first_proposal.copy()
         # keep the same id, but different version
-<<<<<<< HEAD
         doc.metadata["ver"] = uuid_v7.uuid_v7()
-        resp = document.put(data=doc.hex())
-=======
-        doc.metadata["ver"] = uuid7str()
         resp = document.put(data=doc.hex(), token=rbac_auth_token)
->>>>>>> dc4fd992
         assert (
             resp.status_code == 201
         ), f"Failed to publish document: {resp.status_code} - {resp.text}"
@@ -359,9 +342,7 @@
     page = 0
     filter = {"id": {"eq": first_proposal.metadata["id"]}}
     resp = document.post(
-        f"/index?limit={limit}&page={page}",
-        filter=filter,
-        token=rbac_auth_token
+        f"/index?limit={limit}&page={page}", filter=filter, token=rbac_auth_token
     )
     assert (
         resp.status_code == 200
@@ -374,9 +355,7 @@
 
     page += 1
     resp = document.post(
-        f"/index?limit={limit}&page={page}",
-        filter=filter,
-        token=rbac_auth_token
+        f"/index?limit={limit}&page={page}", filter=filter, token=rbac_auth_token
     )
     assert (
         resp.status_code == 200
@@ -388,9 +367,7 @@
     assert data["page"]["remaining"] == total_amount - 1 - page
 
     resp = document.post(
-        f"/index?limit={total_amount}",
-        filter=filter,
-        token=rbac_auth_token
+        f"/index?limit={total_amount}", filter=filter, token=rbac_auth_token
     )
     assert (
         resp.status_code == 200
@@ -402,9 +379,7 @@
 
     # Pagination out of range
     resp = document.post(
-        "/index?page=92233720368547759",
-        filter={},
-        token=rbac_auth_token
+        "/index?page=92233720368547759", filter={}, token=rbac_auth_token
     )
     assert (
         resp.status_code == 412
