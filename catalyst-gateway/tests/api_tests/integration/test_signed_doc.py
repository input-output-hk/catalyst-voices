import pytest
from loguru import logger
from utils import health, signed_doc, uuid_v7
from api.v1 import document
import os
import json
from typing import Dict, Any, List
import copy
from utils.auth_token import rbac_auth_token_factory, RoleID, RBACToken


NETWORK = "preprod"


class SignedDocument:
    def __init__(
        self, metadata: Dict[str, Any], content: Dict[str, Any], rbac_token: RBACToken
    ):
        self.metadata = metadata
        self.content = content
        self.rbac_token = rbac_token

    def copy(self):
        new_copy = SignedDocument(
            metadata=copy.deepcopy(self.metadata),
            content=copy.deepcopy(self.content),
            rbac_token=self.rbac_token,
        )
        return new_copy

    # return hex bytes
    def hex(self) -> str:
        return signed_doc.build_signed_doc(self.metadata, self.content, self.rbac_token)


@pytest.fixture
def proposal_templates() -> List[str]:
    # comes from the 'templates/data.rs' file
    return [
        "0194d492-1daa-75b5-b4a4-5cf331cd8d1a",
        "0194d492-1daa-7371-8bd3-c15811b2b063",
        "0194d492-1daa-79c7-a222-2c3b581443a8",
        "0194d492-1daa-716f-a04e-f422f08a99dc",
        "0194d492-1daa-78fc-818a-bf20fc3e9b87",
        "0194d492-1daa-7d98-a3aa-c57d99121f78",
        "0194d492-1daa-77be-a1a5-c238fe25fe4f",
        "0194d492-1daa-7254-a512-30a4cdecfb90",
        "0194d492-1daa-7de9-b535-1a0b0474ed4e",
        "0194d492-1daa-7fce-84ee-b872a4661075",
        "0194d492-1daa-7878-9bcc-2c79fef0fc13",
        "0194d492-1daa-722f-94f4-687f2c068a5d",
    ]


@pytest.fixture
def comment_templates() -> List[str]:
    # comes from the 'templates/data.rs' file
    return [
        "0194d494-4402-7e0e-b8d6-171f8fea18b0",
        "0194d494-4402-7444-9058-9030815eb029",
        "0194d494-4402-7351-b4f7-24938dc2c12e",
        "0194d494-4402-79ad-93ba-4d7a0b65d563",
        "0194d494-4402-7cee-a5a6-5739839b3b8a",
        "0194d494-4402-7aee-8b24-b5300c976846",
        "0194d494-4402-7d75-be7f-1c4f3471a53c",
        "0194d494-4402-7a2c-8971-1b4c255c826d",
        "0194d494-4402-7074-86ac-3efd097ba9b0",
        "0194d494-4402-7202-8ebb-8c4c47c286d8",
        "0194d494-4402-7fb5-b680-c23fe4beb088",
        "0194d494-4402-7aa5-9dbc-5fe886e60ebc",
    ]


# return a Proposal document which is already published to the cat-gateway
@pytest.fixture
def proposal_doc_factory(proposal_templates, rbac_auth_token_factory):
    def __proposal_doc_factory() -> SignedDocument:
        rbac_auth_token = rbac_auth_token_factory(RoleID.PROPOSER, NETWORK)
        proposal_doc_id = uuid_v7.uuid_v7()
        category_id = "0194d490-30bf-7473-81c8-a0eaef369619"
        proposal_metadata_json = {
            "id": proposal_doc_id,
            "ver": proposal_doc_id,
            # Proposal document type
            "type": "7808d2ba-d511-40af-84e8-c0d1625fdfdc",
            "content-type": "application/json",
            "content-encoding": "br",
            # referenced to the defined proposal template id, comes from the 'templates/data.rs' file
            "template": {
                "id": proposal_templates[0],
                "ver": proposal_templates[0],
            },
            # referenced to the defined category id, comes from the 'templates/data.rs' file
            "category_id": {
<<<<<<< HEAD
                "id": "0194d490-30bf-7473-81c8-a0eaef369619",
                "ver": "0194d490-30bf-7473-81c8-a0eaef369619",
=======
                "id": category_id,
                "ver": category_id,
>>>>>>> a5465c3d
            },
        }
        with open("./test_data/signed_docs/proposal.json", "r") as proposal_json_file:
            proposal_json = json.load(proposal_json_file)

        doc = SignedDocument(proposal_metadata_json, proposal_json, rbac_auth_token)
        resp = document.put(data=doc.hex(), token=rbac_auth_token)
        assert (
            resp.status_code == 201
        ), f"Failed to publish document: {resp.status_code} - {resp.text}"

        return doc

    return __proposal_doc_factory


# return a Comment document which is already published to the cat-gateway
@pytest.fixture
def comment_doc_factory(
    proposal_doc_factory, comment_templates, rbac_auth_token_factory
) -> SignedDocument:
    def __comment_doc_factory() -> SignedDocument:
        rbac_auth_token = rbac_auth_token_factory()
        proposal_doc = proposal_doc_factory()
        comment_doc_id = uuid_v7.uuid_v7()
        comment_metadata_json = {
            "id": comment_doc_id,
            "ver": comment_doc_id,
            # Comment document type
            "type": "b679ded3-0e7c-41ba-89f8-da62a17898ea",
            "content-type": "application/json",
            "content-encoding": "br",
            "ref": {
                "id": proposal_doc.metadata["id"],
                "ver": proposal_doc.metadata["ver"],
            },
            "template": {
                "id": comment_templates[0],
                "ver": comment_templates[0],
            },
        }
        with open("./test_data/signed_docs/comment.json", "r") as comment_json_file:
            comment_json = json.load(comment_json_file)

        doc = SignedDocument(comment_metadata_json, comment_json)
        resp = document.put(data=doc.hex(), token=rbac_auth_token)
        assert (
            resp.status_code == 201
        ), f"Failed to publish document: {resp.status_code} - {resp.text}"

        return doc

    return __comment_doc_factory


# return a submission action document.
@pytest.fixture
def submission_action_factory(
    proposal_doc_factory, comment_templates, rbac_auth_token_factory
) -> SignedDocument:
    def __submission_action_factory() -> SignedDocument:
        rbac_auth_token = rbac_auth_token_factory()
        proposal_doc = proposal_doc_factory()
        submission_action_id = uuid_v7.uuid_v7()
        sub_action_metadata_json = {
            "id": submission_action_id,
            "ver": submission_action_id,
            # submission action type
            "type": "5e60e623-ad02-4a1b-a1ac-406db978ee48",
            "content-type": "application/json",
            "content-encoding": "br",
            "ref": {
                "id": proposal_doc.metadata["id"],
                "ver": proposal_doc.metadata["ver"],
            },
        }
        with open(
            "./test_data/signed_docs/submission_action.json", "r"
        ) as comment_json_file:
            comment_json = json.load(comment_json_file)

        doc = SignedDocument(sub_action_metadata_json, comment_json)
        resp = document.put(data=doc.hex(), token=rbac_auth_token)
        assert (
            resp.status_code == 201
        ), f"Failed to publish sub_action: {resp.status_code} - {resp.text}"

        return doc

    return __submission_action_factory


def test_templates(proposal_templates, comment_templates, rbac_auth_token_factory):
    rbac_auth_token = rbac_auth_token_factory(RoleID.ROLE_0, NETWORK)
    templates = proposal_templates + comment_templates
    for template_id in templates:
        resp = document.get(document_id=template_id, token=rbac_auth_token)
        assert (
            resp.status_code == 200
        ), f"Failed to get document: {resp.status_code} - {resp.text} for id {template_id}"


# @pytest.mark.skip("Enable when it will ready run Cardano indexing in CI")
def test_proposal_doc(proposal_doc_factory, rbac_auth_token_factory):
    rbac_auth_token = rbac_auth_token_factory(RoleID.PROPOSER, NETWORK)
    proposal_doc = proposal_doc_factory()
    proposal_doc_id = proposal_doc.metadata["id"]

    # Put a proposal document again
    resp = document.put(data=proposal_doc.hex(), token=rbac_auth_token)
    assert (
        resp.status_code == 204
    ), f"Failed to publish document: {resp.status_code} - {resp.text}"

    # Get the proposal document
    resp = document.get(document_id=proposal_doc_id, token=rbac_auth_token)
    assert (
        resp.status_code == 200
    ), f"Failed to get document: {resp.status_code} - {resp.text}"

    # Post a signed document with filter ID
    resp = document.post(
        "/index", filter={"id": {"eq": proposal_doc_id}}, token=rbac_auth_token
    )
    assert (
        resp.status_code == 200
    ), f"Failed to post document: {resp.status_code} - {resp.text}"

    # Put a proposal document with same ID different content
    invalid_doc = proposal_doc.copy()
    invalid_doc.content["setup"]["title"]["title"] = "another title"
    resp = document.put(data=invalid_doc.hex(), token=rbac_auth_token)
    assert (
        resp.status_code == 422
    ), f"Publish document, expected 422 Unprocessable Content: {resp.status_code} - {resp.text}"

    # Put a signed document with same ID, but different version and different content
    new_doc = proposal_doc.copy()
    new_doc.metadata["ver"] = uuid_v7.uuid_v7()
    new_doc.content["setup"]["title"]["title"] = "another title"
    resp = document.put(data=new_doc.hex(), token=rbac_auth_token)
    assert (
        resp.status_code == 201
    ), f"Failed to publish document: {resp.status_code} - {resp.text}"

    # Put a proposal document with the not known template field
    invalid_doc = proposal_doc.copy()
    invalid_doc.metadata["template"] = {"id": uuid_v7.uuid_v7()}
    resp = document.put(data=invalid_doc.hex(), token=rbac_auth_token)
    assert (
        resp.status_code == 422
    ), f"Publish document, expected 422 Unprocessable Content: {resp.status_code} - {resp.text}"

    # Put a proposal document with empty content
    invalid_doc = proposal_doc.copy()
    invalid_doc.metadata["ver"] = uuid_v7.uuid_v7()
    invalid_doc.content = {}
    resp = document.put(data=invalid_doc.hex(), token=rbac_auth_token)
    assert (
        resp.status_code == 422
    ), f"Publish document, expected 422 Unprocessable Content: {resp.status_code} - {resp.text}"

    logger.info("Proposal document test successful.")


@pytest.mark.skip("Enable when it will ready run Cardano indexing in CI")
def test_comment_doc(comment_doc_factory, rbac_auth_token_factory):
    rbac_auth_token = rbac_auth_token_factory()
    comment_doc = comment_doc_factory()
    comment_doc_id = comment_doc.metadata["id"]

    # Put a comment document again
    resp = document.put(data=comment_doc.hex(), token=rbac_auth_token)
    assert (
        resp.status_code == 204
    ), f"Failed to publish document: {resp.status_code} - {resp.text}"

    # Get the comment document
    resp = document.get(document_id=comment_doc_id, token=rbac_auth_token)
    assert (
        resp.status_code == 200
    ), f"Failed to get document: {resp.status_code} - {resp.text}"

    # Post a signed document with filter ID
    resp = document.post(
        "/index", filter={"id": {"eq": comment_doc_id}}, token=rbac_auth_token
    )
    assert (
        resp.status_code == 200
    ), f"Failed to post document: {resp.status_code} - {resp.text}"

    # Put a comment document with empty content
    invalid_doc = comment_doc.copy()
    invalid_doc.metadata["ver"] = uuid_v7.uuid_v7()
    invalid_doc.content = {}
    resp = document.put(data=invalid_doc.hex(), token=rbac_auth_token)
    assert (
        resp.status_code == 422
    ), f"Publish document, expected 422 Unprocessable Content: {resp.status_code} - {resp.text}"

    # Put a comment document referencing to the not known proposal
    invalid_doc = comment_doc.copy()
    invalid_doc.metadata["ref"] = {"id": uuid_v7.uuid_v7()}
    resp = document.put(data=invalid_doc.hex(), token=rbac_auth_token)
    assert (
        resp.status_code == 422
    ), f"Publish document, expected 422 Unprocessable Content: {resp.status_code} - {resp.text}"

    logger.info("Comment document test successful.")


@pytest.mark.skip("Enable when it will ready run Cardano indexing in CI")
def test_submission_action(submission_action_factory, rbac_auth_token_factory):
    rbac_auth_token = rbac_auth_token_factory()
    submission_action = submission_action_factory()
    submission_action_id = submission_action.metadata["id"]

    # Put a submission action document
    resp = document.put(data=submission_action.hex(), token=rbac_auth_token)
    assert (
        resp.status_code == 204
    ), f"Failed to publish document: {resp.status_code} - {resp.text}"

    # Get the submission action doc
    resp = document.get(document_id=submission_action_id, token=rbac_auth_token)
    assert (
        resp.status_code == 200
    ), f"Failed to get document: {resp.status_code} - {resp.text}"

    # Post a signed document with filter ID
    resp = document.post(
        "/index", filter={"id": {"eq": submission_action_id}}, token=rbac_auth_token
    )
    assert (
        resp.status_code == 200
    ), f"Failed to post document: {resp.status_code} - {resp.text}"

    # Submission action document MUST have a ref
    invalid_doc = submission_action.copy()
    invalid_doc.metadata["ref"] = {}
    resp = document.put(data=invalid_doc.hex(), token=rbac_auth_token)
    assert (
        resp.status_code == 422
    ), f"Publish document, expected 422 Unprocessable Content: {resp.status_code} - {resp.text}"

    # Put a submission action document referencing an unknown proposal
    invalid_doc = submission_action.copy()
    invalid_doc.metadata["ref"] = {"id": uuid_v7.uuid_v7()}
    resp = document.put(data=invalid_doc.hex(), token=rbac_auth_token)
    assert (
        resp.status_code == 422
    ), f"Publish document, expected 422 Unprocessable Content: {resp.status_code} - {resp.text}"

    logger.info("Submission action document test successful.")


@pytest.mark.skip("Enable when it will ready run Cardano indexing in CI")
def test_document_index_endpoint(proposal_doc_factory, rbac_auth_token_factory):
    rbac_auth_token = rbac_auth_token_factory()
    # submiting 10 proposal documents
    total_amount = 10
    first_proposal = proposal_doc_factory()
    for _ in range(total_amount - 1):
        doc = first_proposal.copy()
        # keep the same id, but different version
        doc.metadata["ver"] = uuid_v7.uuid_v7()
        resp = document.put(data=doc.hex(), token=rbac_auth_token)
        assert (
            resp.status_code == 201
        ), f"Failed to publish document: {resp.status_code} - {resp.text}"

    limit = 1
    page = 0
    filter = {"id": {"eq": first_proposal.metadata["id"]}}
    resp = document.post(
        f"/index?limit={limit}&page={page}", filter=filter, token=rbac_auth_token
    )
    assert (
        resp.status_code == 200
    ), f"Failed to post document: {resp.status_code} - {resp.text}"

    data = resp.json()
    assert data["page"]["limit"] == limit
    assert data["page"]["page"] == page
    assert data["page"]["remaining"] == total_amount - 1 - page

    page += 1
    resp = document.post(
        f"/index?limit={limit}&page={page}", filter=filter, token=rbac_auth_token
    )
    assert (
        resp.status_code == 200
    ), f"Failed to post document: {resp.status_code} - {resp.text}"
    data = resp.json()
    print(data)
    assert data["page"]["limit"] == limit
    assert data["page"]["page"] == page
    assert data["page"]["remaining"] == total_amount - 1 - page

    resp = document.post(
        f"/index?limit={total_amount}", filter=filter, token=rbac_auth_token
    )
    assert (
        resp.status_code == 200
    ), f"Failed to post document: {resp.status_code} - {resp.text}"
    data = resp.json()
    assert data["page"]["limit"] == total_amount
    assert data["page"]["page"] == 0  # default value
    assert data["page"]["remaining"] == 0

    # Pagination out of range
    resp = document.post(
        "/index?page=92233720368547759", filter={}, token=rbac_auth_token
    )
    assert (
        resp.status_code == 412
    ), f"Post document, expected 412 Precondition Failed: {resp.status_code} - {resp.text}"

    logger.info("Document POST /index endpoint test successful.")<|MERGE_RESOLUTION|>--- conflicted
+++ resolved
@@ -92,13 +92,8 @@
             },
             # referenced to the defined category id, comes from the 'templates/data.rs' file
             "category_id": {
-<<<<<<< HEAD
-                "id": "0194d490-30bf-7473-81c8-a0eaef369619",
-                "ver": "0194d490-30bf-7473-81c8-a0eaef369619",
-=======
                 "id": category_id,
                 "ver": category_id,
->>>>>>> a5465c3d
             },
         }
         with open("./test_data/signed_docs/proposal.json", "r") as proposal_json_file:
