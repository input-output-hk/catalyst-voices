import pytest
from loguru import logger
from utils import health, signed_doc
from api.v1 import document
import os
import json
from typing import Dict, Any, List
from uuid_extensions import uuid7str
<<<<<<< HEAD


def test_signed_doc():
    health.is_live()
    health.is_ready()

    # comes from the 'templates/data.rs' file
    proposal_templates = [
        "0194d492-1daa-75b5-b4a4-5cf331cd8d1a",
        "0194d492-1daa-7371-8bd3-c15811b2b063",
        "0194d492-1daa-79c7-a222-2c3b581443a8",
        "0194d492-1daa-716f-a04e-f422f08a99dc",
        "0194d492-1daa-78fc-818a-bf20fc3e9b87",
        "0194d492-1daa-7d98-a3aa-c57d99121f78",
        "0194d492-1daa-77be-a1a5-c238fe25fe4f",
        "0194d492-1daa-7254-a512-30a4cdecfb90",
        "0194d492-1daa-7de9-b535-1a0b0474ed4e",
        "0194d492-1daa-7fce-84ee-b872a4661075",
        "0194d492-1daa-7878-9bcc-2c79fef0fc13",
        "0194d492-1daa-722f-94f4-687f2c068a5d",
    ]
    comment_templates = [
        "0194d494-4402-7e0e-b8d6-171f8fea18b0",
        "0194d494-4402-7444-9058-9030815eb029",
        "0194d494-4402-7351-b4f7-24938dc2c12e",
        "0194d494-4402-79ad-93ba-4d7a0b65d563",
        "0194d494-4402-7cee-a5a6-5739839b3b8a",
        "0194d494-4402-7aee-8b24-b5300c976846",
        "0194d494-4402-7d75-be7f-1c4f3471a53c",
        "0194d494-4402-7a2c-8971-1b4c255c826d",
        "0194d494-4402-7074-86ac-3efd097ba9b0",
        "0194d494-4402-7202-8ebb-8c4c47c286d8",
        "0194d494-4402-7fb5-b680-c23fe4beb088",
        "0194d494-4402-7aa5-9dbc-5fe886e60ebc",
    ]

    # prepare the data
    proposal_doc_id = uuid7str()
    proposal_metadata_json = {
        "alg": "EdDSA",
        "id": proposal_doc_id,
        "ver": proposal_doc_id,
        # Proposal document type
        "type": "7808d2ba-d511-40af-84e8-c0d1625fdfdc",
        "content-type": "application/json",
        "content-encoding": "br",
        # referenced to the defined proposal template id, comes from the 'templates/data.rs' file
        "template": {"id": proposal_templates[0]},
        # referenced to the defined category id, comes from the 'templates/data.rs' file
        "category_id": {"id": "0194d490-30bf-7473-81c8-a0eaef369619"},
    }
    with open("./test_data/signed_docs/proposal.json", "r") as proposal_json_file:
        proposal_json = json.load(proposal_json_file)

    comment_doc_id = uuid7str()
    comment_metadata_json = {
        "alg": "EdDSA",
        "id": comment_doc_id,
        "ver": comment_doc_id,
        # Comment document type
        "type": "b679ded3-0e7c-41ba-89f8-da62a17898ea",
        "content-type": "application/json",
        "content-encoding": "br",
        "ref": {"id": proposal_doc_id},
        "template": {"id": comment_templates[0]},
    }
    with open("./test_data/signed_docs/comment.json", "r") as comment_json_file:
        comment_json = json.load(comment_json_file)

    templates_doc_check(proposal_templates + comment_templates)
    proposal_doc_check(proposal_metadata_json, proposal_json)
    comment_doc_check(comment_metadata_json, comment_json)
    pagination_out_of_range_check()


def templates_doc_check(template_ids: List[str]):
    for template_id in template_ids:
        resp = document.get(document_id=template_id)
        assert (
            resp.status_code == 200
        ), f"Failed to get document: {resp.status_code} - {resp.text} for id {template_id}"


def proposal_doc_check(
    proposal_metadata_json: Dict[str, Any], proposal_json: Dict[str, Any]
):
    proposal_doc_id = proposal_metadata_json["id"]

    # Put a proposal document
    proposal_doc = signed_doc.build_signed_doc(proposal_metadata_json, proposal_json)
    resp = document.put(data=proposal_doc)
    assert (
        resp.status_code == 201
    ), f"Failed to publish document: {resp.status_code} - {resp.text}"
    # Put a proposal document again
    resp = document.put(data=proposal_doc)
    assert (
        resp.status_code == 204
    ), f"Failed to publish document: {resp.status_code} - {resp.text}"

    # Get the proposal document
    resp = document.get(document_id=proposal_doc_id)
    assert (
        resp.status_code == 200
    ), f"Failed to get document: {resp.status_code} - {resp.text}"

    # Post a signed document with filter ID
    resp = document.post("/index", filter={"id": {"eq": proposal_doc_id}})
    assert (
        resp.status_code == 200
    ), f"Failed to post document: {resp.status_code} - {resp.text}"

    # Put a proposal document with same ID different content
    proposal_json["setup"]["title"]["title"] = "another title"
    proposal_doc = signed_doc.build_signed_doc(proposal_metadata_json, proposal_json)
    resp = document.put(data=proposal_doc)
    assert (
        resp.status_code == 422
    ), f"Publish document, expected 422 Unprocessable Content: {resp.status_code} - {resp.text}"

    # Put a signed document with same ID, but different version and different content
    proposal_metadata_json["ver"] = uuid7str()
    proposal_doc = signed_doc.build_signed_doc(proposal_metadata_json, proposal_json)
    resp = document.put(data=proposal_doc)
    assert (
        resp.status_code == 201
    ), f"Failed to publish document: {resp.status_code} - {resp.text}"

    # Put a proposal document with empty content
    proposal_metadata_json["ver"] = uuid7str()
    proposal_doc = signed_doc.build_signed_doc(proposal_metadata_json, {})
    resp = document.put(data=proposal_doc)
    assert (
        resp.status_code == 422
    ), f"Publish document, expected 422 Unprocessable Content: {resp.status_code} - {resp.text}"

    # Put a proposal document with the not known template field
    proposal_metadata_json["template"] = {"id": uuid7str()}
    proposal_doc = signed_doc.build_signed_doc(proposal_metadata_json, proposal_json)
    resp = document.put(data=proposal_doc)
    assert (
        resp.status_code == 422
    ), f"Publish document, expected 422 Unprocessable Content: {resp.status_code} - {resp.text}"

    logger.info("Proposal document test successful.")


def comment_doc_check(
    comment_metadata_json: Dict[str, Any], comment_json: Dict[str, Any]
):
    comment_doc_id = comment_metadata_json["id"]

    # Put a comment document
    comment_doc = signed_doc.build_signed_doc(comment_metadata_json, comment_json)
    resp = document.put(data=comment_doc)
    assert (
        resp.status_code == 201
    ), f"Failed to publish document: {resp.status_code} - {resp.text}"
    # Put a comment document again
    resp = document.put(data=comment_doc)
    assert (
        resp.status_code == 204
    ), f"Failed to publish document: {resp.status_code} - {resp.text}"

    # Get the comment document
    resp = document.get(document_id=comment_doc_id)
    assert (
        resp.status_code == 200
    ), f"Failed to get document: {resp.status_code} - {resp.text}"

=======
import copy


class SignedDocument:
    def __init__(self, metadata: Dict[str, Any], content: Dict[str, Any]):
        self.metadata = metadata
        self.content = content

    def copy(self):
        new_copy = SignedDocument(
            metadata=copy.deepcopy(self.metadata),
            content=copy.deepcopy(self.content),
        )
        return new_copy

    # return hex bytes
    def hex(self) -> str:
        return signed_doc.build_signed_doc(self.metadata, self.content)


@pytest.fixture
def proposal_templates() -> List[str]:
    # comes from the 'templates/data.rs' file
    return [
        "0194d492-1daa-75b5-b4a4-5cf331cd8d1a",
        "0194d492-1daa-7371-8bd3-c15811b2b063",
        "0194d492-1daa-79c7-a222-2c3b581443a8",
        "0194d492-1daa-716f-a04e-f422f08a99dc",
        "0194d492-1daa-78fc-818a-bf20fc3e9b87",
        "0194d492-1daa-7d98-a3aa-c57d99121f78",
        "0194d492-1daa-77be-a1a5-c238fe25fe4f",
        "0194d492-1daa-7254-a512-30a4cdecfb90",
        "0194d492-1daa-7de9-b535-1a0b0474ed4e",
        "0194d492-1daa-7fce-84ee-b872a4661075",
        "0194d492-1daa-7878-9bcc-2c79fef0fc13",
        "0194d492-1daa-722f-94f4-687f2c068a5d",
    ]


@pytest.fixture
def comment_templates() -> List[str]:
    # comes from the 'templates/data.rs' file
    return [
        "0194d494-4402-7e0e-b8d6-171f8fea18b0",
        "0194d494-4402-7444-9058-9030815eb029",
        "0194d494-4402-7351-b4f7-24938dc2c12e",
        "0194d494-4402-79ad-93ba-4d7a0b65d563",
        "0194d494-4402-7cee-a5a6-5739839b3b8a",
        "0194d494-4402-7aee-8b24-b5300c976846",
        "0194d494-4402-7d75-be7f-1c4f3471a53c",
        "0194d494-4402-7a2c-8971-1b4c255c826d",
        "0194d494-4402-7074-86ac-3efd097ba9b0",
        "0194d494-4402-7202-8ebb-8c4c47c286d8",
        "0194d494-4402-7fb5-b680-c23fe4beb088",
        "0194d494-4402-7aa5-9dbc-5fe886e60ebc",
    ]


# return a Proposal document which is already published to the cat-gateway
@pytest.fixture
def proposal_doc(proposal_templates) -> SignedDocument:
    proposal_doc_id = uuid7str()
    proposal_metadata_json = {
        "alg": "EdDSA",
        "id": proposal_doc_id,
        "ver": proposal_doc_id,
        # Proposal document type
        "type": "7808d2ba-d511-40af-84e8-c0d1625fdfdc",
        "content-type": "application/json",
        "content-encoding": "br",
        # referenced to the defined proposal template id, comes from the 'templates/data.rs' file
        "template": {"id": proposal_templates[0]},
        # referenced to the defined category id, comes from the 'templates/data.rs' file
        "category_id": {"id": "0194d490-30bf-7473-81c8-a0eaef369619"},
    }
    with open("./test_data/signed_docs/proposal.json", "r") as proposal_json_file:
        proposal_json = json.load(proposal_json_file)

    doc = SignedDocument(proposal_metadata_json, proposal_json)
    resp = document.put(data=doc.hex())
    assert (
        resp.status_code == 201
    ), f"Failed to publish document: {resp.status_code} - {resp.text}"

    return doc


# return a Comment document which is already published to the cat-gateway
@pytest.fixture
def comment_doc(proposal_doc, comment_templates) -> SignedDocument:
    comment_doc_id = uuid7str()
    comment_metadata_json = {
        "alg": "EdDSA",
        "id": comment_doc_id,
        "ver": comment_doc_id,
        # Comment document type
        "type": "b679ded3-0e7c-41ba-89f8-da62a17898ea",
        "content-type": "application/json",
        "content-encoding": "br",
        "ref": {"id": proposal_doc.metadata["id"]},
        "template": {"id": comment_templates[0]},
    }
    with open("./test_data/signed_docs/comment.json", "r") as comment_json_file:
        comment_json = json.load(comment_json_file)

    doc = SignedDocument(comment_metadata_json, comment_json)
    resp = document.put(data=doc.hex())
    assert (
        resp.status_code == 201
    ), f"Failed to publish document: {resp.status_code} - {resp.text}"

    return doc


def test_templates(proposal_templates, comment_templates):
    templates = proposal_templates + comment_templates
    for template_id in templates:
        resp = document.get(document_id=template_id)
        assert (
            resp.status_code == 200
        ), f"Failed to get document: {resp.status_code} - {resp.text} for id {template_id}"


def test_proposal_doc(proposal_doc):
    proposal_doc_id = proposal_doc.metadata["id"]

    # Put a proposal document again
    resp = document.put(data=proposal_doc.hex())
    assert (
        resp.status_code == 204
    ), f"Failed to publish document: {resp.status_code} - {resp.text}"

    # Get the proposal document
    resp = document.get(document_id=proposal_doc_id)
    assert (
        resp.status_code == 200
    ), f"Failed to get document: {resp.status_code} - {resp.text}"

    # Post a signed document with filter ID
    resp = document.post("/index", filter={"id": {"eq": proposal_doc_id}})
    assert (
        resp.status_code == 200
    ), f"Failed to post document: {resp.status_code} - {resp.text}"

    # Put a proposal document with same ID different content
    invalid_doc = proposal_doc.copy()
    invalid_doc.content["setup"]["title"]["title"] = "another title"
    resp = document.put(data=invalid_doc.hex())
    assert (
        resp.status_code == 422
    ), f"Publish document, expected 422 Unprocessable Content: {resp.status_code} - {resp.text}"

    # Put a signed document with same ID, but different version and different content
    new_doc = proposal_doc.copy()
    new_doc.metadata["ver"] = uuid7str()
    new_doc.content["setup"]["title"]["title"] = "another title"
    resp = document.put(data=new_doc.hex())
    assert (
        resp.status_code == 201
    ), f"Failed to publish document: {resp.status_code} - {resp.text}"

    # Put a proposal document with the not known template field
    invalid_doc = proposal_doc.copy()
    invalid_doc.metadata["template"] = {"id": uuid7str()}
    resp = document.put(data=invalid_doc.hex())
    assert (
        resp.status_code == 422
    ), f"Publish document, expected 422 Unprocessable Content: {resp.status_code} - {resp.text}"

    # Put a proposal document with empty content
    invalid_doc = proposal_doc.copy()
    invalid_doc.metadata["ver"] = uuid7str()
    invalid_doc.content = {}
    resp = document.put(data=invalid_doc.hex())
    assert (
        resp.status_code == 422
    ), f"Publish document, expected 422 Unprocessable Content: {resp.status_code} - {resp.text}"

    logger.info("Proposal document test successful.")


def test_comment_doc(comment_doc):
    comment_doc_id = comment_doc.metadata["id"]

    # Put a comment document again
    resp = document.put(data=comment_doc.hex())
    assert (
        resp.status_code == 204
    ), f"Failed to publish document: {resp.status_code} - {resp.text}"

    # Get the comment document
    resp = document.get(document_id=comment_doc_id)
    assert (
        resp.status_code == 200
    ), f"Failed to get document: {resp.status_code} - {resp.text}"

>>>>>>> 16340d98
    # Post a signed document with filter ID
    resp = document.post("/index", filter={"id": {"eq": comment_doc_id}})
    assert (
        resp.status_code == 200
    ), f"Failed to post document: {resp.status_code} - {resp.text}"

    # Put a comment document with empty content
<<<<<<< HEAD
    comment_metadata_json["ver"] = uuid7str()
    comment_doc = signed_doc.build_signed_doc(comment_metadata_json, {})
    resp = document.put(data=comment_doc)
=======
    invalid_doc = comment_doc.copy()
    invalid_doc.metadata["ver"] = uuid7str()
    invalid_doc.content = {}
    resp = document.put(data=invalid_doc.hex())
>>>>>>> 16340d98
    assert (
        resp.status_code == 422
    ), f"Publish document, expected 422 Unprocessable Content: {resp.status_code} - {resp.text}"

    # Put a comment document referencing to the not known proposal
<<<<<<< HEAD
    comment_metadata_json["ref"] = {"id": uuid7str()}
    comment_doc = signed_doc.build_signed_doc(comment_metadata_json, comment_json)
    resp = document.put(data=comment_doc)
=======
    invalid_doc = comment_doc.copy()
    invalid_doc.metadata["ref"] = {"id": uuid7str()}
    resp = document.put(data=invalid_doc.hex())
>>>>>>> 16340d98
    assert (
        resp.status_code == 422
    ), f"Publish document, expected 422 Unprocessable Content: {resp.status_code} - {resp.text}"

    logger.info("Comment document test successful.")


<<<<<<< HEAD
def pagination_out_of_range_check():
=======
def test_pagination_out_of_range():
>>>>>>> 16340d98
    # Pagination out of range
    resp = document.post(
        "/index?page=92233720368547759",
        filter={},
    )
    assert (
        resp.status_code == 412
    ), f"Post document, expected 412 Precondition Failed: {resp.status_code} - {resp.text}"

    logger.info("Templates test successful.")<|MERGE_RESOLUTION|>--- conflicted
+++ resolved
@@ -6,178 +6,6 @@
 import json
 from typing import Dict, Any, List
 from uuid_extensions import uuid7str
-<<<<<<< HEAD
-
-
-def test_signed_doc():
-    health.is_live()
-    health.is_ready()
-
-    # comes from the 'templates/data.rs' file
-    proposal_templates = [
-        "0194d492-1daa-75b5-b4a4-5cf331cd8d1a",
-        "0194d492-1daa-7371-8bd3-c15811b2b063",
-        "0194d492-1daa-79c7-a222-2c3b581443a8",
-        "0194d492-1daa-716f-a04e-f422f08a99dc",
-        "0194d492-1daa-78fc-818a-bf20fc3e9b87",
-        "0194d492-1daa-7d98-a3aa-c57d99121f78",
-        "0194d492-1daa-77be-a1a5-c238fe25fe4f",
-        "0194d492-1daa-7254-a512-30a4cdecfb90",
-        "0194d492-1daa-7de9-b535-1a0b0474ed4e",
-        "0194d492-1daa-7fce-84ee-b872a4661075",
-        "0194d492-1daa-7878-9bcc-2c79fef0fc13",
-        "0194d492-1daa-722f-94f4-687f2c068a5d",
-    ]
-    comment_templates = [
-        "0194d494-4402-7e0e-b8d6-171f8fea18b0",
-        "0194d494-4402-7444-9058-9030815eb029",
-        "0194d494-4402-7351-b4f7-24938dc2c12e",
-        "0194d494-4402-79ad-93ba-4d7a0b65d563",
-        "0194d494-4402-7cee-a5a6-5739839b3b8a",
-        "0194d494-4402-7aee-8b24-b5300c976846",
-        "0194d494-4402-7d75-be7f-1c4f3471a53c",
-        "0194d494-4402-7a2c-8971-1b4c255c826d",
-        "0194d494-4402-7074-86ac-3efd097ba9b0",
-        "0194d494-4402-7202-8ebb-8c4c47c286d8",
-        "0194d494-4402-7fb5-b680-c23fe4beb088",
-        "0194d494-4402-7aa5-9dbc-5fe886e60ebc",
-    ]
-
-    # prepare the data
-    proposal_doc_id = uuid7str()
-    proposal_metadata_json = {
-        "alg": "EdDSA",
-        "id": proposal_doc_id,
-        "ver": proposal_doc_id,
-        # Proposal document type
-        "type": "7808d2ba-d511-40af-84e8-c0d1625fdfdc",
-        "content-type": "application/json",
-        "content-encoding": "br",
-        # referenced to the defined proposal template id, comes from the 'templates/data.rs' file
-        "template": {"id": proposal_templates[0]},
-        # referenced to the defined category id, comes from the 'templates/data.rs' file
-        "category_id": {"id": "0194d490-30bf-7473-81c8-a0eaef369619"},
-    }
-    with open("./test_data/signed_docs/proposal.json", "r") as proposal_json_file:
-        proposal_json = json.load(proposal_json_file)
-
-    comment_doc_id = uuid7str()
-    comment_metadata_json = {
-        "alg": "EdDSA",
-        "id": comment_doc_id,
-        "ver": comment_doc_id,
-        # Comment document type
-        "type": "b679ded3-0e7c-41ba-89f8-da62a17898ea",
-        "content-type": "application/json",
-        "content-encoding": "br",
-        "ref": {"id": proposal_doc_id},
-        "template": {"id": comment_templates[0]},
-    }
-    with open("./test_data/signed_docs/comment.json", "r") as comment_json_file:
-        comment_json = json.load(comment_json_file)
-
-    templates_doc_check(proposal_templates + comment_templates)
-    proposal_doc_check(proposal_metadata_json, proposal_json)
-    comment_doc_check(comment_metadata_json, comment_json)
-    pagination_out_of_range_check()
-
-
-def templates_doc_check(template_ids: List[str]):
-    for template_id in template_ids:
-        resp = document.get(document_id=template_id)
-        assert (
-            resp.status_code == 200
-        ), f"Failed to get document: {resp.status_code} - {resp.text} for id {template_id}"
-
-
-def proposal_doc_check(
-    proposal_metadata_json: Dict[str, Any], proposal_json: Dict[str, Any]
-):
-    proposal_doc_id = proposal_metadata_json["id"]
-
-    # Put a proposal document
-    proposal_doc = signed_doc.build_signed_doc(proposal_metadata_json, proposal_json)
-    resp = document.put(data=proposal_doc)
-    assert (
-        resp.status_code == 201
-    ), f"Failed to publish document: {resp.status_code} - {resp.text}"
-    # Put a proposal document again
-    resp = document.put(data=proposal_doc)
-    assert (
-        resp.status_code == 204
-    ), f"Failed to publish document: {resp.status_code} - {resp.text}"
-
-    # Get the proposal document
-    resp = document.get(document_id=proposal_doc_id)
-    assert (
-        resp.status_code == 200
-    ), f"Failed to get document: {resp.status_code} - {resp.text}"
-
-    # Post a signed document with filter ID
-    resp = document.post("/index", filter={"id": {"eq": proposal_doc_id}})
-    assert (
-        resp.status_code == 200
-    ), f"Failed to post document: {resp.status_code} - {resp.text}"
-
-    # Put a proposal document with same ID different content
-    proposal_json["setup"]["title"]["title"] = "another title"
-    proposal_doc = signed_doc.build_signed_doc(proposal_metadata_json, proposal_json)
-    resp = document.put(data=proposal_doc)
-    assert (
-        resp.status_code == 422
-    ), f"Publish document, expected 422 Unprocessable Content: {resp.status_code} - {resp.text}"
-
-    # Put a signed document with same ID, but different version and different content
-    proposal_metadata_json["ver"] = uuid7str()
-    proposal_doc = signed_doc.build_signed_doc(proposal_metadata_json, proposal_json)
-    resp = document.put(data=proposal_doc)
-    assert (
-        resp.status_code == 201
-    ), f"Failed to publish document: {resp.status_code} - {resp.text}"
-
-    # Put a proposal document with empty content
-    proposal_metadata_json["ver"] = uuid7str()
-    proposal_doc = signed_doc.build_signed_doc(proposal_metadata_json, {})
-    resp = document.put(data=proposal_doc)
-    assert (
-        resp.status_code == 422
-    ), f"Publish document, expected 422 Unprocessable Content: {resp.status_code} - {resp.text}"
-
-    # Put a proposal document with the not known template field
-    proposal_metadata_json["template"] = {"id": uuid7str()}
-    proposal_doc = signed_doc.build_signed_doc(proposal_metadata_json, proposal_json)
-    resp = document.put(data=proposal_doc)
-    assert (
-        resp.status_code == 422
-    ), f"Publish document, expected 422 Unprocessable Content: {resp.status_code} - {resp.text}"
-
-    logger.info("Proposal document test successful.")
-
-
-def comment_doc_check(
-    comment_metadata_json: Dict[str, Any], comment_json: Dict[str, Any]
-):
-    comment_doc_id = comment_metadata_json["id"]
-
-    # Put a comment document
-    comment_doc = signed_doc.build_signed_doc(comment_metadata_json, comment_json)
-    resp = document.put(data=comment_doc)
-    assert (
-        resp.status_code == 201
-    ), f"Failed to publish document: {resp.status_code} - {resp.text}"
-    # Put a comment document again
-    resp = document.put(data=comment_doc)
-    assert (
-        resp.status_code == 204
-    ), f"Failed to publish document: {resp.status_code} - {resp.text}"
-
-    # Get the comment document
-    resp = document.get(document_id=comment_doc_id)
-    assert (
-        resp.status_code == 200
-    ), f"Failed to get document: {resp.status_code} - {resp.text}"
-
-=======
 import copy
 
 
@@ -374,7 +202,6 @@
         resp.status_code == 200
     ), f"Failed to get document: {resp.status_code} - {resp.text}"
 
->>>>>>> 16340d98
     # Post a signed document with filter ID
     resp = document.post("/index", filter={"id": {"eq": comment_doc_id}})
     assert (
@@ -382,30 +209,18 @@
     ), f"Failed to post document: {resp.status_code} - {resp.text}"
 
     # Put a comment document with empty content
-<<<<<<< HEAD
-    comment_metadata_json["ver"] = uuid7str()
-    comment_doc = signed_doc.build_signed_doc(comment_metadata_json, {})
-    resp = document.put(data=comment_doc)
-=======
     invalid_doc = comment_doc.copy()
     invalid_doc.metadata["ver"] = uuid7str()
     invalid_doc.content = {}
     resp = document.put(data=invalid_doc.hex())
->>>>>>> 16340d98
     assert (
         resp.status_code == 422
     ), f"Publish document, expected 422 Unprocessable Content: {resp.status_code} - {resp.text}"
 
     # Put a comment document referencing to the not known proposal
-<<<<<<< HEAD
-    comment_metadata_json["ref"] = {"id": uuid7str()}
-    comment_doc = signed_doc.build_signed_doc(comment_metadata_json, comment_json)
-    resp = document.put(data=comment_doc)
-=======
     invalid_doc = comment_doc.copy()
     invalid_doc.metadata["ref"] = {"id": uuid7str()}
     resp = document.put(data=invalid_doc.hex())
->>>>>>> 16340d98
     assert (
         resp.status_code == 422
     ), f"Publish document, expected 422 Unprocessable Content: {resp.status_code} - {resp.text}"
@@ -413,11 +228,7 @@
     logger.info("Comment document test successful.")
 
 
-<<<<<<< HEAD
-def pagination_out_of_range_check():
-=======
 def test_pagination_out_of_range():
->>>>>>> 16340d98
     # Pagination out of range
     resp = document.post(
         "/index?page=92233720368547759",
