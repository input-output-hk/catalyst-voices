--- conflicted
+++ resolved
@@ -6,22 +6,7 @@
 from api.v1 import cardano
 
 
-<<<<<<< HEAD
-@pytest.mark.skip
-def test_persistent_ada_amount_endpoint(snapshot, rbac_chain_factory):
-    logger.info(f"{snapshot.network}, {snapshot.slot_no}")
-    rbac_chain = rbac_chain_factory()
 
-    total_len = len(snapshot.data)
-    for i, entry in enumerate(snapshot.data):
-        logger.info(f"Checking .... {round(i / total_len * 100, 1)}%")
-        expected_amount = entry["voting_power"]
-        stake_address = stake_public_key_to_address(
-            key=entry["stake_public_key"][2:],
-            is_stake=True,
-            network_type=snapshot.network,
-        )
-=======
 @pytest.mark.preprod_indexing
 def test_persistent_ada_amount_endpoint():
     ASSETS_DATA_PATH = os.environ["ASSETS_DATA_PATH"]
@@ -34,7 +19,6 @@
     for i, (stake_addr, entry) in enumerate(test_data.items()):
         logger.info(f"Checking: '{stake_addr}'... ({i + 1}/{total_len})")
         
->>>>>>> 81551c0f
         resp = cardano.assets(
             stake_addr,
             entry["slot_number"]
