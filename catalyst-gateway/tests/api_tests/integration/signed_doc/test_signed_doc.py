--- conflicted
+++ resolved
@@ -21,10 +21,6 @@
         resp.status_code == 200
     ), f"Failed to get document: {resp.status_code} - {resp.text}"
 
-<<<<<<< HEAD
-    # Post a signed document with filter ID
-=======
->>>>>>> fa42a67a
     resp = document_v2.post(filter={"id": [{"eq": proposal_doc_id}]})
     assert (
         resp.status_code == 200
@@ -100,10 +96,6 @@
             resp.status_code == 201
         ), f"Failed to publish document: {resp.status_code} - {resp.text}"
 
-<<<<<<< HEAD
-    # Post a signed document with filter ID
-    resp = document_v2.post(filter={"id": [{"eq": comment_doc_id}]})
-=======
     limit = 1
     page = 0
     filter = {"id": [{"eq": doc.metadata["id"]}]}
@@ -112,7 +104,6 @@
         page=page,
         filter=filter,
     )
->>>>>>> fa42a67a
     assert (
         resp.status_code == 200
     ), f"Failed to post document: {resp.status_code} - {resp.text}"
@@ -130,18 +121,12 @@
     )
     assert (
         resp.status_code == 200
-<<<<<<< HEAD
-    ), f"Failed to get document: {resp.status_code} - {resp.text}"
-
-    # Post a signed document with filter ID
-=======
     ), f"Failed to post document: {resp.status_code} - {resp.text}"
     data = resp.json()
     assert data["page"]["limit"] == limit
     assert data["page"]["page"] == page
     assert data["page"]["remaining"] == total_amount - 1 - page
 
->>>>>>> fa42a67a
     resp = document_v2.post(
         limit=total_amount,
         filter=filter,
