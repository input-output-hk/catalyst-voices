--- conflicted
+++ resolved
@@ -9,33 +9,16 @@
     get_staked_ada,
     utils,
 )
-<<<<<<< HEAD
-=======
 import math
 
 
 def printable_time(time: float):
     return f"{math.floor(time / 3600):02}:{math.floor((time % 3600) / 60):02}:{math.floor(time % 60):02}"
->>>>>>> 2d959bb8
 
 
 # Wait until service will sync to the provided slot number
 def sync_to(network: str, slot_num: int, timeout: int):
     start_time = time.time()
-<<<<<<< HEAD
-    while True:
-        if start_time + timeout < time.time():
-            logger.info(
-                f"cat-gateway doesn't synced to slot_num: {slot_num}. Exited on timeout."
-            )
-            assert False
-
-        sync_state = get_sync_state(network=network)
-        if sync_state != None and sync_state["slot_number"] >= slot_num:
-            logger.info(f"cat-gateway synced to: {sync_state}")
-            break
-        time.sleep(5)
-=======
     true_start = time.time()
     last_slot_num = -1
 
@@ -94,7 +77,6 @@
 
         # Sleep for 1/3 of our timeout before updating sync state again.
         time.sleep(timeout / 3)
->>>>>>> 2d959bb8
 
 
 def test_staked_ada_endpoint():
@@ -105,13 +87,8 @@
     slot_num = 56364174
 
     # block hash `871b1e4af4c2d433618992fb1c1b5c1182ab829a236d58a4fcc82faf785b58cd`
-<<<<<<< HEAD
-    # 6 hours timeout
-    sync_to(network=network, slot_num=slot_num, timeout=60 * 60 * 6)
-=======
     # 60 second timeout (3 block times iof syncing from tip)
     sync_to(network=network, slot_num=slot_num, timeout=60)
->>>>>>> 2d959bb8
 
     snapshot_tool_data = json.load(open("./snapshot_tool-56364174.json"))
     for entry in snapshot_tool_data:
