# cspell: words statusgossip socat

services:

  cat-devnet:
    image: cat-devnet:latest
    container_name: cat-devnet
    healthcheck:
      #TODO when the issues with block initial sizes is fixed, update the healthcheck https://github.com/input-output-hk/catalyst-voices/issues/3327
      test:  ["CMD-SHELL","bash /healthcheck.sh"]
      start_period: 60s
      interval: 30s
      retries: 20
    volumes:
      - data:/shared-data
    profiles:
      - devnet

  event-db:
    image: event-db:latest
    container_name: event-db
    environment:
      - DB_HOST=localhost
      - DB_PORT=5432
      - DB_NAME=CatalystEventDev
      - DB_DESCRIPTION="Catalyst Event DB"
      - DB_SUPERUSER=postgres
      - DB_SUPERUSER_PASSWORD=postgres
      - DB_USER=catalyst-event-dev
      - DB_USER_PASSWORD=CHANGE_ME
      - INIT_AND_DROP_DB=true
      - WITH_MIGRATIONS=false
    ports:
      - 5432:5432
    healthcheck:
      test:
        [
          "CMD-SHELL",
          "pg_isready -U $${POSTGRES_USER} -d $${POSTGRES_PASSWORD}",
        ]
      interval: 10s
      timeout: 5s
      retries: 10

  # runs old migrations for the separate `postgres` service
  # a special package for applying migrations only up to "V2_**" migrations
  event-db-v1-migrations:
    image: event-db:v1
    container_name: event-db-v1-migrations
    environment:
      - DB_HOST=event-db
      - DB_PORT=5432
      - DB_NAME=CatalystEventDev
      - DB_SUPERUSER=postgres
      - DB_SUPERUSER_PASSWORD=postgres
      - DB_USER=catalyst-event-dev
      - DB_USER_PASSWORD=CHANGE_ME
      - INIT_AND_DROP_DB=false
      - WITH_SEED_DATA=.
      - WITH_MIGRATIONS=true
    restart: "no"
    depends_on:
      event-db:
        condition: service_healthy

  # runs migrations for the separate `postgres` service
  event-db-migrations:
    image: event-db:latest
    container_name: event-db-migrations
    environment:
      - DB_HOST=event-db
      - DB_PORT=5432
      - DB_NAME=CatalystEventDev
      - DB_SUPERUSER=postgres
      - DB_SUPERUSER_PASSWORD=postgres
      - DB_USER=catalyst-event-dev
      - DB_USER_PASSWORD=CHANGE_ME
      - INIT_AND_DROP_DB=false
      - WITH_SEED_DATA=.
      - WITH_MIGRATIONS=true
    restart: "no"
    depends_on:
      event-db-v1-migrations:
        condition: service_started

  scylla-node:
    image: scylladb/scylla:latest
    container_name: scylla-node
    restart: unless-stopped
<<<<<<< HEAD
    command: ${SCYLLA_CMD:--smp 2 --memory 1G --overprovisioned 1 --api-address 0.0.0.0}
=======
    command: --smp 2 --memory 1G --overprovisioned 1 --api-address 0.0.0.0
    ports:
      - 9042:9042
>>>>>>> 32fcb9d1
    healthcheck:
      test: cqlsh -e "SHOW VERSION" || exit 1
      interval: 15s
      timeout: 30s
      retries: 10

  cat-gateway:
    image: cat-gateway:latest
    container_name: cat-gateway
    healthcheck:
      test: "curl -s -i localhost:3030/api/v1/health/started | head -n 1 | grep 204"
      start_period: 30s
      interval: 30s
      timeout: 30s
      # approximately a 25 minutes of waiting
      retries: 50
    environment:
      - EVENT_DB_URL=postgres://catalyst-event-dev:CHANGE_ME@${EVENT_DB_HOST:-event-db}/CatalystEventDev
      - CASSANDRA_PERSISTENT_URL=${INDEX_DB_URL:-scylla-node:9042}
      - CASSANDRA_VOLATILE_URL=${INDEX_DB_URL:-scylla-node:9042}
      - CHAIN_NETWORK=${ENV_TARGET:-Preprod}
      - INTERNAL_API_KEY=123
      - YES_I_REALLY_WANT_TO_PANIC=panic attack
      - SERVICE_LIVE_COUNTER_THRESHOLD=100
      - SERVICE_LIVE_TIMEOUT_INTERVAL=30
      # - LOG_LEVEL=error
      # - RUST_LOG="error,cat_gateway=debug,cardano_chain_follower=debug,mithril-client=debug"
    ports:
      - 3030:3030
    depends_on:
      event-db-migrations:
        condition: service_started
      scylla-node:
        condition: service_healthy

  rust-tests-runner:
    image: rust-tests-runner:latest
    container_name: rust-tests-runner
    environment:
      - EVENT_DB_URL=postgres://catalyst-event-dev:CHANGE_ME@event-db/CatalystEventDev
      - CASSANDRA_PERSISTENT_URL=scylla-node:9042
      - CASSANDRA_VOLATILE_URL=scylla-node:9042
    depends_on:
      event-db-migrations:
        condition: service_started
      scylla-node:
        condition: service_healthy

  haproxy:
    image: haproxy-node:latest
    container_name: haproxy
    user: root
    ports:
      - "18080:18080"
      - "18090:18090"
      - "9999:9999"
    healthcheck:
      test:
        [
          "CMD",
          "sh",
          "-c",
          "echo 'show info' | socat tcp:localhost:9999 stdio | grep -q ^Name",
        ]
      interval: 10s
      timeout: 3s
      retries: 3
    depends_on:
      - event-db
      - scylla-node

  api-tests-runner:
    image: api-tests-runner:latest
    container_name: api-tests-runner
    environment:
      - CAT_GATEWAY_TEST_URL=http://cat-gateway:3030
      - CAT_GATEWAY_INTERNAL_API_KEY=123
      - SERVICE_LIVE_COUNTER_THRESHOLD=100
      - SERVICE_LIVE_TIMEOUT_INTERVAL=30
    command: >
      poetry run pytest -m "${API_TEST_MARKS}" -s --junitxml junit-report.xml --cov integration --cov-report lcov
    depends_on:
      cat-gateway:
        condition: service_healthy

  schemathesis-runner:
    image: schemathesis-runner:latest
    container_name: schemathesis-runner
    environment:
      - API_SPEC=${API_SPEC:-http://cat-gateway:3030/docs/cat-gateway.json}
      - WAIT_FOR_SCHEMA=${WAIT_FOR_SCHEMA:-500}
      - MAX_RESPONSE_TIME=${MAX_RESPONSE_TIME:-5000}
      - HYPOTHESIS_MAX_EXAMPLES=${HYPOTHESIS_MAX_EXAMPLES:-100}
      # place a seed value to reproduce some specific schemathesis test scenario
      # - SEED=""
    depends_on:
      cat-gateway:
        condition: service_healthy

volumes:
    data:<|MERGE_RESOLUTION|>--- conflicted
+++ resolved
@@ -31,7 +31,7 @@
       - INIT_AND_DROP_DB=true
       - WITH_MIGRATIONS=false
     ports:
-      - 5432:5432
+      - "5432:5432"
     healthcheck:
       test:
         [
@@ -87,13 +87,9 @@
     image: scylladb/scylla:latest
     container_name: scylla-node
     restart: unless-stopped
-<<<<<<< HEAD
     command: ${SCYLLA_CMD:--smp 2 --memory 1G --overprovisioned 1 --api-address 0.0.0.0}
-=======
-    command: --smp 2 --memory 1G --overprovisioned 1 --api-address 0.0.0.0
     ports:
       - 9042:9042
->>>>>>> 32fcb9d1
     healthcheck:
       test: cqlsh -e "SHOW VERSION" || exit 1
       interval: 15s
@@ -122,7 +118,7 @@
       # - LOG_LEVEL=error
       # - RUST_LOG="error,cat_gateway=debug,cardano_chain_follower=debug,mithril-client=debug"
     ports:
-      - 3030:3030
+      - "3030:3030"
     depends_on:
       event-db-migrations:
         condition: service_started
