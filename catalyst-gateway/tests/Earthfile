# cspell: words unittests socat

VERSION 0.8
<<<<<<< HEAD
IMPORT github.com/input-output-hk/catalyst-ci/earthly/spectral:v3.5.9 AS spectral-ci
=======
IMPORT github.com/input-output-hk/catalyst-ci/earthly/spectral:v3.5.12 AS spectral-ci
>>>>>>> 4d1176c1
IMPORT .. AS gateway

# a special package for applying migrations only up to "V2_**" migrations
package-event-db-v1:
    FROM github.com/input-output-hk/catalyst-voices/catalyst-gateway/event-db:event-db-old-signed-doc+docker

    ARG container="event-db"
    ARG tag="v1"

    COPY ./event_db_v1_seed_data ./seed

    SAVE IMAGE ${container}:${tag}

package-haproxy:
    FROM haproxy:alpine

    USER root
    RUN apk add su-exec socat
    COPY ./api_tests/utils/proxy/haproxy.cfg /usr/local/etc/haproxy/haproxy.cfg
    COPY ./api_tests/utils/proxy/haproxy_entry.sh /app/entrypoint.sh

    RUN chmod +x /app/entrypoint.sh

    ENTRYPOINT ["/app/entrypoint.sh"]
    SAVE IMAGE haproxy-node:latest

# build all necessary docker images required to run `docker-compose.yml` services
prepare-all-images:
    FROM scratch
    BUILD gateway+docker
    BUILD ../event-db+docker
    BUILD ./api_tests+package
    BUILD ./schemathesis_tests+package
    BUILD +package-rust-tests-runner
    BUILD +package-event-db-v1
    BUILD +package-haproxy

# test-lint-openapi - OpenAPI linting from an artifact
# testing whether the OpenAPI generated during build stage follows good practice.
test-lint-openapi:
    FROM spectral-ci+spectral-base
    # Copy the doc artifact.
    COPY --dir ../+build/doc .
    # Copy the spectral configuration file.
    COPY --dir ./openapi-v3.0-lints/* .
    # Scan the doc directory where type of file is JSON.
    DO spectral-ci+LINT --dir=./doc

test-builder:
    FROM gateway+builder-src

    RUN cargo nextest archive --release --archive-file cat-gateway-tests.tar.zst

package-rust-tests-runner:
    FROM +test-builder

    ENTRYPOINT cargo nextest run --archive-file=cat-gateway-tests.tar.zst --run-ignored=only signed_docs scylla_session scylla_queries scylla_purge rbac_index --no-fail-fast
    SAVE IMAGE rust-tests-runner:latest<|MERGE_RESOLUTION|>--- conflicted
+++ resolved
@@ -1,11 +1,7 @@
 # cspell: words unittests socat
 
 VERSION 0.8
-<<<<<<< HEAD
-IMPORT github.com/input-output-hk/catalyst-ci/earthly/spectral:v3.5.9 AS spectral-ci
-=======
 IMPORT github.com/input-output-hk/catalyst-ci/earthly/spectral:v3.5.12 AS spectral-ci
->>>>>>> 4d1176c1
 IMPORT .. AS gateway
 
 # a special package for applying migrations only up to "V2_**" migrations
