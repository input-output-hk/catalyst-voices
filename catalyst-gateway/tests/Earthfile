VERSION 0.7

package-schemathesis:
    FROM python:3.12-alpine3.19

    ARG tag="latest"
    ARG max_examples=1000
    ARG max_response_time=200
    ARG wait_for_schema=15
    ARG workers=1
    ARG schema_version=30
    ARG openapi_spec

    RUN apk add --no-cache gcc musl-dev
    RUN python -m pip install schemathesis
    RUN mkdir /results

    VOLUME /results
<<<<<<< HEAD
    ENTRYPOINT st run --checks all $openapi_spec --workers=$workers --wait-for-schema=$wait_for_schema \
                        --max-response-time=$max_response_time --hypothesis-max-examples=$max_examples \
                            --data-generation-method=positive --skip-deprecated-operations \
                                --force-schema-version=$schema_version --show-trace --force-color  \
                                  --junit-xml /results/junit-report.xml --cassette-path=/results/cassette.yaml
=======

    ENTRYPOINT st run --checks all \
                      # TODO: https://github.com/input-output-hk/catalyst-voices/issues/330
                      --exclude-checks content_type_conformance \
                      --exclude-checks response_schema_conformance \
                      --data-generation-method all \
                      --workers=$workers \
                      --wait-for-schema=$wait_for_schema \
                      --max-response-time=$max_response_time \
                      --hypothesis-max-examples=$max_examples \
                      --force-color \
                      --skip-deprecated-operations \
                      --show-trace \
                      --force-schema-version=$schema_version \
                      --junit-xml=/results/junit-report.xml \
                      $openapi_spec
>>>>>>> cd566225

    SAVE IMAGE schemathesis:$tag

# test-fuzzer-api - Fuzzy test cat-gateway using openapi specs
test-fuzzer-api:
    FROM earthly/dind:alpine-3.19
    RUN apk update && apk add iptables-legacy # workaround for https://github.com/earthly/earthly/issues/3784
    RUN apk add yq
    ARG DB_URL="postgres://catalyst-event-dev:CHANGE_ME@localhost/CatalystEventDev"
    ARG CAT_ADDRESS="127.0.0.1:3030"
    ARG OPENAPI_SPEC="http://127.0.0.1:3030/docs/cat-gateway.json"

    COPY schemathesis-docker-compose.yml .
    WITH DOCKER \
        --compose schemathesis-docker-compose.yml \
        --load schemathesis:latest=(+package-schemathesis --openapi_spec=$OPENAPI_SPEC) \
        --load event-db:latest=(../event-db+build) \
        --load cat-gateway:latest=(../+package-cat-gateway --address=$CAT_ADDRESS --db_url=$DB_URL) \
        --service event-db \
        --service cat-gateway \
        --allow-privileged
        RUN docker run --net=host --name=st schemathesis:latest || echo fail > fail && \
                docker logs cat-gateway > ./cat-gateway.log && \
                    docker cp st:/results/junit-report.xml junit-report.xml && \
                        docker cp st:/results/cassette.yaml cassette.yaml
    END
    WAIT
        SAVE ARTIFACT junit-report.xml AS LOCAL schemathesis.junit-report.xml
        SAVE ARTIFACT cat-gateway.log AS LOCAL cat-gateway.log
        SAVE ARTIFACT cassette.yaml AS LOCAL cassette.yaml
    END
    IF [ -f fail ]
        RUN echo -e "\033[0;31mSchemathesis test run failed\n" && \
            echo -e "\033[0;31mFailed tests:" && \
            yq -PC '.http_interactions.[] | select(.status == "FAILURE")' cassette.yaml && \
            echo -e "\033[0;31mCatalyst Gateway logs:" && \
            jq --color-output . cat-gateway.log cat-gateway.log && \
            exit 1
    END

# test-lint-openapi - OpenAPI linting from an artifact
# testing whether the OpenAPI generated during build stage follows good practice.
test-lint-openapi:
    FROM github.com/input-output-hk/catalyst-ci/earthly/spectral:v2.4.0+spectral-base
    # Copy the doc artifact.
    COPY ../+build/doc ./doc
    # Scan the doc directory where type of file is JSON.
    DO github.com/input-output-hk/catalyst-ci/earthly/spectral:v2.4.0+BUILD_SPECTRAL --dir=./doc --file_type="json"<|MERGE_RESOLUTION|>--- conflicted
+++ resolved
@@ -16,30 +16,11 @@
     RUN mkdir /results
 
     VOLUME /results
-<<<<<<< HEAD
     ENTRYPOINT st run --checks all $openapi_spec --workers=$workers --wait-for-schema=$wait_for_schema \
                         --max-response-time=$max_response_time --hypothesis-max-examples=$max_examples \
                             --data-generation-method=positive --skip-deprecated-operations \
                                 --force-schema-version=$schema_version --show-trace --force-color  \
                                   --junit-xml /results/junit-report.xml --cassette-path=/results/cassette.yaml
-=======
-
-    ENTRYPOINT st run --checks all \
-                      # TODO: https://github.com/input-output-hk/catalyst-voices/issues/330
-                      --exclude-checks content_type_conformance \
-                      --exclude-checks response_schema_conformance \
-                      --data-generation-method all \
-                      --workers=$workers \
-                      --wait-for-schema=$wait_for_schema \
-                      --max-response-time=$max_response_time \
-                      --hypothesis-max-examples=$max_examples \
-                      --force-color \
-                      --skip-deprecated-operations \
-                      --show-trace \
-                      --force-schema-version=$schema_version \
-                      --junit-xml=/results/junit-report.xml \
-                      $openapi_spec
->>>>>>> cd566225
 
     SAVE IMAGE schemathesis:$tag
 
