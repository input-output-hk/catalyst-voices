--- conflicted
+++ resolved
@@ -1,11 +1,7 @@
 # cspell: words unittests socat
 
 VERSION 0.8
-<<<<<<< HEAD
-IMPORT github.com/input-output-hk/catalyst-ci/earthly/spectral:master AS spectral-ci
-=======
 IMPORT github.com/input-output-hk/catalyst-ci/earthly/spectral:v3.6.1 AS spectral-ci
->>>>>>> 32fcb9d1
 IMPORT .. AS gateway
 
 # build all necessary docker images required to run `docker-compose.yml` services
