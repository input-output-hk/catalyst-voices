--- conflicted
+++ resolved
@@ -36,14 +36,9 @@
     BUILD ./api_tests+package
     BUILD ./api_tests+package-health
     BUILD ./schemathesis_tests+package
-<<<<<<< HEAD
-    BUILD +package-postgres-runner
-    BUILD +package-scylla-runner
-    BUILD +package-haproxy
-=======
     BUILD +package-rust-tests-runner
     BUILD +package-event-db-v1
->>>>>>> 30de1327
+    BUILD +package-haproxy
 
 # test-lint-openapi - OpenAPI linting from an artifact
 # testing whether the OpenAPI generated during build stage follows good practice.
