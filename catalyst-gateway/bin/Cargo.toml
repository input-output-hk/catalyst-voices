--- conflicted
+++ resolved
@@ -75,14 +75,10 @@
     "url",
     "chrono",
 ] }
-<<<<<<< HEAD
-uuid = { version = "1.12.1", features = ["v4", "v7", "serde"] }
-=======
 # Its a transitive dependency of the "poem-openapi" crate,
 # but its breaks API after version "5.1.8".
 poem-openapi-derive = { version = "=5.1.4"}
-uuid = { version = "1.11.0", features = ["v4", "v7", "serde"] }
->>>>>>> dc7baa45
+uuid = { version = "1.12.1", features = ["v4", "v7", "serde"] }
 ulid = { version = "1.1.3", features = ["serde", "uuid"] }
 blake2b_simd = "1.0.2"
 url = "2.5.3"
