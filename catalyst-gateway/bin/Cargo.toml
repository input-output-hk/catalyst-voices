--- conflicted
+++ resolved
@@ -101,13 +101,7 @@
 
 # Its a transitive dependency of the "poem-openapi" crate,
 # but its breaks API after version "5.1.8".
-<<<<<<< HEAD
-poem-openapi-derive = { version = "=5.1.4"}
-=======
 poem-openapi-derive = { version = "=5.1.4" }
-# Its a transitive dependency which fails to build on higher version with our current compiler 1.83
-base64ct = { version = "=1.6.0" }
->>>>>>> b3bcac7c
 
 [dev-dependencies]
 x509-cert = { version = "0.2.5", features = ["builder"] }
