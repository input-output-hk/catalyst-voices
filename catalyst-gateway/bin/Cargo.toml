[package]
name = "cat-gateway"
description = "The Catalyst Data Gateway"
keywords = ["cardano", "catalyst", "gateway"]
categories = ["command-line-utilities"]
version = "0.1.0"
authors.workspace = true
edition.workspace = true
license.workspace = true
repository.workspace = true

# See more keys and their definitions at https://doc.rust-lang.org/cargo/reference/manifest.html

[lints]
workspace = true

[dependencies]
<<<<<<< HEAD
# TODO: FIXME: Use tag!
cardano-chain-follower = { version = "0.0.6", git = "https://github.com/input-output-hk/catalyst-libs.git", branch = "version-hack" }
c509-certificate = { version = "0.0.3", git = "https://github.com/input-output-hk/catalyst-libs.git", branch = "version-hack" }
rbac-registration = { version = "0.0.2", git = "https://github.com/input-output-hk/catalyst-libs.git", branch = "version-hack" }
catalyst-types = { version = "0.0.1", git = "https://github.com/input-output-hk/catalyst-libs.git", branch = "version-hack" }
cardano-blockchain-types = { version = "0.0.1", git = "https://github.com/input-output-hk/catalyst-libs.git", branch = "version-hack" }
catalyst-signed-doc = { version = "0.0.1", git = "https://github.com/input-output-hk/catalyst-libs.git", branch = "version-hack" }
=======
cardano-chain-follower = {version = "0.0.6", git = "https://github.com/input-output-hk/catalyst-libs.git", tag="v0.0.10" }
c509-certificate = { version = "0.0.3", git = "https://github.com/input-output-hk/catalyst-libs.git", tag = "v0.0.3" }
rbac-registration = { version = "0.0.2", git = "https://github.com/input-output-hk/catalyst-libs.git", tag = "v0.0.8" }
catalyst-signed-doc = { version = "0.0.1", git = "https://github.com/input-output-hk/catalyst-libs.git", tag = "r20250204-00" }
>>>>>>> d926fbb5

pallas = { version = "0.30.1", git = "https://github.com/input-output-hk/catalyst-pallas.git", rev = "9b5183c8b90b90fe2cc319d986e933e9518957b3" }
pallas-traverse = { version = "0.30.1", git = "https://github.com/input-output-hk/catalyst-pallas.git", rev = "9b5183c8b90b90fe2cc319d986e933e9518957b3" }
pallas-crypto = { version = "0.30.1", git = "https://github.com/input-output-hk/catalyst-pallas.git", rev = "9b5183c8b90b90fe2cc319d986e933e9518957b3" }

clap = { version = "4.5.20", features = ["derive", "env"] }
tracing = { version = "0.1.40", features = ["log"] }
tracing-subscriber = { version = "0.3.18", features = [
    "fmt",
    "json",
    "registry",
    "std",
    "time",
    "env-filter",
] }
serde = { version = "1.0.214", features = ["derive"] }
serde_json = { version = "1.0.132", features = ["arbitrary_precision"] }
thiserror = "1.0.68"
chrono = "0.4.38"
bb8 = "0.8.6"
bb8-postgres = "0.8.1"
tokio-postgres = { version = "0.7.12", features = [
    "with-chrono-0_4",
    "with-serde_json-1",
    "with-time-0_3",
    "with-uuid-1"
] }
tokio = { version = "1.41.0", features = ["rt", "macros", "rt-multi-thread"] }
dotenvy = "0.15.7"
local-ip-address = "0.6.3"
gethostname = "0.5.0"
hex = "0.4.3"
handlebars = "6.2.0"
anyhow = "1.0.95"
duration-string = "0.4.0"
build-info = "0.0.39"
ed25519-dalek = "2.1.1"
scylla = { version = "0.15.0", features = ["cloud", "full-serialization"] }
strum = { version = "0.26.3", features = ["derive"] }
strum_macros = "0.26.4"
openssl = { version = "0.10.66", features = ["vendored"] }
num-bigint = "0.4.6"
futures = "0.3.31"
rand = "0.8.5"
moka = { version = "0.12.8", features = ["future"] }
crossbeam-skiplist = "0.1.3"
poem = { version = "3.1.6", features = ["embed", "prometheus", "compression"] }
poem-openapi = { version = "5.1.5", features = [
    "openapi-explorer",
    "rapidoc",
    "redoc",
    "swagger-ui",
    "uuid",
    "url",
    "chrono",
] }
uuid = { version = "1.11.0", features = ["v4", "v7", "serde"] }
ulid = { version = "1.1.3", features = ["serde", "uuid"] }
blake2b_simd = "1.0.2"
url = "2.5.3"
panic-message = "0.3.0"
cpu-time = "1.0.0"
prometheus = "0.13.4"
rust-embed = "8.5.0"
num-traits = "0.2.19"
base64 = "0.22.1"
dashmap = "6.1.0"
x509-cert = "0.2.5"
der-parser = "9.0.0"
jsonschema = "0.26.1"
bech32 = "0.11.0"
const_format = "0.2.33"
regex = "1.11.1"
as-slice = "0.2.1"
to_vec = "0.1.0"
minicbor = { version = "0.25.1", features = ["std"] }
minijinja = "2.5.0"
bytes = "1.9.0"
mime = "0.3.17"
stats_alloc = "0.1.10"
memory-stats = "1.0.0"

[dev-dependencies]
proptest = "1.5.0"
x509-cert = { version = "0.2.5", features = ["builder"] }

[build-dependencies]
build-info-build = "0.0.39"<|MERGE_RESOLUTION|>--- conflicted
+++ resolved
@@ -15,7 +15,6 @@
 workspace = true
 
 [dependencies]
-<<<<<<< HEAD
 # TODO: FIXME: Use tag!
 cardano-chain-follower = { version = "0.0.6", git = "https://github.com/input-output-hk/catalyst-libs.git", branch = "version-hack" }
 c509-certificate = { version = "0.0.3", git = "https://github.com/input-output-hk/catalyst-libs.git", branch = "version-hack" }
@@ -23,12 +22,6 @@
 catalyst-types = { version = "0.0.1", git = "https://github.com/input-output-hk/catalyst-libs.git", branch = "version-hack" }
 cardano-blockchain-types = { version = "0.0.1", git = "https://github.com/input-output-hk/catalyst-libs.git", branch = "version-hack" }
 catalyst-signed-doc = { version = "0.0.1", git = "https://github.com/input-output-hk/catalyst-libs.git", branch = "version-hack" }
-=======
-cardano-chain-follower = {version = "0.0.6", git = "https://github.com/input-output-hk/catalyst-libs.git", tag="v0.0.10" }
-c509-certificate = { version = "0.0.3", git = "https://github.com/input-output-hk/catalyst-libs.git", tag = "v0.0.3" }
-rbac-registration = { version = "0.0.2", git = "https://github.com/input-output-hk/catalyst-libs.git", tag = "v0.0.8" }
-catalyst-signed-doc = { version = "0.0.1", git = "https://github.com/input-output-hk/catalyst-libs.git", tag = "r20250204-00" }
->>>>>>> d926fbb5
 
 pallas = { version = "0.30.1", git = "https://github.com/input-output-hk/catalyst-pallas.git", rev = "9b5183c8b90b90fe2cc319d986e933e9518957b3" }
 pallas-traverse = { version = "0.30.1", git = "https://github.com/input-output-hk/catalyst-pallas.git", rev = "9b5183c8b90b90fe2cc319d986e933e9518957b3" }
