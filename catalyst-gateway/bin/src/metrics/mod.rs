--- conflicted
+++ resolved
@@ -24,10 +24,7 @@
 pub(crate) async fn metrics_updater_fn() {
     chain_follower::update();
     memory::update();
-<<<<<<< HEAD
-    rbac_cache::update();
-=======
     health::update().await;
     caches::update();
->>>>>>> 544471a4
+    rbac_cache::update();
 }