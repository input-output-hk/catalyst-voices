--- conflicted
+++ resolved
@@ -13,18 +13,7 @@
     let service_id = Settings::service_id();
     let network = Settings::cardano_network();
 
-<<<<<<< HEAD
-    thread::spawn(move || {
-        loop {
-            {
-                let follower_stats = Statistics::new(network);
-
-                report_mithril(&follower_stats, &api_host_names, service_id, network);
-                report_live(&follower_stats, &api_host_names, service_id, network);
-            }
-=======
     let follower_stats = Statistics::new(network);
->>>>>>> f23fdb72
 
     report_mithril(&follower_stats, &api_host_names, service_id, network);
     report_live(&follower_stats, &api_host_names, service_id, network);
