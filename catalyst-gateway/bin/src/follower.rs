--- conflicted
+++ resolved
@@ -11,12 +11,6 @@
 use tokio::{task::JoinHandle, time};
 use tracing::{error, info};
 
-<<<<<<< HEAD
-use crate::event_db::{
-    config::{FollowerMeta, NetworkMeta},
-    follower::{BlockHash, LastUpdate, MachineId, SlotNumber},
-    EventDB,
-=======
 use crate::{
     event_db::{
         config::{ConfigQueries, FollowerMeta, NetworkMeta},
@@ -25,7 +19,6 @@
         EventDB,
     },
     util::valid_era,
->>>>>>> 6c7e899d
 };
 
 /// Arbritrary value which is only used in the case where there is no
