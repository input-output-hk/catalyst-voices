--- conflicted
+++ resolved
@@ -251,19 +251,6 @@
 
                     // Block processing for Eras before staking are ignored.
                     if valid_era(block.era()) {
-<<<<<<< HEAD
-                        // Registration
-                        match db.index_registration_data(block.txs(), slot, network).await {
-                            Ok(()) => (),
-                            Err(err) => {
-                                error!(
-                                    "Unable to index registration data for block {:?} - skip..",
-                                    err
-                                );
-                                continue;
-                            },
-                        }
-=======
                         // index catalyst registrations
                         // match db.index_registration_data(block.txs(), slot,
                         // network).await {     Ok(()) => (),
@@ -275,7 +262,6 @@
                         //         continue;
                         //     },
                         // }
->>>>>>> 2d959bb8
 
                         // Rewards
                     }
