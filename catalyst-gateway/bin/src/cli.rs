//! CLI interpreter for the service
<<<<<<< HEAD
use std::{io::Write, time::Duration};
=======
use std::{io::Write, path::PathBuf};
>>>>>>> fbfb845d

use clap::Parser;
use tracing::{error, info};

use crate::{
    cardano::start_followers,
    db::{self, index::session::CassandraSession},
    service::{
        self,
        utilities::health::{
            condition_for_started, is_live, live_counter_reset, service_has_started, set_to_started,
        },
    },
    settings::{ServiceSettings, Settings},
};

#[derive(Parser)]
#[clap(rename_all = "kebab-case")]
/// Simple service CLI options
pub(crate) enum Cli {
    /// Run the service
    Run(ServiceSettings),
    /// Build API docs of the service in the JSON format
    Docs {
        /// The output path to the generated docs file, if omitted prints to stdout.
        output: Option<PathBuf>,
    },
}

impl Cli {
    /// Execute the specified operation.
    ///
    /// This method is asynchronous and returns a `Result` indicating whether the
    /// operation was successful or if an error occurred.
    ///
    /// # Errors
    ///
    /// This method can return an error if:
    ///
    /// - Failed to initialize the logger with the specified log level.
    /// - Failed to create a new `State` with the provided database URL.
    /// - Failed to run the service on the specified address.
    pub(crate) async fn exec(self) -> anyhow::Result<()> {
        match self {
            Self::Run(settings) => {
                Settings::init(settings)?;

                let mut tasks = Vec::new();

                info!("Catalyst Gateway - Starting");

                // Start the DB's.
                CassandraSession::init();

                db::event::establish_connection();

                // Start the chain indexing follower.
                start_followers().await?;

                // Start the API service.
                let handle = tokio::spawn(async move {
                    match service::run().await {
                        Ok(()) => info!("Endpoints started ok"),
                        Err(err) => {
                            error!("Error starting endpoints {err}");
                        },
                    }
                });
                tasks.push(handle);

                // Start task to reset the service 'live counter' at a regular interval.
                let handle = tokio::spawn(async move {
                    while is_live() {
                        tokio::time::sleep(Settings::service_live_timeout_interval()).await;
                        live_counter_reset();
                    }
                });
                tasks.push(handle);

                // Start task to wait for the service 'started' flag to be `true`.
                let handle = tokio::spawn(async move {
                    while !service_has_started() {
                        tokio::time::sleep(Duration::from_secs(1)).await;
                        if condition_for_started() {
                            set_to_started();
                        }
                    }
                });
                tasks.push(handle);

                // Run all asynchronous tasks to completion.
                for task in tasks {
                    task.await?;
                }

                info!("Catalyst Gateway - Shut Down");
            },
            Self::Docs { output } => {
                let docs = service::get_app_docs();
                match output {
                    Some(path) => {
                        let mut docs_file = std::fs::File::create(path)?;
                        docs_file.write_all(docs.as_bytes())?;
                    },
                    None => println!("{docs}"),
                }
            },
        }

        Ok(())
    }
}<|MERGE_RESOLUTION|>--- conflicted
+++ resolved
@@ -1,9 +1,5 @@
 //! CLI interpreter for the service
-<<<<<<< HEAD
-use std::{io::Write, time::Duration};
-=======
-use std::{io::Write, path::PathBuf};
->>>>>>> fbfb845d
+use std::{io::Write, path::PathBuf, time::Duration};
 
 use clap::Parser;
 use tracing::{error, info};
