//! Command line and environment variable settings for the service
use std::{
    net::{IpAddr, Ipv4Addr, SocketAddr},
    str::FromStr,
    sync::{LazyLock, OnceLock},
    time::Duration,
};

use anyhow::anyhow;
use cardano_blockchain_types::{Network, Slot};
use clap::Args;
use dotenvy::dotenv;
use str_env_var::StringEnvVar;
use tracing::error;
use url::Url;

use crate::{
    build_info::{log_build_info, BUILD_INFO},
    logger::{self, LogLevel, LOG_LEVEL_DEFAULT},
    service::utilities::net::{get_public_ipv4, get_public_ipv6},
    utils::blake2b_hash::generate_uuid_string_from_data,
};

pub(crate) mod cassandra_db;
pub(crate) mod chain_follower;
pub(crate) mod event_db;
pub(crate) mod rbac;
pub(crate) mod signed_doc;
mod str_env_var;

/// Default address to start service on, '0.0.0.0:3030'.
const ADDRESS_DEFAULT: SocketAddr = SocketAddr::new(IpAddr::V4(Ipv4Addr::new(0, 0, 0, 0)), 3030);

/// Default Github repo owner
const GITHUB_REPO_OWNER_DEFAULT: &str = "input-output-hk";

/// Default Github repo name
const GITHUB_REPO_NAME_DEFAULT: &str = "catalyst-voices";

/// Default Github issue template to use
const GITHUB_ISSUE_TEMPLATE_DEFAULT: &str = "bug_report.yml";

/// Default `CLIENT_ID_KEY` used in development.
const CLIENT_ID_KEY_DEFAULT: &str = "3db5301e-40f2-47ed-ab11-55b37674631a";

/// Default `API_URL_PREFIX` used in development.
const API_URL_PREFIX_DEFAULT: &str = "/api";

/// Default `CHECK_CONFIG_TICK` used in development, 5 seconds.
const CHECK_CONFIG_TICK_DEFAULT: Duration = Duration::from_secs(5);

<<<<<<< HEAD
/// Default `METRICS_MEMORY_INTERVAL`, 1 second.
const METRICS_MEMORY_INTERVAL_DEFAULT: Duration = Duration::from_secs(1);

/// Default `METRICS_FOLLOWER_INTERVAL`, 1 second.
const METRICS_FOLLOWER_INTERVAL_DEFAULT: Duration = Duration::from_secs(1);

/// Default `RBAC_CACHE_MAX_SIZE`, 10 GB.
const RBAC_CACHE_MAX_SIZE_DEFAULT: u64 = 10 * 1024 * 1024 * 1024;

=======
>>>>>>> da94a84b
/// Default number of slots used as overlap when purging Live Index data.
const PURGE_BACKWARD_SLOT_BUFFER_DEFAULT: u64 = 100;

/// Default `SERVICE_LIVE_TIMEOUT_INTERVAL`, that is used to determine if the service is
/// live, 30 seconds.
const SERVICE_LIVE_TIMEOUT_INTERVAL_DEFAULT: Duration = Duration::from_secs(30);

/// Default `SERVICE_LIVE_COUNTER_THRESHOLD`, that is used to determine if the service is
/// live.
const SERVICE_LIVE_COUNTER_THRESHOLD_DEFAULT: u64 = 100;

/// Hash the Public IPv4 and IPv6 address of the machine, and convert to a 128 bit V4
/// UUID.
fn calculate_service_uuid() -> String {
    let ip_addr: Vec<String> = vec![get_public_ipv4().to_string(), get_public_ipv6().to_string()];

    generate_uuid_string_from_data("Catalyst-Gateway-Machine-UID", &ip_addr)
}

/// Settings for the application.
///
/// This struct represents the configuration settings for the application.
/// It is used to specify the server binding address,
/// the URL to the `PostgreSQL` event database,
/// and the logging level.
#[derive(Args, Clone)]
#[clap(version = BUILD_INFO)]
pub(crate) struct ServiceSettings {
    /// Logging level
    #[clap(long, default_value = LOG_LEVEL_DEFAULT)]
    pub(crate) log_level: LogLevel,
}

/// All the `EnvVars` used by the service.
struct EnvVars {
    /// The github repo owner
    github_repo_owner: StringEnvVar,

    /// The github repo name
    github_repo_name: StringEnvVar,

    /// The github issue template to use
    github_issue_template: StringEnvVar,

    /// Server binding address
    address: SocketAddr,

    /// Server name
    server_name: Option<StringEnvVar>,

    /// Id of the Service.
    service_id: StringEnvVar,

    /// The client id key used to anonymize client connections.
    client_id_key: StringEnvVar,

    /// A List of servers to provide
    api_host_names: Option<StringEnvVar>,

    /// The base path the API is served at.
    api_url_prefix: StringEnvVar,

    /// The Config of the Persistent Cassandra DB.
    cassandra_persistent_db: cassandra_db::EnvVars,

    /// The Config of the Volatile Cassandra DB.
    cassandra_volatile_db: cassandra_db::EnvVars,

    /// The Chain Follower configuration
    chain_follower: chain_follower::EnvVars,

    /// The event db configuration
    event_db: event_db::EnvVars,

    /// The Catalyst Signed Documents configuration
    signed_doc: signed_doc::EnvVars,

    /// RBAC configuration.
    rbac: rbac::EnvVars,

    /// Internal API Access API Key
    internal_api_key: Option<StringEnvVar>,

    /// Tick every N seconds until config exists in db
    #[allow(unused)]
    check_config_tick: Duration,

    /// Slot buffer used as overlap when purging Live Index data.
    purge_backward_slot_buffer: u64,

<<<<<<< HEAD
    /// Interval for updating and sending memory metrics.
    metrics_memory_interval: Duration,

    /// Interval for updating and sending Chain Follower metrics.
    metrics_follower_interval: Duration,

    /// Maximum cache size on disk for RBAC data, in bytes.
    rbac_cache_max_size: u64,

=======
>>>>>>> da94a84b
    /// Interval for determining if the service is live.
    service_live_timeout_interval: Duration,

    /// Threshold for determining if the service is live.
    service_live_counter_threshold: u64,

    /// Set to Log 404 not found.
    log_not_found: Option<StringEnvVar>,
}

// Lazy initialization of all env vars which are not command line parameters.
// All env vars used by the application should be listed here and all should have a
// default. The default for all NON Secret values should be suitable for Production, and
// NOT development. Secrets however should only be used with the default value in
// development

/// Handle to the mithril sync thread. One for each Network ONLY.
static ENV_VARS: LazyLock<EnvVars> = LazyLock::new(|| {
    // Support env vars in a `.env` file,  doesn't need to exist.
    dotenv().ok();

    let address = StringEnvVar::new("ADDRESS", ADDRESS_DEFAULT.to_string().into());
    let address = SocketAddr::from_str(address.as_str())
        .inspect(|err| {
            error!(
                "Invalid binding address {}, err: {err}. Using default binding address value {ADDRESS_DEFAULT}.",
                address.as_str(),
            );
        }).unwrap_or(ADDRESS_DEFAULT);

    let purge_backward_slot_buffer = StringEnvVar::new_as_int(
        "PURGE_BACKWARD_SLOT_BUFFER",
        PURGE_BACKWARD_SLOT_BUFFER_DEFAULT,
        0,
        u64::MAX,
    );

    EnvVars {
        github_repo_owner: StringEnvVar::new("GITHUB_REPO_OWNER", GITHUB_REPO_OWNER_DEFAULT.into()),
        github_repo_name: StringEnvVar::new("GITHUB_REPO_NAME", GITHUB_REPO_NAME_DEFAULT.into()),
        github_issue_template: StringEnvVar::new(
            "GITHUB_ISSUE_TEMPLATE",
            GITHUB_ISSUE_TEMPLATE_DEFAULT.into(),
        ),
        address,
        server_name: StringEnvVar::new_optional("SERVER_NAME", false),
        service_id: StringEnvVar::new("SERVICE_ID", calculate_service_uuid().into()),
        client_id_key: StringEnvVar::new("CLIENT_ID_KEY", CLIENT_ID_KEY_DEFAULT.into()),
        api_host_names: StringEnvVar::new_optional("API_HOST_NAMES", false),
        api_url_prefix: StringEnvVar::new("API_URL_PREFIX", API_URL_PREFIX_DEFAULT.into()),

        cassandra_persistent_db: cassandra_db::EnvVars::new(
            cassandra_db::PERSISTENT_URL_DEFAULT,
            cassandra_db::PERSISTENT_NAMESPACE_DEFAULT,
        ),
        cassandra_volatile_db: cassandra_db::EnvVars::new(
            cassandra_db::VOLATILE_URL_DEFAULT,
            cassandra_db::VOLATILE_NAMESPACE_DEFAULT,
        ),
        chain_follower: chain_follower::EnvVars::new(),
        event_db: event_db::EnvVars::new(),
        signed_doc: signed_doc::EnvVars::new(),
        rbac: rbac::EnvVars::new(),
        internal_api_key: StringEnvVar::new_optional("INTERNAL_API_KEY", true),
        check_config_tick: StringEnvVar::new_as_duration(
            "CHECK_CONFIG_TICK",
            CHECK_CONFIG_TICK_DEFAULT,
        ),
        purge_backward_slot_buffer,
        service_live_timeout_interval: StringEnvVar::new_as_duration(
            "SERVICE_LIVE_TIMEOUT_INTERVAL",
            SERVICE_LIVE_TIMEOUT_INTERVAL_DEFAULT,
        ),
        rbac_cache_max_size: StringEnvVar::new_as_int(
            "RBAC_CACHE_MAX_DISK_SIZE",
            RBAC_CACHE_MAX_SIZE_DEFAULT,
            0,
            u64::MAX,
        ),
        service_live_counter_threshold: StringEnvVar::new_as_int(
            "SERVICE_LIVE_COUNTER_THRESHOLD",
            SERVICE_LIVE_COUNTER_THRESHOLD_DEFAULT,
            0,
            u64::MAX,
        ),
        log_not_found: StringEnvVar::new_optional("LOG_NOT_FOUND", false),
    }
});

impl EnvVars {
    /// Validate env vars in ways we couldn't when they were first loaded.
    pub(crate) fn validate() -> anyhow::Result<()> {
        let mut status = Ok(());

        let url = ENV_VARS.event_db.url.as_str();
        if let Err(error) = tokio_postgres::config::Config::from_str(url) {
            error!(error=%error, url=url, "Invalid Postgres DB URL.");
            status = Err(anyhow!("Environment Variable Validation Error."));
        }

        status
    }
}

/// All Settings/Options for the Service.
static SERVICE_SETTINGS: OnceLock<ServiceSettings> = OnceLock::new();

/// Our Global Settings for this running service.
pub(crate) struct Settings();

impl Settings {
    /// Initialize the settings data.
    pub(crate) fn init(settings: ServiceSettings) -> anyhow::Result<()> {
        let log_level = settings.log_level;

        if SERVICE_SETTINGS.set(settings).is_err() {
            // We use println here, because logger not yet configured.
            println!("Failed to initialize service settings. Called multiple times?");
        }

        // Init the logger.
        logger::init(log_level);

        log_build_info();

        // Validate any settings we couldn't validate when loaded.
        EnvVars::validate()
    }

    /// Get the current Event DB settings for this service.
    pub(crate) fn event_db_settings() -> (
        &'static str,
        Option<&'static str>,
        Option<&'static str>,
        u32,
        u32,
        u32,
        u32,
    ) {
        let url = ENV_VARS.event_db.url.as_str();
        let user = ENV_VARS
            .event_db
            .username
            .as_ref()
            .map(StringEnvVar::as_str);
        let pass = ENV_VARS
            .event_db
            .password
            .as_ref()
            .map(StringEnvVar::as_str);

        let max_connections = ENV_VARS.event_db.max_connections;

        let max_lifetime = ENV_VARS.event_db.max_lifetime;

        let min_idle = ENV_VARS.event_db.min_idle;

        let connection_timeout = ENV_VARS.event_db.connection_timeout;

        (
            url,
            user,
            pass,
            max_connections,
            max_lifetime,
            min_idle,
            connection_timeout,
        )
    }

    /// Get the Persistent & Volatile Cassandra DB config for this service.
    pub(crate) fn cassandra_db_cfg() -> (cassandra_db::EnvVars, cassandra_db::EnvVars) {
        (
            ENV_VARS.cassandra_persistent_db.clone(),
            ENV_VARS.cassandra_volatile_db.clone(),
        )
    }

    /// Get the configuration of the chain follower.
    pub(crate) fn follower_cfg() -> chain_follower::EnvVars {
        ENV_VARS.chain_follower.clone()
    }

    /// Get the configuration of the Catalyst Signed Documents.
    pub(crate) fn signed_doc_cfg() -> signed_doc::EnvVars {
        ENV_VARS.signed_doc.clone()
    }

    /// Returns the RBAC configuration.
    // TODO: Remove when used.
    #[allow(unused)]
    pub fn rbac_cfg() -> &'static rbac::EnvVars {
        &ENV_VARS.rbac
    }

    /// Chain Follower network (The Blockchain network we are configured to use).
    /// Note: Catalyst Gateway can ONLY follow one network at a time.
    pub(crate) fn cardano_network() -> Network {
        ENV_VARS.chain_follower.chain
    }

    /// The API Url prefix
    pub(crate) fn api_url_prefix() -> &'static str {
        ENV_VARS.api_url_prefix.as_str()
    }

    /// The Key used to anonymize client connections in the logs.
    pub(crate) fn client_id_key() -> &'static str {
        ENV_VARS.client_id_key.as_str()
    }

    /// The Service UUID
    pub(crate) fn service_id() -> &'static str {
        ENV_VARS.service_id.as_str()
    }

<<<<<<< HEAD
    /// The memory metrics interval
    pub(crate) fn metrics_memory_interval() -> Duration {
        ENV_VARS.metrics_memory_interval
    }

    /// The Chain Follower metrics interval
    pub(crate) fn metrics_follower_interval() -> Duration {
        ENV_VARS.metrics_follower_interval
    }

    /// Maximum in-memory cache size for RBAC data, in bytes.
    pub(crate) fn rbac_cache_max_size() -> u64 {
        ENV_VARS.rbac_cache_max_size
    }

=======
>>>>>>> da94a84b
    /// Get a list of all host names to serve the API on.
    ///
    /// Used by the `OpenAPI` Documentation to point to the correct backend.
    /// Take a list of [scheme://] + host names from the env var and turns it into
    /// a lits of strings.
    ///
    /// Host names are taken from the `API_HOST_NAMES` environment variable.
    /// If that is not set, returns an empty list.
    pub(crate) fn api_host_names() -> Vec<String> {
        string_to_api_host_names(
            ENV_VARS
                .api_host_names
                .as_ref()
                .map(StringEnvVar::as_str)
                .unwrap_or_default(),
        )
    }

    /// The socket address we are bound to.
    pub(crate) fn bound_address() -> SocketAddr {
        ENV_VARS.address
    }

    /// Get the server name to be used in the `Server` object of the `OpenAPI` Document.
    pub(crate) fn server_name() -> Option<&'static str> {
        ENV_VARS.server_name.as_ref().map(StringEnvVar::as_str)
    }

    /// Generate a github issue url with a given title
    ///
    /// ## Arguments
    ///
    /// * `title`: &str - the title to give the issue
    ///
    /// ## Returns
    ///
    /// * String - the url
    ///
    /// ## Example
    ///
    /// ```rust,no_run
    /// # use cat_data_service::settings::generate_github_issue_url;
    /// assert_eq!(
    ///     generate_github_issue_url("Hello, World! How are you?"),
    ///     "https://github.com/input-output-hk/catalyst-voices/issues/new?template=bug_report.yml&title=Hello%2C%20World%21%20How%20are%20you%3F"
    /// );
    /// ```
    pub(crate) fn generate_github_issue_url(title: &str) -> Option<Url> {
        let path = format!(
            "https://github.com/{}/{}/issues/new",
            ENV_VARS.github_repo_owner.as_str(),
            ENV_VARS.github_repo_name.as_str()
        );

        match Url::parse_with_params(&path, &[
            ("template", ENV_VARS.github_issue_template.as_str()),
            ("title", title),
        ]) {
            Ok(url) => Some(url),
            Err(e) => {
                error!("Failed to generate github issue url {:?}", e.to_string());
                None
            },
        }
    }

    /// Check a given key matches the internal API Key
    pub(crate) fn check_internal_api_key(value: &str) -> bool {
        if let Some(required_key) = ENV_VARS.internal_api_key.as_ref().map(StringEnvVar::as_str) {
            value == required_key
        } else {
            false
        }
    }

    /// Slot buffer used as overlap when purging Live Index data.
    pub(crate) fn purge_backward_slot_buffer() -> Slot {
        ENV_VARS.purge_backward_slot_buffer.into()
    }

    /// Duration in seconds used to determine if the system is live during checks.
    pub(crate) fn service_live_timeout_interval() -> Duration {
        ENV_VARS.service_live_timeout_interval
    }

    /// Value after which the service is considered NOT live.
    pub(crate) fn service_live_counter_threshold() -> u64 {
        ENV_VARS.service_live_counter_threshold
    }

    /// If set log the 404 not found, else do not log.
    pub(crate) fn log_not_found() -> bool {
        ENV_VARS.log_not_found.is_some()
    }
}

/// Transform a string list of host names into a vec of host names.
fn string_to_api_host_names(hosts: &str) -> Vec<String> {
    /// Log an invalid hostname.
    fn invalid_hostname(hostname: &str) -> String {
        error!("Invalid host name for API: {}", hostname);
        String::new()
    }

    let configured_hosts: Vec<String> = hosts
        .split(',')
        .map(|s| {
            let url = Url::parse(s.trim());
            match url {
                Ok(url) => {
                    // Get the scheme, and if its empty, use http
                    let scheme = url.scheme();

                    let port = url.port();

                    // Rebuild the scheme + hostname
                    match url.host() {
                        Some(host) => {
                            let host = host.to_string();
                            if host.is_empty() {
                                invalid_hostname(s)
                            } else {
                                match port {
                                    Some(port) => {
                                        format! {"{scheme}://{host}:{port}"}
                                        // scheme.to_owned() + "://" + &host + ":" +
                                        // &port.to_string()
                                    },
                                    None => {
                                        format! {"{scheme}://{host}"}
                                    },
                                }
                            }
                        },
                        None => invalid_hostname(s),
                    }
                },
                Err(_) => invalid_hostname(s),
            }
        })
        .filter(|s| !s.is_empty())
        .collect();

    configured_hosts
}

#[cfg(test)]
mod tests {
    use super::*;

    #[test]
    fn generate_github_issue_url_test() {
        let title = "Hello, World! How are you?";
        assert_eq!(
            Settings::generate_github_issue_url(title).expect("Failed to generate url").as_str(),
            "https://github.com/input-output-hk/catalyst-voices/issues/new?template=bug_report.yml&title=Hello%2C+World%21+How+are+you%3F"
        );
    }

    #[test]
    fn configured_hosts_default() {
        let configured_hosts = Settings::api_host_names();
        assert!(configured_hosts.is_empty());
    }

    #[test]
    fn configured_hosts_set_multiple() {
        let configured_hosts = string_to_api_host_names(
            "http://api.prod.projectcatalyst.io , https://api.dev.projectcatalyst.io:1234",
        );
        assert_eq!(configured_hosts, vec![
            "http://api.prod.projectcatalyst.io",
            "https://api.dev.projectcatalyst.io:1234"
        ]);
    }

    #[test]
    fn configured_hosts_set_multiple_one_invalid() {
        let configured_hosts =
            string_to_api_host_names("not a hostname , https://api.dev.projectcatalyst.io:1234");
        assert_eq!(configured_hosts, vec![
            "https://api.dev.projectcatalyst.io:1234"
        ]);
    }

    #[test]
    fn configured_hosts_set_empty() {
        let configured_hosts = string_to_api_host_names("");
        assert!(configured_hosts.is_empty());
    }

    #[test]
    fn configured_service_live_timeout_interval_default() {
        let timeout_secs = Settings::service_live_timeout_interval();
        assert_eq!(timeout_secs, SERVICE_LIVE_TIMEOUT_INTERVAL_DEFAULT);
    }

    #[test]
    fn configured_service_live_counter_threshold_default() {
        let threshold = Settings::service_live_counter_threshold();
        assert_eq!(threshold, SERVICE_LIVE_COUNTER_THRESHOLD_DEFAULT);
    }
}<|MERGE_RESOLUTION|>--- conflicted
+++ resolved
@@ -49,18 +49,9 @@
 /// Default `CHECK_CONFIG_TICK` used in development, 5 seconds.
 const CHECK_CONFIG_TICK_DEFAULT: Duration = Duration::from_secs(5);
 
-<<<<<<< HEAD
-/// Default `METRICS_MEMORY_INTERVAL`, 1 second.
-const METRICS_MEMORY_INTERVAL_DEFAULT: Duration = Duration::from_secs(1);
-
-/// Default `METRICS_FOLLOWER_INTERVAL`, 1 second.
-const METRICS_FOLLOWER_INTERVAL_DEFAULT: Duration = Duration::from_secs(1);
-
 /// Default `RBAC_CACHE_MAX_SIZE`, 10 GB.
 const RBAC_CACHE_MAX_SIZE_DEFAULT: u64 = 10 * 1024 * 1024 * 1024;
 
-=======
->>>>>>> da94a84b
 /// Default number of slots used as overlap when purging Live Index data.
 const PURGE_BACKWARD_SLOT_BUFFER_DEFAULT: u64 = 100;
 
@@ -151,18 +142,9 @@
     /// Slot buffer used as overlap when purging Live Index data.
     purge_backward_slot_buffer: u64,
 
-<<<<<<< HEAD
-    /// Interval for updating and sending memory metrics.
-    metrics_memory_interval: Duration,
-
-    /// Interval for updating and sending Chain Follower metrics.
-    metrics_follower_interval: Duration,
-
     /// Maximum cache size on disk for RBAC data, in bytes.
     rbac_cache_max_size: u64,
 
-=======
->>>>>>> da94a84b
     /// Interval for determining if the service is live.
     service_live_timeout_interval: Duration,
 
@@ -379,24 +361,11 @@
         ENV_VARS.service_id.as_str()
     }
 
-<<<<<<< HEAD
-    /// The memory metrics interval
-    pub(crate) fn metrics_memory_interval() -> Duration {
-        ENV_VARS.metrics_memory_interval
-    }
-
-    /// The Chain Follower metrics interval
-    pub(crate) fn metrics_follower_interval() -> Duration {
-        ENV_VARS.metrics_follower_interval
-    }
-
     /// Maximum in-memory cache size for RBAC data, in bytes.
     pub(crate) fn rbac_cache_max_size() -> u64 {
         ENV_VARS.rbac_cache_max_size
     }
 
-=======
->>>>>>> da94a84b
     /// Get a list of all host names to serve the API on.
     ///
     /// Used by the `OpenAPI` Documentation to point to the correct backend.
