//! Command line and environment variable settings for the service
use std::{
    net::{IpAddr, Ipv4Addr, SocketAddr},
    str::FromStr,
    sync::{LazyLock, OnceLock},
    time::Duration,
};

use anyhow::anyhow;
use cardano_blockchain_types::{Network, Slot};
use clap::Args;
use dotenvy::dotenv;
use str_env_var::StringEnvVar;
use tracing::error;
use url::Url;

use crate::{
    build_info::{log_build_info, BUILD_INFO},
    logger::{self, LogLevel, LOG_LEVEL_DEFAULT},
    service::utilities::net::{get_public_ipv4, get_public_ipv6},
    utils::blake2b_hash::generate_uuid_string_from_data,
};

pub(crate) mod cardano_assets_cache;
pub(crate) mod cassandra_db;
pub(crate) mod chain_follower;
pub(crate) mod event_db;
pub(crate) mod rbac;
pub(crate) mod signed_doc;
mod str_env_var;

/// Default address to start service on, '0.0.0.0:3030'.
const ADDRESS_DEFAULT: SocketAddr = SocketAddr::new(IpAddr::V4(Ipv4Addr::new(0, 0, 0, 0)), 3030);

/// Default Github repo owner
const GITHUB_REPO_OWNER_DEFAULT: &str = "input-output-hk";

/// Default Github repo name
const GITHUB_REPO_NAME_DEFAULT: &str = "catalyst-voices";

/// Default Github issue template to use
const GITHUB_ISSUE_TEMPLATE_DEFAULT: &str = "bug_report.yml";

/// Default `CLIENT_ID_KEY` used in development.
const CLIENT_ID_KEY_DEFAULT: &str = "3db5301e-40f2-47ed-ab11-55b37674631a";

/// Default `API_URL_PREFIX` used in development.
const API_URL_PREFIX_DEFAULT: &str = "/api";

/// Default `CHECK_CONFIG_TICK` used in development, 5 seconds.
const CHECK_CONFIG_TICK_DEFAULT: Duration = Duration::from_secs(5);

/// Default number of slots used as overlap when purging Live Index data.
const PURGE_BACKWARD_SLOT_BUFFER_DEFAULT: u64 = 100;

/// Default `SERVICE_LIVE_TIMEOUT_INTERVAL`, that is used to determine if the service is
/// live, 30 seconds.
const SERVICE_LIVE_TIMEOUT_INTERVAL_DEFAULT: Duration = Duration::from_secs(30);

/// Default `SERVICE_LIVE_COUNTER_THRESHOLD`, that is used to determine if the service is
/// live.
const SERVICE_LIVE_COUNTER_THRESHOLD_DEFAULT: u64 = 100;

/// Hash the Public IPv4 and IPv6 address of the machine, and convert to a 128 bit V4
/// UUID.
fn calculate_service_uuid() -> String {
    let ip_addr: Vec<String> = vec![get_public_ipv4().to_string(), get_public_ipv6().to_string()];

    generate_uuid_string_from_data("Catalyst-Gateway-Machine-UID", &ip_addr)
}

/// Settings for the application.
///
/// This struct represents the configuration settings for the application.
/// It is used to specify the server binding address,
/// the URL to the `PostgreSQL` event database,
/// and the logging level.
#[derive(Args, Clone)]
#[clap(version = BUILD_INFO)]
pub(crate) struct ServiceSettings {
    /// Logging level
    #[clap(long, default_value = LOG_LEVEL_DEFAULT)]
    pub(crate) log_level: LogLevel,
}

/// All the `EnvVars` used by the service.
struct EnvVars {
    /// The github repo owner
    github_repo_owner: StringEnvVar,

    /// The github repo name
    github_repo_name: StringEnvVar,

    /// The github issue template to use
    github_issue_template: StringEnvVar,

    /// Server binding address
    address: SocketAddr,

    /// Server name
    server_name: Option<StringEnvVar>,

    /// Id of the Service.
    service_id: StringEnvVar,

    /// The client id key used to anonymize client connections.
    client_id_key: StringEnvVar,

    /// A List of servers to provide
    api_host_names: Vec<String>,

    /// The base path the API is served at.
    api_url_prefix: StringEnvVar,

    /// The Config of the Persistent Cassandra DB.
    cassandra_persistent_db: cassandra_db::EnvVars,

    /// The Config of the Volatile Cassandra DB.
    cassandra_volatile_db: cassandra_db::EnvVars,

    /// The Chain Follower configuration
    chain_follower: chain_follower::EnvVars,

    /// The event db configuration
    event_db: event_db::EnvVars,

    /// The Catalyst Signed Documents configuration
    signed_doc: signed_doc::EnvVars,

<<<<<<< HEAD
    /// RBAC configuration.
    rbac: rbac::EnvVars,
=======
    /// The Cardano assets caches configuration
    cardano_assets_cache: cardano_assets_cache::EnvVars,
>>>>>>> 544471a4

    /// Internal API Access API Key
    internal_api_key: Option<StringEnvVar>,

    /// Tick every N seconds until config exists in db
    #[allow(unused)]
    check_config_tick: Duration,

    /// Slot buffer used as overlap when purging Live Index data.
    purge_backward_slot_buffer: u64,

    /// Interval for determining if the service is live.
    service_live_timeout_interval: Duration,

    /// Threshold for determining if the service is live.
    service_live_counter_threshold: u64,

    /// Set to Log 404 not found.
    log_not_found: Option<StringEnvVar>,
}

// Lazy initialization of all env vars which are not command line parameters.
// All env vars used by the application should be listed here and all should have a
// default. The default for all NON Secret values should be suitable for Production, and
// NOT development. Secrets however should only be used with the default value in
// development

/// Handle to the mithril sync thread. One for each Network ONLY.
static ENV_VARS: LazyLock<EnvVars> = LazyLock::new(|| {
    // Support env vars in a `.env` file,  doesn't need to exist.
    dotenv().ok();

    let address = StringEnvVar::new("ADDRESS", ADDRESS_DEFAULT.to_string().into());
    let address = SocketAddr::from_str(address.as_str())
        .inspect(|err| {
            error!(
                "Invalid binding address {}, err: {err}. Using default binding address value {ADDRESS_DEFAULT}.",
                address.as_str(),
            );
        }).unwrap_or(ADDRESS_DEFAULT);

    let purge_backward_slot_buffer = StringEnvVar::new_as_int(
        "PURGE_BACKWARD_SLOT_BUFFER",
        PURGE_BACKWARD_SLOT_BUFFER_DEFAULT,
        0,
        u64::MAX,
    );

    EnvVars {
        github_repo_owner: StringEnvVar::new("GITHUB_REPO_OWNER", GITHUB_REPO_OWNER_DEFAULT.into()),
        github_repo_name: StringEnvVar::new("GITHUB_REPO_NAME", GITHUB_REPO_NAME_DEFAULT.into()),
        github_issue_template: StringEnvVar::new(
            "GITHUB_ISSUE_TEMPLATE",
            GITHUB_ISSUE_TEMPLATE_DEFAULT.into(),
        ),
        address,
        server_name: StringEnvVar::new_optional("SERVER_NAME", false),
        service_id: StringEnvVar::new("SERVICE_ID", calculate_service_uuid().into()),
        client_id_key: StringEnvVar::new("CLIENT_ID_KEY", CLIENT_ID_KEY_DEFAULT.into()),
        api_host_names: string_to_api_host_names(
            &StringEnvVar::new_optional("c", false)
                .map(|v| v.as_string())
                .unwrap_or_default(),
        ),
        api_url_prefix: StringEnvVar::new("API_URL_PREFIX", API_URL_PREFIX_DEFAULT.into()),

        cassandra_persistent_db: cassandra_db::EnvVars::new(
            cassandra_db::PERSISTENT_URL_DEFAULT,
            cassandra_db::PERSISTENT_NAMESPACE_DEFAULT,
        ),
        cassandra_volatile_db: cassandra_db::EnvVars::new(
            cassandra_db::VOLATILE_URL_DEFAULT,
            cassandra_db::VOLATILE_NAMESPACE_DEFAULT,
        ),
        chain_follower: chain_follower::EnvVars::new(),
        event_db: event_db::EnvVars::new(),
        signed_doc: signed_doc::EnvVars::new(),
<<<<<<< HEAD
        rbac: rbac::EnvVars::new(),
=======
        cardano_assets_cache: cardano_assets_cache::EnvVars::new(),
>>>>>>> 544471a4
        internal_api_key: StringEnvVar::new_optional("INTERNAL_API_KEY", true),
        check_config_tick: StringEnvVar::new_as_duration(
            "CHECK_CONFIG_TICK",
            CHECK_CONFIG_TICK_DEFAULT,
        ),
        purge_backward_slot_buffer,
        service_live_timeout_interval: StringEnvVar::new_as_duration(
            "SERVICE_LIVE_TIMEOUT_INTERVAL",
            SERVICE_LIVE_TIMEOUT_INTERVAL_DEFAULT,
        ),
        service_live_counter_threshold: StringEnvVar::new_as_int(
            "SERVICE_LIVE_COUNTER_THRESHOLD",
            SERVICE_LIVE_COUNTER_THRESHOLD_DEFAULT,
            0,
            u64::MAX,
        ),
        log_not_found: StringEnvVar::new_optional("LOG_NOT_FOUND", false),
    }
});

impl EnvVars {
    /// Validate env vars in ways we couldn't when they were first loaded.
    pub(crate) fn validate() -> anyhow::Result<()> {
        let mut status = Ok(());

        let url = ENV_VARS.event_db.url.as_str();
        if let Err(error) = tokio_postgres::config::Config::from_str(url) {
            error!(error=%error, url=url, "Invalid Postgres DB URL.");
            status = Err(anyhow!("Environment Variable Validation Error."));
        }

        status
    }
}

/// All Settings/Options for the Service.
static SERVICE_SETTINGS: OnceLock<ServiceSettings> = OnceLock::new();

/// Our Global Settings for this running service.
pub(crate) struct Settings();

impl Settings {
    /// Initialize the settings data.
    pub(crate) fn init(settings: ServiceSettings) -> anyhow::Result<()> {
        let log_level = settings.log_level;

        if SERVICE_SETTINGS.set(settings).is_err() {
            // We use println here, because logger not yet configured.
            println!("Failed to initialize service settings. Called multiple times?");
        }

        // Init the logger.
        logger::init(log_level);

        log_build_info();

        // Validate any settings we couldn't validate when loaded.
        EnvVars::validate()
    }

    /// Get the current Event DB settings for this service.
    pub(crate) fn event_db_settings() -> (
        &'static str,
        Option<&'static str>,
        Option<&'static str>,
        u32,
        u32,
        u32,
        u32,
    ) {
        let url = ENV_VARS.event_db.url.as_str();
        let user = ENV_VARS
            .event_db
            .username
            .as_ref()
            .map(StringEnvVar::as_str);
        let pass = ENV_VARS
            .event_db
            .password
            .as_ref()
            .map(StringEnvVar::as_str);

        let max_connections = ENV_VARS.event_db.max_connections;

        let max_lifetime = ENV_VARS.event_db.max_lifetime;

        let min_idle = ENV_VARS.event_db.min_idle;

        let connection_timeout = ENV_VARS.event_db.connection_timeout;

        (
            url,
            user,
            pass,
            max_connections,
            max_lifetime,
            min_idle,
            connection_timeout,
        )
    }

    /// Get the Persistent & Volatile Cassandra DB config for this service.
    pub(crate) fn cassandra_db_cfg() -> (cassandra_db::EnvVars, cassandra_db::EnvVars) {
        (
            ENV_VARS.cassandra_persistent_db.clone(),
            ENV_VARS.cassandra_volatile_db.clone(),
        )
    }

    /// Get the configuration of the chain follower.
    pub(crate) fn follower_cfg() -> chain_follower::EnvVars {
        ENV_VARS.chain_follower.clone()
    }

    /// Get the configuration of the Catalyst Signed Documents.
    pub(crate) fn signed_doc_cfg() -> signed_doc::EnvVars {
        ENV_VARS.signed_doc.clone()
    }

<<<<<<< HEAD
    /// Returns the RBAC configuration.
    // TODO: Remove when used.
    #[allow(unused)]
    pub fn rbac_cfg() -> &'static rbac::EnvVars {
        &ENV_VARS.rbac
=======
    /// Get the configuration of the Cardano assets cache.
    pub(crate) fn cardano_assets_cache() -> cardano_assets_cache::EnvVars {
        ENV_VARS.cardano_assets_cache.clone()
>>>>>>> 544471a4
    }

    /// Chain Follower network (The Blockchain network we are configured to use).
    /// Note: Catalyst Gateway can ONLY follow one network at a time.
    pub(crate) fn cardano_network() -> Network {
        ENV_VARS.chain_follower.chain
    }

    /// The API Url prefix
    pub(crate) fn api_url_prefix() -> &'static str {
        ENV_VARS.api_url_prefix.as_str()
    }

    /// The Key used to anonymize client connections in the logs.
    pub(crate) fn client_id_key() -> &'static str {
        ENV_VARS.client_id_key.as_str()
    }

    /// The Service UUID
    pub(crate) fn service_id() -> &'static str {
        ENV_VARS.service_id.as_str()
    }

    /// Get a list of all host names to serve the API on.
    ///
    /// Used by the `OpenAPI` Documentation to point to the correct backend.
    /// Take a list of [scheme://] + host names from the env var and turns it into
    /// a lits of strings.
    ///
    /// Host names are taken from the `API_HOST_NAMES` environment variable.
    /// If that is not set, returns an empty list.
    pub(crate) fn api_host_names() -> &'static [String] {
        &ENV_VARS.api_host_names
    }

    /// The socket address we are bound to.
    pub(crate) fn bound_address() -> SocketAddr {
        ENV_VARS.address
    }

    /// Get the server name to be used in the `Server` object of the `OpenAPI` Document.
    pub(crate) fn server_name() -> Option<&'static str> {
        ENV_VARS.server_name.as_ref().map(StringEnvVar::as_str)
    }

    /// Generate a github issue url with a given title
    ///
    /// ## Arguments
    ///
    /// * `title`: &str - the title to give the issue
    ///
    /// ## Returns
    ///
    /// * String - the url
    ///
    /// ## Example
    ///
    /// ```rust,no_run
    /// # use cat_data_service::settings::generate_github_issue_url;
    /// assert_eq!(
    ///     generate_github_issue_url("Hello, World! How are you?"),
    ///     "https://github.com/input-output-hk/catalyst-voices/issues/new?template=bug_report.yml&title=Hello%2C%20World%21%20How%20are%20you%3F"
    /// );
    /// ```
    pub(crate) fn generate_github_issue_url(title: &str) -> Option<Url> {
        let path = format!(
            "https://github.com/{}/{}/issues/new",
            ENV_VARS.github_repo_owner.as_str(),
            ENV_VARS.github_repo_name.as_str()
        );

        match Url::parse_with_params(&path, &[
            ("template", ENV_VARS.github_issue_template.as_str()),
            ("title", title),
        ]) {
            Ok(url) => Some(url),
            Err(e) => {
                error!("Failed to generate github issue url {:?}", e.to_string());
                None
            },
        }
    }

    /// Check a given key matches the internal API Key
    pub(crate) fn check_internal_api_key(value: &str) -> bool {
        if let Some(required_key) = ENV_VARS.internal_api_key.as_ref().map(StringEnvVar::as_str) {
            value == required_key
        } else {
            false
        }
    }

    /// Slot buffer used as overlap when purging Live Index data.
    pub(crate) fn purge_backward_slot_buffer() -> Slot {
        ENV_VARS.purge_backward_slot_buffer.into()
    }

    /// Duration in seconds used to determine if the system is live during checks.
    pub(crate) fn service_live_timeout_interval() -> Duration {
        ENV_VARS.service_live_timeout_interval
    }

    /// Value after which the service is considered NOT live.
    pub(crate) fn service_live_counter_threshold() -> u64 {
        ENV_VARS.service_live_counter_threshold
    }

    /// If set log the 404 not found, else do not log.
    pub(crate) fn log_not_found() -> bool {
        ENV_VARS.log_not_found.is_some()
    }
}

/// Transform a string list of host names into a vec of host names.
fn string_to_api_host_names(hosts: &str) -> Vec<String> {
    /// Log an invalid hostname.
    fn invalid_hostname(hostname: &str) -> String {
        error!(hostname = hostname, "Invalid host name for API");
        String::new()
    }

    let configured_hosts: Vec<String> = hosts
        .split(',')
        // filters out at the beginning all empty entries, because they all would be invalid and
        // filtered out anyway
        .filter(|s| !s.is_empty())
        .map(|s| {
            let url = Url::parse(s.trim());
            match url {
                Ok(url) => {
                    // Get the scheme, and if its empty, use http
                    let scheme = url.scheme();

                    let port = url.port();

                    // Rebuild the scheme + hostname
                    match url.host() {
                        Some(host) => {
                            let host = host.to_string();
                            if host.is_empty() {
                                invalid_hostname(s)
                            } else {
                                match port {
                                    Some(port) => {
                                        format! {"{scheme}://{host}:{port}"}
                                        // scheme.to_owned() + "://" + &host + ":" +
                                        // &port.to_string()
                                    },
                                    None => {
                                        format! {"{scheme}://{host}"}
                                    },
                                }
                            }
                        },
                        None => invalid_hostname(s),
                    }
                },
                Err(_) => invalid_hostname(s),
            }
        })
        .filter(|s| !s.is_empty())
        .collect();

    configured_hosts
}

#[cfg(test)]
mod tests {
    use super::*;

    #[test]
    fn generate_github_issue_url_test() {
        let title = "Hello, World! How are you?";
        assert_eq!(
            Settings::generate_github_issue_url(title).expect("Failed to generate url").as_str(),
            "https://github.com/input-output-hk/catalyst-voices/issues/new?template=bug_report.yml&title=Hello%2C+World%21+How+are+you%3F"
        );
    }

    #[test]
    fn configured_hosts_default() {
        let configured_hosts = Settings::api_host_names();
        assert!(configured_hosts.is_empty());
    }

    #[test]
    fn configured_hosts_set_multiple() {
        let configured_hosts = string_to_api_host_names(
            "http://api.prod.projectcatalyst.io , https://api.dev.projectcatalyst.io:1234",
        );
        assert_eq!(configured_hosts, vec![
            "http://api.prod.projectcatalyst.io",
            "https://api.dev.projectcatalyst.io:1234"
        ]);
    }

    #[test]
    fn configured_hosts_set_multiple_one_invalid() {
        let configured_hosts =
            string_to_api_host_names("not a hostname , https://api.dev.projectcatalyst.io:1234");
        assert_eq!(configured_hosts, vec![
            "https://api.dev.projectcatalyst.io:1234"
        ]);
    }

    #[test]
    fn configured_hosts_set_empty() {
        let configured_hosts = string_to_api_host_names("");
        assert!(configured_hosts.is_empty());
    }

    #[test]
    fn configured_service_live_timeout_interval_default() {
        let timeout_secs = Settings::service_live_timeout_interval();
        assert_eq!(timeout_secs, SERVICE_LIVE_TIMEOUT_INTERVAL_DEFAULT);
    }

    #[test]
    fn configured_service_live_counter_threshold_default() {
        let threshold = Settings::service_live_counter_threshold();
        assert_eq!(threshold, SERVICE_LIVE_COUNTER_THRESHOLD_DEFAULT);
    }
}<|MERGE_RESOLUTION|>--- conflicted
+++ resolved
@@ -127,13 +127,11 @@
     /// The Catalyst Signed Documents configuration
     signed_doc: signed_doc::EnvVars,
 
-<<<<<<< HEAD
     /// RBAC configuration.
     rbac: rbac::EnvVars,
-=======
+
     /// The Cardano assets caches configuration
     cardano_assets_cache: cardano_assets_cache::EnvVars,
->>>>>>> 544471a4
 
     /// Internal API Access API Key
     internal_api_key: Option<StringEnvVar>,
@@ -211,11 +209,8 @@
         chain_follower: chain_follower::EnvVars::new(),
         event_db: event_db::EnvVars::new(),
         signed_doc: signed_doc::EnvVars::new(),
-<<<<<<< HEAD
         rbac: rbac::EnvVars::new(),
-=======
         cardano_assets_cache: cardano_assets_cache::EnvVars::new(),
->>>>>>> 544471a4
         internal_api_key: StringEnvVar::new_optional("INTERNAL_API_KEY", true),
         check_config_tick: StringEnvVar::new_as_duration(
             "CHECK_CONFIG_TICK",
@@ -335,17 +330,14 @@
         ENV_VARS.signed_doc.clone()
     }
 
-<<<<<<< HEAD
     /// Returns the RBAC configuration.
-    // TODO: Remove when used.
-    #[allow(unused)]
     pub fn rbac_cfg() -> &'static rbac::EnvVars {
         &ENV_VARS.rbac
-=======
+    }
+
     /// Get the configuration of the Cardano assets cache.
     pub(crate) fn cardano_assets_cache() -> cardano_assets_cache::EnvVars {
         ENV_VARS.cardano_assets_cache.clone()
->>>>>>> 544471a4
     }
 
     /// Chain Follower network (The Blockchain network we are configured to use).
