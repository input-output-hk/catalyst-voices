--- conflicted
+++ resolved
@@ -11,6 +11,7 @@
 use cardano_chain_follower::Network;
 use clap::Args;
 use dotenvy::dotenv;
+use duration_string::DurationString;
 use str_env_var::StringEnvVar;
 use tracing::error;
 use url::Url;
@@ -150,13 +151,11 @@
     #[allow(unused)]
     check_config_tick: Duration,
 
-<<<<<<< HEAD
     /// Slot buffer used as overlap when purging Live Index data.
     purge_slot_buffer: u64,
-=======
+
     /// Interval for updating and sending memory metrics.
     metrics_memory_interval: Duration,
->>>>>>> 6358f6e9
 }
 
 // Lazy initialization of all env vars which are not command line parameters.
@@ -170,7 +169,6 @@
     // Support env vars in a `.env` file,  doesn't need to exist.
     dotenv().ok();
 
-<<<<<<< HEAD
     let check_interval = StringEnvVar::new("CHECK_CONFIG_TICK", CHECK_CONFIG_TICK_DEFAULT.into());
     let check_config_tick = match DurationString::try_from(check_interval.as_string()) {
         Ok(duration) => duration.into(),
@@ -186,8 +184,6 @@
     let purge_slot_buffer =
         StringEnvVar::new_as("PURGE_SLOT_BUFFER", PURGE_SLOT_BUFFER_DEFAULT, 0, u64::MAX);
 
-=======
->>>>>>> 6358f6e9
     EnvVars {
         github_repo_owner: StringEnvVar::new("GITHUB_REPO_OWNER", GITHUB_REPO_OWNER_DEFAULT.into()),
         github_repo_name: StringEnvVar::new("GITHUB_REPO_NAME", GITHUB_REPO_NAME_DEFAULT.into()),
@@ -212,19 +208,12 @@
         ),
         chain_follower: chain_follower::EnvVars::new(),
         internal_api_key: StringEnvVar::new_optional("INTERNAL_API_KEY", true),
-<<<<<<< HEAD
         check_config_tick,
         purge_slot_buffer,
-=======
-        check_config_tick: StringEnvVar::new_as_duration(
-            "CHECK_CONFIG_TICK",
-            CHECK_CONFIG_TICK_DEFAULT,
-        ),
         metrics_memory_interval: StringEnvVar::new_as_duration(
             "METRICS_MEMORY_INTERVAL",
             METRICS_MEMORY_INTERVAL_DEFAULT,
         ),
->>>>>>> 6358f6e9
     }
 });
 
