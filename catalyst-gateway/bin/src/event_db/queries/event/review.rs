//! Review Queries
use async_trait::async_trait;

use crate::event_db::{
    error::Error,
    types::{
        event::EventId,
        objective::ObjectiveId,
        proposal::ProposalId,
        review::{AdvisorReview, Rating, ReviewType},
    },
    EventDB,
};

#[async_trait]
#[allow(clippy::module_name_repetitions)]
/// Review Queries Trait
pub(crate) trait ReviewQueries: Sync + Send + 'static {
    async fn get_reviews(
        &self, event: EventId, objective: ObjectiveId, proposal: ProposalId, limit: Option<i64>,
        offset: Option<i64>,
    ) -> Result<Vec<AdvisorReview>, Error>;

    async fn get_review_types(
        &self, event: EventId, objective: ObjectiveId, limit: Option<i64>, offset: Option<i64>,
    ) -> Result<Vec<ReviewType>, Error>;
}

impl EventDB {
    /// Rating per review query template
    const RATINGS_PER_REVIEW_QUERY: &'static str =
        "SELECT review_rating.metric, review_rating.rating, review_rating.note
        FROM review_rating
        WHERE review_rating.review_id = $1;";
    /// Review query template
    const REVIEWS_QUERY: &'static str = "SELECT proposal_review.row_id, proposal_review.assessor
        FROM proposal_review
        INNER JOIN proposal on proposal.row_id = proposal_review.proposal_id
        INNER JOIN objective on proposal.objective = objective.row_id
        WHERE objective.event = $1 AND objective.id = $2 AND proposal.id = $3
        LIMIT $4 OFFSET $5;";
    /// Review types query template
    const REVIEW_TYPES_QUERY: &'static str =
        "SELECT review_metric.row_id, review_metric.name, review_metric.description,
        review_metric.min, review_metric.max, review_metric.map,
        objective_review_metric.note, objective_review_metric.review_group
        FROM review_metric
        INNER JOIN objective_review_metric on review_metric.row_id = objective_review_metric.metric
        INNER JOIN objective on objective_review_metric.objective = objective.row_id
        WHERE objective.event = $1 AND objective.id = $2
        LIMIT $3 OFFSET $4;";
}

#[async_trait]
impl ReviewQueries for EventDB {
    async fn get_reviews(
        &self, event: EventId, objective: ObjectiveId, proposal: ProposalId, limit: Option<i64>,
        offset: Option<i64>,
    ) -> Result<Vec<AdvisorReview>, Error> {
        let conn = self.pool.get().await?;

        let rows = conn
            .query(Self::REVIEWS_QUERY, &[
                &event.0,
                &objective.0,
                &proposal.0,
                &limit,
                &offset.unwrap_or(0),
            ])
            .await?;

        let mut reviews = Vec::new();
        for row in rows {
            let assessor = row.try_get("assessor")?;
            let review_id: i32 = row.try_get("row_id")?;

            let mut ratings = Vec::new();
            let rows = conn
                .query(Self::RATINGS_PER_REVIEW_QUERY, &[&review_id])
                .await?;
            for row in rows {
                ratings.push(Rating {
                    review_type: row.try_get("metric")?,
                    score: row.try_get("rating")?,
                    note: row.try_get("note")?,
                });
            }

            reviews.push(AdvisorReview { assessor, ratings });
        }

        Ok(reviews)
    }

    async fn get_review_types(
        &self, event: EventId, objective: ObjectiveId, limit: Option<i64>, offset: Option<i64>,
    ) -> Result<Vec<ReviewType>, Error> {
        let conn = self.pool.get().await?;

        let rows = conn
            .query(Self::REVIEW_TYPES_QUERY, &[
                &event.0,
                &objective.0,
                &limit,
                &offset.unwrap_or(0),
            ])
            .await?;
        let mut review_types = Vec::new();
        for row in rows {
            let map = row
                .try_get::<_, Option<Vec<serde_json::Value>>>("map")?
                .unwrap_or_default();

            review_types.push(ReviewType {
                map,
                id: row.try_get("row_id")?,
                name: row.try_get("name")?,
                description: row.try_get("description")?,
                min: row.try_get("min")?,
                max: row.try_get("max")?,
                note: row.try_get("note")?,
                group: row.try_get("review_group")?,
            });
        }

        Ok(review_types)
    }
}

<<<<<<< HEAD
// TODO(SJ) : https://github.com/input-output-hk/catalyst-voices/issues/68
//
// Need to setup and run a test event db instance
// To do it you can use the following commands:
// Prepare docker images
// ```
// earthly ./containers/event-db-migrations+docker --data=test
// ```
// Run event-db container
// ```
// docker-compose -f src/event-db/docker-compose.yml up migrations
// ```
// Also need establish `EVENT_DB_URL` env variable with the following value
// ```
// EVENT_DB_URL = "postgres://catalyst-event-dev:CHANGE_ME@localhost/CatalystEventDev"
// ```
// [readme](https://github.com/input-output-hk/catalyst-core/tree/main/src/event-db/Readme.md)
// #[cfg(test)]
// mod tests {
//
// use super::*;
// use crate::event_db::establish_connection;
//
// #[tokio::test]
// async fn get_reviews_test() {
// let event_db = establish_connection(None).await.unwrap();
//
// let reviews = event_db
// .get_reviews(EventId(1), ObjectiveId(1), ProposalId(10), None, None)
// .await
// .unwrap();
//
// assert_eq!(
// vec![
// AdvisorReview {
// assessor: "assessor 1".to_string(),
// ratings: vec![
// Rating {
// review_type: 1,
// score: 10,
// note: Some("note 1".to_string()),
// },
// Rating {
// review_type: 2,
// score: 15,
// note: Some("note 2".to_string()),
// },
// Rating {
// review_type: 5,
// score: 20,
// note: Some("note 3".to_string()),
// }
// ],
// },
// AdvisorReview {
// assessor: "assessor 2".to_string(),
// ratings: vec![],
// },
// AdvisorReview {
// assessor: "assessor 3".to_string(),
// ratings: vec![],
// },
// ],
// reviews
// );
//
// let reviews = event_db
// .get_reviews(EventId(1), ObjectiveId(1), ProposalId(10), Some(2), None)
// .await
// .unwrap();
//
// assert_eq!(
// vec![
// AdvisorReview {
// assessor: "assessor 1".to_string(),
// ratings: vec![
// Rating {
// review_type: 1,
// score: 10,
// note: Some("note 1".to_string()),
// },
// Rating {
// review_type: 2,
// score: 15,
// note: Some("note 2".to_string()),
// },
// Rating {
// review_type: 5,
// score: 20,
// note: Some("note 3".to_string()),
// }
// ],
// },
// AdvisorReview {
// assessor: "assessor 2".to_string(),
// ratings: vec![],
// },
// ],
// reviews
// );
//
// let reviews = event_db
// .get_reviews(EventId(1), ObjectiveId(1), ProposalId(10), None, Some(1))
// .await
// .unwrap();
//
// assert_eq!(
// vec![
// AdvisorReview {
// assessor: "assessor 2".to_string(),
// ratings: vec![],
// },
// AdvisorReview {
// assessor: "assessor 3".to_string(),
// ratings: vec![],
// },
// ],
// reviews
// );
//
// let reviews = event_db
// .get_reviews(EventId(1), ObjectiveId(1), ProposalId(10), Some(1), Some(1))
// .await
// .unwrap();
//
// assert_eq!(
// vec![AdvisorReview {
// assessor: "assessor 2".to_string(),
// ratings: vec![],
// },],
// reviews
// );
// }
//
// TODO(SJ) : https://github.com/input-output-hk/catalyst-voices/issues/68
//
// #[tokio::test]
// async fn get_review_types_test() {
// let event_db = establish_connection(None).await.unwrap();
//
// let review_types = event_db
// .get_review_types(EventId(1), ObjectiveId(1), None, None)
// .await
// .unwrap();
//
// assert_eq!(
// vec![
// ReviewType {
// id: 1,
// name: "impact".to_string(),
// description: Some("Impact Rating".to_string()),
// min: 0,
// max: 5,
// map: vec![],
// note: None,
// group: Some("review_group 1".to_string()),
// },
// ReviewType {
// id: 2,
// name: "feasibility".to_string(),
// description: Some("Feasibility Rating".to_string()),
// min: 0,
// max: 5,
// map: vec![],
// note: Some(true),
// group: Some("review_group 2".to_string()),
// },
// ReviewType {
// id: 5,
// name: "vpa_ranking".to_string(),
// description: Some("VPA Ranking of the review".to_string()),
// min: 0,
// max: 3,
// map: vec![
// json!(
// {"name":"Excellent","desc":"Excellent Review"}
// ),
// json!({"name":"Good","desc":"Could be improved."}),
// json!({"name":"FilteredOut","desc":"Exclude this review"}),
// json!({"name":"NA", "desc":"Not Applicable"})
// ],
// note: Some(false),
// group: None,
// }
// ],
// review_types
// );
//
// let review_types = event_db
// .get_review_types(EventId(1), ObjectiveId(1), Some(2), None)
// .await
// .unwrap();
//
// assert_eq!(
// vec![
// ReviewType {
// id: 1,
// name: "impact".to_string(),
// description: Some("Impact Rating".to_string()),
// min: 0,
// max: 5,
// map: vec![],
// note: None,
// group: Some("review_group 1".to_string()),
// },
// ReviewType {
// id: 2,
// name: "feasibility".to_string(),
// description: Some("Feasibility Rating".to_string()),
// min: 0,
// max: 5,
// map: vec![],
// note: Some(true),
// group: Some("review_group 2".to_string()),
// },
// ],
// review_types
// );
//
// let review_types = event_db
// .get_review_types(EventId(1), ObjectiveId(1), None, Some(1))
// .await
// .unwrap();
//
// assert_eq!(
// vec![
// ReviewType {
// id: 2,
// name: "feasibility".to_string(),
// description: Some("Feasibility Rating".to_string()),
// min: 0,
// max: 5,
// map: vec![],
// note: Some(true),
// group: Some("review_group 2".to_string()),
// },
// ReviewType {
// id: 5,
// name: "vpa_ranking".to_string(),
// description: Some("VPA Ranking of the review".to_string()),
// min: 0,
// max: 3,
// map: vec![
// json!(
// {"name":"Excellent","desc":"Excellent Review"}
// ),
// json!({"name":"Good","desc":"Could be improved."}),
// json!({"name":"FilteredOut","desc":"Exclude this review"}),
// json!({"name":"NA", "desc":"Not Applicable"})
// ],
// note: Some(false),
// group: None,
// }
// ],
// review_types
// );
//
// let review_types = event_db
// .get_review_types(EventId(1), ObjectiveId(1), Some(1), Some(1))
// .await
// .unwrap();
//
// assert_eq!(
// vec![ReviewType {
// id: 2,
// name: "feasibility".to_string(),
// description: Some("Feasibility Rating".to_string()),
// min: 0,
// max: 5,
// map: vec![],
// note: Some(true),
// group: Some("review_group 2".to_string()),
// }],
// review_types
// );
// }
//
// }
=======
/// Need to setup and run a test event db instance
/// To do it you can use the following commands:
/// Prepare docker images
/// ```
/// earthly ./containers/event-db-migrations+docker --data=test
/// ```
/// Run event-db container
/// ```
/// docker-compose -f src/event-db/docker-compose.yml up migrations
/// ```
/// Also need establish `EVENT_DB_URL` env variable with the following value
/// ```
/// EVENT_DB_URL="postgres://catalyst-event-dev:CHANGE_ME@localhost/CatalystEventDev"
/// ```
/// [readme](https://github.com/input-output-hk/catalyst-core/tree/main/src/event-db/Readme.md)
#[cfg(test)]
mod tests {

    use super::*;
    use crate::event_db::establish_connection;

    #[tokio::test]
    async fn get_reviews_test() {
        let event_db = establish_connection(None, true).await.unwrap();

        let reviews = event_db
            .get_reviews(EventId(1), ObjectiveId(1), ProposalId(10), None, None)
            .await
            .unwrap();

        assert_eq!(
            vec![
                AdvisorReview {
                    assessor: "assessor 1".to_string(),
                    ratings: vec![
                        Rating {
                            review_type: 1,
                            score: 10,
                            note: Some("note 1".to_string()),
                        },
                        Rating {
                            review_type: 2,
                            score: 15,
                            note: Some("note 2".to_string()),
                        },
                        Rating {
                            review_type: 5,
                            score: 20,
                            note: Some("note 3".to_string()),
                        }
                    ],
                },
                AdvisorReview {
                    assessor: "assessor 2".to_string(),
                    ratings: vec![],
                },
                AdvisorReview {
                    assessor: "assessor 3".to_string(),
                    ratings: vec![],
                },
            ],
            reviews
        );

        let reviews = event_db
            .get_reviews(EventId(1), ObjectiveId(1), ProposalId(10), Some(2), None)
            .await
            .unwrap();

        assert_eq!(
            vec![
                AdvisorReview {
                    assessor: "assessor 1".to_string(),
                    ratings: vec![
                        Rating {
                            review_type: 1,
                            score: 10,
                            note: Some("note 1".to_string()),
                        },
                        Rating {
                            review_type: 2,
                            score: 15,
                            note: Some("note 2".to_string()),
                        },
                        Rating {
                            review_type: 5,
                            score: 20,
                            note: Some("note 3".to_string()),
                        }
                    ],
                },
                AdvisorReview {
                    assessor: "assessor 2".to_string(),
                    ratings: vec![],
                },
            ],
            reviews
        );

        let reviews = event_db
            .get_reviews(EventId(1), ObjectiveId(1), ProposalId(10), None, Some(1))
            .await
            .unwrap();

        assert_eq!(
            vec![
                AdvisorReview {
                    assessor: "assessor 2".to_string(),
                    ratings: vec![],
                },
                AdvisorReview {
                    assessor: "assessor 3".to_string(),
                    ratings: vec![],
                },
            ],
            reviews
        );

        let reviews = event_db
            .get_reviews(EventId(1), ObjectiveId(1), ProposalId(10), Some(1), Some(1))
            .await
            .unwrap();

        assert_eq!(
            vec![AdvisorReview {
                assessor: "assessor 2".to_string(),
                ratings: vec![],
            },],
            reviews
        );
    }

    /* TODO(SJ) : https://github.com/input-output-hk/catalyst-voices/issues/68

        #[tokio::test]
        async fn get_review_types_test() {
            let event_db = establish_connection(None).await.unwrap();

            let review_types = event_db
                .get_review_types(EventId(1), ObjectiveId(1), None, None)
                .await
                .unwrap();

            assert_eq!(
                vec![
                    ReviewType {
                        id: 1,
                        name: "impact".to_string(),
                        description: Some("Impact Rating".to_string()),
                        min: 0,
                        max: 5,
                        map: vec![],
                        note: None,
                        group: Some("review_group 1".to_string()),
                    },
                    ReviewType {
                        id: 2,
                        name: "feasibility".to_string(),
                        description: Some("Feasibility Rating".to_string()),
                        min: 0,
                        max: 5,
                        map: vec![],
                        note: Some(true),
                        group: Some("review_group 2".to_string()),
                    },
                    ReviewType {
                        id: 5,
                        name: "vpa_ranking".to_string(),
                        description: Some("VPA Ranking of the review".to_string()),
                        min: 0,
                        max: 3,
                        map: vec![
                            json!(
                                {"name":"Excellent","desc":"Excellent Review"}
                            ),
                            json!({"name":"Good","desc":"Could be improved."}),
                            json!({"name":"FilteredOut","desc":"Exclude this review"}),
                            json!({"name":"NA", "desc":"Not Applicable"})
                        ],
                        note: Some(false),
                        group: None,
                    }
                ],
                review_types
            );

            let review_types = event_db
                .get_review_types(EventId(1), ObjectiveId(1), Some(2), None)
                .await
                .unwrap();

            assert_eq!(
                vec![
                    ReviewType {
                        id: 1,
                        name: "impact".to_string(),
                        description: Some("Impact Rating".to_string()),
                        min: 0,
                        max: 5,
                        map: vec![],
                        note: None,
                        group: Some("review_group 1".to_string()),
                    },
                    ReviewType {
                        id: 2,
                        name: "feasibility".to_string(),
                        description: Some("Feasibility Rating".to_string()),
                        min: 0,
                        max: 5,
                        map: vec![],
                        note: Some(true),
                        group: Some("review_group 2".to_string()),
                    },
                ],
                review_types
            );

            let review_types = event_db
                .get_review_types(EventId(1), ObjectiveId(1), None, Some(1))
                .await
                .unwrap();

            assert_eq!(
                vec![
                    ReviewType {
                        id: 2,
                        name: "feasibility".to_string(),
                        description: Some("Feasibility Rating".to_string()),
                        min: 0,
                        max: 5,
                        map: vec![],
                        note: Some(true),
                        group: Some("review_group 2".to_string()),
                    },
                    ReviewType {
                        id: 5,
                        name: "vpa_ranking".to_string(),
                        description: Some("VPA Ranking of the review".to_string()),
                        min: 0,
                        max: 3,
                        map: vec![
                            json!(
                                {"name":"Excellent","desc":"Excellent Review"}
                            ),
                            json!({"name":"Good","desc":"Could be improved."}),
                            json!({"name":"FilteredOut","desc":"Exclude this review"}),
                            json!({"name":"NA", "desc":"Not Applicable"})
                        ],
                        note: Some(false),
                        group: None,
                    }
                ],
                review_types
            );

            let review_types = event_db
                .get_review_types(EventId(1), ObjectiveId(1), Some(1), Some(1))
                .await
                .unwrap();

            assert_eq!(
                vec![ReviewType {
                    id: 2,
                    name: "feasibility".to_string(),
                    description: Some("Feasibility Rating".to_string()),
                    min: 0,
                    max: 5,
                    map: vec![],
                    note: Some(true),
                    group: Some("review_group 2".to_string()),
                }],
                review_types
            );
        }

    */
}
>>>>>>> d7ea02c5
<|MERGE_RESOLUTION|>--- conflicted
+++ resolved
@@ -60,13 +60,16 @@
         let conn = self.pool.get().await?;
 
         let rows = conn
-            .query(Self::REVIEWS_QUERY, &[
-                &event.0,
-                &objective.0,
-                &proposal.0,
-                &limit,
-                &offset.unwrap_or(0),
-            ])
+            .query(
+                Self::REVIEWS_QUERY,
+                &[
+                    &event.0,
+                    &objective.0,
+                    &proposal.0,
+                    &limit,
+                    &offset.unwrap_or(0),
+                ],
+            )
             .await?;
 
         let mut reviews = Vec::new();
@@ -98,12 +101,10 @@
         let conn = self.pool.get().await?;
 
         let rows = conn
-            .query(Self::REVIEW_TYPES_QUERY, &[
-                &event.0,
-                &objective.0,
-                &limit,
-                &offset.unwrap_or(0),
-            ])
+            .query(
+                Self::REVIEW_TYPES_QUERY,
+                &[&event.0, &objective.0, &limit, &offset.unwrap_or(0)],
+            )
             .await?;
         let mut review_types = Vec::new();
         for row in rows {
@@ -127,7 +128,6 @@
     }
 }
 
-<<<<<<< HEAD
 // TODO(SJ) : https://github.com/input-output-hk/catalyst-voices/issues/68
 //
 // Need to setup and run a test event db instance
@@ -405,283 +405,4 @@
 // );
 // }
 //
-// }
-=======
-/// Need to setup and run a test event db instance
-/// To do it you can use the following commands:
-/// Prepare docker images
-/// ```
-/// earthly ./containers/event-db-migrations+docker --data=test
-/// ```
-/// Run event-db container
-/// ```
-/// docker-compose -f src/event-db/docker-compose.yml up migrations
-/// ```
-/// Also need establish `EVENT_DB_URL` env variable with the following value
-/// ```
-/// EVENT_DB_URL="postgres://catalyst-event-dev:CHANGE_ME@localhost/CatalystEventDev"
-/// ```
-/// [readme](https://github.com/input-output-hk/catalyst-core/tree/main/src/event-db/Readme.md)
-#[cfg(test)]
-mod tests {
-
-    use super::*;
-    use crate::event_db::establish_connection;
-
-    #[tokio::test]
-    async fn get_reviews_test() {
-        let event_db = establish_connection(None, true).await.unwrap();
-
-        let reviews = event_db
-            .get_reviews(EventId(1), ObjectiveId(1), ProposalId(10), None, None)
-            .await
-            .unwrap();
-
-        assert_eq!(
-            vec![
-                AdvisorReview {
-                    assessor: "assessor 1".to_string(),
-                    ratings: vec![
-                        Rating {
-                            review_type: 1,
-                            score: 10,
-                            note: Some("note 1".to_string()),
-                        },
-                        Rating {
-                            review_type: 2,
-                            score: 15,
-                            note: Some("note 2".to_string()),
-                        },
-                        Rating {
-                            review_type: 5,
-                            score: 20,
-                            note: Some("note 3".to_string()),
-                        }
-                    ],
-                },
-                AdvisorReview {
-                    assessor: "assessor 2".to_string(),
-                    ratings: vec![],
-                },
-                AdvisorReview {
-                    assessor: "assessor 3".to_string(),
-                    ratings: vec![],
-                },
-            ],
-            reviews
-        );
-
-        let reviews = event_db
-            .get_reviews(EventId(1), ObjectiveId(1), ProposalId(10), Some(2), None)
-            .await
-            .unwrap();
-
-        assert_eq!(
-            vec![
-                AdvisorReview {
-                    assessor: "assessor 1".to_string(),
-                    ratings: vec![
-                        Rating {
-                            review_type: 1,
-                            score: 10,
-                            note: Some("note 1".to_string()),
-                        },
-                        Rating {
-                            review_type: 2,
-                            score: 15,
-                            note: Some("note 2".to_string()),
-                        },
-                        Rating {
-                            review_type: 5,
-                            score: 20,
-                            note: Some("note 3".to_string()),
-                        }
-                    ],
-                },
-                AdvisorReview {
-                    assessor: "assessor 2".to_string(),
-                    ratings: vec![],
-                },
-            ],
-            reviews
-        );
-
-        let reviews = event_db
-            .get_reviews(EventId(1), ObjectiveId(1), ProposalId(10), None, Some(1))
-            .await
-            .unwrap();
-
-        assert_eq!(
-            vec![
-                AdvisorReview {
-                    assessor: "assessor 2".to_string(),
-                    ratings: vec![],
-                },
-                AdvisorReview {
-                    assessor: "assessor 3".to_string(),
-                    ratings: vec![],
-                },
-            ],
-            reviews
-        );
-
-        let reviews = event_db
-            .get_reviews(EventId(1), ObjectiveId(1), ProposalId(10), Some(1), Some(1))
-            .await
-            .unwrap();
-
-        assert_eq!(
-            vec![AdvisorReview {
-                assessor: "assessor 2".to_string(),
-                ratings: vec![],
-            },],
-            reviews
-        );
-    }
-
-    /* TODO(SJ) : https://github.com/input-output-hk/catalyst-voices/issues/68
-
-        #[tokio::test]
-        async fn get_review_types_test() {
-            let event_db = establish_connection(None).await.unwrap();
-
-            let review_types = event_db
-                .get_review_types(EventId(1), ObjectiveId(1), None, None)
-                .await
-                .unwrap();
-
-            assert_eq!(
-                vec![
-                    ReviewType {
-                        id: 1,
-                        name: "impact".to_string(),
-                        description: Some("Impact Rating".to_string()),
-                        min: 0,
-                        max: 5,
-                        map: vec![],
-                        note: None,
-                        group: Some("review_group 1".to_string()),
-                    },
-                    ReviewType {
-                        id: 2,
-                        name: "feasibility".to_string(),
-                        description: Some("Feasibility Rating".to_string()),
-                        min: 0,
-                        max: 5,
-                        map: vec![],
-                        note: Some(true),
-                        group: Some("review_group 2".to_string()),
-                    },
-                    ReviewType {
-                        id: 5,
-                        name: "vpa_ranking".to_string(),
-                        description: Some("VPA Ranking of the review".to_string()),
-                        min: 0,
-                        max: 3,
-                        map: vec![
-                            json!(
-                                {"name":"Excellent","desc":"Excellent Review"}
-                            ),
-                            json!({"name":"Good","desc":"Could be improved."}),
-                            json!({"name":"FilteredOut","desc":"Exclude this review"}),
-                            json!({"name":"NA", "desc":"Not Applicable"})
-                        ],
-                        note: Some(false),
-                        group: None,
-                    }
-                ],
-                review_types
-            );
-
-            let review_types = event_db
-                .get_review_types(EventId(1), ObjectiveId(1), Some(2), None)
-                .await
-                .unwrap();
-
-            assert_eq!(
-                vec![
-                    ReviewType {
-                        id: 1,
-                        name: "impact".to_string(),
-                        description: Some("Impact Rating".to_string()),
-                        min: 0,
-                        max: 5,
-                        map: vec![],
-                        note: None,
-                        group: Some("review_group 1".to_string()),
-                    },
-                    ReviewType {
-                        id: 2,
-                        name: "feasibility".to_string(),
-                        description: Some("Feasibility Rating".to_string()),
-                        min: 0,
-                        max: 5,
-                        map: vec![],
-                        note: Some(true),
-                        group: Some("review_group 2".to_string()),
-                    },
-                ],
-                review_types
-            );
-
-            let review_types = event_db
-                .get_review_types(EventId(1), ObjectiveId(1), None, Some(1))
-                .await
-                .unwrap();
-
-            assert_eq!(
-                vec![
-                    ReviewType {
-                        id: 2,
-                        name: "feasibility".to_string(),
-                        description: Some("Feasibility Rating".to_string()),
-                        min: 0,
-                        max: 5,
-                        map: vec![],
-                        note: Some(true),
-                        group: Some("review_group 2".to_string()),
-                    },
-                    ReviewType {
-                        id: 5,
-                        name: "vpa_ranking".to_string(),
-                        description: Some("VPA Ranking of the review".to_string()),
-                        min: 0,
-                        max: 3,
-                        map: vec![
-                            json!(
-                                {"name":"Excellent","desc":"Excellent Review"}
-                            ),
-                            json!({"name":"Good","desc":"Could be improved."}),
-                            json!({"name":"FilteredOut","desc":"Exclude this review"}),
-                            json!({"name":"NA", "desc":"Not Applicable"})
-                        ],
-                        note: Some(false),
-                        group: None,
-                    }
-                ],
-                review_types
-            );
-
-            let review_types = event_db
-                .get_review_types(EventId(1), ObjectiveId(1), Some(1), Some(1))
-                .await
-                .unwrap();
-
-            assert_eq!(
-                vec![ReviewType {
-                    id: 2,
-                    name: "feasibility".to_string(),
-                    description: Some("Feasibility Rating".to_string()),
-                    min: 0,
-                    max: 5,
-                    map: vec![],
-                    note: Some(true),
-                    group: Some("review_group 2".to_string()),
-                }],
-                review_types
-            );
-        }
-
-    */
-}
->>>>>>> d7ea02c5
+// }