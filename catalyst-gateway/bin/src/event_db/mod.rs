//! Catalyst Election Database crate
use std::str::FromStr;

use bb8::Pool;
use bb8_postgres::PostgresConnectionManager;
use dotenvy::dotenv;
use tokio_postgres::NoTls;

pub(crate) mod cardano;
pub(crate) mod error;
pub(crate) mod legacy;
pub(crate) mod schema_check;

/// Database URL Environment Variable name.
/// eg: "`postgres://catalyst-dev:CHANGE_ME@localhost/CatalystDev`"
const DATABASE_URL_ENVVAR: &str = "EVENT_DB_URL";

/// Database version this crate matches.
/// Must equal the last Migrations Version Number.
pub(crate) const DATABASE_SCHEMA_VERSION: i32 = 9;

#[allow(unused)]
/// Connection to the Election Database
pub(crate) struct EventDB {
    /// Internal database connection.  DO NOT MAKE PUBLIC.
    /// All database operations (queries, inserts, etc) should be constrained
    /// to this crate and should be exported with a clean data access api.
    pool: Pool<PostgresConnectionManager<NoTls>>,
}

/// No DB URL was provided
#[derive(thiserror::Error, Debug, PartialEq, Eq)]
#[error("DB URL is undefined")]
pub(crate) struct NoDatabaseUrlError;

/// Establish a connection to the database, and check the schema is up-to-date.
///
/// # Parameters
///
/// * `url` set to the postgres connection string needed to connect to the database.  IF
///   it is None, then the env var "`DATABASE_URL`" will be used for this connection
///   string. eg: "`postgres://catalyst-dev:CHANGE_ME@localhost/CatalystDev`"
/// * `do_schema_check` boolean flag to decide whether to verify the schema version or
///   not. If it is `true`, a query is made to verify the DB schema version.
///
/// # Errors
///
/// This function will return an error if:
/// * `url` is None and the environment variable "`DATABASE_URL`" isn't set.
/// * There is any error communicating the the database to check its schema.
/// * The database schema in the DB does not 100% match the schema supported by this
///   library.
///
/// # Notes
///
/// The env var "`DATABASE_URL`" can be set directly as an anv var, or in a
/// `.env` file.
<<<<<<< HEAD
pub(crate) async fn establish_connection(url: Option<String>) -> Result<EventDB, Error> {
=======
pub(crate) async fn establish_connection(url: Option<String>) -> anyhow::Result<EventDB> {
>>>>>>> f585c2f9
    // Support env vars in a `.env` file,  doesn't need to exist.
    dotenv().ok();

    let database_url = match url {
        Some(url) => url,
        // If the Database connection URL is not supplied, try and get from the env var.
        None => std::env::var(DATABASE_URL_ENVVAR).map_err(|_| NoDatabaseUrlError)?,
    };

    let config = tokio_postgres::config::Config::from_str(&database_url)?;

    let pg_mgr = PostgresConnectionManager::new(config, tokio_postgres::NoTls);

    let pool = Pool::builder().build(pg_mgr).await?;

    Ok(EventDB { pool })
}<|MERGE_RESOLUTION|>--- conflicted
+++ resolved
@@ -55,11 +55,7 @@
 ///
 /// The env var "`DATABASE_URL`" can be set directly as an anv var, or in a
 /// `.env` file.
-<<<<<<< HEAD
-pub(crate) async fn establish_connection(url: Option<String>) -> Result<EventDB, Error> {
-=======
 pub(crate) async fn establish_connection(url: Option<String>) -> anyhow::Result<EventDB> {
->>>>>>> f585c2f9
     // Support env vars in a `.env` file,  doesn't need to exist.
     dotenv().ok();
 
