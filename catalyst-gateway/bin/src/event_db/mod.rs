//! Catalyst Election Database crate
use std::str::FromStr;

use bb8::Pool;
use bb8_postgres::PostgresConnectionManager;
use dotenvy::dotenv;
use error::Error;
use tokio_postgres::NoTls;

pub(crate) mod config;
pub(crate) mod error;
pub(crate) mod follower;
pub(crate) mod legacy;
pub(crate) mod schema_check;
<<<<<<< HEAD
pub(crate) mod utxo;
=======
pub(crate) mod voter_registration;
>>>>>>> 9147e2ca

/// Database URL Environment Variable name.
/// eg: "`postgres://catalyst-dev:CHANGE_ME@localhost/CatalystDev`"
const DATABASE_URL_ENVVAR: &str = "EVENT_DB_URL";

/// Database version this crate matches.
/// Must equal the last Migrations Version Number.
pub(crate) const DATABASE_SCHEMA_VERSION: i32 = 9;

#[allow(unused)]
/// Connection to the Election Database
pub(crate) struct EventDB {
    /// Internal database connection.  DO NOT MAKE PUBLIC.
    /// All database operations (queries, inserts, etc) should be constrained
    /// to this crate and should be exported with a clean data access api.
    pool: Pool<PostgresConnectionManager<NoTls>>,
}

/// Establish a connection to the database, and check the schema is up-to-date.
///
/// # Parameters
///
/// * `url` set to the postgres connection string needed to connect to the database.  IF
///   it is None, then the env var "`DATABASE_URL`" will be used for this connection
///   string. eg: "`postgres://catalyst-dev:CHANGE_ME@localhost/CatalystDev`"
/// * `do_schema_check` boolean flag to decide whether to verify the schema version or
///   not. If it is `true`, a query is made to verify the DB schema version.
///
/// # Errors
///
/// This function will return an error if:
/// * `url` is None and the environment variable "`DATABASE_URL`" isn't set.
/// * There is any error communicating the the database to check its schema.
/// * The database schema in the DB does not 100% match the schema supported by this
///   library.
///
/// # Notes
///
/// The env var "`DATABASE_URL`" can be set directly as an anv var, or in a
/// `.env` file.
pub(crate) async fn establish_connection(
    url: Option<String>, do_schema_check: bool,
) -> Result<EventDB, Error> {
    // Support env vars in a `.env` file,  doesn't need to exist.
    dotenv().ok();

    let database_url = match url {
        Some(url) => url,
        // If the Database connection URL is not supplied, try and get from the env var.
        None => std::env::var(DATABASE_URL_ENVVAR).map_err(|_| Error::NoDatabaseUrl)?,
    };

    let config = tokio_postgres::config::Config::from_str(&database_url)?;

    let pg_mgr = PostgresConnectionManager::new(config, tokio_postgres::NoTls);

    let pool = Pool::builder().build(pg_mgr).await?;

    let db = EventDB { pool };

    if do_schema_check {
        db.schema_version_check().await?;
    }

    Ok(db)
}<|MERGE_RESOLUTION|>--- conflicted
+++ resolved
@@ -12,11 +12,9 @@
 pub(crate) mod follower;
 pub(crate) mod legacy;
 pub(crate) mod schema_check;
-<<<<<<< HEAD
 pub(crate) mod utxo;
-=======
 pub(crate) mod voter_registration;
->>>>>>> 9147e2ca
+
 
 /// Database URL Environment Variable name.
 /// eg: "`postgres://catalyst-dev:CHANGE_ME@localhost/CatalystDev`"
