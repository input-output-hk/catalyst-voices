//! Either has No Authorization, or RBAC Token.

<<<<<<< HEAD
use poem_openapi::SecurityScheme;
=======
use catalyst_types::id_uri::IdUri;
use poem::{
    web::headers::{authorization::Bearer, Authorization, HeaderMapExt},
    Request, RequestBody,
};
use poem_openapi::{registry::Registry, ApiExtractor, ApiExtractorType, ExtractParamOptions};
>>>>>>> 01ef2ca3

use super::{
    none::NoAuthorization,
    rbac::{scheme::CatalystRBACSecurityScheme, token::CatalystRBACTokenV1},
};

#[allow(dead_code, clippy::upper_case_acronyms, clippy::large_enum_variant)]
/// Endpoint allows Authorization with or without RBAC Token.
pub(crate) enum NoneOrRBAC {
    /// Has RBAC Token.
    RBAC(CatalystRBACSecurityScheme),
    /// Has No Authorization.
    None(NoAuthorization),
}

<<<<<<< HEAD
impl From<NoneOrRBAC> for Option<CatalystRBACTokenV1> {
=======
impl<'a> ApiExtractor<'a> for NoneOrRBAC {
    type ParamRawType = ();
    type ParamType = ();

    const TYPES: &'static [ApiExtractorType] = &[ApiExtractorType::SecurityScheme];

    fn register(registry: &mut Registry) {
        CatalystRBACSecurityScheme::register(registry);
        NoAuthorization::register(registry);
    }

    fn security_schemes() -> Vec<&'static str> {
        let mut schemas = Vec::new();
        schemas.extend(CatalystRBACSecurityScheme::security_schemes());
        schemas.extend(NoAuthorization::security_schemes());
        schemas
    }

    async fn from_request(
        req: &'a Request, body: &mut RequestBody, param_opts: ExtractParamOptions<Self::ParamType>,
    ) -> poem::Result<Self> {
        if req.headers().typed_get::<Authorization<Bearer>>().is_some() {
            let auth = CatalystRBACSecurityScheme::from_request(req, body, param_opts).await?;
            Ok(NoneOrRBAC::RBAC(auth))
        } else {
            Ok(NoneOrRBAC::None(NoAuthorization))
        }
    }
}

impl From<NoneOrRBAC> for Option<IdUri> {
>>>>>>> 01ef2ca3
    fn from(value: NoneOrRBAC) -> Self {
        match value {
            NoneOrRBAC::RBAC(auth) => Some(auth.into()),
            NoneOrRBAC::None(_) => None,
        }
    }
}<|MERGE_RESOLUTION|>--- conflicted
+++ resolved
@@ -1,15 +1,10 @@
 //! Either has No Authorization, or RBAC Token.
 
-<<<<<<< HEAD
-use poem_openapi::SecurityScheme;
-=======
-use catalyst_types::id_uri::IdUri;
 use poem::{
     web::headers::{authorization::Bearer, Authorization, HeaderMapExt},
     Request, RequestBody,
 };
 use poem_openapi::{registry::Registry, ApiExtractor, ApiExtractorType, ExtractParamOptions};
->>>>>>> 01ef2ca3
 
 use super::{
     none::NoAuthorization,
@@ -25,9 +20,6 @@
     None(NoAuthorization),
 }
 
-<<<<<<< HEAD
-impl From<NoneOrRBAC> for Option<CatalystRBACTokenV1> {
-=======
 impl<'a> ApiExtractor<'a> for NoneOrRBAC {
     type ParamRawType = ();
     type ParamType = ();
@@ -58,8 +50,7 @@
     }
 }
 
-impl From<NoneOrRBAC> for Option<IdUri> {
->>>>>>> 01ef2ca3
+impl From<NoneOrRBAC> for Option<CatalystRBACTokenV1> {
     fn from(value: NoneOrRBAC) -> Self {
         match value {
             NoneOrRBAC::RBAC(auth) => Some(auth.into()),
