--- conflicted
+++ resolved
@@ -5,10 +5,6 @@
 use cardano_blockchain_types::{Network, Point, Slot, TxnIndex};
 use cardano_chain_follower::ChainFollower;
 use catalyst_types::id_uri::IdUri;
-<<<<<<< HEAD
-=======
-use ed25519_dalek::VerifyingKey;
->>>>>>> 6cf45879
 use futures::{TryFutureExt, TryStreamExt};
 use moka::future::Cache;
 use poem::{error::ResponseError, http::StatusCode, IntoResponse, Request};
@@ -157,13 +153,8 @@
     //     return Ok(token);
     // }
 
-<<<<<<< HEAD
+    // Step 8: get the latest stable signing certificate registered for Role 0.
     let reg_chain = build_reg_chain(token.network(), &registrations)
-=======
-    // Step 8: get the latest stable signing certificate registered for Role 0.
-
-    let public_key = last_signing_key(token.network(), &registrations)
->>>>>>> 6cf45879
         .await
         .map_err(|e| {
             error!(
@@ -238,28 +229,6 @@
     Ok(result)
 }
 
-<<<<<<< HEAD
-=======
-/// Returns a 503 error instance.
-fn service_unavailable() -> poem::Error {
-    let error = ServiceUnavailable::new(None);
-    ErrorResponses::ServiceUnavailable(Json(error), Some(RetryAfterHeader::default())).into()
-}
-
-/// Returns the last signing key from the registration chain.
-async fn last_signing_key(
-    network: Network, indexed_registrations: &[Query],
-) -> anyhow::Result<VerifyingKey> {
-    let chain = registration_chain(network, indexed_registrations)
-        .await
-        .context("Failed to build registration chain")?;
-    chain
-        .get_latest_signing_pk_for_role(&RoleNumber::ROLE_0)
-        .ok_or(anyhow!("Cannot find latest role 0 public key"))
-        .map(|(pk, _)| pk)
-}
-
->>>>>>> 6cf45879
 /// Build a registration chain from the given indexed data.
 pub(crate) async fn build_reg_chain(
     network: Network, indexed_registrations: &[get_rbac_registrations::Query],
@@ -319,24 +288,4 @@
     }
 
     Ok(chain)
-<<<<<<< HEAD
-=======
-}
-
-/// Returns a RBAC registration from the given block and slot.
-async fn registration(network: Network, slot: Slot, txn_index: TxnIndex) -> anyhow::Result<Cip509> {
-    let point = Point::fuzzy(slot);
-    let block = ChainFollower::get_block(network, point)
-        .await
-        .context("Unable to get block")?
-        .data;
-    if block.point().slot_or_default() != slot {
-        // The `ChainFollower::get_block` function can return the next consecutive block if it
-        // cannot find the exact one. This shouldn't happen, but we need to check anyway.
-        return Err(anyhow!("Unable to find exact block"));
-    }
-    Cip509::new(&block, txn_index, &[])
-        .context("Invalid RBAC registration")?
-        .context("No RBAC registration at this block and txn index")
->>>>>>> 6cf45879
 }