--- conflicted
+++ resolved
@@ -5,10 +5,7 @@
 use std::{borrow::Cow, sync::LazyLock};
 
 use anyhow::Context;
-<<<<<<< HEAD
-=======
 use catalyst_types::catalyst_id::CatalystId as CatalystIdInner;
->>>>>>> 1d9c2cc8
 use ed25519_dalek::SigningKey;
 use poem_openapi::{
     registry::{MetaSchema, MetaSchemaRef},
@@ -36,19 +33,11 @@
 
 /// A Catalyst short identifier.
 #[derive(Debug, Clone, PartialEq, Hash)]
-<<<<<<< HEAD
-pub(crate) struct CatalystId(catalyst_types::catalyst_id::CatalystId);
-
-impl Type for CatalystId {
-    type RawElementValueType = catalyst_types::catalyst_id::CatalystId;
-    type RawValueType = catalyst_types::catalyst_id::CatalystId;
-=======
 pub(crate) struct CatalystId(CatalystIdInner);
 
 impl Type for CatalystId {
     type RawElementValueType = CatalystIdInner;
     type RawValueType = CatalystIdInner;
->>>>>>> 1d9c2cc8
 
     const IS_REQUIRED: bool = true;
 
@@ -72,22 +61,13 @@
     }
 }
 
-<<<<<<< HEAD
-impl From<catalyst_types::catalyst_id::CatalystId> for CatalystId {
-    fn from(value: catalyst_types::catalyst_id::CatalystId) -> Self {
-=======
 impl From<CatalystIdInner> for CatalystId {
     fn from(value: CatalystIdInner) -> Self {
->>>>>>> 1d9c2cc8
         Self(value.as_short_id())
     }
 }
 
-<<<<<<< HEAD
-impl From<CatalystId> for catalyst_types::catalyst_id::CatalystId {
-=======
 impl From<CatalystId> for CatalystIdInner {
->>>>>>> 1d9c2cc8
     fn from(value: CatalystId) -> Self {
         value.0
     }
@@ -100,11 +80,7 @@
         value
             .parse()
             .context("Invalid Catalyst ID")
-<<<<<<< HEAD
-            .map(|id: catalyst_types::catalyst_id::CatalystId| Self(id.as_short_id()))
-=======
             .map(|id: CatalystIdInner| Self(id.as_short_id()))
->>>>>>> 1d9c2cc8
     }
 }
 
@@ -138,11 +114,7 @@
             105, 123, 50, 105, 25, 112, 59, 172, 3, 28, 174, 127, 96,
         ];
         let signing_key = &SigningKey::from_bytes(&secret_key_bytes);
-<<<<<<< HEAD
-        catalyst_types::catalyst_id::CatalystId::new("cardano", Some("preprod"), signing_key.into())
-=======
         CatalystIdInner::new("cardano", Some("preprod"), signing_key.into())
->>>>>>> 1d9c2cc8
             .as_id()
             .into()
     }
