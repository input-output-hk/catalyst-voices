--- conflicted
+++ resolved
@@ -36,12 +36,7 @@
 });
 
 /// Slot number
-<<<<<<< HEAD
 #[derive(Debug, Eq, PartialEq, Hash, Clone, Copy, PartialOrd, Ord, Default)]
-
-=======
-#[derive(Debug, Eq, PartialEq, Hash, Clone, PartialOrd, Ord)]
->>>>>>> cc3e3cae
 pub(crate) struct SlotNo(u64);
 
 /// Is the Slot Number valid?
@@ -106,12 +101,6 @@
     }
 }
 
-impl From<SlotNo> for u64 {
-    fn from(value: SlotNo) -> Self {
-        value.0
-    }
-}
-
 impl ToJSON for SlotNo {
     fn to_json(&self) -> Option<Value> {
         Some(self.0.into())
