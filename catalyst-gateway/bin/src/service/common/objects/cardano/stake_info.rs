--- conflicted
+++ resolved
@@ -6,18 +6,9 @@
     NewType, Object,
 };
 
-<<<<<<< HEAD
-use crate::service::common::types::{
-    array_types::impl_array_types,
-    cardano::{
-        asset_name::AssetName, asset_value::AssetValue, hash28::HexEncodedHash28, slot_no::SlotNo,
-        stake_amount::StakeAmount,
-    },
-=======
 use crate::service::common::types::cardano::{
     ada_value::AdaValue, asset_name::AssetName, asset_value::AssetValue, hash28::HexEncodedHash28,
     slot_no::SlotNo,
->>>>>>> 5d37dc16
 };
 
 /// User's staked native token info.
@@ -65,11 +56,7 @@
 #[oai(example = true)]
 pub(crate) struct StakeInfo {
     /// Total stake amount.
-<<<<<<< HEAD
-    pub(crate) ada_amount: StakeAmount,
-=======
     pub(crate) ada_amount: AdaValue,
->>>>>>> 5d37dc16
 
     /// Block's slot number which contains the latest unspent UTXO.
     pub(crate) slot_number: SlotNo,
@@ -81,15 +68,9 @@
 impl Example for StakeInfo {
     fn example() -> Self {
         Self {
-<<<<<<< HEAD
-            slot_number: 5u64.try_into().unwrap_or_default(),
-            ada_amount: 1u64.try_into().unwrap_or_default(),
-            native_tokens: Example::example(),
-=======
             slot_number: SlotNo::example(),
             ada_amount: AdaValue::example(),
             native_tokens: Vec::new(),
->>>>>>> 5d37dc16
         }
     }
 }
