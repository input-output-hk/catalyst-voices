//! Signed Documents API endpoints

use anyhow::anyhow;
use poem::error::ReadBodyError;
use poem_openapi::{
    param::{Path, Query},
    payload::Json,
    OpenApi,
};
use post_document_index_query::query_filter::DocumentIndexQueryFilterBody;
use put_document::{bad_put_request::PutDocumentBadRequest, MAXIMUM_DOCUMENT_SIZE};

use crate::service::{
    common::{
<<<<<<< HEAD
        auth::none_or_rbac::NoneOrRBAC,
        objects::document::bad_put_request::PutDocumentBadRequest,
=======
        self,
        auth::{none_or_rbac::NoneOrRBAC, rbac::scheme::CatalystRBACSecurityScheme},
>>>>>>> 69cbdd99
        tags::ApiTags,
        types::{generic::uuidv7::UUIDv7, payload::cbor::Cbor},
    },
    utilities::middleware::schema_validation::schema_version_validation,
};

mod get_document;
mod post_document_index_query;
mod put_document;

/// Cardano Follower API Endpoints
pub(crate) struct DocumentApi;

#[OpenApi(tag = "ApiTags::Documents")]
impl DocumentApi {
    /// Get A Signed Document.
    ///
    /// This endpoint returns either a specific or latest version of a registered signed
    /// document.
    #[oai(
        path = "/draft/document/:document_id",
        method = "get",
        operation_id = "getDocument",
        transform = "schema_version_validation"
    )]
    async fn get_document(
        &self, /// UUIDv7 Document ID to retrieve
        document_id: Path<UUIDv7>,
        /// UUIDv7 Version of the Document to retrieve, if omitted, returns the latest
        /// version.
        version: Query<Option<UUIDv7>>,
        /// No Authorization required, but Token permitted.
        _auth: NoneOrRBAC,
    ) -> get_document::AllResponses {
        let Ok(doc_id) = document_id.0.try_into() else {
            let err = anyhow!("Invalid UUIDv7"); // Should not happen as UUIDv7 is validating.
            return get_document::AllResponses::internal_error(&err);
        };
        let Ok(ver_id) = version.0.map(std::convert::TryInto::try_into).transpose() else {
            let err = anyhow!("Invalid UUIDv7"); // Should not happen as UUIDv7 is validating.
            return get_document::AllResponses::internal_error(&err);
        };
        get_document::endpoint(doc_id, ver_id).await
    }

    /// Put A Signed Document.
    ///
    /// This endpoint returns OK if the document is valid, able to be put by the
    /// submitter, and if it already exists, is identical to the existing document.
    #[oai(
        path = "/draft/document",
        method = "put",
        operation_id = "putDocument",
        transform = "schema_version_validation"
    )]
    async fn put_document(
        &self, /// The document to PUT
        cbor: Cbor,
        /// Authorization required.
        _auth: NoneOrRBAC,
    ) -> put_document::AllResponses {
        match cbor.into_bytes_with_limit(MAXIMUM_DOCUMENT_SIZE).await {
            Ok(doc_bytes) => put_document::endpoint(doc_bytes).await,
            Err(ReadBodyError::PayloadTooLarge) => put_document::Responses::PayloadTooLarge.into(),
            Err(_err) => {
                put_document::Responses::BadRequest(Json(PutDocumentBadRequest::new(
                    "Failed to read document from the request",
                )))
                .into()
            },
        }
    }

    /// Post A Signed Document Index Query.
    ///
    /// This endpoint produces a summary of signed documents that meet the criteria
    /// defined in the request body.
    ///
    /// It does not return the actual documents, just an index of the document identifiers
    /// which allows the documents to be retrieved by the `GET document` endpoint.
    #[oai(
        path = "/draft/document/index",
        method = "post",
        operation_id = "postDocument",
        transform = "schema_version_validation"
    )]
    async fn post_document(
        &self, /// The Query Filter Specification
        query: Json<DocumentIndexQueryFilterBody>,
        page: Query<Option<common::types::generic::query::pagination::Page>>,
        limit: Query<Option<common::types::generic::query::pagination::Limit>>,
        /// Authorization required.
        _auth: CatalystRBACSecurityScheme,
    ) -> post_document_index_query::AllResponses {
        post_document_index_query::endpoint(query.0 .0, page.0, limit.0).await
    }
}<|MERGE_RESOLUTION|>--- conflicted
+++ resolved
@@ -12,13 +12,8 @@
 
 use crate::service::{
     common::{
-<<<<<<< HEAD
-        auth::none_or_rbac::NoneOrRBAC,
-        objects::document::bad_put_request::PutDocumentBadRequest,
-=======
         self,
         auth::{none_or_rbac::NoneOrRBAC, rbac::scheme::CatalystRBACSecurityScheme},
->>>>>>> 69cbdd99
         tags::ApiTags,
         types::{generic::uuidv7::UUIDv7, payload::cbor::Cbor},
     },
