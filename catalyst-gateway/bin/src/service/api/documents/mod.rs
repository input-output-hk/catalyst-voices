//! Signed Documents API endpoints

use anyhow::anyhow;
use poem::{error::ReadBodyError, Body};
use poem_openapi::{
    param::{Path, Query},
    payload::Json,
    OpenApi,
};
use put_document::{
    unprocessable_content_request::PutDocumentUnprocessableContent, MAXIMUM_DOCUMENT_SIZE,
};

use crate::service::{
    common::{
        auth::{none_or_rbac::NoneOrRBAC, rbac::scheme::CatalystRBACSecurityScheme},
        tags::ApiTags,
        types::{
            generic::{
                query::pagination::{Limit, Page},
                uuidv7::UUIDv7,
            },
            payload::cbor::Cbor,
        },
    },
    utilities::middleware::schema_validation::schema_version_validation,
};

mod common;
mod get_document;
mod post_document_index_query;
mod put_document;

/// Cardano Follower API Endpoints
pub(crate) struct DocumentApi;

#[OpenApi(tag = "ApiTags::Documents")]
impl DocumentApi {
    /// Get A Signed Document.
    ///
    /// This endpoint returns either a specific or latest version of a registered signed
    /// document.
    #[oai(
        path = "/v1/document/:document_id",
        method = "get",
        operation_id = "getDocument",
        transform = "schema_version_validation"
    )]
    async fn get_document(
        &self,
        /// UUIDv7 Document ID to retrieve
        document_id: Path<UUIDv7>,
        /// UUIDv7 Version of the Document to retrieve, if omitted, returns the latest
        /// version.
        version: Query<Option<UUIDv7>>,
        /// No Authorization required, but Token permitted.
        _auth: NoneOrRBAC,
    ) -> get_document::AllResponses {
        let Ok(doc_id) = document_id.0.try_into() else {
            let err = anyhow!("Invalid UUIDv7"); // Should not happen as UUIDv7 is validating.
            return get_document::AllResponses::internal_error(&err);
        };
        let Ok(ver_id) = version.0.map(std::convert::TryInto::try_into).transpose() else {
            let err = anyhow!("Invalid UUIDv7"); // Should not happen as UUIDv7 is validating.
            return get_document::AllResponses::internal_error(&err);
        };
        get_document::endpoint(doc_id, ver_id).await
    }

    /// Put A Signed Document.
    ///
    /// This endpoint returns OK if the document is valid, able to be put by the
    /// submitter, and if it already exists, is identical to the existing document.
    #[oai(
        path = "/v1/document",
        method = "put",
        operation_id = "putDocument",
        transform = "schema_version_validation"
    )]
    async fn put_document(
        &self,
        /// The document to PUT
        document: Cbor<Body>,
        /// Authorization required.
        auth: CatalystRBACSecurityScheme,
    ) -> put_document::AllResponses {
        match document.0.into_bytes_limit(MAXIMUM_DOCUMENT_SIZE).await {
            Ok(doc_bytes) => put_document::endpoint(doc_bytes.to_vec(), auth.into()).await,
            Err(ReadBodyError::PayloadTooLarge) => put_document::Responses::PayloadTooLarge.into(),
            Err(_) => {
                put_document::Responses::UnprocessableContent(Json(
                    PutDocumentUnprocessableContent::new(
                        "Failed to read document from the request",
                        None,
                    ),
                ))
                .into()
            },
        }
    }

<<<<<<< HEAD
=======
    /// Post A Signed Document Index Query.
    ///
    /// This endpoint produces a summary of signed documents that meet the criteria
    /// defined in the request body.
    ///
    /// It does not return the actual documents, just an index of the document identifiers
    /// which allows the documents to be retrieved by the `GET document` endpoint.
    #[oai(
        path = "/v1/document/index",
        method = "post",
        operation_id = "postDocument",
        transform = "schema_version_validation"
    )]
    async fn post_document_v1(
        &self,
        /// The Query Filter Specification
        query: Json<post_document_index_query::v1::request::DocumentIndexQueryFilterBody>,
        page: Query<Option<Page>>,
        limit: Query<Option<Limit>>,
        /// No Authorization required, but Token permitted.
        _auth: NoneOrRBAC,
    ) -> post_document_index_query::v1::AllResponses {
        post_document_index_query::v1::endpoint(query.0 .0, page.0, limit.0).await
    }

>>>>>>> 5abb2613
    /// Post A Signed Document Index Query for Newer Versions of v0.04.
    ///
    /// Produces a summary of signed documents that meet the criteria
    /// defined in the request body for new signed document versions of v0.04.
    ///
    /// It does not return the actual documents, just an index of the document identifiers
    /// which allows the documents to be retrieved by the `GET document` endpoint.
    #[oai(
        path = "/v2/document/index",
        method = "post",
        operation_id = "postDocumentV2",
        transform = "schema_version_validation"
    )]
    async fn post_document_v2(
        &self,
        /// The Query Filter Specification
        query: Json<post_document_index_query::v2::request::DocumentIndexQueryFilterBodyV2>,
        page: Query<Option<Page>>,
        limit: Query<Option<Limit>>,
        /// No Authorization required, but Token permitted.
        _auth: NoneOrRBAC,
    ) -> post_document_index_query::v2::AllResponses {
        post_document_index_query::v2::endpoint(query.0 .0, page.0, limit.0).await
    }
}<|MERGE_RESOLUTION|>--- conflicted
+++ resolved
@@ -99,34 +99,6 @@
         }
     }
 
-<<<<<<< HEAD
-=======
-    /// Post A Signed Document Index Query.
-    ///
-    /// This endpoint produces a summary of signed documents that meet the criteria
-    /// defined in the request body.
-    ///
-    /// It does not return the actual documents, just an index of the document identifiers
-    /// which allows the documents to be retrieved by the `GET document` endpoint.
-    #[oai(
-        path = "/v1/document/index",
-        method = "post",
-        operation_id = "postDocument",
-        transform = "schema_version_validation"
-    )]
-    async fn post_document_v1(
-        &self,
-        /// The Query Filter Specification
-        query: Json<post_document_index_query::v1::request::DocumentIndexQueryFilterBody>,
-        page: Query<Option<Page>>,
-        limit: Query<Option<Limit>>,
-        /// No Authorization required, but Token permitted.
-        _auth: NoneOrRBAC,
-    ) -> post_document_index_query::v1::AllResponses {
-        post_document_index_query::v1::endpoint(query.0 .0, page.0, limit.0).await
-    }
-
->>>>>>> 5abb2613
     /// Post A Signed Document Index Query for Newer Versions of v0.04.
     ///
     /// Produces a summary of signed documents that meet the criteria
