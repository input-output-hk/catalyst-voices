//! A module for placing common structs, functions, and variables across the `document`
//! endpoint module not specified to a specific endpoint.

use catalyst_signed_doc::CatalystSignedDocument;

use crate::{
    db::event::{error::NotFoundError, signed_docs::FullSignedDoc},
    service::common::auth::rbac::token::CatalystRBACTokenV1,
    settings::{Settings, admin::get_admin_key},
};

/// A wrapper struct to unify both implementations of `CatalystSignedDocumentProvider` and
/// `VerifyingKeyProvider`.
pub(crate) struct ValidationProvider {
    /// Document provider.
    doc_provider: DocProvider,
    /// Verifying key provider.
    verifying_key_provider: VerifyingKeyProvider,
}

impl ValidationProvider {
    /// Creates a unified provider from the existing `CatalystSignedDocumentProvider` and
    /// `VerifyingKeyProvider` individually.
    pub(crate) fn new(
        doc_provider: DocProvider,
        verifying_key_provider: VerifyingKeyProvider,
    ) -> Self {
        Self {
            doc_provider,
            verifying_key_provider,
        }
    }
}

impl catalyst_signed_doc::providers::CatalystSignedDocumentProvider for ValidationProvider {
    async fn try_get_doc(
        &self,
        doc_ref: &catalyst_signed_doc::DocumentRef,
    ) -> anyhow::Result<Option<CatalystSignedDocument>> {
        self.doc_provider.try_get_doc(doc_ref).await
    }

    async fn try_get_last_doc(
        &self,
        id: catalyst_signed_doc::UuidV7,
    ) -> anyhow::Result<Option<CatalystSignedDocument>> {
        self.doc_provider.try_get_last_doc(id).await
    }

    async fn try_get_first_doc(
        &self,
        id: catalyst_signed_doc::UuidV7,
    ) -> anyhow::Result<Option<CatalystSignedDocument>> {
        self.doc_provider.try_get_first_doc(id).await
    }

    fn future_threshold(&self) -> Option<std::time::Duration> {
        self.doc_provider.future_threshold()
    }

    fn past_threshold(&self) -> Option<std::time::Duration> {
        self.doc_provider.past_threshold()
    }
}

impl catalyst_signed_doc::providers::CatalystIdProvider for ValidationProvider {
    async fn try_get_registered_key(
        &self,
        kid: &catalyst_signed_doc::CatalystId,
    ) -> anyhow::Result<Option<ed25519_dalek::VerifyingKey>> {
        if kid.is_admin() {
            Ok(get_admin_key(kid))
        } else {
            self.verifying_key_provider
                .try_get_registered_key(kid)
                .await
        }
    }
}

/// A struct which implements a
/// `catalyst_signed_doc::providers::CatalystSignedDocumentProvider` trait
pub(crate) struct DocProvider;

impl catalyst_signed_doc::providers::CatalystSignedDocumentProvider for DocProvider {
    async fn try_get_doc(
        &self,
        doc_ref: &catalyst_signed_doc::DocumentRef,
    ) -> anyhow::Result<Option<CatalystSignedDocument>> {
        let id = doc_ref.id().uuid();
        let ver = doc_ref.ver().uuid();
        match FullSignedDoc::retrieve(&id, Some(&ver)).await {
            Ok(doc_cbor_bytes) => Ok(Some(doc_cbor_bytes.raw().try_into()?)),
            Err(err) if err.is::<NotFoundError>() => Ok(None),
            Err(err) => Err(err),
        }
    }

    async fn try_get_last_doc(
        &self,
        id: catalyst_signed_doc::UuidV7,
    ) -> anyhow::Result<Option<CatalystSignedDocument>> {
        match FullSignedDoc::retrieve(&id.uuid(), None).await {
            Ok(doc) => Ok(Some(doc.raw().try_into()?)),
            Err(err) if err.is::<NotFoundError>() => Ok(None),
            Err(err) => Err(err),
        }
    }

    async fn try_get_first_doc(
        &self,
        id: catalyst_signed_doc::UuidV7,
    ) -> anyhow::Result<Option<CatalystSignedDocument>> {
        match FullSignedDoc::retrieve(&id.uuid(), Some(&id.uuid())).await {
            Ok(doc) => Ok(Some(doc.raw().try_into()?)),
            Err(err) if err.is::<NotFoundError>() => Ok(None),
            Err(err) => Err(err),
        }
    }

    fn future_threshold(&self) -> Option<std::time::Duration> {
        let signed_doc_cfg = Settings::signed_doc_cfg();
        Some(signed_doc_cfg.future_threshold())
    }

    fn past_threshold(&self) -> Option<std::time::Duration> {
        let signed_doc_cfg = Settings::signed_doc_cfg();
        Some(signed_doc_cfg.past_threshold())
    }
}

impl catalyst_signed_doc_v1::providers::CatalystSignedDocumentProvider for DocProvider {
    async fn try_get_doc(
        &self,
        doc_ref: &catalyst_signed_doc_v1::DocumentRef,
    ) -> anyhow::Result<Option<catalyst_signed_doc_v1::CatalystSignedDocument>> {
        let id = doc_ref.id.uuid();
        let ver = doc_ref.ver.uuid();
        match FullSignedDoc::retrieve(&id, Some(&ver)).await {
            Ok(doc_cbor_bytes) => Ok(Some(doc_cbor_bytes.raw().try_into()?)),
            Err(err) if err.is::<NotFoundError>() => Ok(None),
            Err(err) => Err(err),
        }
    }

    fn future_threshold(&self) -> Option<std::time::Duration> {
        <Self as catalyst_signed_doc::providers::CatalystSignedDocumentProvider>::future_threshold(
            self,
        )
    }

    fn past_threshold(&self) -> Option<std::time::Duration> {
        <Self as catalyst_signed_doc::providers::CatalystSignedDocumentProvider>::past_threshold(
            self,
        )
    }
}

// TODO: make the struct to support multi sigs validation
/// A struct which implements a
/// `catalyst_signed_doc::providers::CatalystSignedDocumentProvider` trait
pub(crate) struct VerifyingKeyProvider {
    /// A user's `CatalystId` from the corresponding `CatalystRBACTokenV1`
    kid: catalyst_signed_doc::CatalystId,
    /// A corresponding `VerifyingKey` derived from the `CatalystRBACTokenV1`
    pk: ed25519_dalek::VerifyingKey,
}

impl catalyst_signed_doc::providers::CatalystIdProvider for VerifyingKeyProvider {
    async fn try_get_registered_key(
        &self,
        kid: &catalyst_signed_doc::CatalystId,
    ) -> anyhow::Result<Option<ed25519_dalek::VerifyingKey>> {
        if &self.kid == kid {
            Ok(Some(self.pk))
        } else {
            Ok(None)
        }
    }
}

impl VerifyingKeyProvider {
    /// Attempts to construct an instance of `Self` by validating and resolving a list of
    /// Catalyst Document KIDs against a provided RBAC token.
    ///
    /// This method performs the following steps:
    /// 1. Verifies that only a single KID is provided with a document (as multi-signature
    ///    is currently unsupported).
    /// 2. Verifies that **all** provided KIDs match the Catalyst ID from the RBAC token.
    /// 3. Verifies that each provided KID is actually a signing key.
    /// 4. Extracts the role index and rotation from each KID.
    /// 5. Retrieves the latest signing public key and rotation state associated with the
    ///    role for each KID from the registration chain.
    /// 6. Verifies that each provided KID uses its latest rotation.
    /// 7. Collects and returns a vector of tuples containing the KID, and its latest
    ///    signing key.
    ///
    /// # Errors
    ///
    /// Returns an `anyhow::Error` if:
    /// - Any KID's short Catalyst ID does not match the one in the token.
    /// - Indexed registration queries or chain building fail.
    /// - The KID's role index and rotation parsing fails.
    /// - The KID is not a singing key.
    /// - The latest signing key for a required role cannot be found.
    /// - The KID is not using the latest rotation.
    pub(crate) async fn try_new(
        token: &mut CatalystRBACTokenV1,
        kids: &[catalyst_signed_doc::CatalystId],
    ) -> anyhow::Result<Self> {
<<<<<<< HEAD
        let [kid] = kids else {
            anyhow::bail!("Must have only one signature. Multi-signature document is currently unsupported");
=======
        use itertools::Itertools as _;

        let [kid] = kids else {
            anyhow::bail!(
                "Must have only one signature. Multi-signature document is currently unsupported. kids: [{}]",
                kids.iter().map(ToString::to_string).join(",")
            );
>>>>>>> eda311e6
        };

        if kid != token.catalyst_id() {
            anyhow::bail!("RBAC Token CatID does not match with the document KIDs");
        }

        if !kid.is_signature_key() {
            anyhow::bail!("Invalid KID {kid}: KID must be a signing key not an encryption key");
        }

        let Some(reg_chain) = token.reg_chain().await? else {
            anyhow::bail!("Failed to retrieve a registration from corresponding Catalyst ID");
        };

        let (kid_role_index, kid_rotation) = kid.role_and_rotation();
        let (latest_pk, rotation) = reg_chain
            .get_latest_signing_public_key_for_role(kid_role_index)
            .ok_or_else(|| {
                anyhow::anyhow!(
                    "Failed to get last signing key for the proposer role for {kid} Catalyst ID"
                )
            })?;

        if rotation != kid_rotation {
            anyhow::bail!(
                "Invalid KID {kid}: KID's rotation ({kid_rotation}) is not the latest rotation ({rotation})"
            );
        }

        Ok(Self {
            kid: kid.clone(),
            pk: latest_pk,
        })
    }
}<|MERGE_RESOLUTION|>--- conflicted
+++ resolved
@@ -208,10 +208,6 @@
         token: &mut CatalystRBACTokenV1,
         kids: &[catalyst_signed_doc::CatalystId],
     ) -> anyhow::Result<Self> {
-<<<<<<< HEAD
-        let [kid] = kids else {
-            anyhow::bail!("Must have only one signature. Multi-signature document is currently unsupported");
-=======
         use itertools::Itertools as _;
 
         let [kid] = kids else {
@@ -219,7 +215,6 @@
                 "Must have only one signature. Multi-signature document is currently unsupported. kids: [{}]",
                 kids.iter().map(ToString::to_string).join(",")
             );
->>>>>>> eda311e6
         };
 
         if kid != token.catalyst_id() {
