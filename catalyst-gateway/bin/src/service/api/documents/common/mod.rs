--- conflicted
+++ resolved
@@ -4,10 +4,6 @@
 use std::collections::HashMap;
 
 use catalyst_signed_doc::CatalystSignedDocument;
-<<<<<<< HEAD
-use catalyst_types::catalyst_id::role_index::RoleId;
-=======
->>>>>>> 1d9c2cc8
 
 use super::templates::get_doc_static_template;
 use crate::{
@@ -122,11 +118,6 @@
             }
 
             let (kid_role_index, kid_rotation) = kid.role_and_rotation();
-<<<<<<< HEAD
-            let kid_role_index = RoleId::from(kid_role_index.to_string().parse::<u8>()?);
-
-=======
->>>>>>> 1d9c2cc8
             let (latest_pk, rotation) = reg_chain
                 .get_latest_signing_pk_for_role(&kid_role_index)
                 .ok_or_else(|| {
