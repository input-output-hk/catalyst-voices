//! Document templates hardcoded data.

use super::SignedDocData;

/// An empty JSON object bytes slice
const EMPTY_JSON_OBJECT_BYTES: &[u8] = b"{}";
/// A definition of Category document hardcoded data
pub(crate) struct CategoryDocData(
    /// ID and Version
    &'static str,
);
/// List of category documents, 12 categories for Fund 14.
// TODO: Fix Content once it is added
#[rustfmt::skip]
pub(crate) const CATEGORY_DOCUMENTS: [CategoryDocData; 12] = [
    CategoryDocData("0194d490-30bf-7473-81c8-a0eaef369619"),
    CategoryDocData("0194d490-30bf-7043-8c5c-f0e09f8a6d8c"),
    CategoryDocData("0194d490-30bf-7e75-95c1-a6cf0e8086d9"),
    CategoryDocData("0194d490-30bf-7703-a1c0-83a916b001e7"),
    CategoryDocData("0194d490-30bf-79d1-9a0f-84943123ef38"),
    CategoryDocData("0194d490-30bf-706d-91c6-0d4707f74cdf"),
    CategoryDocData("0194d490-30bf-759e-b729-304306fbaa5e"),
    CategoryDocData("0194d490-30bf-7e27-b5fd-de3133b54bf6"),
    CategoryDocData("0194d490-30bf-7f9e-8a5d-91fb67c078f2"),
    CategoryDocData("0194d490-30bf-7676-9658-36c0b67e656e"),
    CategoryDocData("0194d490-30bf-7978-b031-7aa2ccc5e3fd"),
    CategoryDocData("0194d490-30bf-7d34-bba9-8498094bd627"),
];

impl From<CategoryDocData> for SignedDocData {
    fn from(value: CategoryDocData) -> Self {
        Self {
            id: value.0,
            ver: value.0,
<<<<<<< HEAD
            doc_type: vec![
                catalyst_signed_doc::doc_types::deprecated::CATEGORY_DOCUMENT_UUID_TYPE.to_string(),
            ],
            content: value.1,
=======
            doc_type: catalyst_signed_doc::doc_types::CATEGORY_DOCUMENT_UUID_TYPE,
            content: EMPTY_JSON_OBJECT_BYTES,
>>>>>>> 3af289c9
            category_id: None,
        }
    }
}

/// A definition of Proposal Template document hardcoded data
pub(crate) struct ProposalTemplateDocData(
    /// ID and Version
    &'static str,
    /// Category ID
    &'static str,
    /// Content bytes
    &'static [u8],
);

/// List of proposal templates, 12 proposals each of which is uniquely associated with one of the predefined categories.
#[rustfmt::skip]
pub(crate) const PROPOSAL_TEMPLATES: [ProposalTemplateDocData; 12] = [
    ProposalTemplateDocData("0194d492-1daa-75b5-b4a4-5cf331cd8d1a", CATEGORY_DOCUMENTS[0].0, include_bytes!("./docs/proposal/f14_partner_product.schema.json")),
    ProposalTemplateDocData("0194d492-1daa-7371-8bd3-c15811b2b063", CATEGORY_DOCUMENTS[1].0, include_bytes!("./docs/proposal/f14_concept.schema.json")),
    ProposalTemplateDocData("0194d492-1daa-79c7-a222-2c3b581443a8", CATEGORY_DOCUMENTS[2].0, include_bytes!("./docs/proposal/f14_developer.schema.json")),
    ProposalTemplateDocData("0194d492-1daa-716f-a04e-f422f08a99dc", CATEGORY_DOCUMENTS[3].0, include_bytes!("./docs/proposal/f14_ecosystem.schema.json")),
    ProposalTemplateDocData("0194d492-1daa-78fc-818a-bf20fc3e9b87", CATEGORY_DOCUMENTS[4].0, EMPTY_JSON_OBJECT_BYTES),
    ProposalTemplateDocData("0194d492-1daa-7d98-a3aa-c57d99121f78", CATEGORY_DOCUMENTS[5].0, EMPTY_JSON_OBJECT_BYTES),
    ProposalTemplateDocData("0194d492-1daa-77be-a1a5-c238fe25fe4f", CATEGORY_DOCUMENTS[6].0, EMPTY_JSON_OBJECT_BYTES),
    ProposalTemplateDocData("0194d492-1daa-7254-a512-30a4cdecfb90", CATEGORY_DOCUMENTS[7].0, EMPTY_JSON_OBJECT_BYTES),
    ProposalTemplateDocData("0194d492-1daa-7de9-b535-1a0b0474ed4e", CATEGORY_DOCUMENTS[8].0, EMPTY_JSON_OBJECT_BYTES),
    ProposalTemplateDocData("0194d492-1daa-7fce-84ee-b872a4661075", CATEGORY_DOCUMENTS[9].0, EMPTY_JSON_OBJECT_BYTES),
    ProposalTemplateDocData("0194d492-1daa-7878-9bcc-2c79fef0fc13", CATEGORY_DOCUMENTS[10].0, EMPTY_JSON_OBJECT_BYTES),
    ProposalTemplateDocData("0194d492-1daa-722f-94f4-687f2c068a5d", CATEGORY_DOCUMENTS[11].0, EMPTY_JSON_OBJECT_BYTES),
];

impl From<ProposalTemplateDocData> for SignedDocData {
    fn from(value: ProposalTemplateDocData) -> Self {
        Self {
            id: value.0,
            ver: value.0,
<<<<<<< HEAD
            doc_type: catalyst_signed_doc::doc_types::PROPOSAL_TEMPLATE
                .clone()
                .into(),
            content: include_bytes!("./docs/f14_proposal_template.schema.json"),
=======
            doc_type: catalyst_signed_doc::doc_types::PROPOSAL_TEMPLATE_UUID_TYPE,
            content: value.2,
>>>>>>> 3af289c9
            category_id: Some(value.1),
        }
    }
}

/// A definition of Comment Template document hardcoded data
pub(crate) struct CommentTemplateDocData(
    /// ID and Version
    &'static str,
    /// Category ID
    &'static str,
);
/// List of comment templates, 12 comments each of which is uniquely associated with one of the predefined categories.
#[rustfmt::skip]
pub(crate) const COMMENT_TEMPLATES: [CommentTemplateDocData; 12] = [
    CommentTemplateDocData("0194d494-4402-7e0e-b8d6-171f8fea18b0", CATEGORY_DOCUMENTS[0].0),
    CommentTemplateDocData("0194d494-4402-7444-9058-9030815eb029", CATEGORY_DOCUMENTS[1].0),
    CommentTemplateDocData("0194d494-4402-7351-b4f7-24938dc2c12e", CATEGORY_DOCUMENTS[2].0),
    CommentTemplateDocData("0194d494-4402-79ad-93ba-4d7a0b65d563", CATEGORY_DOCUMENTS[3].0),
    CommentTemplateDocData("0194d494-4402-7cee-a5a6-5739839b3b8a", CATEGORY_DOCUMENTS[4].0),
    CommentTemplateDocData("0194d494-4402-7aee-8b24-b5300c976846", CATEGORY_DOCUMENTS[5].0),
    CommentTemplateDocData("0194d494-4402-7d75-be7f-1c4f3471a53c", CATEGORY_DOCUMENTS[6].0),
    CommentTemplateDocData("0194d494-4402-7a2c-8971-1b4c255c826d", CATEGORY_DOCUMENTS[7].0),
    CommentTemplateDocData("0194d494-4402-7074-86ac-3efd097ba9b0", CATEGORY_DOCUMENTS[8].0),
    CommentTemplateDocData("0194d494-4402-7202-8ebb-8c4c47c286d8", CATEGORY_DOCUMENTS[9].0),
    CommentTemplateDocData("0194d494-4402-7fb5-b680-c23fe4beb088", CATEGORY_DOCUMENTS[10].0),
    CommentTemplateDocData("0194d494-4402-7aa5-9dbc-5fe886e60ebc", CATEGORY_DOCUMENTS[11].0),
];

impl From<CommentTemplateDocData> for SignedDocData {
    fn from(value: CommentTemplateDocData) -> Self {
        Self {
            id: value.0,
            ver: value.0,
            doc_type: catalyst_signed_doc::doc_types::PROPOSAL_COMMENT_TEMPLATE
                .clone()
                .into(),
            content: include_bytes!("./docs/f14_comment_template.schema.json"),
            category_id: Some(value.1),
        }
    }
}<|MERGE_RESOLUTION|>--- conflicted
+++ resolved
@@ -32,15 +32,10 @@
         Self {
             id: value.0,
             ver: value.0,
-<<<<<<< HEAD
             doc_type: vec![
                 catalyst_signed_doc::doc_types::deprecated::CATEGORY_DOCUMENT_UUID_TYPE.to_string(),
             ],
-            content: value.1,
-=======
-            doc_type: catalyst_signed_doc::doc_types::CATEGORY_DOCUMENT_UUID_TYPE,
             content: EMPTY_JSON_OBJECT_BYTES,
->>>>>>> 3af289c9
             category_id: None,
         }
     }
@@ -78,15 +73,10 @@
         Self {
             id: value.0,
             ver: value.0,
-<<<<<<< HEAD
             doc_type: catalyst_signed_doc::doc_types::PROPOSAL_TEMPLATE
                 .clone()
                 .into(),
-            content: include_bytes!("./docs/f14_proposal_template.schema.json"),
-=======
-            doc_type: catalyst_signed_doc::doc_types::PROPOSAL_TEMPLATE_UUID_TYPE,
             content: value.2,
->>>>>>> 3af289c9
             category_id: Some(value.1),
         }
     }
