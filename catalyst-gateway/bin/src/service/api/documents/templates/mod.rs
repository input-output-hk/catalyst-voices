--- conflicted
+++ resolved
@@ -5,16 +5,9 @@
 use std::{collections::HashMap, env, sync::LazyLock};
 
 use catalyst_signed_doc::{Builder, CatalystSignedDocument, ContentEncoding, ContentType, IdUri};
-<<<<<<< HEAD
-use data::DOCUMENTS_DATA;
-use ed25519_dalek::SigningKey;
-use hex::FromHex;
-use tracing::error;
-=======
 use data::{CATEGORY_DOCUMENTS, COMMENT_TEMPLATES, PROPOSAL_TEMPLATES};
 use ed25519_dalek::SigningKey;
 use hex::FromHex;
->>>>>>> 16340d98
 use uuid::Uuid;
 
 /// Catalyst brand ID.
@@ -26,37 +19,6 @@
 /// A map of signed document templates to its ID.
 pub(crate) static TEMPLATES: LazyLock<Option<HashMap<Uuid, CatalystSignedDocument>>> =
     LazyLock::new(|| {
-<<<<<<< HEAD
-        // Load the secret key from the environment
-        // Expect hex encoded secret key that start with 0x
-        // If no secret key is found, cannot generate sign documents
-        let Ok(signed_doc_sk_hex) = env::var("SIGNED_DOC_SK") else {
-            error!(
-                id = "static_template_env",
-                "Secret key not found in environment"
-            );
-            return None;
-        };
-        // Strip the prefix and convert to 32 bytes array
-        let Some(byte_array) = signed_doc_sk_hex
-            .strip_prefix("0x")
-            .and_then(|s| Vec::from_hex(s).ok())
-            .and_then(|bytes| bytes.as_slice().try_into().ok())
-        else {
-            error!(
-                id = "static_template",
-                "Failed to convert secret key to bytes"
-            );
-            return None;
-        };
-
-        let sk = SigningKey::from_bytes(&byte_array);
-
-        let map = DOCUMENTS_DATA
-            .iter()
-            .map(|t| t.to_signed_doc(&sk))
-            .collect();
-=======
         let sk = load_doc_signing_key()?;
 
         let mut map = HashMap::new();
@@ -75,7 +37,6 @@
                 .into_iter()
                 .map(|t| build_signed_doc(&t.into(), &sk)),
         );
->>>>>>> 16340d98
         Some(map)
     });
 
@@ -123,42 +84,6 @@
     category_id: Option<&'static str>,
 }
 
-<<<<<<< HEAD
-impl SignedDocTemplate {
-    /// Convert the template to a catalyst signed document with its id.
-    /// This function should not fail, because template details are hardcoded.
-    #[allow(clippy::expect_used)]
-    fn to_signed_doc(&self, sk: &SigningKey) -> (Uuid, CatalystSignedDocument) {
-        /// ID URI network.
-        const KID_NETWORK: &str = "cardano";
-
-        let metadata = serde_json::json!({
-            "alg": catalyst_signed_doc::Algorithm::EdDSA.to_string(),
-            "type": self.doc_type,
-            "id": self.id,
-            "ver": self.ver,
-            "category_id": {"id": self.category_id},
-            "content-type": ContentType::Json.to_string(),
-            "content-encoding": ContentEncoding::Brotli.to_string(),
-            "campaign_id": {"id": CAMPAIGN_ID},
-            "brand_id":  {"id": BRAND_ID},
-        });
-
-        let kid = IdUri::new(KID_NETWORK, None, sk.verifying_key());
-        let doc = Builder::new()
-            .with_json_metadata(metadata.clone())
-            .expect("Failed to build Metadata from template")
-            .with_decoded_content(self.content.clone())
-            .add_signature(sk.to_bytes(), kid)
-            .expect("Failed to add signature for template")
-            .build();
-        let doc_id = doc
-            .doc_id()
-            .expect("Template document must have id field")
-            .uuid();
-        (doc_id, doc)
-    }
-=======
 /// Build a `CatalystSignedDocument` from the hardcoded `SignedDocData`, return a document
 /// with its id.
 /// This function should not fail, because template details are hardcoded.
@@ -192,7 +117,6 @@
         .expect("Template document must have id field")
         .uuid();
     (doc_id, doc)
->>>>>>> 16340d98
 }
 
 /// Get a static document template from ID and version.
