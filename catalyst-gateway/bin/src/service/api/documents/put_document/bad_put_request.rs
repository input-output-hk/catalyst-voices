--- conflicted
+++ resolved
@@ -26,10 +26,6 @@
 
 impl Example for PutDocumentUnprocessableContent {
     fn example() -> Self {
-<<<<<<< HEAD
-        PutDocumentUnprocessableContent::new("Missing Document in request body")
-=======
-        PutDocumentBadRequest::new("Missing Document in request body", None)
->>>>>>> d4e105f1
+        PutDocumentUnprocessableContent::new("Missing Document in request body", None)
     }
 }