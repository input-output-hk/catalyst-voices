--- conflicted
+++ resolved
@@ -7,17 +7,11 @@
 
 use super::common::{DocProvider, VerifyingKeyProvider};
 use crate::{
-<<<<<<< HEAD
     db::event::{
         error,
         signed_docs::{FullSignedDoc, SignedDocBody, StoreError},
     },
     service::common::{auth::rbac::token::CatalystRBACTokenV1, responses::WithErrorResponses},
-    settings::Settings,
-=======
-    db::event::signed_docs::{FullSignedDoc, SignedDocBody, StoreError},
-    service::common::responses::WithErrorResponses,
->>>>>>> db8d8e07
 };
 
 pub(crate) mod unprocessable_content_request;
@@ -55,7 +49,6 @@
 pub(crate) type AllResponses = WithErrorResponses<Responses>;
 
 /// # PUT `/document`
-<<<<<<< HEAD
 pub(crate) async fn endpoint(doc_bytes: Vec<u8>, token: CatalystRBACTokenV1) -> AllResponses {
     let Ok(doc): Result<catalyst_signed_doc::CatalystSignedDocument, _> =
         doc_bytes.as_slice().try_into()
@@ -68,15 +61,7 @@
     };
 
     // validate document integrity
-    let signed_doc_cfg = Settings::signed_doc_cfg();
-    match catalyst_signed_doc::validator::validate(
-        &doc,
-        signed_doc_cfg.future_threshold(),
-        signed_doc_cfg.past_threshold(),
-        &DocProvider,
-    )
-    .await
-    {
+    match catalyst_signed_doc::validator::validate(&doc, &DocProvider).await {
         Ok(true) => (),
         Ok(false) => {
             return Responses::UnprocessableContent(Json(PutDocumentUnprocessableContent::new(
@@ -133,33 +118,6 @@
                 PutDocumentUnprocessableContent::new("Failed validating document: catalyst-id or role does not match the current version.", None),
             ))
             .into();
-=======
-pub(crate) async fn endpoint(doc_bytes: Vec<u8>) -> AllResponses {
-    match doc_bytes.as_slice().try_into() {
-        Ok(doc) => {
-            if let Err(e) = catalyst_signed_doc::validator::validate(&doc, &DocProvider).await {
-                // means that something happened inside the `DocProvider`, some db error.
-                return AllResponses::handle_error(&e);
-            }
-
-            let report = doc.problem_report();
-            if report.is_problematic() {
-                return return_error_report(&report);
-            }
-
-            match store_document_in_db(&doc, doc_bytes).await {
-                Ok(true) => Responses::Created.into(),
-                Ok(false) => Responses::NoContent.into(),
-                Err(err) if err.is::<StoreError>() => {
-                    Responses::UnprocessableContent(Json(PutDocumentUnprocessableContent::new(
-                        "Document with the same `id` and `ver` already exists",
-                        None,
-                    )))
-                    .into()
-                },
-                Err(err) => AllResponses::handle_error(&err),
-            }
->>>>>>> db8d8e07
         },
         Err(err) => return AllResponses::handle_error(&err),
     };
