--- conflicted
+++ resolved
@@ -16,14 +16,11 @@
         common::query_limits::QueryLimits,
         signed_docs::{DocsQueryFilter, SignedDocBody},
     },
-<<<<<<< HEAD
     service::common::{
-        objects::generic::pagination::CurrentPage, responses::WithErrorResponses,
-        types::generic::query::pagination::Remaining,
+        objects::generic::pagination::CurrentPage,
+        responses::WithErrorResponses,
+        types::{document::id::DocumentId, generic::query::pagination::Remaining},
     },
-=======
-    service::common::{responses::WithErrorResponses, types::document::id::DocumentId},
->>>>>>> 766a12b3
 };
 
 pub(crate) mod query_filter;
@@ -89,18 +86,12 @@
             let remaining = Remaining::calculate(page.into(), limit.into(), total, doc_count);
 
             Responses::Ok(Json(DocumentIndexListDocumented(DocumentIndexList {
-<<<<<<< HEAD
-                docs: docs.into_iter().map(IndexedDocumentDocumented).collect(),
+                docs,
                 page: Some(CurrentPage {
                     page,
                     limit,
                     remaining,
                 }),
-=======
-                docs,
-                // TODO implement proper `page` field instantiation
-                page: None,
->>>>>>> 766a12b3
             })))
             .into()
         },
