//! Catalyst Gateway API Definition
//!
//! This defines all endpoints for the Catalyst Gateway API.
//! It however does NOT contain any processing for them, that is defined elsewhere.
use std::net::IpAddr;

use gethostname::gethostname;
use health::HealthApi;
use legacy::LegacyApi;
use local_ip_address::list_afinet_netifas;
use poem_openapi::{ContactObject, LicenseObject, OpenApiService, ServerObject};

use self::cardano::CardanoApi;
use crate::settings::Settings;
<<<<<<< HEAD
/// Auth
mod auth;
mod cardano;
=======

pub(crate) mod cardano;
>>>>>>> 38f8ee92
mod health;
mod legacy;

pub(crate) use health::started;

/// The name of the API
const API_TITLE: &str = "Catalyst Gateway";

/// The version of the API
const API_VERSION: &str = "1.2.0";

/// Get the contact details for inquiring about the API
fn get_api_contact() -> ContactObject {
    ContactObject::new()
        .name("Project Catalyst Team")
        .email("contact@projectcatalyst.io")
        .url("https://projectcatalyst.io")
}

/// A long description of the API. Markdown is supported
const API_DESCRIPTION: &str = "# Catalyst Gateway API.

The Catalyst Gateway API provides realtime data for all prior, current and future Catalyst voting events.

TODO:

* Implement Permissionless Auth.
* Implement Replacement Functionality for GVC.
* Implement representative registration on main-chain, distinct from voter registration.
* Implement Voting API abstracting the Jormungandr API from public exposure.
* Implement Audit API's (Retrieve voting blockchain records,  registration/voting power audit and private tally audit.
* Implement API's needed to support posting Ideas/Proposals etc.Catalyst Gateway
";

/// Get the license details for the API
fn get_api_license() -> LicenseObject {
    LicenseObject::new("Apache 2.0").url("https://www.apache.org/licenses/LICENSE-2.0")
}

/// Get the terms of service for the API
const TERMS_OF_SERVICE: &str =
    "https://github.com/input-output-hk/catalyst-voices/blob/main/CODE_OF_CONDUCT.md";

/// Create the `OpenAPI` definition
pub(crate) fn mk_api() -> OpenApiService<(HealthApi, CardanoApi, LegacyApi), ()> {
    let mut service = OpenApiService::new(
        (
            HealthApi,
            CardanoApi,
            (legacy::RegistrationApi, legacy::V0Api, legacy::V1Api),
        ),
        API_TITLE,
        API_VERSION,
    )
    .contact(get_api_contact())
    .description(API_DESCRIPTION)
    .license(get_api_license())
    .terms_of_service(TERMS_OF_SERVICE)
    .url_prefix(Settings::api_url_prefix());

    let hosts = Settings::api_host_names();

    for host in hosts {
        service = service.server(ServerObject::new(host).description("API Host"));
    }

    // Add server name if it is set
    if let Some(name) = Settings::server_name() {
        service = service.server(ServerObject::new(name).description("Server at server name"));
    }

    let port = Settings::bound_address().port();

    // Get localhost name
    if let Ok(hostname) = gethostname().into_string() {
        let hostname_address = format!("http://{hostname}:{port}",);
        service = service
            .server(ServerObject::new(hostname_address).description("Server at localhost name"));
    }

    // Get local IP address v4 and v6
    if let Ok(network_interfaces) = list_afinet_netifas() {
        for (name, ip) in &network_interfaces {
            if *name == "en0" {
                let (address, desc) = match ip {
                    IpAddr::V4(_) => {
                        (
                            format!("http://{ip}:{port}"),
                            "Server at local IPv4 address",
                        )
                    },
                    IpAddr::V6(_) => {
                        (
                            format!("http://[{ip}]:{port}"),
                            "Server at local IPv6 address",
                        )
                    },
                };
                service = service.server(ServerObject::new(address).description(desc));
            }
        }
    }
    service
}<|MERGE_RESOLUTION|>--- conflicted
+++ resolved
@@ -12,14 +12,9 @@
 
 use self::cardano::CardanoApi;
 use crate::settings::Settings;
-<<<<<<< HEAD
 /// Auth
 mod auth;
-mod cardano;
-=======
-
 pub(crate) mod cardano;
->>>>>>> 38f8ee92
 mod health;
 mod legacy;
 
