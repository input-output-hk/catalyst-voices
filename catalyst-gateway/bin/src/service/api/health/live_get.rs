//! Implementation of the GET /health/live endpoint

use std::sync::atomic::{AtomicBool, Ordering};

use poem_openapi::ApiResponse;

use crate::{
    db::index::session::CassandraSession,
    service::common::{
        responses::WithErrorResponses, types::headers::retry_after::RetryAfterOption,
    },
};

/// Flag to determine if the service has started
static IS_LIVE: AtomicBool = AtomicBool::new(true);

/// Set the started flag to `true`
#[allow(dead_code)]
pub(crate) fn set_live(flag: bool) {
    IS_LIVE.store(flag, Ordering::Release);
}
/// Get the started flag
#[allow(dead_code)]
fn is_live() -> bool {
    IS_LIVE.load(Ordering::Acquire) && CassandraSession::is_ready()
}

/// Endpoint responses.
#[derive(ApiResponse)]
#[allow(dead_code)]
pub(crate) enum Responses {
    /// Service is OK and can keep running.
    #[oai(status = 204)]
    NoContent,
}

/// All responses.
pub(crate) type AllResponses = WithErrorResponses<Responses>;

/// # GET /health/live
///
/// Liveness endpoint.
///
/// Kubernetes (and others) use this endpoint to determine if the service is able
/// to keep running.
///
/// In this service, liveness is assumed unless there are multiple panics generated
/// by an endpoint in a short window.
#[allow(clippy::unused_async)]
pub(crate) async fn endpoint() -> AllResponses {
<<<<<<< HEAD
    if is_live() {
        Responses::NoContent.into()
    } else {
        AllResponses::service_unavailable(
            &anyhow::anyhow!("Service is possibly not running reliably."),
            RetryAfterOption::Default,
        )
    }
=======
    // TODO: Needs engineering discussion
    // if is_live() {
    // Responses::NoContent.into()
    // } else {
    // Responses::ServiceUnavailable.into()
    // }
    Responses::NoContent.into()
>>>>>>> d4e105f1
}<|MERGE_RESOLUTION|>--- conflicted
+++ resolved
@@ -48,16 +48,6 @@
 /// by an endpoint in a short window.
 #[allow(clippy::unused_async)]
 pub(crate) async fn endpoint() -> AllResponses {
-<<<<<<< HEAD
-    if is_live() {
-        Responses::NoContent.into()
-    } else {
-        AllResponses::service_unavailable(
-            &anyhow::anyhow!("Service is possibly not running reliably."),
-            RetryAfterOption::Default,
-        )
-    }
-=======
     // TODO: Needs engineering discussion
     // if is_live() {
     // Responses::NoContent.into()
@@ -65,5 +55,4 @@
     // Responses::ServiceUnavailable.into()
     // }
     Responses::NoContent.into()
->>>>>>> d4e105f1
 }