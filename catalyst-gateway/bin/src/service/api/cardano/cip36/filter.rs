//! Implementation of the GET `/cardano/cip36` endpoint

use std::{cmp::Reverse, sync::Arc};

use cardano_blockchain_types::StakeAddress;
use futures::StreamExt;

use super::{
    cardano::{cip19_shelley_address::Cip19ShelleyAddress, nonce::Nonce, txn_index::TxnIndex},
    common::types::generic::error_msg::ErrorMessage,
    response::{
        AllRegistration, Cip36Details, Cip36Registration, Cip36RegistrationList,
        Cip36RegistrationsForVotingPublicKey,
    },
    Ed25519HexEncodedPublicKey, SlotNo,
};
use crate::db::index::{
    queries::registrations::{
        get_all_stakes_and_vote_keys::{
            GetAllStakesAndVoteKeysParams, GetAllStakesAndVoteKeysQuery,
        },
        get_from_stake_addr::{GetRegistrationParams, GetRegistrationQuery},
        get_from_stake_address::{GetStakeAddrParams, GetStakeAddrQuery},
        get_from_vote_key::{GetStakeAddrFromVoteKeyParams, GetStakeAddrFromVoteKeyQuery},
        get_invalid::{GetInvalidRegistrationParams, GetInvalidRegistrationQuery},
    },
    session::CassandraSession,
};

/// Get registration given a stake key hash, it can be time specific based on asat param,
/// or the latest registration returned if no asat given.
pub(crate) async fn get_registration_given_stake_key_hash(
    stake_address: StakeAddress, session: Arc<CassandraSession>, asat: Option<SlotNo>,
) -> AllRegistration {
    // Get stake addr associated with given stake hash.
    let mut stake_addr_iter =
        match GetStakeAddrQuery::execute(&session, GetStakeAddrParams::new(stake_address)).await {
            Ok(stake_addr) => stake_addr,
            Err(err) => {
                return AllRegistration::handle_error(&anyhow::anyhow!(
                    "Failed to query stake addr from stake hash {err:?}",
                ));
            },
        };

    if let Some(row_stake_addr) = stake_addr_iter.next().await {
        let row = match row_stake_addr {
            Ok(r) => r,
            Err(err) => {
                return AllRegistration::handle_error(&anyhow::anyhow!(
                    "Failed to query stake addr from stake hash {err:?}",
                ));
            },
        };

        // Stake hash successfully converted into associated stake pub key which we use to lookup
        // registrations.
        let stake_pub_key = match Ed25519HexEncodedPublicKey::try_from(row.stake_public_key.clone())
        {
            Ok(key) => key,
            Err(err) => {
                return AllRegistration::internal_error(&anyhow::anyhow!(
                    "Failed to type stake address {err:?}",
                ));
            },
        };

        return get_registration_from_stake_addr(stake_pub_key, asat, session, None).await;
    }

    AllRegistration::With(Cip36Registration::NotFound)
}

/// Get registration from stake addr
pub async fn get_registration_from_stake_addr(
    stake_pub_key: Ed25519HexEncodedPublicKey, asat: Option<SlotNo>,
    session: Arc<CassandraSession>, vote_key: Option<Ed25519HexEncodedPublicKey>,
) -> AllRegistration {
    // Get all registrations from given stake pub key.
    let mut registrations =
        match get_all_registrations_from_stake_pub_key(&session.clone(), stake_pub_key.clone())
            .await
        {
            Ok(registration) => registration,
            Err(err) => {
                return AllRegistration::handle_error(&anyhow::anyhow!(
                    "Failed to query stake stake pub key {err:?}",
                ));
            },
        };

    // check registrations are still actively associated with the voting key,
    // and have not been registered to another voting key.
    if let Some(vote_key) = vote_key {
        registrations = check_stake_addr_voting_key_association(registrations, &vote_key);
    }

    // Query requires the registration to be bound by time.
    let registration = if let Some(slot_no) = asat {
        match get_registration_given_slot_no(registrations, slot_no) {
            Ok(registration) => registration,
            Err(err) => {
                return AllRegistration::internal_error(&anyhow::anyhow!(
                    "Failed to get registration given slot no {err:?}",
                ));
            },
        }
    } else {
        // Query not bound by time, return latest registration.
        match sort_latest_registration(registrations) {
            Ok(registration) => registration,
            Err(err) => {
                return AllRegistration::internal_error(&anyhow::anyhow!(
                    "Failed to sort latest registration {err:?}",
                ));
            },
        }
    };

    // Registration found, now find invalids.
    let slot_no = registration.clone().slot_no;
    let Some(stake_pub_key) = registration.clone().stake_pub_key else {
        return AllRegistration::internal_error(&anyhow::anyhow!(
            "Stake pub key not in registration {stake_pub_key:?}",
        ));
    };

    let Some(vote_pub_key) = registration.clone().vote_pub_key else {
        return AllRegistration::internal_error(&anyhow::anyhow!(
            "Vote pub key not in registration {stake_pub_key:?}",
        ));
    };

    // include any erroneous registrations which occur AFTER the slot# of the last valid
    // registration
    let invalids_report =
        match get_invalid_registrations(stake_pub_key, Some(slot_no), session).await {
            Ok(invalids) => invalids,
            Err(err) => {
                return AllRegistration::handle_error(&anyhow::anyhow!(
                    "Failed to obtain invalid registrations for given stake pub key {err:?}",
                ));
            },
        };

    AllRegistration::With(Cip36Registration::Ok(poem_openapi::payload::Json(
        Cip36RegistrationList {
            slot: slot_no,
            voting_key: vec![Cip36RegistrationsForVotingPublicKey {
                vote_pub_key,
                registrations: vec![registration.clone()],
            }],
            invalid: invalids_report,
            page: None,
        },
    )))
}

/// Stake addresses need to be individually checked to make sure they are still actively
/// associated with the voting key, and have not been registered to another voting key.
fn check_stake_addr_voting_key_association(
    registrations: Vec<Cip36Details>, associated_voting_key: &Ed25519HexEncodedPublicKey,
) -> Vec<Cip36Details> {
    registrations
        .into_iter()
        .filter(|registration| cross_reference_key(associated_voting_key, registration))
        .collect()
}

/// Check associated voting key matches registration voting key
fn cross_reference_key(
    associated_voting_key: &Ed25519HexEncodedPublicKey, r: &Cip36Details,
) -> bool {
    r.vote_pub_key
        .clone()
        .map(|key| key == *associated_voting_key)
        .is_some()
}

/// Get all cip36 registrations for a given stake address.
async fn get_all_registrations_from_stake_pub_key(
    session: &Arc<CassandraSession>, stake_pub_key: Ed25519HexEncodedPublicKey,
) -> Result<Vec<Cip36Details>, anyhow::Error> {
    let mut registrations_iter = GetRegistrationQuery::execute(session, GetRegistrationParams {
        stake_public_key: stake_pub_key.clone().try_into()?,
    })
    .await?;
    let mut registrations = Vec::new();
    while let Some(row) = registrations_iter.next().await {
        let row = row?;

        let nonce = if let Some(nonce) = row.nonce.into_parts().1.to_u64_digits().first() {
            *nonce
        } else {
            continue;
        };

        let slot_no: u64 = row.slot_no.into();
        let txn: i16 = row.txn_index.into();

        let cip36 = Cip36Details {
            slot_no: slot_no.into(),
            stake_pub_key: Some(stake_pub_key.clone()),
            vote_pub_key: Some(Ed25519HexEncodedPublicKey::try_from(row.vote_key)?),
            nonce: Some(Nonce::from(nonce)),
            txn: Some(TxnIndex::try_from(txn)?),
            payment_address: Some(Cip19ShelleyAddress::try_from(row.payment_address)?),
            is_payable: row.is_payable,
            cip15: !row.cip36,
            errors: None,
        };

        registrations.push(cip36);
    }
    Ok(registrations)
}

/// Sort latest registrations for a given stake address, sort by slot no and return
/// latest.
fn sort_latest_registration(mut registrations: Vec<Cip36Details>) -> anyhow::Result<Cip36Details> {
    registrations.sort_by_key(|registration| Reverse(registration.slot_no));
    registrations.into_iter().next().ok_or(anyhow::anyhow!(
        "Can't sort latest registrations by slot no"
    ))
}

/// Get registration given slot#
fn get_registration_given_slot_no(
    registrations: Vec<Cip36Details>, slot_no: SlotNo,
) -> anyhow::Result<Cip36Details> {
    registrations
        .into_iter()
        .find(|registration| registration.slot_no == slot_no)
        .ok_or(anyhow::anyhow!("Unable to get registration given slot no"))
}

/// Get invalid registrations for stake addr after given slot#
async fn get_invalid_registrations(
    stake_pub_key: Ed25519HexEncodedPublicKey, slot_no: Option<SlotNo>,
    session: Arc<CassandraSession>,
) -> anyhow::Result<Vec<Cip36Details>> {
    // include any erroneous registrations which occur AFTER the slot# of the last valid
    // registration or return all invalids if NO slot# declared.
    let slot_no = if let Some(slot_no) = slot_no {
        slot_no
    } else {
        SlotNo::from(0)
    };

    let mut invalid_registrations_iter = GetInvalidRegistrationQuery::execute(
        &session,
        GetInvalidRegistrationParams::new(stake_pub_key.try_into()?, slot_no),
    )
    .await?;
    let mut invalid_registrations = Vec::new();
    while let Some(row) = invalid_registrations_iter.next().await {
        let row = row?;

        invalid_registrations.push(Cip36Details {
<<<<<<< HEAD
            slot_no,
            stake_pub_key: Some(Ed25519HexEncodedPublicKey::try_from(row.stake_address)?),
=======
            slot_no: slot_no.clone(),
            stake_pub_key: Some(Ed25519HexEncodedPublicKey::try_from(row.stake_public_key)?),
>>>>>>> cc3e3cae
            vote_pub_key: Some(Ed25519HexEncodedPublicKey::try_from(row.vote_key)?),
            nonce: None,
            txn: None,
            payment_address: Some(Cip19ShelleyAddress::try_from(row.payment_address)?),
            is_payable: row.is_payable,
            cip15: !row.cip36,
            errors: Some(ErrorMessage::from(row.problem_report)),
        });
    }

    Ok(invalid_registrations)
}

/// Get registration given a vote key, time specific based on asat param,
/// or latest registration returned if no asat given.
pub(crate) async fn get_registration_given_vote_key(
    vote_key: Ed25519HexEncodedPublicKey, session: Arc<CassandraSession>, asat: Option<SlotNo>,
) -> AllRegistration {
    let voting_key: Vec<u8> = match vote_key.clone().try_into() {
        Ok(vote_key) => vote_key,
        Err(err) => {
            return AllRegistration::internal_error(&anyhow::anyhow!(
                "Failed to convert vote key to bytes {err:?}",
            ));
        },
    };

    // Get stake addr associated voting key.
    let mut stake_addr_iter = match GetStakeAddrFromVoteKeyQuery::execute(
        &session,
        GetStakeAddrFromVoteKeyParams::new(voting_key),
    )
    .await
    {
        Ok(stake_addr) => stake_addr,
        Err(err) => {
            return AllRegistration::handle_error(&anyhow::anyhow!(
                "Failed to query stake addr from vote key {err:?}",
            ));
        },
    };

    if let Some(row_stake_addr) = stake_addr_iter.next().await {
        let row = match row_stake_addr {
            Ok(r) => r,
            Err(err) => {
                return AllRegistration::handle_error(&anyhow::anyhow!(
                    "Failed to query stake addr from vote key {err:?}",
                ));
            },
        };

        // Stake hash successfully converted into associated stake pub key which we use to lookup
        // registrations.
        let stake_pub_key = match Ed25519HexEncodedPublicKey::try_from(row.stake_public_key.clone())
        {
            Ok(key) => key,
            Err(err) => {
                return AllRegistration::internal_error(&anyhow::anyhow!(
                    "Failed to type stake address {err:?}",
                ));
            },
        };

        return get_registration_from_stake_addr(stake_pub_key, asat, session, Some(vote_key))
            .await;
    }

    AllRegistration::With(Cip36Registration::NotFound)
}

/// ALL
/// Get all registrations or constrain if slot# given.
pub async fn snapshot(session: Arc<CassandraSession>, slot_no: Option<SlotNo>) -> AllRegistration {
    let all_stakes_and_vote_keys = match get_all_stake_addrs_and_vote_keys(&session.clone()).await {
        Ok(key_pairs) => key_pairs,
        Err(err) => {
            return AllRegistration::handle_error(&anyhow::anyhow!("Failed to query ALL {err:?}",));
        },
    };

    let mut all_registrations_after_filtering = Vec::new();
    let mut all_invalids_after_filtering = Vec::new();

    // We now have all stake pub keys and vote keys for cip36 registrations.
    // Iterate through them and individually get all valid and invalid registrations.
    // Compose the result into a snapshot.
    // TODO: Optimize: Can be done parallel.
    for (stake_public_key, vote_pub_key) in &all_stakes_and_vote_keys {
        let mut registrations_for_given_stake_pub_key =
            match get_all_registrations_from_stake_pub_key(&session, stake_public_key.clone()).await
            {
                Ok(registrations) => registrations,
                Err(err) => {
                    return AllRegistration::handle_error(&anyhow::anyhow!(
                        "Failed to query ALL {err:?}",
                    ));
                },
            };

        // check the registrations stake pub key are still actively associated with the voting
        // key, and have not been registered to another voting key.
        registrations_for_given_stake_pub_key = check_stake_addr_voting_key_association(
            registrations_for_given_stake_pub_key,
            vote_pub_key,
        );

        // ALL: Snapshot can be constrained into a subset with a time constraint or NOT.
        if let Some(slot_no) = slot_no {
            // Any registrations that occurred after this Slot are not included in the list.
            let filtered_registrations =
                slot_filter(registrations_for_given_stake_pub_key, slot_no);

            if filtered_registrations.is_empty() {
                continue;
            }

            all_registrations_after_filtering.push(Cip36RegistrationsForVotingPublicKey {
                vote_pub_key: vote_pub_key.clone(),
                registrations: filtered_registrations,
            });
        } else {
            // No slot filtering, return ALL registrations without constraints.
            all_registrations_after_filtering.push(Cip36RegistrationsForVotingPublicKey {
                vote_pub_key: vote_pub_key.clone(),
                registrations: registrations_for_given_stake_pub_key,
            });
        }

        // include any erroneous registrations which occur AFTER the slot# of the last valid
        // registration or return all if NO slot# declared.
        let invalids_report = match get_invalid_registrations(
            stake_public_key.clone(),
            slot_no,
            session.clone(),
        )
        .await
        {
            Ok(invalids) => invalids,
            Err(err) => {
                return AllRegistration::handle_error(&anyhow::anyhow!(
                    "Failed to obtain invalid registrations for given stake addr {err:?} in snapshot",
                ));
            },
        };
        all_invalids_after_filtering.push(invalids_report);
    }

    AllRegistration::With(Cip36Registration::Ok(poem_openapi::payload::Json(
        Cip36RegistrationList {
            slot: slot_no.unwrap_or(SlotNo::from(0)),
            voting_key: all_registrations_after_filtering,
            invalid: all_invalids_after_filtering.into_iter().flatten().collect(),
            page: None,
        },
    )))
}

/// Filter out any registrations that occurred after this Slot no
fn slot_filter(registrations: Vec<Cip36Details>, slot_no: SlotNo) -> Vec<Cip36Details> {
    registrations
        .into_iter()
        .filter(|registration| registration.slot_no < slot_no)
        .collect()
}

/// Get all `stake_addr` paired with vote keys [(`stake_addr,vote_key`)] from cip36
/// registrations.
pub async fn get_all_stake_addrs_and_vote_keys(
    session: &Arc<CassandraSession>,
) -> Result<Vec<(Ed25519HexEncodedPublicKey, Ed25519HexEncodedPublicKey)>, anyhow::Error> {
    let mut stake_addr_iter =
        GetAllStakesAndVoteKeysQuery::execute(session, GetAllStakesAndVoteKeysParams {}).await?;

    let mut vote_key_stake_addr_pair = Vec::new();

    while let Some(row) = stake_addr_iter.next().await {
        let row = row?;

        let stake_addr = Ed25519HexEncodedPublicKey::try_from(row.stake_public_key)?;
        let vote_key = Ed25519HexEncodedPublicKey::try_from(row.vote_key)?;

        vote_key_stake_addr_pair.push((stake_addr, vote_key));
    }
    Ok(vote_key_stake_addr_pair)
}<|MERGE_RESOLUTION|>--- conflicted
+++ resolved
@@ -257,13 +257,8 @@
         let row = row?;
 
         invalid_registrations.push(Cip36Details {
-<<<<<<< HEAD
-            slot_no,
-            stake_pub_key: Some(Ed25519HexEncodedPublicKey::try_from(row.stake_address)?),
-=======
             slot_no: slot_no.clone(),
             stake_pub_key: Some(Ed25519HexEncodedPublicKey::try_from(row.stake_public_key)?),
->>>>>>> cc3e3cae
             vote_pub_key: Some(Ed25519HexEncodedPublicKey::try_from(row.vote_key)?),
             nonce: None,
             txn: None,
