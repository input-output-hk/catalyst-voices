--- conflicted
+++ resolved
@@ -212,15 +212,9 @@
             vote_pub_key: Some(Ed25519HexEncodedPublicKey::try_from(row.vote_key)?),
             nonce: Some(Nonce::from(nonce)),
             txn: Some(TxnIndex::try_from(row.txn)?),
-<<<<<<< HEAD
-            payment_address: Some(Cip19ShelleyAddress::new(hex::encode(row.payment_address))),
+            payment_address: Some(Cip19ShelleyAddress::try_from(row.payment_address)?),
             is_payable: row.is_payable.into(),
             cip15: (!row.cip36).into(),
-=======
-            payment_address: Some(Cip19ShelleyAddress::try_from(row.payment_address)?),
-            is_payable: row.is_payable,
-            cip15: !row.cip36,
->>>>>>> 0ba74680
             errors: vec![],
         };
 
@@ -276,15 +270,9 @@
             vote_pub_key: Some(Ed25519HexEncodedPublicKey::try_from(row.vote_key)?),
             nonce: None,
             txn: None,
-<<<<<<< HEAD
-            payment_address: Some(Cip19ShelleyAddress::new(hex::encode(row.payment_address))),
+            payment_address: Some(Cip19ShelleyAddress::try_from(row.payment_address)?),
             is_payable: row.is_payable.into(),
             cip15: (!row.cip36).into(),
-=======
-            payment_address: Some(Cip19ShelleyAddress::try_from(row.payment_address)?),
-            is_payable: row.is_payable,
-            cip15: !row.cip36,
->>>>>>> 0ba74680
             errors: row
                 .error_report
                 .iter()
