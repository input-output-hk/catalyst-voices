//! Cip36 Registration Query Endpoint Response
<<<<<<< HEAD
use derive_more::{From, Into};
use poem_openapi::{
    payload::Json,
    types::{Example, ToJSON},
    ApiResponse, NewType, Object,
};
=======

use catalyst_types::problem_report::ProblemReport;
use poem_openapi::{payload::Json, types::Example, ApiResponse, Object};
>>>>>>> 5d37dc16

use crate::service::{common, common::types::array_types::impl_array_types};

// ToDo: The examples of this response should be taken from representative data from a
// response generated on pre-prod.

/// Endpoint responses.
#[derive(ApiResponse)]
pub(crate) enum Cip36Registration {
    /// All CIP36 registrations associated with the same Voting Key.
    #[oai(status = 200)]
    Ok(Json<Cip36RegistrationList>),
    /// No valid registration.
    #[oai(status = 404)]
    NotFound,
    /// Response for unprocessable content.
    #[oai(status = 422)]
    UnprocessableContent(Json<Cip36RegistrationUnprocessableContent>),
}

/// All responses to a cip36 registration query
pub(crate) type AllRegistration = common::responses::WithErrorResponses<Cip36Registration>;

/// List of CIP36 Registration Data as found on-chain.
#[derive(Object)]
#[oai(example = true)]
pub(crate) struct Cip36RegistrationList {
    /// The Slot the Registrations are valid up until.
    ///
    /// Any registrations that occurred after this Slot are not included in the list.
    /// Errors are reported only if they fall between the last valid registration and this
    /// slot number.
    /// Earlier errors are never reported.
    pub slot: common::types::cardano::slot_no::SlotNo,
    /// List of registrations associated with the query.
    pub voting_key: Cip36RegistrationsForVotingPublicKeyList,
    /// List of latest invalid registrations that were found, for the requested filter.
    #[oai(skip_serializing_if_is_empty)]
    pub invalid: common::types::cardano::registration_list::RegistrationCip36List,
    /// Current Page
    #[oai(skip_serializing_if_is_none)]
    pub page: Option<Cip36RegistrationListPage>,
}

impl Example for Cip36RegistrationList {
    fn example() -> Self {
        Self {
            slot: (common::types::cardano::slot_no::EXAMPLE + 635)
                .try_into()
                .unwrap_or_default(),
            voting_key: Example::example(),
            invalid: vec![Cip36Details::invalid_example()].into(),
            page: Some(Example::example()),
        }
    }
}

/// The Page of CIP-36 Registration List.
#[derive(NewType, From, Into)]
#[oai(
    from_multipart = false,
    from_parameter = false,
    to_header = false,
    example = true
)]
pub(crate) struct Cip36RegistrationListPage(common::objects::generic::pagination::CurrentPage);

impl Example for Cip36RegistrationListPage {
    fn example() -> Self {
        Self(Example::example())
    }
}

// List of CIP-36 Registrations for voting public key
impl_array_types!(
    Cip36RegistrationsForVotingPublicKeyList,
    Cip36RegistrationsForVotingPublicKey,
    Some(poem_openapi::registry::MetaSchema {
        example: Self::example().to_json(),
        max_items: Some(100),
        items: Some(Box::new(Cip36RegistrationsForVotingPublicKey::schema_ref())),
        ..poem_openapi::registry::MetaSchema::ANY
    })
);

impl Example for Cip36RegistrationsForVotingPublicKeyList {
    fn example() -> Self {
        Self(vec![Example::example()])
    }
}

/// List of CIP36 Registration Data for a Voting Key.
#[derive(Object, Debug, Clone)]
#[oai(example = true)]
pub(crate) struct Cip36RegistrationsForVotingPublicKey {
    /// Voting Public Key
    pub vote_pub_key: common::types::generic::ed25519_public_key::Ed25519HexEncodedPublicKey,
    /// List of Registrations associated with this Voting Key
    pub registrations: common::types::cardano::registration_list::RegistrationCip36List,
}

impl Example for Cip36RegistrationsForVotingPublicKey {
    fn example() -> Self {
        Self {
            vote_pub_key: Example::example(),
            registrations: Example::example(),
        }
    }
}

/// CIP36 Registration Data as found on-chain.
#[derive(Object, Debug, Clone)]
#[oai(example = true)]
pub(crate) struct Cip36Details {
    /// Blocks Slot Number that the registration certificate is in.
    pub slot_no: common::types::cardano::slot_no::SlotNo,
    /// Full Stake Address (not hashed, 32 byte ED25519 Public key).
    #[oai(skip_serializing_if_is_none)]
    pub stake_pub_key:
        Option<common::types::generic::ed25519_public_key::Ed25519HexEncodedPublicKey>,
    /// Voting Public Key (Ed25519 Public key).
    #[oai(skip_serializing_if_is_none)]
    pub vote_pub_key:
        Option<common::types::generic::ed25519_public_key::Ed25519HexEncodedPublicKey>,
    #[allow(clippy::missing_docs_in_private_items)] // Type is pre documented.
    #[oai(skip_serializing_if_is_none)]
    pub nonce: Option<common::types::cardano::nonce::Nonce>,
    #[allow(clippy::missing_docs_in_private_items)] // Type is pre documented.
    #[oai(skip_serializing_if_is_none)]
    pub txn: Option<common::types::cardano::txn_index::TxnIndex>,
    /// Cardano Cip-19 Formatted Shelley Payment Address.
    #[oai(skip_serializing_if_is_none)]
    pub payment_address: Option<common::types::cardano::cip19_shelley_address::Cip19ShelleyAddress>,
    /// If the payment address is a script, then it can not be payed rewards.
    #[oai(default)]
    pub is_payable: common::types::cardano::boolean::IsPayable,
    /// If this field is set, then the registration was in CIP15 format.
    #[oai(default)]
    pub cip15: common::types::cardano::boolean::IsCip15,
    /// If there are errors with this registration, they are listed here.
    /// This field is *NEVER* returned for a valid registration.
<<<<<<< HEAD
    #[oai(default, skip_serializing_if_is_empty)]
    pub errors: common::types::generic::error_list::ErrorList,
=======
    #[oai(skip_serializing_if_is_none)]
    pub errors: Option<common::types::generic::error_msg::ErrorMessage>,
}

/// Is the payment address payable by catalyst.
fn is_payable_default() -> bool {
    true
}

/// Is the registration using CIP15 format.
fn cip15_default() -> bool {
    false
>>>>>>> 5d37dc16
}

impl Example for Cip36Details {
    /// Example of a valid registration
    fn example() -> Self {
        Self {
            slot_no: common::types::cardano::slot_no::SlotNo::example(),
            stake_pub_key: Some(
                common::types::generic::ed25519_public_key::Ed25519HexEncodedPublicKey::examples(0),
            ),
            vote_pub_key: Some(
                common::types::generic::ed25519_public_key::Ed25519HexEncodedPublicKey::example(),
            ),
            nonce: Some(common::types::cardano::nonce::Nonce::example()),
            txn: Some(common::types::cardano::txn_index::TxnIndex::example()),
            payment_address: Some(
                common::types::cardano::cip19_shelley_address::Cip19ShelleyAddress::example(),
            ),
<<<<<<< HEAD
            is_payable: Example::example(),
            cip15: Example::example(),
            errors: common::types::generic::error_list::ErrorList::default(),
=======
            is_payable: true,
            cip15: false,
            errors: None,
>>>>>>> 5d37dc16
        }
    }
}

impl Cip36Details {
    /// Example of an invalid registration
    fn invalid_example() -> Self {
        let problem_report = ProblemReport::new("Cip36");
        problem_report.other("Error occurred", "Cip36 decoding error");
        let errors = serde_json::to_string(&problem_report).unwrap_or_default();

        Self {
            slot_no: (common::types::cardano::slot_no::EXAMPLE + 135)
                .try_into()
                .unwrap_or_default(),
            stake_pub_key: None,
            vote_pub_key: Some(
                common::types::generic::ed25519_public_key::Ed25519HexEncodedPublicKey::example(),
            ),
            nonce: Some((common::types::cardano::nonce::EXAMPLE + 97).into()),
            txn: Some(common::types::cardano::txn_index::TxnIndex::example()),
            payment_address: None,
<<<<<<< HEAD
            is_payable: Example::example(),
            cip15: Example::example(),
            errors: Example::example(),
=======
            is_payable: false,
            cip15: true,
            errors: Some(
                crate::service::common::types::generic::error_msg::ErrorMessage::from(errors),
            ),
>>>>>>> 5d37dc16
        }
    }
}

/// Cip36 Registration Validation Error.
#[derive(Object)]
#[oai(example = true)]
pub(crate) struct Cip36RegistrationUnprocessableContent {
    /// Error messages.
    error: common::types::generic::error_msg::ErrorMessage,
}

impl Cip36RegistrationUnprocessableContent {
    /// Create a new instance of `Cip36RegistrationUnprocessableContent`.
    pub(crate) fn new(error: &(impl ToString + ?Sized)) -> Self {
        Self {
            error: error.to_string().into(),
        }
    }
}

impl Example for Cip36RegistrationUnprocessableContent {
    fn example() -> Self {
        Self::new("Cip36 Registration in request body")
    }
}<|MERGE_RESOLUTION|>--- conflicted
+++ resolved
@@ -1,16 +1,7 @@
 //! Cip36 Registration Query Endpoint Response
-<<<<<<< HEAD
-use derive_more::{From, Into};
-use poem_openapi::{
-    payload::Json,
-    types::{Example, ToJSON},
-    ApiResponse, NewType, Object,
-};
-=======
 
 use catalyst_types::problem_report::ProblemReport;
 use poem_openapi::{payload::Json, types::Example, ApiResponse, Object};
->>>>>>> 5d37dc16
 
 use crate::service::{common, common::types::array_types::impl_array_types};
 
@@ -152,10 +143,6 @@
     pub cip15: common::types::cardano::boolean::IsCip15,
     /// If there are errors with this registration, they are listed here.
     /// This field is *NEVER* returned for a valid registration.
-<<<<<<< HEAD
-    #[oai(default, skip_serializing_if_is_empty)]
-    pub errors: common::types::generic::error_list::ErrorList,
-=======
     #[oai(skip_serializing_if_is_none)]
     pub errors: Option<common::types::generic::error_msg::ErrorMessage>,
 }
@@ -168,7 +155,6 @@
 /// Is the registration using CIP15 format.
 fn cip15_default() -> bool {
     false
->>>>>>> 5d37dc16
 }
 
 impl Example for Cip36Details {
@@ -187,15 +173,9 @@
             payment_address: Some(
                 common::types::cardano::cip19_shelley_address::Cip19ShelleyAddress::example(),
             ),
-<<<<<<< HEAD
-            is_payable: Example::example(),
-            cip15: Example::example(),
-            errors: common::types::generic::error_list::ErrorList::default(),
-=======
             is_payable: true,
             cip15: false,
             errors: None,
->>>>>>> 5d37dc16
         }
     }
 }
@@ -218,17 +198,11 @@
             nonce: Some((common::types::cardano::nonce::EXAMPLE + 97).into()),
             txn: Some(common::types::cardano::txn_index::TxnIndex::example()),
             payment_address: None,
-<<<<<<< HEAD
-            is_payable: Example::example(),
-            cip15: Example::example(),
-            errors: Example::example(),
-=======
             is_payable: false,
             cip15: true,
             errors: Some(
                 crate::service::common::types::generic::error_msg::ErrorMessage::from(errors),
             ),
->>>>>>> 5d37dc16
         }
     }
 }
