//! Implementation of the GET `/rbac/registrations` endpoint.

use anyhow::anyhow;
use cardano_blockchain_types::TransactionId;
use catalyst_types::id_uri::IdUri;
use futures::StreamExt;
use poem_openapi::{
    payload::Json,
    types::{Example, ToJSON},
    ApiResponse, Object,
};
use tracing::error;

use crate::{
    db::index::{
        queries::rbac::get_rbac_registrations::{Query, QueryParams},
        session::CassandraSession,
    },
    service::common::{
        objects::cardano::hash::Hash256,
        responses::WithErrorResponses,
        types::{array_types::impl_array_types, headers::retry_after::RetryAfterOption},
    },
};

/// GET RBAC registrations by chain root response list item.
#[derive(Object, Debug, Clone)]
#[oai(example = true)]
pub(crate) struct RbacRegistration {
    /// Registration transaction hash.
    tx_hash: Hash256,
}

impl Example for RbacRegistration {
    fn example() -> Self {
        Self {
            tx_hash: Example::example(),
        }
    }
}

// List of RBAC Registrations
impl_array_types!(
    RegistrationRbacList,
    RbacRegistration,
    Some(poem_openapi::registry::MetaSchema {
        example: Self::example().to_json(),
        max_items: Some(100_000),
        items: Some(Box::new(RbacRegistration::schema_ref())),
        ..poem_openapi::registry::MetaSchema::ANY
    })
);

impl Example for RegistrationRbacList {
    fn example() -> Self {
        Self(vec![Example::example()])
    }
}

/// GET RBAC registrations by chain root response.
#[derive(Object, Debug, Clone)]
#[oai(example = true)]
pub(crate) struct RbacRegistrationsResponse {
    /// Registrations by RBAC chain root.
    registrations: RegistrationRbacList,
}

impl Example for RbacRegistrationsResponse {
    fn example() -> Self {
        Self {
            registrations: Example::example(),
        }
    }
}

/// Endpoint responses.
#[derive(ApiResponse)]
pub(crate) enum Responses {
    /// ## Ok
    ///
    /// Success returns a list of registration transaction ids.
    #[oai(status = 200)]
    Ok(Json<RbacRegistrationsResponse>),
}

pub(crate) type AllResponses = WithErrorResponses<Responses>;

/// Get chain root endpoint.
pub(crate) async fn endpoint(catalyst_id: IdUri) -> AllResponses {
    let Some(session) = CassandraSession::get(true) else {
        error!("Failed to acquire db session");
        let err = anyhow::anyhow!("Failed to acquire db session");
        return AllResponses::service_unavailable(&err, RetryAfterOption::Default);
    };

    let query_res = Query::execute(&session, QueryParams {
        catalyst_id: catalyst_id.into(),
    })
    .await;

    let mut row_iter = match query_res {
        Ok(row_iter) => row_iter,
        Err(err) => {
            error!(
                error = ?err,
                "Failed to execute get registrations by chain root query"
            );
            return AllResponses::internal_error(&err);
        },
    };

    let mut registrations = Vec::new();
    while let Some(row_res) = row_iter.next().await {
        let row = match row_res {
            Ok(row) => row,
            Err(err) => {
                error!(error = ?err, "Failed to parse get registrations by chain root query row");
                let err = anyhow!(err);
                return AllResponses::internal_error(&err);
            },
        };

<<<<<<< HEAD
        let tx_hash = match row.transaction_id.try_into() {
            Ok(v) => v,
            Err(err) => {
                error!(error = ?err, "Failed to parse tx hash from query row");
                return AllResponses::internal_error(&err);
            },
=======
        let tx_hash: Vec<_> = TransactionId::from(row.txn_id).into();
        let item = RbacRegistration {
            tx_hash: tx_hash.into(),
>>>>>>> 5d37dc16
        };

        let item = RbacRegistration { tx_hash };
        registrations.push(item);
    }

    Responses::Ok(Json(RbacRegistrationsResponse {
        registrations: registrations.into(),
    }))
    .into()
}<|MERGE_RESOLUTION|>--- conflicted
+++ resolved
@@ -120,18 +120,9 @@
             },
         };
 
-<<<<<<< HEAD
-        let tx_hash = match row.transaction_id.try_into() {
-            Ok(v) => v,
-            Err(err) => {
-                error!(error = ?err, "Failed to parse tx hash from query row");
-                return AllResponses::internal_error(&err);
-            },
-=======
         let tx_hash: Vec<_> = TransactionId::from(row.txn_id).into();
         let item = RbacRegistration {
             tx_hash: tx_hash.into(),
->>>>>>> 5d37dc16
         };
 
         let item = RbacRegistration { tx_hash };
