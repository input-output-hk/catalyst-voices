//! Cardano API endpoints

use std::sync::Arc;

use poem::web::Data;
use poem_openapi::{
    param::{Path, Query},
    OpenApi,
};

use crate::{
<<<<<<< HEAD
    event_db::follower::{DateTime, SlotNumber},
=======
    event_db::follower::SlotNumber,
>>>>>>> 2d959bb8
    service::{
        common::{
            objects::cardano::{network::Network, stake_address::StakeAddress},
            tags::ApiTags,
        },
        utilities::middleware::schema_validation::schema_version_validation,
    },
    state::State,
};

mod date_time_to_slot_number_get;
mod staked_ada_get;
mod sync_state_get;

/// Cardano Follower API Endpoints
pub(crate) struct CardanoApi;

#[OpenApi(prefix_path = "/cardano", tag = "ApiTags::Cardano")]
impl CardanoApi {
    #[oai(
        path = "/staked_ada/:stake_address",
        method = "get",
        operation_id = "stakedAdaAmountGet",
        transform = "schema_version_validation"
    )]
    /// Get staked ada amount.
    ///
    /// This endpoint returns the total Cardano's staked ada amount to the corresponded
    /// user's stake address.
    ///
    /// ## Responses
    /// * 200 OK - Returns the staked ada amount.
    /// * 400 Bad Request.
    /// * 404 Not Found.
    /// * 500 Server Error - If anything within this function fails unexpectedly.
    /// * 503 Service Unavailable - Service is not ready, requests to other
    /// endpoints should not be sent until the service becomes ready.
    async fn staked_ada_get(
        &self, data: Data<&Arc<State>>,
        /// The stake address of the user.
        /// Should a valid Bech32 encoded address followed by the https://cips.cardano.org/cip/CIP-19/#stake-addresses.
        stake_address: Path<StakeAddress>,
        /// Cardano network type.
        /// If omitted network type is identified from the stake address.
        /// If specified it must be correspondent to the network type encoded in the stake
        /// address.
        /// As `preprod` and `preview` network types in the stake address encoded as a
        /// `testnet`, to specify `preprod` or `preview` network type use this
        /// query parameter.
        network: Query<Option<Network>>,
        /// Slot number at which the staked ada amount should be calculated.
        /// If omitted latest slot number is used.
        // TODO(bkioshn): https://github.com/input-output-hk/catalyst-voices/issues/239
        #[oai(validator(minimum(value = "0"), maximum(value = "9223372036854775807")))]
        slot_number: Query<Option<SlotNumber>>,
    ) -> staked_ada_get::AllResponses {
        staked_ada_get::endpoint(&data, stake_address.0, network.0, slot_number.0).await
    }

    #[oai(
        path = "/sync_state",
        method = "get",
        operation_id = "syncStateGet",
        transform = "schema_version_validation"
    )]
    /// Get Cardano follower's sync state.
    ///
    /// This endpoint returns the current cardano follower's sync state info.
    ///
    /// ## Responses
    /// * 200 OK - Returns the follower's sync state.
    /// * 500 Server Error - If anything within this function fails unexpectedly.
    /// * 503 Service Unavailable - Service is not ready, requests to other
    /// endpoints should not be sent until the service becomes ready.
    async fn sync_state_get(
        &self, data: Data<&Arc<State>>,
        /// Cardano network type.
        /// If omitted `mainnet` network type is defined.
        /// As `preprod` and `preview` network types in the stake address encoded as a
        /// `testnet`, to specify `preprod` or `preview` network type use this
        /// query parameter.
        network: Query<Option<Network>>,
    ) -> sync_state_get::AllResponses {
        sync_state_get::endpoint(&data, network.0).await
    }

    #[oai(
        path = "/date_time_to_slot_number",
        method = "get",
        operation_id = "dateTimeToSlotNumberGet",
        transform = "schema_version_validation"
    )]
    /// Get Cardano slot number to the provided date-time.
    ///
    /// This endpoint returns the closest cardano slot info to the provided
    /// date-time.
    ///
    /// ## Responses
    /// * 200 OK - Returns the slot info.
    /// * 500 Server Error - If anything within this function fails unexpectedly.
    /// * 503 Service Unavailable - Service is not ready, requests to other
    /// endpoints should not be sent until the service becomes ready.
    async fn date_time_to_slot_number_get(
        &self, data: Data<&Arc<State>>,
        /// The date-time for which the slot number should be calculated.
        /// If omitted current date time is used.
        date_time: Query<Option<DateTime>>,
        /// Cardano network type.
        /// If omitted `mainnet` network type is defined.
        /// As `preprod` and `preview` network types in the stake address encoded as a
        /// `testnet`, to specify `preprod` or `preview` network type use this
        /// query parameter.
        network: Query<Option<Network>>,
    ) -> date_time_to_slot_number_get::AllResponses {
        date_time_to_slot_number_get::endpoint(&data, date_time.0, network.0).await
    }
}<|MERGE_RESOLUTION|>--- conflicted
+++ resolved
@@ -9,11 +9,7 @@
 };
 
 use crate::{
-<<<<<<< HEAD
-    event_db::follower::{DateTime, SlotNumber},
-=======
     event_db::follower::SlotNumber,
->>>>>>> 2d959bb8
     service::{
         common::{
             objects::cardano::{network::Network, stake_address::StakeAddress},
