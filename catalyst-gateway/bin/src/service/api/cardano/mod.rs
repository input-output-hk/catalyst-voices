//! Cardano API endpoints
use poem_openapi::{
    param::{Path, Query},
    OpenApi,
};
use types::{DateTime, SlotNumber};

use crate::service::{
    common::{
        auth::none_or_rbac::NoneOrRBAC, objects::cardano::network::Network, tags::ApiTags,
        types::cardano::address::Cip19StakeAddress,
    },
    utilities::middleware::schema_validation::schema_version_validation,
};

mod cip36;
mod date_time_to_slot_number_get;
mod rbac;
mod registration_get;
mod staked_ada_get;
mod sync_state_get;
pub(crate) mod types;

/// Cardano Follower API Endpoints
pub(crate) struct CardanoApi;

#[OpenApi(tag = "ApiTags::Cardano")]
impl CardanoApi {
    /// Get staked ADA amount.
    ///
    /// This endpoint returns the total Cardano's staked ADA amount to the corresponded
    /// user's stake address.
    #[oai(
        path = "/draft/cardano/staked_ada/:stake_address",
        method = "get",
        operation_id = "stakedAdaAmountGet",
        transform = "schema_version_validation"
    )]
    async fn staked_ada_get(
        &self,
        /// The stake address of the user.
        /// Should be a valid Bech32 encoded address followed by the https://cips.cardano.org/cip/CIP-19/#stake-addresses.
        stake_address: Path<Cip19StakeAddress>,
        /// Cardano network type.
        /// If omitted network type is identified from the stake address.
        /// If specified it must be correspondent to the network type encoded in the stake
        /// address.
        /// As `preprod` and `preview` network types in the stake address encoded as a
        /// `testnet`, to specify `preprod` or `preview` network type use this
        /// query parameter.
        network: Query<Option<Network>>,
        /// Slot number at which the staked ADA amount should be calculated.
        /// If omitted latest slot number is used.
        // TODO(bkioshn): https://github.com/input-output-hk/catalyst-voices/issues/239
        #[oai(validator(minimum(value = "0"), maximum(value = "9223372036854775807")))]
        slot_number: Query<Option<SlotNumber>>,
        /// No Authorization required, but Token permitted.
        _auth: NoneOrRBAC,
    ) -> staked_ada_get::AllResponses {
        staked_ada_get::endpoint(stake_address.0, network.0, slot_number.0).await
    }

    /// Get registration info.
    ///
    /// This endpoint returns the registration info followed by the [CIP-36](https://cips.cardano.org/cip/CIP-36/) to the
    /// corresponded user's stake address.
    #[oai(
        path = "/draft/cardano/registration/:stake_address",
        method = "get",
        operation_id = "registrationGet",
        transform = "schema_version_validation"
    )]
    async fn registration_get(
        &self,
        /// The stake address of the user.
        /// Should be a valid Bech32 encoded address followed by the https://cips.cardano.org/cip/CIP-19/#stake-addresses.
        stake_address: Path<Cip19StakeAddress>,
        /// Cardano network type.
        /// If omitted network type is identified from the stake address.
        /// If specified it must be correspondent to the network type encoded in the stake
        /// address.
        /// As `preprod` and `preview` network types in the stake address encoded as a
        /// `testnet`, to specify `preprod` or `preview` network type use this
        /// query parameter.
        network: Query<Option<Network>>,
        /// Slot number at which the staked ADA amount should be calculated.
        /// If omitted latest slot number is used.
        // TODO(bkioshn): https://github.com/input-output-hk/catalyst-voices/issues/239
        #[oai(validator(minimum(value = "0"), maximum(value = "9223372036854775807")))]
        slot_number: Query<Option<SlotNumber>>,
        /// No Authorization required, but Token permitted.
        _auth: NoneOrRBAC,
    ) -> registration_get::AllResponses {
        registration_get::endpoint(stake_address.0, network.0, slot_number.0).await
    }

    /// Get Cardano follower's sync state.
    ///
    /// This endpoint returns the current cardano follower's sync state info.
    #[oai(
        path = "/draft/cardano/sync_state",
        method = "get",
        operation_id = "syncStateGet",
        transform = "schema_version_validation"
    )]
    async fn sync_state_get(
        &self,
        /// Cardano network type.
        /// If omitted `mainnet` network type is defined.
        /// As `preprod` and `preview` network types in the stake address encoded as a
        /// `testnet`, to specify `preprod` or `preview` network type use this
        /// query parameter.
        network: Query<Option<Network>>,
        /// No Authorization required, but Token permitted.
        _auth: NoneOrRBAC,
    ) -> sync_state_get::AllResponses {
        sync_state_get::endpoint(network.0).await
    }

    /// Get Cardano slot info to the provided date-time.
    ///
    /// This endpoint returns the closest cardano slot info to the provided
    /// date-time.
    #[oai(
        path = "/draft/cardano/date_time_to_slot_number",
        method = "get",
        operation_id = "dateTimeToSlotNumberGet",
        transform = "schema_version_validation"
    )]
    async fn date_time_to_slot_number_get(
        &self,
        /// The date-time for which the slot number should be calculated.
        /// If omitted current date time is used.
        date_time: Query<Option<DateTime>>,
        /// Cardano network type.
        /// If omitted `mainnet` network type is defined.
        /// As `preprod` and `preview` network types in the stake address encoded as a
        /// `testnet`, to specify `preprod` or `preview` network type use this
        /// query parameter.
        network: Query<Option<Network>>,
        /// No Authorization required, but Token permitted.
        _auth: NoneOrRBAC,
    ) -> date_time_to_slot_number_get::AllResponses {
        date_time_to_slot_number_get::endpoint(date_time.0, network.0).await
    }

    /// Get latest CIP36 registrations from stake address.
    ///
    /// This endpoint gets the latest registration given a stake address.
    #[oai(
        path = "/draft/cardano/cip36/latest_registration/stake_addr",
        method = "get",
        operation_id = "latestRegistrationGivenStakeAddr"
    )]
    async fn latest_registration_cip36_given_stake_addr(
        &self,
        /// Stake Address to find the latest registration for.
        #[oai(validator(max_length = 66, min_length = 0, pattern = "[0-9a-f]"))]
        stake_addr: Query<String>,
<<<<<<< HEAD
        /// No Authorization required, but Token permitted.
        _auth: NoneOrRBAC,
=======
>>>>>>> 5a14f872
    ) -> cip36::SingleRegistrationResponse {
        cip36::get_latest_registration_from_stake_addr(stake_addr.0, true).await
    }

    /// Get latest CIP36 registrations from a stake key hash.
    ///
    /// This endpoint gets the latest registration given a stake key hash.
    #[oai(
        path = "/draft/cardano/cip36/latest_registration/stake_key_hash",
        method = "get",
        operation_id = "latestRegistrationGivenStakeHash"
    )]
    async fn latest_registration_cip36_given_stake_key_hash(
        &self,
        /// Stake Key Hash to find the latest registration for.
        #[oai(validator(max_length = 66, min_length = 0, pattern = "[0-9a-f]"))]
        stake_key_hash: Query<String>,
        /// No Authorization required, but Token permitted.
        _auth: NoneOrRBAC,
    ) -> cip36::SingleRegistrationResponse {
        cip36::get_latest_registration_from_stake_key_hash(stake_key_hash.0, true).await
    }

    /// Get latest CIP36 registrations from voting key.
    ///
    /// This endpoint returns the list of stake address registrations currently associated
    /// with a given voting key.
    #[oai(
        path = "/draft/cardano/cip36/latest_registration/vote_key",
        method = "get",
        operation_id = "latestRegistrationGivenVoteKey"
    )]
    async fn latest_registration_cip36_given_vote_key(
        &self,
        /// Voting Key to find CIP36 registrations for.
        #[oai(validator(max_length = 66, min_length = 0, pattern = "[0-9a-f]"))]
        vote_key: Query<String>,
<<<<<<< HEAD
        /// No Authorization required, but Token permitted.
        _auth: NoneOrRBAC,
=======
>>>>>>> 5a14f872
    ) -> cip36::MultipleRegistrationResponse {
        cip36::get_associated_vote_key_registrations(vote_key.0, true).await
    }

    #[oai(
        path = "/draft/rbac/chain_root/:stake_address",
        method = "get",
        operation_id = "rbacChainRootGet"
    )]
    /// Get RBAC chain root
    ///
    /// This endpoint returns the RBAC certificate chain root for a given stake address.
    async fn rbac_chain_root_get(
        &self,
        /// Stake address to get the chain root for.
        Path(stake_address): Path<Cip19StakeAddress>,
    ) -> rbac::chain_root_get::AllResponses {
        rbac::chain_root_get::endpoint(stake_address).await
    }

    #[oai(
        path = "/draft/rbac/registrations/:chain_root",
        method = "get",
        operation_id = "rbacRegistrations"
    )]
    /// Get registrations by RBAC chain root
    ///
    /// This endpoint returns the registrations for a given chain root.
    async fn rbac_registrations_get(
        &self,
        /// Chain root to get the registrations for.
        #[oai(validator(max_length = 66, min_length = 64, pattern = "0x[0-9a-f]{64}"))]
        Path(chain_root): Path<String>,
    ) -> rbac::registrations_get::AllResponses {
        rbac::registrations_get::endpoint(chain_root).await
    }

    #[oai(
        path = "/draft/rbac/role0_chain_root/:role0_key",
        method = "get",
        operation_id = "rbacRole0KeyChainRoot"
    )]
    /// Get RBAC chain root for a given role0 key.
    ///
    /// This endpoint returns the RBAC certificate chain root for a given role 0 key.
    async fn rbac_role0_key_chain_root(
        &self,
        /// Role0 key to get the chain root for.
        #[oai(validator(min_length = 34, max_length = 34, pattern = "0x[0-9a-f]{32}"))]
        Path(role0_key): Path<String>,
    ) -> rbac::role0_chain_root_get::AllResponses {
        rbac::role0_chain_root_get::endpoint(role0_key).await
    }
}<|MERGE_RESOLUTION|>--- conflicted
+++ resolved
@@ -157,11 +157,8 @@
         /// Stake Address to find the latest registration for.
         #[oai(validator(max_length = 66, min_length = 0, pattern = "[0-9a-f]"))]
         stake_addr: Query<String>,
-<<<<<<< HEAD
-        /// No Authorization required, but Token permitted.
-        _auth: NoneOrRBAC,
-=======
->>>>>>> 5a14f872
+        /// No Authorization required, but Token permitted.
+        _auth: NoneOrRBAC,
     ) -> cip36::SingleRegistrationResponse {
         cip36::get_latest_registration_from_stake_addr(stake_addr.0, true).await
     }
@@ -199,11 +196,8 @@
         /// Voting Key to find CIP36 registrations for.
         #[oai(validator(max_length = 66, min_length = 0, pattern = "[0-9a-f]"))]
         vote_key: Query<String>,
-<<<<<<< HEAD
-        /// No Authorization required, but Token permitted.
-        _auth: NoneOrRBAC,
-=======
->>>>>>> 5a14f872
+        /// No Authorization required, but Token permitted.
+        _auth: NoneOrRBAC,
     ) -> cip36::MultipleRegistrationResponse {
         cip36::get_associated_vote_key_registrations(vote_key.0, true).await
     }
