//! Cardano API endpoints
<<<<<<< HEAD
use chrono::{DateTime, Utc};
=======

>>>>>>> cc3e3cae
use poem_openapi::{
    param::{Path, Query},
    OpenApi,
};

use crate::service::{
    api::cardano::types::DateTime,
    common::{
        auth::none_or_rbac::NoneOrRBAC,
        objects::cardano::network::Network,
        tags::ApiTags,
        types::{
            cardano::{catalyst_id::CatalystId, cip19_stake_address::Cip19StakeAddress},
            generic::ed25519_public_key::Ed25519HexEncodedPublicKey,
        },
    },
    utilities::middleware::schema_validation::schema_version_validation,
};

pub(crate) mod cip36;
mod date_time_to_slot_number_get;
mod rbac;
// mod registration_get;
pub(crate) mod staking;

/// Cardano Follower API Endpoints
pub(crate) struct Api;

#[OpenApi(tag = "ApiTags::Cardano")]
impl Api {
    /// Get Cardano slot to the provided date-time.
    ///
    /// This endpoint returns the closest cardano slot info to the provided
    /// date-time.
    #[oai(
        path = "/draft/cardano/date_time_to_slot_number",
        method = "get",
        operation_id = "dateTimeToSlotNumberGet",
        transform = "schema_version_validation"
    )]
    async fn date_time_to_slot_number_get(
        &self,
        /// The date-time for which the slot number should be calculated.
        /// If omitted current date time is used.
        date_time: Query<Option<DateTime<Utc>>>,
        /// Cardano network type.
        /// If omitted `mainnet` network type is defined.
        /// As `preprod` and `preview` network types in the stake address encoded as a
        /// `testnet`, to specify `preprod` or `preview` network type use this
        /// query parameter.
        network: Query<Option<Network>>,
        /// No Authorization required, but Token permitted.
        _auth: NoneOrRBAC,
    ) -> date_time_to_slot_number_get::AllResponses {
        date_time_to_slot_number_get::endpoint(date_time.0, network.0).await
    }

    // TODO: "Chain root" was replaced by "Catalyst ID", so this endpoint needs to be updated
    // or removed.
    #[oai(
        path = "/draft/rbac/chain_root/:stake_address",
        method = "get",
        operation_id = "rbacChainRootGet"
    )]
    /// Get RBAC chain root
    ///
    /// This endpoint returns the RBAC certificate chain root for a given stake address.
    async fn rbac_chain_root_get(
        &self,
        /// Stake address to get the chain root for.
        Path(stake_address): Path<Cip19StakeAddress>,
        /// No Authorization required, but Token permitted.
        _auth: NoneOrRBAC,
    ) -> rbac::chain_root_get::AllResponses {
        rbac::chain_root_get::endpoint(stake_address).await
    }

    #[oai(
        path = "/draft/rbac/registrations/:catalyst_id",
        method = "get",
        operation_id = "rbacRegistrations"
    )]
    /// Get registrations by Catalyst short ID.
    ///
    /// This endpoint returns RBAC registrations for the given Catalyst short identifier.
    async fn rbac_registrations_get(
        &self,
        /// A Catalyst short ID to get the registrations for.
        Path(catalyst_id): Path<CatalystId>,
        /// No Authorization required, but Token permitted.
        _auth: NoneOrRBAC,
    ) -> rbac::registrations_get::AllResponses {
        rbac::registrations_get::endpoint(catalyst_id.into()).await
    }

    // TODO: "Chain root" was replaced by "Catalyst ID", so this endpoint needs to be updated
    // or removed.
    #[oai(
        path = "/draft/rbac/role0_chain_root/:role0_key",
        method = "get",
        operation_id = "rbacRole0KeyChainRoot"
    )]
    /// Get RBAC chain root for a given role0 key.
    ///
    /// This endpoint returns the RBAC certificate chain root for a given role 0 key.
    async fn rbac_role0_key_chain_root(
        &self,
        /// Role0 key to get the chain root for.
        #[oai(validator(min_length = 34, max_length = 34, pattern = "0x[0-9a-f]{32}"))]
        Path(role0_key): Path<String>,
        /// No Authorization required, but Token permitted.
        _auth: NoneOrRBAC,
    ) -> rbac::role0_chain_root_get::AllResponses {
        rbac::role0_chain_root_get::endpoint(role0_key).await
    }
}

/// Cardano API Endpoints
pub(crate) type CardanoApi = (Api, staking::Api, cip36::Api);<|MERGE_RESOLUTION|>--- conflicted
+++ resolved
@@ -1,9 +1,5 @@
 //! Cardano API endpoints
-<<<<<<< HEAD
 use chrono::{DateTime, Utc};
-=======
-
->>>>>>> cc3e3cae
 use poem_openapi::{
     param::{Path, Query},
     OpenApi,
