--- conflicted
+++ resolved
@@ -136,13 +136,7 @@
     session: &CassandraSession, stake_address: Cip19StakeAddress, slot_num: Option<SlotNo>,
 ) -> anyhow::Result<Option<StakeInfo>> {
     let address: StakeAddress = stake_address.try_into()?;
-<<<<<<< HEAD
-    let stake_address_bytes = address.payload().as_hash().to_vec();
-
-    let mut txos_by_txn = get_txo_by_txn(session, stake_address_bytes.clone(), slot_num).await?;
-=======
     let mut txos_by_txn = get_txo_by_txn(&session, &address, slot_num).await?;
->>>>>>> cc3e3cae
     if txos_by_txn.is_empty() {
         return Ok(None);
     }
@@ -151,11 +145,7 @@
     // TODO: This could be executed in the background, it does not actually matter if it
     // succeeds. This is just an optimization step to reduce the need to query spent
     // TXO's.
-<<<<<<< HEAD
-    update_spent(session, stake_address_bytes, &txos_by_txn).await?;
-=======
     update_spent(&session, &address, &txos_by_txn).await?;
->>>>>>> cc3e3cae
 
     let stake_info = build_stake_info(txos_by_txn)?;
 
@@ -164,16 +154,10 @@
 
 /// Returns a map of TXO infos by transaction hash for the given stake address.
 async fn get_txo_by_txn(
-<<<<<<< HEAD
     session: &CassandraSession, stake_address: Vec<u8>, slot_num: Option<SlotNo>,
 ) -> anyhow::Result<HashMap<Vec<u8>, HashMap<i16, TxoInfo>>> {
     let slot_num = slot_num.map_or_else(|| u64::MAX, u64::from);
     let adjusted_slot_num = num_bigint::BigInt::from(slot_num);
-=======
-    session: &CassandraSession, stake_address: &StakeAddress, slot_num: Option<SlotNumber>,
-) -> anyhow::Result<TxosByTxn> {
-    let adjusted_slot_num: u64 = slot_num.unwrap_or(i64::MAX).try_into().unwrap_or(u64::MAX);
->>>>>>> cc3e3cae
 
     let mut txo_map = HashMap::new();
     let mut txos_iter = GetTxoByStakeAddressQuery::execute(
@@ -327,14 +311,7 @@
                     });
                 }
 
-<<<<<<< HEAD
                 let slot_no = u64::try_from(txo_info.slot_no)?.into();
-=======
-                let slot_no = u64::from(txo_info.slot_no)
-                    .try_into()
-                    .context("Invalid slot number")?;
-
->>>>>>> cc3e3cae
                 if stake_info.slot_number < slot_no {
                     stake_info.slot_number = slot_no;
                 }
