//! Implementation of the GET `../assets` endpoint
use std::collections::HashMap;

use anyhow::anyhow;
use futures::StreamExt;
<<<<<<< HEAD
use num_traits::ToPrimitive;
=======
use pallas::ledger::addresses::StakeAddress;
>>>>>>> 3bf0ccf6
use poem_openapi::{payload::Json, ApiResponse};

use super::SlotNumber;
use crate::{
    db::index::{
        queries::staked_ada::{
            get_assets_by_stake_address::{
                GetAssetsByStakeAddressParams, GetAssetsByStakeAddressQuery,
            },
            get_txi_by_txn_hash::{GetTxiByTxnHashesQuery, GetTxiByTxnHashesQueryParams},
            get_txo_by_stake_address::{
                GetTxoByStakeAddressQuery, GetTxoByStakeAddressQueryParams,
            },
            update_txo_spent::{UpdateTxoSpentQuery, UpdateTxoSpentQueryParams},
        },
        session::CassandraSession,
    },
    service::common::{
        objects::cardano::{
            network::Network,
            stake_info::{FullStakeInfo, StakeInfo, StakedNativeTokenInfo},
        },
        responses::WithErrorResponses,
<<<<<<< HEAD
        types::cardano::{address::Cip19StakeAddress, asset_name::AssetName},
=======
        types::cardano::cip19_stake_address::Cip19StakeAddress,
>>>>>>> 3bf0ccf6
    },
};

/// Endpoint responses.
#[derive(ApiResponse)]
pub(crate) enum Responses {
    /// The amount of ADA staked by the queried stake address, as at the indicated slot.
    #[oai(status = 200)]
    Ok(Json<FullStakeInfo>),
    /// The queried stake address was not found at the requested slot number.
    #[oai(status = 404)]
    NotFound,
}

/// All responses.
pub(crate) type AllResponses = WithErrorResponses<Responses>;

/// # GET `/staked_ada`
#[allow(clippy::unused_async, clippy::no_effect_underscore_binding)]
pub(crate) async fn endpoint(
    stake_address: Cip19StakeAddress, _provided_network: Option<Network>,
    slot_num: Option<SlotNumber>,
) -> AllResponses {
    let persistent_res = calculate_stake_info(true, stake_address.clone(), slot_num).await;
    let persistent_stake_info = match persistent_res {
        Ok(stake_info) => stake_info,
        Err(err) => return AllResponses::handle_error(&err),
    };

    let volatile_res = calculate_stake_info(false, stake_address, slot_num).await;
    let volatile_stake_info = match volatile_res {
        Ok(stake_info) => stake_info,
        Err(err) => return AllResponses::handle_error(&err),
    };

    if persistent_stake_info.is_none() && volatile_stake_info.is_none() {
        return Responses::NotFound.into();
    }

    Responses::Ok(Json(FullStakeInfo {
        volatile: volatile_stake_info.unwrap_or_default(),
        persistent: persistent_stake_info.unwrap_or_default(),
    }))
    .into()
}

/// TXO asset information.
struct TxoAssetInfo {
    /// Asset hash.
    id: Vec<u8>,
    /// Asset name.
    name: AssetName,
    /// Asset amount.
    amount: i128,
}

/// TXO information used when calculating a user's stake info.
struct TxoInfo {
    /// TXO value.
    value: num_bigint::BigInt,
    /// TXO transaction hash.
    txn_hash: Vec<u8>,
    /// TXO transaction index within the slot.
    txn: i16,
    /// TXO index.
    txo: i16,
    /// TXO transaction slot number.
    slot_no: num_bigint::BigInt,
    /// Whether the TXO was spent.
    spent_slot_no: Option<num_bigint::BigInt>,
    /// TXO assets.
    assets: HashMap<Vec<u8>, Vec<TxoAssetInfo>>,
}

/// Calculate the stake info for a given stake address.
///
/// This function also updates the spent column if it detects that a TXO was spent
/// between lookups.
async fn calculate_stake_info(
    persistent: bool, stake_address: Cip19StakeAddress, slot_num: Option<SlotNumber>,
) -> anyhow::Result<Option<StakeInfo>> {
    let Some(session) = CassandraSession::get(persistent) else {
        anyhow::bail!("Failed to acquire db session");
    };

    let address: StakeAddress = stake_address.try_into()?;
    let stake_address_bytes = address.payload().as_hash().to_vec();

    let mut txos_by_txn = get_txo_by_txn(&session, stake_address_bytes.clone(), slot_num).await?;
    if txos_by_txn.is_empty() {
        return Ok(None);
    }

    check_and_set_spent(&session, &mut txos_by_txn).await?;
    // TODO: This could be executed in the background, it does not actually matter if it
    // succeeds. This is just an optimization step to reduce the need to query spent
    // TXO's.
    update_spent(&session, stake_address_bytes, &txos_by_txn).await?;

    let stake_info = build_stake_info(txos_by_txn)?;

    Ok(Some(stake_info))
}

/// Returns a map of TXO infos by transaction hash for the given stake address.
async fn get_txo_by_txn(
    session: &CassandraSession, stake_address: Vec<u8>, slot_num: Option<SlotNumber>,
) -> anyhow::Result<HashMap<Vec<u8>, HashMap<i16, TxoInfo>>> {
    let adjusted_slot_num = num_bigint::BigInt::from(slot_num.unwrap_or(i64::MAX));

    let mut txo_map = HashMap::new();
    let mut txos_iter = GetTxoByStakeAddressQuery::execute(
        session,
        GetTxoByStakeAddressQueryParams::new(stake_address.clone(), adjusted_slot_num.clone()),
    )
    .await?;

    // Aggregate TXO info.
    while let Some(row_res) = txos_iter.next().await {
        let row = row_res?;

        // Filter out already known spent TXOs.
        if row.spent_slot.is_some() {
            continue;
        }

        let key = (row.slot_no.clone(), row.txn, row.txo);
        txo_map.insert(key, TxoInfo {
            value: row.value,
            txn_hash: row.txn_hash,
            txn: row.txn,
            txo: row.txo,
            slot_no: row.slot_no,
            spent_slot_no: None,
            assets: HashMap::new(),
        });
    }

    // Augment TXO info with asset info.
    let mut assets_txos_iter = GetAssetsByStakeAddressQuery::execute(
        session,
        GetAssetsByStakeAddressParams::new(stake_address, adjusted_slot_num),
    )
    .await?;

    while let Some(row_res) = assets_txos_iter.next().await {
        let row = row_res?;
        
        let Some(row_val) = row.value.to_i128() else {
            anyhow::bail!("Failed to convert bigint to i128");
        };

        let txo_info_key = (row.slot_no.clone(), row.txn, row.txo);
        let Some(txo_info) = txo_map.get_mut(&txo_info_key) else {
            continue;
        };

        let entry = txo_info
            .assets
            .entry(row.policy_id.clone())
            .or_insert_with(Vec::new);

        match entry.iter_mut().find(|item| item.id == row.policy_id) {
            Some(item) => item.amount += row_val,
            None => {
                entry.push(TxoAssetInfo {
                    id: row.policy_id,
                    name: row.asset_name.into(),
                    amount: row_val,
                });
            },
        }
    }

    let mut txos_by_txn = HashMap::new();
    for txo_info in txo_map.into_values() {
        let txn_map = txos_by_txn
            .entry(txo_info.txn_hash.clone())
            .or_insert(HashMap::new());
        txn_map.insert(txo_info.txo, txo_info);
    }

    Ok(txos_by_txn)
}

/// Checks if the given TXOs were spent and mark then as such.
async fn check_and_set_spent(
    session: &CassandraSession, txos_by_txn: &mut HashMap<Vec<u8>, HashMap<i16, TxoInfo>>,
) -> anyhow::Result<()> {
    let txn_hashes = txos_by_txn.keys().cloned().collect::<Vec<_>>();

    for chunk in txn_hashes.chunks(100) {
        let mut txi_iter = GetTxiByTxnHashesQuery::execute(
            session,
            GetTxiByTxnHashesQueryParams::new(chunk.to_vec()),
        )
        .await?;

        while let Some(row_res) = txi_iter.next().await {
            let row = row_res?;

            if let Some(txn_map) = txos_by_txn.get_mut(&row.txn_hash) {
                if let Some(txo_info) = txn_map.get_mut(&row.txo) {
                    if row.slot_no >= num_bigint::BigInt::ZERO {
                        txo_info.spent_slot_no = Some(row.slot_no);
                    }
                }
            }
        }
    }

    Ok(())
}

/// Sets TXOs as spent in the database if they are marked as spent in the map.
async fn update_spent(
    session: &CassandraSession, stake_address: Vec<u8>,
    txos_by_txn: &HashMap<Vec<u8>, HashMap<i16, TxoInfo>>,
) -> anyhow::Result<()> {
    let mut params = Vec::new();
    for txn_map in txos_by_txn.values() {
        for txo_info in txn_map.values() {
            if txo_info.spent_slot_no.is_none() {
                continue;
            }

            if let Some(spent_slot) = &txo_info.spent_slot_no {
                params.push(UpdateTxoSpentQueryParams {
                    stake_address: stake_address.clone(),
                    txn: txo_info.txn,
                    txo: txo_info.txo,
                    slot_no: txo_info.slot_no.clone(),
                    spent_slot: spent_slot.clone(),
                });
            }
        }
    }

    UpdateTxoSpentQuery::execute(session, params).await?;

    Ok(())
}

/// Builds an instance of [`StakeInfo`] based on the TXOs given.
fn build_stake_info(
    txos_by_txn: HashMap<Vec<u8>, HashMap<i16, TxoInfo>>,
) -> anyhow::Result<StakeInfo> {
    let mut stake_info = StakeInfo::default();
    for txn_map in txos_by_txn.into_values() {
        for txo_info in txn_map.into_values() {
            if txo_info.spent_slot_no.is_none() {
                stake_info.ada_amount +=
                    i64::try_from(txo_info.value).map_err(|err| anyhow!(err))?;

                for asset in txo_info.assets.into_values().flatten() {
                    stake_info.native_tokens.push(StakedNativeTokenInfo {
                        policy_hash: asset.id.try_into()?,
                        asset_name: asset.name,
                        amount: asset.amount.try_into()?,
                    });
                }

                let slot_no = i64::try_from(txo_info.slot_no).map_err(|err| anyhow!(err))?;

                if stake_info.slot_number < slot_no {
                    stake_info.slot_number = slot_no;
                }
            }
        }
    }

    Ok(stake_info)
}<|MERGE_RESOLUTION|>--- conflicted
+++ resolved
@@ -3,11 +3,8 @@
 
 use anyhow::anyhow;
 use futures::StreamExt;
-<<<<<<< HEAD
 use num_traits::ToPrimitive;
-=======
 use pallas::ledger::addresses::StakeAddress;
->>>>>>> 3bf0ccf6
 use poem_openapi::{payload::Json, ApiResponse};
 
 use super::SlotNumber;
@@ -31,11 +28,7 @@
             stake_info::{FullStakeInfo, StakeInfo, StakedNativeTokenInfo},
         },
         responses::WithErrorResponses,
-<<<<<<< HEAD
         types::cardano::{address::Cip19StakeAddress, asset_name::AssetName},
-=======
-        types::cardano::cip19_stake_address::Cip19StakeAddress,
->>>>>>> 3bf0ccf6
     },
 };
 
