--- conflicted
+++ resolved
@@ -27,11 +27,7 @@
             stake_info::{FullStakeInfo, StakeInfo, StakedNativeTokenInfo},
         },
         responses::WithErrorResponses,
-<<<<<<< HEAD
-        types::cardano::cip19_stake_address::Cip19StakeAddress,
-=======
         types::cardano::{asset_name::AssetName, cip19_stake_address::Cip19StakeAddress},
->>>>>>> 34de044c
     },
 };
 
