--- conflicted
+++ resolved
@@ -26,17 +26,7 @@
             stake_info::{FullStakeInfo, StakeInfo, StakedNativeTokenInfo},
         },
         responses::WithErrorResponses,
-<<<<<<< HEAD
-        types::cardano::{
-            asset_name::AssetName, cip19_stake_address::Cip19StakeAddress, slot_no::SlotNo,
-=======
-        types::{
-            cardano::{
-                asset_name::AssetName, cip19_stake_address::Cip19StakeAddress, slot_no::SlotNo,
-            },
-            headers::retry_after::RetryAfterOption,
->>>>>>> 5d37dc16
-        },
+        types::cardano::{asset_name::AssetName, cip19_stake_address::Cip19StakeAddress},
     },
 };
 
@@ -66,29 +56,7 @@
 pub(crate) async fn endpoint(
     stake_address: Cip19StakeAddress, _provided_network: Option<Network>, slot_num: Option<SlotNo>,
 ) -> AllResponses {
-<<<<<<< HEAD
-    let persistent_res = calculate_stake_info(true, stake_address.clone(), slot_num.clone()).await;
-=======
-    let Some(persistent_session) = CassandraSession::get(true) else {
-        tracing::error!("Failed to acquire persistent db session");
-        return AllResponses::service_unavailable(
-            &anyhow::anyhow!("Failed to acquire db session"),
-            RetryAfterOption::Default,
-        );
-    };
-    let Some(volatile_session) = CassandraSession::get(false) else {
-        tracing::error!("Failed to acquire volatile db session");
-        return AllResponses::service_unavailable(
-            &anyhow::anyhow!("Failed to acquire volatile db session"),
-            RetryAfterOption::Default,
-        );
-    };
-
-    let (persistent_res, volatile_res) = futures::join!(
-        calculate_stake_info(&persistent_session, stake_address.clone(), slot_num),
-        calculate_stake_info(&volatile_session, stake_address, slot_num)
-    );
->>>>>>> 5d37dc16
+    let persistent_res = calculate_stake_info(true, stake_address.clone(), slot_num).await;
     let persistent_stake_info = match persistent_res {
         Ok(stake_info) => stake_info,
         Err(err) => return AllResponses::handle_error(&err),
@@ -142,11 +110,7 @@
 /// This function also updates the spent column if it detects that a TXO was spent
 /// between lookups.
 async fn calculate_stake_info(
-<<<<<<< HEAD
-    persistent: bool, stake_address: Cip19StakeAddress, slot_num: Option<SlotNo>,
-=======
-    session: &CassandraSession, stake_address: Cip19StakeAddress, slot_num: Option<SlotNo>,
->>>>>>> 5d37dc16
+    persistent: bool, stake_address: Cip19StakeAddress, slot_num: Option<SlotNumber>,
 ) -> anyhow::Result<Option<StakeInfo>> {
     let address: StakeAddress = stake_address.try_into()?;
     let mut txos_by_txn = get_txo_by_txn(session, &address, slot_num).await?;
@@ -167,16 +131,9 @@
 
 /// Returns a map of TXO infos by transaction hash for the given stake address.
 async fn get_txo_by_txn(
-<<<<<<< HEAD
-    session: &CassandraSession, stake_address: Vec<u8>, slot_num: Option<SlotNo>,
+    session: &CassandraSession, stake_address: Vec<u8>, slot_num: Option<SlotNumber>,
 ) -> anyhow::Result<HashMap<Vec<u8>, HashMap<i16, TxoInfo>>> {
-    let adjusted_slot_num =
-        slot_num.map_or(num_bigint::BigInt::from(i64::MAX), num_bigint::BigInt::from);
-=======
-    session: &CassandraSession, stake_address: &StakeAddress, slot_num: Option<SlotNo>,
-) -> anyhow::Result<TxosByTxn> {
-    let adjusted_slot_num: u64 = slot_num.map_or(u64::MAX, Into::into);
->>>>>>> 5d37dc16
+    let adjusted_slot_num = num_bigint::BigInt::from(slot_num.unwrap_or(i64::MAX));
 
     let mut txo_map = HashMap::new();
     let mut txos_iter = GetTxoByStakeAddressQuery::execute(
@@ -310,29 +267,14 @@
     for txn_map in txos_by_txn.into_values() {
         for txo_info in txn_map.into_values() {
             if txo_info.spent_slot_no.is_none() {
-<<<<<<< HEAD
-                let value = u64::try_from(txo_info.value).map_err(|err| anyhow!(err))?;
-=======
-                let value = u64::try_from(txo_info.value)?;
->>>>>>> 5d37dc16
-                stake_info.ada_amount = stake_info
-                    .ada_amount
-                    .checked_add(value)
-                    .ok_or_else(|| {
-<<<<<<< HEAD
+                let value = i64::try_from(txo_info.value).map_err(|err| anyhow!(err))?;
+                stake_info.ada_amount =
+                    stake_info.ada_amount.checked_add(value).ok_or_else(|| {
                         anyhow!(
-=======
-                        anyhow::anyhow!(
->>>>>>> 5d37dc16
                             "Total stake amount overflow: {} + {value}",
                             stake_info.ada_amount.to_string()
                         )
-                    })?
-<<<<<<< HEAD
-                    .try_into()?;
-=======
-                    .into();
->>>>>>> 5d37dc16
+                    })?;
 
                 for asset in txo_info.assets.into_values().flatten() {
                     stake_info.native_tokens.push(StakedNativeTokenInfo {
@@ -342,14 +284,8 @@
                     });
                 }
 
-<<<<<<< HEAD
-                let slot_no = i64::try_from(txo_info.slot_no)
-                    .map_err(|err| anyhow!(err))?
-                    .try_into()?;
-
-=======
-                let slot_no = u64::from(txo_info.slot_no).into();
->>>>>>> 5d37dc16
+                let slot_no = i64::try_from(txo_info.slot_no).map_err(|err| anyhow!(err))?;
+
                 if stake_info.slot_number < slot_no {
                     stake_info.slot_number = slot_no;
                 }
