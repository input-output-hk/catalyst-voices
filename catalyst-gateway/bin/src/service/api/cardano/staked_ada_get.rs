//! Implementation of the GET `/staked_ada` endpoint
use std::collections::HashMap;

use anyhow::anyhow;
use futures::StreamExt;
use poem_openapi::{payload::Json, ApiResponse};

<<<<<<< HEAD
use crate::{
    db::{
        event::cardano::chain_state::SlotNumber,
        index::{
            session::CassandraSession,
            staked_ada::{
                GetTxiByTxnHashesQuery, GetTxiByTxnHashesQueryParams, GetTxoByStakeAddressQuery,
                GetTxoByStakeAddressQueryParams, UpdateTxoSpentQuery, UpdateTxoSpentQueryParams,
            },
        },
    },
    service::common::{
        objects::cardano::{
            network::Network,
            stake_address::StakeAddress,
            stake_info::{FullStakeInfo, StakeInfo},
        },
=======
use super::types::SlotNumber;
use crate::service::{
    common::{
        objects::cardano::{network::Network, stake_address::StakeAddress, stake_info::StakeInfo},
>>>>>>> 704f5a2e
        responses::WithErrorResponses,
    },
    utilities::check_network,
};

/// Endpoint responses.
#[derive(ApiResponse)]
#[allow(dead_code)]
pub(crate) enum Responses {
    /// The amount of ADA staked by the queried stake address, as at the indicated slot.
    #[oai(status = 200)]
    Ok(Json<FullStakeInfo>),
    /// The queried stake address was not found at the requested slot number.
    #[oai(status = 404)]
    NotFound,
}

/// All responses.
pub(crate) type AllResponses = WithErrorResponses<Responses>;

/// # GET `/staked_ada`
#[allow(clippy::unused_async, clippy::no_effect_underscore_binding)]
pub(crate) async fn endpoint(
    stake_address: StakeAddress, _provided_network: Option<Network>, slot_num: Option<SlotNumber>,
) -> AllResponses {
<<<<<<< HEAD
    let persistent_res = calculate_stake_info(true, stake_address.clone(), slot_num).await;
    let persistent_stake_info = match persistent_res {
        Ok(stake_info) => stake_info,
        Err(err) => return AllResponses::handle_error(&err),
    };

    let volatile_res = calculate_stake_info(false, stake_address, slot_num).await;
    let volatile_stake_info = match volatile_res {
        Ok(stake_info) => stake_info,
        Err(err) => return AllResponses::handle_error(&err),
    };

    if persistent_stake_info.is_none() && volatile_stake_info.is_none() {
        return Responses::NotFound.into();
    }

    Responses::Ok(Json(FullStakeInfo {
        volatile: volatile_stake_info.unwrap_or_default(),
        persistent: persistent_stake_info.unwrap_or_default(),
    }))
    .into()
}

/// TXO information used when calculating a user's stake info.
struct TxoInfo {
    /// TXO value.
    value: num_bigint::BigInt,
    /// TXO transaction index within the slot.
    txn: i16,
    /// TXO index.
    txo: i16,
    /// TXO transaction slot number.
    slot_no: num_bigint::BigInt,
    /// Whether the TXO was spent.
    spent_slot_no: Option<num_bigint::BigInt>,
}

/// Calculate the stake info for a given stake address.
///
/// This function also updates the spent column if it detects that a TXO was spent
/// between lookups.
async fn calculate_stake_info(
    persistent: bool, stake_address: StakeAddress, slot_num: Option<SlotNumber>,
) -> anyhow::Result<Option<StakeInfo>> {
    let Some(session) = CassandraSession::get(persistent) else {
        anyhow::bail!("Failed to acquire db session");
    };

    let stake_address_bytes = stake_address.payload().as_hash().to_vec();

    let mut txos_by_txn = get_txo_by_txn(&session, stake_address_bytes.clone(), slot_num).await?;
    if txos_by_txn.is_empty() {
        return Ok(None);
    }

    check_and_set_spent(&session, &mut txos_by_txn).await?;
    update_spent(&session, stake_address_bytes, &txos_by_txn).await?;

    let stake_info = build_stake_info(txos_by_txn)?;

    Ok(Some(stake_info))
}

/// Returns a map of TXO infos by transaction hash for the given stake address.
async fn get_txo_by_txn(
    session: &CassandraSession, stake_address: Vec<u8>, slot_num: Option<SlotNumber>,
) -> anyhow::Result<HashMap<Vec<u8>, HashMap<i16, TxoInfo>>> {
    let mut txos_iter = GetTxoByStakeAddressQuery::execute(
        session,
        GetTxoByStakeAddressQueryParams::new(
            stake_address,
            num_bigint::BigInt::from(slot_num.unwrap_or(i64::MAX)),
        ),
    )
    .await?;

    let mut txos_by_txn = HashMap::new();
    while let Some(row_res) = txos_iter.next().await {
        let row = row_res?;

        // Filter out already known spent TXOs.
        if row.spent_slot.is_some() {
            continue;
        }

        let txn_map = txos_by_txn.entry(row.txn_hash).or_insert(HashMap::new());
        txn_map.insert(row.txo, TxoInfo {
            value: row.value,
            txn: row.txn,
            txo: row.txo,
            slot_no: row.slot_no,
            spent_slot_no: None,
        });
    }

    Ok(txos_by_txn)
}

/// Checks if the given TXOs were spent and mark then as such.
async fn check_and_set_spent(
    session: &CassandraSession, txos_by_txn: &mut HashMap<Vec<u8>, HashMap<i16, TxoInfo>>,
) -> anyhow::Result<()> {
    let txn_hashes = txos_by_txn.keys().cloned().collect::<Vec<_>>();

    for chunk in txn_hashes.chunks(100) {
        let mut txi_iter = GetTxiByTxnHashesQuery::execute(
            session,
            GetTxiByTxnHashesQueryParams::new(chunk.to_vec()),
        )
        .await?;

        while let Some(row_res) = txi_iter.next().await {
            let row = row_res?;

            if let Some(txn_map) = txos_by_txn.get_mut(&row.txn_hash) {
                if let Some(txo_info) = txn_map.get_mut(&row.txo) {
                    if row.slot_no >= num_bigint::BigInt::ZERO {
                        txo_info.spent_slot_no = Some(row.slot_no);
                    }
                }
            }
        }
    }

    Ok(())
}

/// Sets TXOs as spent in the database if they are marked as spent in the map.
async fn update_spent(
    session: &CassandraSession, stake_address: Vec<u8>,
    txos_by_txn: &HashMap<Vec<u8>, HashMap<i16, TxoInfo>>,
) -> anyhow::Result<()> {
    let mut params = Vec::new();
    for txn_map in txos_by_txn.values() {
        for txo_info in txn_map.values() {
            if txo_info.spent_slot_no.is_none() {
                continue;
            }

            if let Some(spent_slot) = &txo_info.spent_slot_no {
                params.push(UpdateTxoSpentQueryParams {
                    stake_address: stake_address.clone(),
                    txn: txo_info.txn,
                    txo: txo_info.txo,
                    slot_no: txo_info.slot_no.clone(),
                    spent_slot: spent_slot.clone(),
                });
            }
        }
    }

    UpdateTxoSpentQuery::execute(session, params).await?;

    Ok(())
}

/// Builds an instance of [`StakeInfo`] based on the TXOs given.
fn build_stake_info(
    txos_by_txn: HashMap<Vec<u8>, HashMap<i16, TxoInfo>>,
) -> anyhow::Result<StakeInfo> {
    let mut stake_info = StakeInfo::default();
    for txn_map in txos_by_txn.into_values() {
        for txo_info in txn_map.into_values() {
            if txo_info.spent_slot_no.is_none() {
                stake_info.amount += i64::try_from(txo_info.value).map_err(|err| anyhow!(err))?;

                let slot_no = i64::try_from(txo_info.slot_no).map_err(|err| anyhow!(err))?;

                if stake_info.slot_number < slot_no {
                    stake_info.slot_number = slot_no;
                }
            }
        }
    }

    Ok(stake_info)
=======
    let _date_time = slot_num.unwrap_or(SlotNumber::MAX);
    let _stake_credential = stake_address.payload().as_hash().to_vec();

    let _network = match check_network(stake_address.network(), provided_network) {
        Ok(network) => network,
        Err(err) => return AllResponses::handle_error(&err),
    };

    let _unused = "
    // get the total utxo amount from the database
    match EventDB::total_utxo_amount(stake_credential, network.into(), date_time).await {
        Ok((amount, slot_number)) => Responses::Ok(Json(StakeInfo {
            amount,
            slot_number,
        }))
        .into(),
        Err(err) if err.is::<NotFoundError>() => Responses::NotFound.into(),
        Err(err) => AllResponses::handle_error(&err),
    }
    ";

    Responses::NotFound.into()
>>>>>>> 704f5a2e
}<|MERGE_RESOLUTION|>--- conflicted
+++ resolved
@@ -5,16 +5,13 @@
 use futures::StreamExt;
 use poem_openapi::{payload::Json, ApiResponse};
 
-<<<<<<< HEAD
+use super::types::SlotNumber;
 use crate::{
-    db::{
-        event::cardano::chain_state::SlotNumber,
-        index::{
-            session::CassandraSession,
-            staked_ada::{
-                GetTxiByTxnHashesQuery, GetTxiByTxnHashesQueryParams, GetTxoByStakeAddressQuery,
-                GetTxoByStakeAddressQueryParams, UpdateTxoSpentQuery, UpdateTxoSpentQueryParams,
-            },
+    db::index::{
+        session::CassandraSession,
+        staked_ada::{
+            GetTxiByTxnHashesQuery, GetTxiByTxnHashesQueryParams, GetTxoByStakeAddressQuery,
+            GetTxoByStakeAddressQueryParams, UpdateTxoSpentQuery, UpdateTxoSpentQueryParams,
         },
     },
     service::common::{
@@ -23,15 +20,8 @@
             stake_address::StakeAddress,
             stake_info::{FullStakeInfo, StakeInfo},
         },
-=======
-use super::types::SlotNumber;
-use crate::service::{
-    common::{
-        objects::cardano::{network::Network, stake_address::StakeAddress, stake_info::StakeInfo},
->>>>>>> 704f5a2e
         responses::WithErrorResponses,
     },
-    utilities::check_network,
 };
 
 /// Endpoint responses.
@@ -54,7 +44,6 @@
 pub(crate) async fn endpoint(
     stake_address: StakeAddress, _provided_network: Option<Network>, slot_num: Option<SlotNumber>,
 ) -> AllResponses {
-<<<<<<< HEAD
     let persistent_res = calculate_stake_info(true, stake_address.clone(), slot_num).await;
     let persistent_stake_info = match persistent_res {
         Ok(stake_info) => stake_info,
@@ -231,28 +220,4 @@
     }
 
     Ok(stake_info)
-=======
-    let _date_time = slot_num.unwrap_or(SlotNumber::MAX);
-    let _stake_credential = stake_address.payload().as_hash().to_vec();
-
-    let _network = match check_network(stake_address.network(), provided_network) {
-        Ok(network) => network,
-        Err(err) => return AllResponses::handle_error(&err),
-    };
-
-    let _unused = "
-    // get the total utxo amount from the database
-    match EventDB::total_utxo_amount(stake_credential, network.into(), date_time).await {
-        Ok((amount, slot_number)) => Responses::Ok(Json(StakeInfo {
-            amount,
-            slot_number,
-        }))
-        .into(),
-        Err(err) if err.is::<NotFoundError>() => Responses::NotFound.into(),
-        Err(err) => AllResponses::handle_error(&err),
-    }
-    ";
-
-    Responses::NotFound.into()
->>>>>>> 704f5a2e
 }