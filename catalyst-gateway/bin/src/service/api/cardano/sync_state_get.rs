--- conflicted
+++ resolved
@@ -7,11 +7,7 @@
 use poem_openapi::payload::Json;
 
 use crate::{
-<<<<<<< HEAD
-    event_db::error::Error as DBError,
-=======
     event_db::error::NotFoundError,
->>>>>>> f585c2f9
     service::common::{
         objects::cardano::{network::Network, sync_state::SyncState},
         responses::{
