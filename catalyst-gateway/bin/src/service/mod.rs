//! Main entrypoint to the service
use std::sync::Arc;

use crate::{settings::DocsSettings, state::State};

// These Modules contain endpoints
mod api;
mod docs;

// These modules are utility or common types/functions
mod common;
mod poem_service;
mod utilities;

pub(crate) use poem_service::get_app_docs;

<<<<<<< HEAD
/// Service level errors
#[derive(thiserror::Error, Debug)]
pub(crate) enum Error {
    /// An error with the `EventDB`
    #[error(transparent)]
    EventDb(#[from] crate::event_db::error::Error),
    /// An IO error has occurred
    #[error(transparent)]
    Io(#[from] std::io::Error),
}

=======
>>>>>>> f585c2f9
/// # Run Catalyst Gateway Service.
///
/// Runs the Poem based API.
///
/// ## Arguments
///
/// `settings`: &`DocsSetting` - settings for docs
/// `state`: `Arc<State>` - the state
///
/// ## Errors
///
/// `Error::CannotRunService` - cannot run the service
/// `Error::EventDbError` - cannot connect to the event db
/// `Error::IoError` - An IO error has occurred.
pub(crate) async fn run(settings: &DocsSettings, state: Arc<State>) -> anyhow::Result<()> {
    poem_service::run(settings, state).await
}<|MERGE_RESOLUTION|>--- conflicted
+++ resolved
@@ -14,20 +14,6 @@
 
 pub(crate) use poem_service::get_app_docs;
 
-<<<<<<< HEAD
-/// Service level errors
-#[derive(thiserror::Error, Debug)]
-pub(crate) enum Error {
-    /// An error with the `EventDB`
-    #[error(transparent)]
-    EventDb(#[from] crate::event_db::error::Error),
-    /// An IO error has occurred
-    #[error(transparent)]
-    Io(#[from] std::io::Error),
-}
-
-=======
->>>>>>> f585c2f9
 /// # Run Catalyst Gateway Service.
 ///
 /// Runs the Poem based API.
