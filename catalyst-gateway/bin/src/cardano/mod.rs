--- conflicted
+++ resolved
@@ -1,39 +1,11 @@
 //! Chain follower syncing.
 
-<<<<<<< HEAD
 use cardano_chain_follower::ChainSyncConfig;
 use event::EventTarget;
 use sync_task::SyncTask;
 use tracing::{error, info};
 
 use crate::settings::{chain_follower, Settings};
-=======
-use std::{fmt::Display, sync::Arc, time::Duration};
-
-use cardano_blockchain_types::{MultiEraBlock, Network, Point, Slot};
-use cardano_chain_follower::{ChainFollower, ChainSyncConfig};
-use duration_string::DurationString;
-use event::EventTarget;
-use futures::{stream::FuturesUnordered, StreamExt};
-use rand::{Rng, SeedableRng};
-use tokio::sync::broadcast;
-use tracing::{debug, error, info};
-
-use crate::{
-    db::index::{
-        block::{
-            index_block,
-            roll_forward::{self, PurgeCondition},
-        },
-        queries::sync_status::{
-            get::{get_sync_status, SyncStatus},
-            update::update_sync_status,
-        },
-        session::CassandraSession,
-    },
-    settings::{chain_follower, Settings},
-};
->>>>>>> 964cf31b
 
 pub(crate) mod event;
 mod sync_params;
@@ -57,636 +29,6 @@
     Ok(())
 }
 
-<<<<<<< HEAD
-=======
-/// Data we return from a sync task.
-#[derive(Clone)]
-struct SyncParams {
-    /// What blockchain are we syncing.
-    chain: Network,
-    /// The starting point of this sync.
-    start: Point,
-    /// The ending point of this sync.
-    end: Point,
-    /// The first block we successfully synced.
-    first_indexed_block: Option<Point>,
-    /// Is the starting point immutable? (True = immutable, false = don't know.)
-    first_is_immutable: bool,
-    /// The last block we successfully synced.
-    last_indexed_block: Option<Point>,
-    /// Is the ending point immutable? (True = immutable, false = don't know.)
-    last_is_immutable: bool,
-    /// The number of blocks we successfully synced overall.
-    total_blocks_synced: u64,
-    /// The number of blocks we successfully synced, in the last attempt.
-    last_blocks_synced: u64,
-    /// The number of retries so far on this sync task.
-    retries: u64,
-    /// The number of retries so far on this sync task.
-    backoff_delay: Option<Duration>,
-    /// If the sync completed without error or not.
-    result: Arc<Option<anyhow::Result<()>>>,
-    /// Chain follower roll forward.
-    follower_roll_forward: Option<Point>,
-}
-
-impl Display for SyncParams {
-    fn fmt(&self, f: &mut std::fmt::Formatter<'_>) -> std::fmt::Result {
-        if self.result.is_none() {
-            write!(f, "Sync_Params {{ ")?;
-        } else {
-            write!(f, "Sync_Result {{ ")?;
-        }
-
-        write!(f, "start: {}, end: {}", self.start, self.end)?;
-
-        if let Some(first) = self.first_indexed_block.as_ref() {
-            write!(
-                f,
-                ", first_indexed_block: {first}{}",
-                if self.first_is_immutable { ":I" } else { "" }
-            )?;
-        }
-
-        if let Some(last) = self.last_indexed_block.as_ref() {
-            write!(
-                f,
-                ", last_indexed_block: {last}{}",
-                if self.last_is_immutable { ":I" } else { "" }
-            )?;
-        }
-
-        if self.retries > 0 {
-            write!(f, ", retries: {}", self.retries)?;
-        }
-
-        if self.retries > 0 || self.result.is_some() {
-            write!(f, ", synced_blocks: {}", self.total_blocks_synced)?;
-        }
-
-        if self.result.is_some() {
-            write!(f, ", last_sync: {}", self.last_blocks_synced)?;
-        }
-
-        if let Some(backoff) = self.backoff_delay.as_ref() {
-            write!(f, ", backoff: {}", DurationString::from(*backoff))?;
-        }
-
-        if let Some(result) = self.result.as_ref() {
-            match result {
-                Ok(()) => write!(f, ", Success")?,
-                Err(error) => write!(f, ", {error}")?,
-            };
-        }
-
-        f.write_str(" }")
-    }
-}
-
-/// The range we generate random backoffs within given a base backoff value.
-const BACKOFF_RANGE_MULTIPLIER: u32 = 3;
-
-impl SyncParams {
-    /// Create a new `SyncParams`.
-    fn new(chain: Network, start: Point, end: Point) -> Self {
-        Self {
-            chain,
-            start,
-            end,
-            first_indexed_block: None,
-            first_is_immutable: false,
-            last_indexed_block: None,
-            last_is_immutable: false,
-            total_blocks_synced: 0,
-            last_blocks_synced: 0,
-            retries: 0,
-            backoff_delay: None,
-            result: Arc::new(None),
-            follower_roll_forward: None,
-        }
-    }
-
-    /// Convert a result back into parameters for a retry.
-    fn retry(&self) -> Self {
-        let retry_count = self.retries.saturating_add(1);
-
-        let mut backoff = None;
-
-        // If we did sync any blocks last time, first retry is immediate.
-        // Otherwise we backoff progressively more as we do more retries.
-        if self.last_blocks_synced == 0 {
-            // Calculate backoff based on number of retries so far.
-            backoff = match retry_count {
-                1 => Some(Duration::from_secs(1)),     // 1-3 seconds
-                2..5 => Some(Duration::from_secs(10)), // 10-30 seconds
-                _ => Some(Duration::from_secs(30)),    // 30-90 seconds.
-            };
-        }
-
-        let mut retry = self.clone();
-        retry.last_blocks_synced = 0;
-        retry.retries = retry_count;
-        retry.backoff_delay = backoff;
-        retry.result = Arc::new(None);
-        retry.follower_roll_forward = None;
-
-        retry
-    }
-
-    /// Convert Params into the result of the sync.
-    fn done(
-        &self, first: Option<Point>, first_immutable: bool, last: Option<Point>,
-        last_immutable: bool, synced: u64, result: anyhow::Result<()>,
-    ) -> Self {
-        if result.is_ok() && first_immutable && last_immutable {
-            // Update sync status in the Immutable DB.
-            // Can fire and forget, because failure to update DB will simply cause the chunk to be
-            // re-indexed, on recovery.
-            update_sync_status(self.end.slot_or_default(), self.start.slot_or_default());
-        }
-
-        let mut done = self.clone();
-        done.first_indexed_block = first;
-        done.first_is_immutable = first_immutable;
-        done.last_indexed_block = last;
-        done.last_is_immutable = last_immutable;
-        done.total_blocks_synced = done.total_blocks_synced.saturating_add(synced);
-        done.last_blocks_synced = synced;
-
-        done.result = Arc::new(Some(result));
-
-        done
-    }
-
-    /// Get where this sync run actually needs to start from.
-    fn actual_start(&self) -> Point {
-        self.last_indexed_block
-            .as_ref()
-            .unwrap_or(&self.start)
-            .clone()
-    }
-
-    /// Do the backoff delay processing.
-    ///
-    /// The actual delay is a random time from the Delay itself to
-    /// `BACKOFF_RANGE_MULTIPLIER` times the delay. This is to prevent hammering the
-    /// service at regular intervals.
-    async fn backoff(&self) {
-        if let Some(backoff) = self.backoff_delay {
-            let mut rng = rand::rngs::StdRng::from_entropy();
-            let actual_backoff =
-                rng.gen_range(backoff..backoff.saturating_mul(BACKOFF_RANGE_MULTIPLIER));
-
-            tokio::time::sleep(actual_backoff).await;
-        }
-    }
-}
-
-/// Sync a portion of the blockchain.
-/// Set end to `Point::TIP` to sync the tip continuously.
-#[allow(clippy::too_many_lines)]
-fn sync_subchain(
-    params: SyncParams, event_sender: broadcast::Sender<event::ChainIndexerEvent>,
-) -> tokio::task::JoinHandle<SyncParams> {
-    tokio::spawn(async move {
-        info!(chain = %params.chain, params=%params, "Indexing Blockchain");
-
-        // Backoff hitting the database if we need to.
-        params.backoff().await;
-
-        // Wait for indexing DB to be ready before continuing.
-        drop(CassandraSession::wait_until_ready(INDEXING_DB_READY_WAIT_INTERVAL, true).await);
-        info!(chain=%params.chain, params=%params,"Indexing DB is ready");
-
-        let mut first_indexed_block = params.first_indexed_block.clone();
-        let mut first_immutable = params.first_is_immutable;
-        let mut last_indexed_block = params.last_indexed_block.clone();
-        let mut last_immutable = params.last_is_immutable;
-        let mut blocks_synced = 0u64;
-
-        let mut follower =
-            ChainFollower::new(params.chain, params.actual_start(), params.end.clone()).await;
-        while let Some(chain_update) = follower.next().await {
-            match chain_update.kind {
-                cardano_chain_follower::Kind::ImmutableBlockRollForward => {
-                    // We only process these on the follower tracking the TIP.
-                    if params.end == Point::TIP {
-                        // What we need to do here is tell the primary follower to start a new sync
-                        // for the new immutable data, and then purge the volatile database of the
-                        // old data (after the immutable data has synced).
-                        info!(chain=%params.chain, "Immutable chain rolled forward.");
-                        let mut result = params.done(
-                            first_indexed_block,
-                            first_immutable,
-                            last_indexed_block,
-                            last_immutable,
-                            blocks_synced,
-                            Ok(()),
-                        );
-                        // Signal the point the immutable chain rolled forward to.
-                        result.follower_roll_forward = Some(chain_update.block_data().point());
-                        return result;
-                    };
-                },
-                cardano_chain_follower::Kind::Block => {
-                    let block = chain_update.block_data();
-
-                    if let Err(error) = index_block(block).await {
-                        let error_msg = format!("Failed to index block {}", block.point());
-                        error!(chain=%params.chain, error=%error, params=%params, error_msg);
-                        return params.done(
-                            first_indexed_block,
-                            first_immutable,
-                            last_indexed_block,
-                            last_immutable,
-                            blocks_synced,
-                            Err(error.context(error_msg)),
-                        );
-                    }
-
-                    update_block_state(
-                        block,
-                        &mut first_indexed_block,
-                        &mut first_immutable,
-                        &mut last_indexed_block,
-                        &mut last_immutable,
-                        &mut blocks_synced,
-                    );
-                },
-
-                cardano_chain_follower::Kind::Rollback => {
-                    // Rollback occurs, need to purge forward
-                    let rollback_slot = chain_update.block_data().slot();
-
-                    let purge_condition = PurgeCondition::PurgeForwards(rollback_slot);
-                    if let Err(error) = roll_forward::purge_live_index(purge_condition).await {
-                        error!(chain=%params.chain, error=%error, "Chain follower
-                    rollback, purging volatile data task failed.");
-                    } else {
-                        // How many slots are purged
-                        #[allow(clippy::arithmetic_side_effects)]
-                        let purge_slots = params
-                            .last_indexed_block
-                            .as_ref()
-                            // Slots arithmetic has saturating semantic, so this is ok
-                            .map_or(0.into(), |l| l.slot_or_default() - rollback_slot);
-
-                        let _ = event_sender.send(event::ChainIndexerEvent::ForwardDataPurged {
-                            purge_slots: purge_slots.into(),
-                        });
-
-                        // Purge success, now index the current block
-                        let block = chain_update.block_data();
-                        if let Err(error) = index_block(block).await {
-                            let error_msg =
-                                format!("Failed to index block after rollback {}", block.point());
-                            error!(chain=%params.chain, error=%error, params=%params, error_msg);
-                            return params.done(
-                                first_indexed_block,
-                                first_immutable,
-                                last_indexed_block,
-                                last_immutable,
-                                blocks_synced,
-                                Err(error.context(error_msg)),
-                            );
-                        }
-
-                        update_block_state(
-                            block,
-                            &mut first_indexed_block,
-                            &mut first_immutable,
-                            &mut last_indexed_block,
-                            &mut last_immutable,
-                            &mut blocks_synced,
-                        );
-                    }
-                },
-            }
-        }
-
-        let result = params.done(
-            first_indexed_block,
-            first_immutable,
-            last_indexed_block,
-            last_immutable,
-            blocks_synced,
-            Ok(()),
-        );
-
-        info!(chain = %params.chain, result=%result, "Indexing Blockchain Completed: OK");
-
-        result
-    })
-}
-
-/// Update block related state.
-fn update_block_state(
-    block: &MultiEraBlock, first_indexed_block: &mut Option<Point>, first_immutable: &mut bool,
-    last_indexed_block: &mut Option<Point>, last_immutable: &mut bool, blocks_synced: &mut u64,
-) {
-    *last_immutable = block.is_immutable();
-    *last_indexed_block = Some(block.point());
-
-    if first_indexed_block.is_none() {
-        *first_immutable = *last_immutable;
-        *first_indexed_block = Some(block.point());
-    }
-
-    *blocks_synced = blocks_synced.saturating_add(1);
-}
-
-/// The synchronisation task, and its state.
-/// There should ONLY ever be one of these at any time.
-struct SyncTask {
-    /// Chain follower configuration.
-    cfg: chain_follower::EnvVars,
-
-    /// The current running sync tasks.
-    sync_tasks: FuturesUnordered<tokio::task::JoinHandle<SyncParams>>,
-
-    /// How many immutable chain follower sync tasks we are running.
-    current_sync_tasks: u16,
-
-    /// Start for the next block we would sync.
-    start_slot: Slot,
-
-    /// The immutable tip slot.
-    immutable_tip_slot: Slot,
-
-    /// The live tip slot.
-    live_tip_slot: Slot,
-
-    /// Current Sync Status.
-    sync_status: Vec<SyncStatus>,
-
-    /// Event sender during the process of sync tasks.
-    event_channel: (
-        broadcast::Sender<event::ChainIndexerEvent>,
-        broadcast::Receiver<event::ChainIndexerEvent>,
-    ),
-}
-
-impl SyncTask {
-    /// Create a new `SyncTask`.
-    fn new(cfg: chain_follower::EnvVars) -> SyncTask {
-        Self {
-            cfg,
-            sync_tasks: FuturesUnordered::new(),
-            start_slot: 0.into(),
-            current_sync_tasks: 0,
-            immutable_tip_slot: 0.into(),
-            live_tip_slot: 0.into(),
-            sync_status: Vec::new(),
-            event_channel: broadcast::channel(10),
-        }
-    }
-
-    /// Primary Chain Follower task.
-    ///
-    /// This continuously runs in the background, and never terminates.
-    async fn run(&mut self) {
-        // We can't sync until the local chain data is synced.
-        // This call will wait until we sync.
-        let tips = ChainFollower::get_tips(self.cfg.chain).await;
-        self.immutable_tip_slot = tips.0.slot_or_default();
-        self.live_tip_slot = tips.1.slot_or_default();
-        info!(chain=%self.cfg.chain, immutable_tip=?self.immutable_tip_slot, live_tip=?self.live_tip_slot, "Blockchain ready to sync from.");
-
-        self.dispatch_event(event::ChainIndexerEvent::ImmutableTipSlotChanged {
-            slot: self.immutable_tip_slot,
-        });
-        self.dispatch_event(event::ChainIndexerEvent::LiveTipSlotChanged {
-            slot: self.live_tip_slot,
-        });
-
-        // Wait for indexing DB to be ready before continuing.
-        // We do this after the above, because other nodes may have finished already, and we don't
-        // want to wait do any work they already completed while we were fetching the blockchain.
-        drop(CassandraSession::wait_until_ready(INDEXING_DB_READY_WAIT_INTERVAL, true).await);
-        info!(chain=%self.cfg.chain, "Indexing DB is ready - Getting recovery state");
-        self.sync_status = get_sync_status().await;
-        debug!(chain=%self.cfg.chain, "Sync Status: {:?}", self.sync_status);
-
-        // Start the Live Chain sync task - This can never end because it is syncing to TIP.
-        // So, if it fails, it will automatically be restarted.
-        self.sync_tasks.push(sync_subchain(
-            SyncParams::new(
-                self.cfg.chain,
-                Point::fuzzy(self.immutable_tip_slot),
-                Point::TIP,
-            ),
-            self.event_channel.0.clone(),
-        ));
-
-        self.start_immutable_followers();
-
-        self.dispatch_event(event::ChainIndexerEvent::SyncStarted);
-
-        // Wait Sync tasks to complete.  If they fail and have not completed, reschedule them.
-        // If an immutable sync task ends OK, and we still have immutable data to sync then
-        // start a new task.
-        // They will return from this iterator in the order they complete.
-        // This iterator actually never ends, because the live sync task is always restarted.
-        while let Some(completed) = self.sync_tasks.next().await {
-            match completed {
-                Ok(finished) => {
-                    // Sync task finished.  Check if it completed OK or had an error.
-                    // If it failed, we need to reschedule it.
-
-                    // The TIP follower should NEVER end, unless there is an immutable roll forward,
-                    // or there is an error.  If this is not a roll forward, log an error.
-                    // It can fail if the index DB goes down in some way.
-                    // Restart it always.
-                    if finished.end == Point::TIP {
-                        if let Some(ref roll_forward_point) = finished.follower_roll_forward {
-                            // Advance the known immutable tip, and try and start followers to reach
-                            // it.
-                            self.immutable_tip_slot = roll_forward_point.slot_or_default();
-
-                            self.dispatch_event(
-                                event::ChainIndexerEvent::ImmutableTipSlotChanged {
-                                    slot: self.immutable_tip_slot,
-                                },
-                            );
-
-                            self.start_immutable_followers();
-                        } else {
-                            error!(chain=%self.cfg.chain, report=%finished,
-                            "The TIP follower failed, restarting it.");
-                        }
-
-                        // Start the Live Chain sync task again from where it left off.
-                        self.sync_tasks.push(sync_subchain(
-                            finished.retry(),
-                            self.event_channel.0.clone(),
-                        ));
-                    } else if let Some(result) = finished.result.as_ref() {
-                        match result {
-                            Ok(()) => {
-                                self.current_sync_tasks =
-                                    self.current_sync_tasks.checked_sub(1).unwrap_or_else(|| {
-                                        error!("current_sync_tasks -= 1 overflow");
-                                        0
-                                    });
-                                info!(chain=%self.cfg.chain, report=%finished,
-                                    "The Immutable follower completed successfully.");
-
-                                finished.last_indexed_block.as_ref().inspect(|block| {
-                                    self.dispatch_event(
-                                        event::ChainIndexerEvent::IndexedSlotProgressed {
-                                            slot: block.slot_or_default(),
-                                        },
-                                    );
-                                });
-                                self.dispatch_event(event::ChainIndexerEvent::SyncTasksChanged {
-                                    current_sync_tasks: self.current_sync_tasks,
-                                });
-
-                                // If we need more immutable chain followers to sync the block
-                                // chain, we can now start them.
-                                self.start_immutable_followers();
-                            },
-                            Err(error) => {
-                                error!(chain=%self.cfg.chain, report=%finished, error=%error,
-                                    "An Immutable follower failed, restarting it.");
-                                // Restart the Immutable Chain sync task again from where it left
-                                // off.
-                                self.sync_tasks.push(sync_subchain(
-                                    finished.retry(),
-                                    self.event_channel.0.clone(),
-                                ));
-                            },
-                        }
-                    } else {
-                        error!(chain=%self.cfg.chain, report=%finished,
-                                 "BUG: The Immutable follower completed, but without a proper result.");
-                    }
-                },
-                Err(error) => {
-                    error!(chain=%self.cfg.chain, error=%error, "BUG: Sync task failed. Can not restart it, not enough information.  Sync is probably failed at this point.");
-                },
-            }
-
-            // IF there is only 1 chain follower left in sync_tasks, then all
-            // immutable followers have finished.
-            // When this happens we need to purge the live index of any records that exist
-            // before the current immutable tip.
-            // Note: to prevent a data race when multiple nodes are syncing, we probably
-            // want to put a gap in this, so that there are X slots of overlap
-            // between the live chain and immutable chain.  This gap should be
-            // a parameter.
-            if self.sync_tasks.len() == 1 {
-                self.dispatch_event(event::ChainIndexerEvent::SyncCompleted);
-
-                // Purge data up to this slot
-                // Slots arithmetic has saturating semantic, so this is ok.
-                #[allow(clippy::arithmetic_side_effects)]
-                let purge_to_slot =
-                    self.immutable_tip_slot - Settings::purge_backward_slot_buffer();
-                let purge_condition = PurgeCondition::PurgeBackwards(purge_to_slot);
-                if let Err(error) = roll_forward::purge_live_index(purge_condition).await {
-                    error!(chain=%self.cfg.chain, error=%error, "BUG: Purging volatile data task failed.");
-                } else {
-                    self.dispatch_event(event::ChainIndexerEvent::BackwardDataPurged);
-                }
-            }
-        }
-
-        error!(chain=%self.cfg.chain,"BUG: Sync tasks have all stopped.  This is an unexpected error!");
-    }
-
-    /// Start immutable followers, if we can
-    fn start_immutable_followers(&mut self) {
-        // Start the Immutable Chain sync tasks, as required.
-        // We will start at most the number of configured sync tasks.
-        // The live chain sync task is not counted as a sync task for this config value.
-
-        // Nothing to do if the start_slot is not less than the end of the immutable chain.
-        if self.start_slot < self.immutable_tip_slot {
-            // Will also break if there are no more slots left to sync.
-            while self.current_sync_tasks < self.cfg.sync_tasks {
-                let end_slot = self.immutable_tip_slot.min(
-                    (u64::from(self.start_slot).saturating_add(self.cfg.sync_chunk_max_slots))
-                        .into(),
-                );
-
-                if let Some((first_point, last_point)) =
-                    self.get_syncable_range(self.start_slot, end_slot)
-                {
-                    self.sync_tasks.push(sync_subchain(
-                        SyncParams::new(self.cfg.chain, first_point, last_point.clone()),
-                        self.event_channel.0.clone(),
-                    ));
-                    self.current_sync_tasks = self.current_sync_tasks.saturating_add(1);
-
-                    self.dispatch_event(event::ChainIndexerEvent::SyncTasksChanged {
-                        current_sync_tasks: self.current_sync_tasks,
-                    });
-                }
-
-                // The one slot overlap is deliberate, it doesn't hurt anything and prevents all off
-                // by one problems that may occur otherwise.
-                self.start_slot = end_slot;
-
-                if end_slot == self.immutable_tip_slot {
-                    break;
-                }
-            }
-            // `start_slot` is still used, because it is used to keep syncing chunks as required
-            // while each immutable sync task finishes.
-            info!(chain=%self.cfg.chain, tasks=self.current_sync_tasks, until=?self.start_slot, "Persistent Indexing DB tasks started");
-        }
-    }
-
-    /// Check if the requested range has already been indexed.
-    /// If it hasn't just return the slots as points.
-    /// If it has, return a subset that hasn't been indexed if any, or None if its been
-    /// completely indexed already.
-    fn get_syncable_range(&self, start: Slot, end: Slot) -> Option<(Point, Point)> {
-        for sync_block in &self.sync_status {
-            // Check if we start within a previously synchronized block.
-            if start >= sync_block.start_slot && start <= sync_block.end_slot {
-                // Check if we are fully contained by the sync block, if so, nothing to sync.
-                if end <= sync_block.end_slot {
-                    return None;
-                }
-
-                // In theory, we could extend into another sync block, but because we could extend
-                // into an unbounded number of sync blocks, we would need to bust
-                // this range into an unbounded number of sub chunks.
-                // It is not a problem to sync the same data mutiple times, so for simplicity we do
-                // not account for this, if the requested range goes beyond the sync
-                // block it starts within we assume that the rest is not synced.
-                return Some((Point::fuzzy(sync_block.end_slot), Point::fuzzy(end)));
-            }
-        }
-
-        let start_slot = if start == 0.into() {
-            Point::ORIGIN
-        } else {
-            Point::fuzzy(start)
-        };
-
-        Some((start_slot, Point::fuzzy(end)))
-    }
-}
-
-impl event::EventTarget<event::ChainIndexerEvent> for SyncTask {
-    fn add_event_listener(&mut self, listener: event::EventListenerFn<event::ChainIndexerEvent>) {
-        let mut rx = self.event_channel.0.subscribe();
-        tokio::spawn(async move {
-            while let Ok(event) = rx.recv().await {
-                (listener)(&event);
-            }
-        });
-    }
-
-    fn dispatch_event(&self, message: event::ChainIndexerEvent) {
-        let _ = self.event_channel.0.send(message);
-    }
-}
-
->>>>>>> 964cf31b
 /// Start followers as per defined in the config
 pub(crate) async fn start_followers() -> anyhow::Result<()> {
     let cfg = Settings::follower_cfg();
