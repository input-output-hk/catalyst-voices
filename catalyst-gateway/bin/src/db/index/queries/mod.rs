--- conflicted
+++ resolved
@@ -116,7 +116,6 @@
     txo_by_stake_address_query: PreparedStatement,
     /// Get TXI by transaction hash.
     txi_by_txn_hash_query: PreparedStatement,
-<<<<<<< HEAD
     /// RBAC 509 Registrations.
     rbac509_registration_insert_queries: SizedBatch,
     /// Chain Root for TX ID Insert Query..
@@ -125,7 +124,6 @@
     chain_root_for_role0_key_insert_queries: SizedBatch,
     /// Chain Root for Stake Address Insert Query..
     chain_root_for_stake_address_insert_queries: SizedBatch,
-=======
     /// Get registrations
     registration_from_stake_addr_query: PreparedStatement,
     /// stake addr from stake hash
@@ -134,7 +132,6 @@
     stake_addr_from_vote_key_query: PreparedStatement,
     /// Get invalid registrations
     invalid_registrations_from_stake_addr_query: PreparedStatement,
->>>>>>> 980e7140
     /// Insert Sync Status update.
     sync_status_insert: PreparedStatement,
 }
@@ -161,15 +158,12 @@
             UpdateTxoSpentQuery::prepare_batch(session.clone(), cfg).await;
         let txo_by_stake_address_query = GetTxoByStakeAddressQuery::prepare(session.clone()).await;
         let txi_by_txn_hash_query = GetTxiByTxnHashesQuery::prepare(session.clone()).await;
-<<<<<<< HEAD
         let all_rbac_queries = Rbac509InsertQuery::prepare_batch(&session, cfg).await;
-=======
         let registration_from_stake_addr_query =
             GetRegistrationQuery::prepare(session.clone()).await;
         let stake_addr_from_stake_hash = GetStakeAddrQuery::prepare(session.clone()).await;
         let stake_addr_from_vote_key = GetStakeAddrFromVoteKeyQuery::prepare(session.clone()).await;
         let invalid_registrations = GetInvalidRegistrationQuery::prepare(session.clone()).await;
->>>>>>> 980e7140
         let sync_status_insert = SyncStatusInsertQuery::prepare(session).await;
 
         let (
@@ -205,17 +199,14 @@
             txo_spent_update_queries: txo_spent_update_queries?,
             txo_by_stake_address_query: txo_by_stake_address_query?,
             txi_by_txn_hash_query: txi_by_txn_hash_query?,
-<<<<<<< HEAD
             rbac509_registration_insert_queries,
             chain_root_for_txn_id_insert_queries,
             chain_root_for_role0_key_insert_queries,
             chain_root_for_stake_address_insert_queries,
-=======
             registration_from_stake_addr_query: registration_from_stake_addr_query?,
             stake_addr_from_stake_hash_query: stake_addr_from_stake_hash?,
             stake_addr_from_vote_key_query: stake_addr_from_vote_key?,
             invalid_registrations_from_stake_addr_query: invalid_registrations?,
->>>>>>> 980e7140
             sync_status_insert: sync_status_insert?,
         })
     }
