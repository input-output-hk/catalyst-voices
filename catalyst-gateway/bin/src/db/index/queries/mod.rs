--- conflicted
+++ resolved
@@ -119,7 +119,6 @@
     txo_by_stake_address_query: PreparedStatement,
     /// Get TXI by transaction hash.
     txi_by_txn_hash_query: PreparedStatement,
-<<<<<<< HEAD
     /// RBAC 509 Registrations.
     rbac509_registration_insert_queries: SizedBatch,
     /// Chain Root for TX ID Insert Query..
@@ -128,10 +127,8 @@
     chain_root_for_role0_key_insert_queries: SizedBatch,
     /// Chain Root for Stake Address Insert Query..
     chain_root_for_stake_address_insert_queries: SizedBatch,
-=======
     /// Get native assets by stake address query.
     native_assets_by_stake_address_query: PreparedStatement,
->>>>>>> bbca7d0b
     /// Get registrations
     registration_from_stake_addr_query: PreparedStatement,
     /// stake addr from stake hash
@@ -166,12 +163,9 @@
             UpdateTxoSpentQuery::prepare_batch(session.clone(), cfg).await;
         let txo_by_stake_address_query = GetTxoByStakeAddressQuery::prepare(session.clone()).await;
         let txi_by_txn_hash_query = GetTxiByTxnHashesQuery::prepare(session.clone()).await;
-<<<<<<< HEAD
         let all_rbac_queries = Rbac509InsertQuery::prepare_batch(&session, cfg).await;
-=======
         let native_assets_by_stake_address_query =
             GetAssetsByStakeAddressQuery::prepare(session.clone()).await;
->>>>>>> bbca7d0b
         let registration_from_stake_addr_query =
             GetRegistrationQuery::prepare(session.clone()).await;
         let stake_addr_from_stake_hash = GetStakeAddrQuery::prepare(session.clone()).await;
@@ -212,14 +206,11 @@
             txo_spent_update_queries: txo_spent_update_queries?,
             txo_by_stake_address_query: txo_by_stake_address_query?,
             txi_by_txn_hash_query: txi_by_txn_hash_query?,
-<<<<<<< HEAD
             rbac509_registration_insert_queries,
             chain_root_for_txn_id_insert_queries,
             chain_root_for_role0_key_insert_queries,
             chain_root_for_stake_address_insert_queries,
-=======
             native_assets_by_stake_address_query: native_assets_by_stake_address_query?,
->>>>>>> bbca7d0b
             registration_from_stake_addr_query: registration_from_stake_addr_query?,
             stake_addr_from_stake_hash_query: stake_addr_from_stake_hash?,
             stake_addr_from_vote_key_query: stake_addr_from_vote_key?,
@@ -277,7 +268,9 @@
     pub(crate) async fn execute_upsert<P>(
         &self, session: Arc<Session>, upsert_query: PreparedUpsertQuery, params: P,
     ) -> anyhow::Result<()>
-    where P: SerializeRow {
+    where
+        P: SerializeRow,
+    {
         let prepared_stmt = match upsert_query {
             PreparedUpsertQuery::SyncStatusInsert => &self.sync_status_insert,
         };
@@ -297,7 +290,9 @@
     pub(crate) async fn execute_iter<P>(
         &self, session: Arc<Session>, select_query: PreparedSelectQuery, params: P,
     ) -> anyhow::Result<RowIterator>
-    where P: SerializeRow {
+    where
+        P: SerializeRow,
+    {
         let prepared_stmt = match select_query {
             PreparedSelectQuery::TxoByStakeAddress => &self.txo_by_stake_address_query,
             PreparedSelectQuery::TxiByTransactionHash => &self.txi_by_txn_hash_query,
