//! Pre-prepare queries for a given session.
//!
//! This improves query execution time.

pub(crate) mod purge;
pub(crate) mod rbac;
pub(crate) mod registrations;
pub(crate) mod staked_ada;
pub(crate) mod sync_status;

use std::{fmt::Debug, sync::Arc};

use anyhow::bail;
use crossbeam_skiplist::SkipMap;
use rbac::{
    get_chain_root::GetChainRootQuery, get_registrations::GetRegistrationsByChainRootQuery,
    get_role0_chain_root::GetRole0ChainRootQuery,
};
use registrations::{
    get_all_stakes_and_vote_keys::GetAllStakesAndVoteKeysQuery,
    get_from_stake_addr::GetRegistrationQuery, get_from_stake_hash::GetStakeAddrQuery,
    get_from_vote_key::GetStakeAddrFromVoteKeyQuery, get_invalid::GetInvalidRegistrationQuery,
};
use scylla::{
    batch::Batch, prepared_statement::PreparedStatement, serialize::row::SerializeRow,
    transport::iterator::QueryPager, QueryResult, Session,
};
use staked_ada::{
    get_assets_by_stake_address::GetAssetsByStakeAddressQuery,
    get_txi_by_txn_hash::GetTxiByTxnHashesQuery,
    get_txo_by_stake_address::GetTxoByStakeAddressQuery, update_txo_spent::UpdateTxoSpentQuery,
};
use sync_status::update::SyncStatusInsertQuery;
use tracing::error;

use super::block::{
    certs::CertInsertQuery, cip36::Cip36InsertQuery, rbac509::Rbac509InsertQuery,
    txi::TxiInsertQuery, txo::TxoInsertQuery,
};
use crate::settings::cassandra_db;

/// Batches of different sizes, prepared and ready for use.
pub(crate) type SizedBatch = SkipMap<u16, Arc<Batch>>;

/// All Prepared Queries that we know about.
#[derive(strum_macros::Display)]
#[allow(clippy::enum_variant_names)]
pub(crate) enum PreparedQuery {
    /// TXO Insert query.
    TxoAdaInsertQuery,
    /// TXO Asset Insert query.
    TxoAssetInsertQuery,
    /// Unstaked TXO Insert query.
    UnstakedTxoAdaInsertQuery,
    /// Unstaked TXO Asset Insert query.
    UnstakedTxoAssetInsertQuery,
    /// TXI Insert query.
    TxiInsertQuery,
    /// Stake Registration Insert query.
    StakeRegistrationInsertQuery,
    /// CIP 36 Registration Insert Query.
    Cip36RegistrationInsertQuery,
    /// CIP 36 Registration Error Insert query.
    Cip36RegistrationInsertErrorQuery,
    /// CIP 36 Registration for stake address Insert query.
    Cip36RegistrationForStakeAddrInsertQuery,
    /// TXO spent Update query.
    TxoSpentUpdateQuery,
    /// RBAC 509 Registration Insert query.
    Rbac509InsertQuery,
    /// Chain Root For Transaction ID Insert query.
    ChainRootForTxnIdInsertQuery,
    /// Chain Root For Role0 Key Insert query.
    ChainRootForRole0KeyInsertQuery,
    /// Chain Root For Stake Address Insert query.
    ChainRootForStakeAddressInsertQuery,
}

/// All prepared SELECT query statements (return data).
pub(crate) enum PreparedSelectQuery {
    /// Get TXO by stake address query.
    TxoByStakeAddress,
    /// Get TXI by transaction hash query.
    TxiByTransactionHash,
    /// Get native assets by stake address query.
    AssetsByStakeAddress,
    /// Get Registrations
    RegistrationFromStakeAddr,
    /// Get invalid Registration
    InvalidRegistrationsFromStakeAddr,
    /// Get stake addr from stake hash
    StakeAddrFromStakeHash,
    /// Get stake addr from vote key
    StakeAddrFromVoteKey,
    /// Get chain root by stake address
    ChainRootByStakeAddress,
    /// Get registrations by chain root
    RegistrationsByChainRoot,
    /// Get chain root by role0 key
    ChainRootByRole0Key,
    /// Get all stake and vote keys for snapshot (`stake_pub_key,vote_key`)
    GetAllStakesAndVoteKeys,
}

/// All prepared UPSERT query statements (inserts/updates a single value of data).
pub(crate) enum PreparedUpsertQuery {
    /// Sync Status Insert
    SyncStatusInsert,
}

/// All prepared queries for a session.
#[allow(clippy::struct_field_names)]
pub(crate) struct PreparedQueries {
    /// TXO Insert query.
    txo_insert_queries: SizedBatch,
    /// TXO Asset Insert query.
    txo_asset_insert_queries: SizedBatch,
    /// Unstaked TXO Insert query.
    unstaked_txo_insert_queries: SizedBatch,
    /// Unstaked TXO Asset Insert query.
    unstaked_txo_asset_insert_queries: SizedBatch,
    /// TXI Insert query.
    txi_insert_queries: SizedBatch,
    /// TXI Insert query.
    stake_registration_insert_queries: SizedBatch,
    /// CIP36 Registrations.
    cip36_registration_insert_queries: SizedBatch,
    /// CIP36 Registration errors.
    cip36_registration_error_insert_queries: SizedBatch,
    /// CIP36 Registration for Stake Address Insert query.
    cip36_registration_for_stake_address_insert_queries: SizedBatch,
    /// Update TXO spent query.
    txo_spent_update_queries: SizedBatch,
    /// Get TXO by stake address query.
    txo_by_stake_address_query: PreparedStatement,
    /// Get TXI by transaction hash.
    txi_by_txn_hash_query: PreparedStatement,
    /// RBAC 509 Registrations.
    rbac509_registration_insert_queries: SizedBatch,
    /// Chain Root for TX ID Insert Query..
    chain_root_for_txn_id_insert_queries: SizedBatch,
    /// Chain Root for Role 0 Key Insert Query..
    chain_root_for_role0_key_insert_queries: SizedBatch,
    /// Chain Root for Stake Address Insert Query..
    chain_root_for_stake_address_insert_queries: SizedBatch,
    /// Get native assets by stake address query.
    native_assets_by_stake_address_query: PreparedStatement,
    /// Get registrations
    registration_from_stake_addr_query: PreparedStatement,
    /// stake addr from stake hash
    stake_addr_from_stake_hash_query: PreparedStatement,
    /// stake addr from vote key
    stake_addr_from_vote_key_query: PreparedStatement,
    /// Get invalid registrations
    invalid_registrations_from_stake_addr_query: PreparedStatement,
    /// Insert Sync Status update.
    sync_status_insert: PreparedStatement,
    /// Get chain root by stake address
    chain_root_by_stake_address_query: PreparedStatement,
    /// Get registrations by chain root
    registrations_by_chain_root_query: PreparedStatement,
    /// Get chain root by role0 key
    chain_root_by_role0_key_query: PreparedStatement,
    /// Get all stake and vote keys (`stake_key,vote_key`) for snapshot
    get_all_stakes_and_vote_keys_query: PreparedStatement,
}

/// An individual query response that can fail
#[allow(dead_code)]
pub(crate) type FallibleQueryResult = anyhow::Result<QueryResult>;
/// A set of query responses that can fail.
pub(crate) type FallibleQueryResults = anyhow::Result<Vec<QueryResult>>;
/// A set of query responses from tasks that can fail.
pub(crate) type FallibleQueryTasks = Vec<tokio::task::JoinHandle<FallibleQueryResults>>;

impl PreparedQueries {
    /// Create new prepared queries for a given session.
    #[allow(clippy::too_many_lines)]
    pub(crate) async fn new(
        session: Arc<Session>, cfg: &cassandra_db::EnvVars,
    ) -> anyhow::Result<Self> {
        // We initialize like this, so that all errors preparing querys get shown before aborting.
        let txi_insert_queries = TxiInsertQuery::prepare_batch(&session, cfg).await;
        let all_txo_queries = TxoInsertQuery::prepare_batch(&session, cfg).await;
        let stake_registration_insert_queries = CertInsertQuery::prepare_batch(&session, cfg).await;
        let all_cip36_queries = Cip36InsertQuery::prepare_batch(&session, cfg).await;
        let txo_spent_update_queries =
            UpdateTxoSpentQuery::prepare_batch(session.clone(), cfg).await;
        let txo_by_stake_address_query = GetTxoByStakeAddressQuery::prepare(session.clone()).await;
        let txi_by_txn_hash_query = GetTxiByTxnHashesQuery::prepare(session.clone()).await;
        let all_rbac_queries = Rbac509InsertQuery::prepare_batch(&session, cfg).await;
        let native_assets_by_stake_address_query =
            GetAssetsByStakeAddressQuery::prepare(session.clone()).await;
        let registration_from_stake_addr_query =
            GetRegistrationQuery::prepare(session.clone()).await;
        let stake_addr_from_stake_hash = GetStakeAddrQuery::prepare(session.clone()).await;
        let stake_addr_from_vote_key = GetStakeAddrFromVoteKeyQuery::prepare(session.clone()).await;
        let invalid_registrations = GetInvalidRegistrationQuery::prepare(session.clone()).await;
        let sync_status_insert = SyncStatusInsertQuery::prepare(session.clone()).await;
        let chain_root_by_stake_address = GetChainRootQuery::prepare(session.clone()).await;
        let registrations_by_chain_root =
            GetRegistrationsByChainRootQuery::prepare(session.clone()).await;
        let chain_root_by_role0_key = GetRole0ChainRootQuery::prepare(session.clone()).await;
<<<<<<< HEAD
=======
        let get_all_stakes_and_vote_keys_query =
            GetAllStakesAndVoteKeysQuery::prepare(session).await;
>>>>>>> 6358f6e9

        let (
            txo_insert_queries,
            unstaked_txo_insert_queries,
            txo_asset_insert_queries,
            unstaked_txo_asset_insert_queries,
        ) = all_txo_queries?;

        let (
            cip36_registration_insert_queries,
            cip36_registration_error_insert_queries,
            cip36_registration_for_stake_address_insert_queries,
        ) = all_cip36_queries?;

        let (
            rbac509_registration_insert_queries,
            chain_root_for_txn_id_insert_queries,
            chain_root_for_role0_key_insert_queries,
            chain_root_for_stake_address_insert_queries,
        ) = all_rbac_queries?;

        Ok(Self {
            txo_insert_queries,
            txo_asset_insert_queries,
            unstaked_txo_insert_queries,
            unstaked_txo_asset_insert_queries,
            txi_insert_queries: txi_insert_queries?,
            stake_registration_insert_queries: stake_registration_insert_queries?,
            cip36_registration_insert_queries,
            cip36_registration_error_insert_queries,
            cip36_registration_for_stake_address_insert_queries,
            txo_spent_update_queries: txo_spent_update_queries?,
            txo_by_stake_address_query: txo_by_stake_address_query?,
            txi_by_txn_hash_query: txi_by_txn_hash_query?,
            rbac509_registration_insert_queries,
            chain_root_for_txn_id_insert_queries,
            chain_root_for_role0_key_insert_queries,
            chain_root_for_stake_address_insert_queries,
            native_assets_by_stake_address_query: native_assets_by_stake_address_query?,
            registration_from_stake_addr_query: registration_from_stake_addr_query?,
            stake_addr_from_stake_hash_query: stake_addr_from_stake_hash?,
            stake_addr_from_vote_key_query: stake_addr_from_vote_key?,
            invalid_registrations_from_stake_addr_query: invalid_registrations?,
            sync_status_insert: sync_status_insert?,
            chain_root_by_stake_address_query: chain_root_by_stake_address?,
            registrations_by_chain_root_query: registrations_by_chain_root?,
            chain_root_by_role0_key_query: chain_root_by_role0_key?,
            get_all_stakes_and_vote_keys_query: get_all_stakes_and_vote_keys_query?,
        })
    }

    /// Prepares a statement.
    pub(crate) async fn prepare(
        session: Arc<Session>, query: &str, consistency: scylla::statement::Consistency,
        idempotent: bool,
    ) -> anyhow::Result<PreparedStatement> {
        let mut prepared = session.prepare(query).await?;
        prepared.set_consistency(consistency);
        prepared.set_is_idempotent(idempotent);

        Ok(prepared)
    }

    /// Prepares all permutations of the batch from 1 to max.
    /// It is necessary to do this because batches are pre-sized, they can not be dynamic.
    /// Preparing the batches in advance is a very larger performance increase.
    pub(crate) async fn prepare_batch(
        session: Arc<Session>, query: &str, cfg: &cassandra_db::EnvVars,
        consistency: scylla::statement::Consistency, idempotent: bool, logged: bool,
    ) -> anyhow::Result<SizedBatch> {
        let sized_batches: SizedBatch = SkipMap::new();

        // First prepare the query. Only needs to be done once, all queries on a batch are the
        // same.
        let prepared = Self::prepare(session, query, consistency, idempotent).await?;

        for batch_size in cassandra_db::MIN_BATCH_SIZE..=cfg.max_batch_size {
            let mut batch: Batch = Batch::new(if logged {
                scylla::batch::BatchType::Logged
            } else {
                scylla::batch::BatchType::Unlogged
            });
            batch.set_consistency(consistency);
            batch.set_is_idempotent(idempotent);
            for _ in cassandra_db::MIN_BATCH_SIZE..=batch_size {
                batch.append_statement(prepared.clone());
            }

            sized_batches.insert(batch_size.try_into()?, Arc::new(batch));
        }

        Ok(sized_batches)
    }

    /// Executes a single query with the given parameters.
    ///
    /// Returns no data, and an error if the query fails.
    pub(crate) async fn execute_upsert<P>(
        &self, session: Arc<Session>, upsert_query: PreparedUpsertQuery, params: P,
    ) -> anyhow::Result<()>
    where P: SerializeRow {
        let prepared_stmt = match upsert_query {
            PreparedUpsertQuery::SyncStatusInsert => &self.sync_status_insert,
        };

        session
            .execute_unpaged(prepared_stmt, params)
            .await
            .map_err(|e| anyhow::anyhow!(e))?;

        Ok(())
    }

    /// Executes a select query with the given parameters.
    ///
    /// Returns an iterator that iterates over all the result pages that the query
    /// returns.
    pub(crate) async fn execute_iter<P>(
        &self, session: Arc<Session>, select_query: PreparedSelectQuery, params: P,
    ) -> anyhow::Result<QueryPager>
    where P: SerializeRow {
        let prepared_stmt = match select_query {
            PreparedSelectQuery::TxoByStakeAddress => &self.txo_by_stake_address_query,
            PreparedSelectQuery::TxiByTransactionHash => &self.txi_by_txn_hash_query,
            PreparedSelectQuery::AssetsByStakeAddress => &self.native_assets_by_stake_address_query,
            PreparedSelectQuery::RegistrationFromStakeAddr => {
                &self.registration_from_stake_addr_query
            },
            PreparedSelectQuery::StakeAddrFromStakeHash => &self.stake_addr_from_stake_hash_query,
            PreparedSelectQuery::StakeAddrFromVoteKey => &self.stake_addr_from_vote_key_query,
            PreparedSelectQuery::InvalidRegistrationsFromStakeAddr => {
                &self.invalid_registrations_from_stake_addr_query
            },
            PreparedSelectQuery::ChainRootByStakeAddress => &self.chain_root_by_stake_address_query,
            PreparedSelectQuery::RegistrationsByChainRoot => {
                &self.registrations_by_chain_root_query
            },
            PreparedSelectQuery::ChainRootByRole0Key => &self.chain_root_by_role0_key_query,
            PreparedSelectQuery::GetAllStakesAndVoteKeys => {
                &self.get_all_stakes_and_vote_keys_query
            },
        };
        session_execute_iter(session, prepared_stmt, params).await
    }

    /// Execute a Batch query with the given parameters.
    ///
    /// Values should be a Vec of values which implement `SerializeRow` and they MUST be
    /// the same, and must match the query being executed.
    ///
    /// This will divide the batch into optimal sized chunks and execute them until all
    /// values have been executed or the first error is encountered.
    pub(crate) async fn execute_batch<T: SerializeRow + Debug>(
        &self, session: Arc<Session>, cfg: Arc<cassandra_db::EnvVars>, query: PreparedQuery,
        values: Vec<T>,
    ) -> FallibleQueryResults {
        let query_map = match query {
            PreparedQuery::TxoAdaInsertQuery => &self.txo_insert_queries,
            PreparedQuery::TxoAssetInsertQuery => &self.txo_asset_insert_queries,
            PreparedQuery::UnstakedTxoAdaInsertQuery => &self.unstaked_txo_insert_queries,
            PreparedQuery::UnstakedTxoAssetInsertQuery => &self.unstaked_txo_asset_insert_queries,
            PreparedQuery::TxiInsertQuery => &self.txi_insert_queries,
            PreparedQuery::StakeRegistrationInsertQuery => &self.stake_registration_insert_queries,
            PreparedQuery::Cip36RegistrationInsertQuery => &self.cip36_registration_insert_queries,
            PreparedQuery::Cip36RegistrationInsertErrorQuery => {
                &self.cip36_registration_error_insert_queries
            },
            PreparedQuery::Cip36RegistrationForStakeAddrInsertQuery => {
                &self.cip36_registration_for_stake_address_insert_queries
            },
            PreparedQuery::TxoSpentUpdateQuery => &self.txo_spent_update_queries,
            PreparedQuery::Rbac509InsertQuery => &self.rbac509_registration_insert_queries,
            PreparedQuery::ChainRootForTxnIdInsertQuery => {
                &self.chain_root_for_txn_id_insert_queries
            },
            PreparedQuery::ChainRootForRole0KeyInsertQuery => {
                &self.chain_root_for_role0_key_insert_queries
            },
            PreparedQuery::ChainRootForStakeAddressInsertQuery => {
                &self.chain_root_for_stake_address_insert_queries
            },
        };
        session_execute_batch(session, query_map, cfg, query, values).await
    }
}

/// Execute a Batch query with the given parameters.
///
/// Values should be a Vec of values which implement `SerializeRow` and they MUST be
/// the same, and must match the query being executed.
///
/// This will divide the batch into optimal sized chunks and execute them until all
/// values have been executed or the first error is encountered.
async fn session_execute_batch<T: SerializeRow + Debug, Q: std::fmt::Display>(
    session: Arc<Session>, query_map: &SizedBatch, cfg: Arc<cassandra_db::EnvVars>, query: Q,
    values: Vec<T>,
) -> FallibleQueryResults {
    let mut results: Vec<QueryResult> = Vec::new();

    let chunks = values.chunks(cfg.max_batch_size.try_into().unwrap_or(1));
    let mut query_failed = false;
    let query_str = format!("{query}");

    for chunk in chunks {
        let chunk_size: u16 = chunk.len().try_into()?;
        let Some(batch_query) = query_map.get(&chunk_size) else {
            // This should not actually occur.
            bail!("No batch query found for size {}", chunk_size);
        };
        let batch_query_statements = batch_query.value().clone();
        match session.batch(&batch_query_statements, chunk).await {
            Ok(result) => results.push(result),
            Err(err) => {
                let chunk_str = format!("{chunk:?}");
                error!(error=%err, query=query_str, chunk=chunk_str, "Query Execution Failed");
                query_failed = true;
                // Defer failure until all batches have been processed.
            },
        }
    }

    if query_failed {
        bail!("Query Failed: {query_str}!");
    }

    Ok(results)
}

/// Executes a select query with the given parameters.
///
/// Returns an iterator that iterates over all the result pages that the query
/// returns.
pub(crate) async fn session_execute_iter<P>(
    session: Arc<Session>, prepared_stmt: &PreparedStatement, params: P,
) -> anyhow::Result<QueryPager>
where P: SerializeRow {
    session
        .execute_iter(prepared_stmt.clone(), params)
        .await
        .map_err(|e| anyhow::anyhow!(e))
}<|MERGE_RESOLUTION|>--- conflicted
+++ resolved
@@ -201,11 +201,8 @@
         let registrations_by_chain_root =
             GetRegistrationsByChainRootQuery::prepare(session.clone()).await;
         let chain_root_by_role0_key = GetRole0ChainRootQuery::prepare(session.clone()).await;
-<<<<<<< HEAD
-=======
         let get_all_stakes_and_vote_keys_query =
             GetAllStakesAndVoteKeysQuery::prepare(session).await;
->>>>>>> 6358f6e9
 
         let (
             txo_insert_queries,
