--- conflicted
+++ resolved
@@ -38,18 +38,8 @@
     txi::TxiInsertQuery, txo::TxoInsertQuery,
 };
 use crate::{
-<<<<<<< HEAD
     db::index::queries::rbac::{get_rbac_invalid_registrations, get_rbac_registrations},
-=======
-    db::index::{
-        queries::rbac::{
-            get_catalyst_id_from_stake_address, get_catalyst_id_from_transaction_id,
-            get_rbac_invalid_registrations, get_rbac_registrations,
-        },
-        session::CassandraSessionError,
-    },
     service::utilities::health::set_index_db_liveness,
->>>>>>> 9152fc04
     settings::cassandra_db,
 };
 
