--- conflicted
+++ resolved
@@ -98,13 +98,10 @@
     RegistrationsByChainRoot,
     /// Get chain root by role0 key
     ChainRootByRole0Key,
-<<<<<<< HEAD
     /// Get chain root by transaction id
     ChainRootByTransactionId,
-=======
     /// Get all stake and vote keys for snapshot (`stake_pub_key,vote_key`)
     GetAllStakesAndVoteKeys,
->>>>>>> f83a33f7
 }
 
 /// All prepared UPSERT query statements (inserts/updates a single value of data).
@@ -166,13 +163,10 @@
     registrations_by_chain_root_query: PreparedStatement,
     /// Get chain root by role0 key
     chain_root_by_role0_key_query: PreparedStatement,
-<<<<<<< HEAD
     /// Get chain root by transaction ID
     chain_root_by_transaction_id_query: PreparedStatement,
-=======
     /// Get all stake and vote keys (`stake_key,vote_key`) for snapshot
     get_all_stakes_and_vote_keys_query: PreparedStatement,
->>>>>>> f83a33f7
 }
 
 /// An individual query response that can fail
@@ -211,12 +205,9 @@
         let registrations_by_chain_root =
             GetRegistrationsByChainRootQuery::prepare(session.clone()).await;
         let chain_root_by_role0_key = GetRole0ChainRootQuery::prepare(session.clone()).await;
-<<<<<<< HEAD
         let chain_root_by_transaction_id = get_chain_root::Query::prepare(session).await;
-=======
         let get_all_stakes_and_vote_keys_query =
             GetAllStakesAndVoteKeysQuery::prepare(session).await;
->>>>>>> f83a33f7
 
         let (
             txo_insert_queries,
@@ -264,11 +255,8 @@
             chain_root_by_stake_address_query: chain_root_by_stake_address?,
             registrations_by_chain_root_query: registrations_by_chain_root?,
             chain_root_by_role0_key_query: chain_root_by_role0_key?,
-<<<<<<< HEAD
             chain_root_by_transaction_id_query: chain_root_by_transaction_id?,
-=======
             get_all_stakes_and_vote_keys_query: get_all_stakes_and_vote_keys_query?,
->>>>>>> f83a33f7
         })
     }
 
@@ -363,13 +351,10 @@
                 &self.registrations_by_chain_root_query
             },
             PreparedSelectQuery::ChainRootByRole0Key => &self.chain_root_by_role0_key_query,
-<<<<<<< HEAD
             PreparedSelectQuery::ChainRootByTransactionId => {
                 &self.chain_root_by_transaction_id_query
-=======
             PreparedSelectQuery::GetAllStakesAndVoteKeys => {
                 &self.get_all_stakes_and_vote_keys_query
->>>>>>> f83a33f7
             },
         };
 
