--- conflicted
+++ resolved
@@ -8,14 +8,9 @@
 use futures::{StreamExt, TryStreamExt};
 use moka::{policy::EvictionPolicy, sync::Cache};
 use scylla::{
-<<<<<<< HEAD
-    prepared_statement::PreparedStatement, statement::Consistency, DeserializeRow, SerializeRow,
-    Session,
-=======
-    client::{pager::TypedRowStream, session::Session},
+    client::session::Session,
     statement::{prepared::PreparedStatement, Consistency},
     DeserializeRow, SerializeRow,
->>>>>>> fd3b60dc
 };
 use tracing::error;
 
