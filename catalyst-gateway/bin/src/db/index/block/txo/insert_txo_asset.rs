//! Insert TXO Native Assets into the DB.

use std::sync::Arc;

use scylla::{SerializeRow, Session};
use tracing::error;

use crate::{
    db::{
        index::queries::{PreparedQueries, SizedBatch},
        types::{DbSlot, DbTxnIndex},
    },
    settings::cassandra_db,
};

/// TXO Asset by Stake Address Indexing Query
const INSERT_TXO_ASSET_QUERY: &str = include_str!("./cql/insert_txo_asset.cql");

/// Insert TXO Asset Query Parameters
/// (Superset of data to support both Staked and Unstaked TXO records.)
#[derive(SerializeRow, Debug)]
pub(crate) struct Params {
    /// Stake Address - Binary 28 bytes. 0 bytes = not staked.
    stake_address: Vec<u8>,
    /// Block Slot Number
    slot_no: DbSlot,
    /// Transaction Offset inside the block.
    txn: DbTxnIndex,
    /// Transaction Output Offset inside the transaction.
    txo: i16,
    /// Policy hash of the asset
    policy_id: Vec<u8>,
    /// Name of the asset, within the Policy.
    asset_name: Vec<u8>,
    /// Value of the asset
    value: num_bigint::BigInt,
}

impl Params {
    /// Create a new record for this transaction.
    ///
    /// Note Value can be either a u64 or an i64, so use a i128 to represent all possible
    /// values.
    #[allow(clippy::too_many_arguments)]
<<<<<<< HEAD
    pub(super) fn new(
        stake_address: &[u8], slot_no: DbSlot, txn: DbTxnIndex, txo: i16, policy_id: &[u8],
=======
    pub(crate) fn new(
        stake_address: &[u8], slot_no: u64, txn: i16, txo: i16, policy_id: &[u8],
>>>>>>> c91d4d46
        asset_name: &[u8], value: i128,
    ) -> Self {
        Self {
            stake_address: stake_address.to_vec(),
            slot_no: slot_no.into(),
            txn,
            txo,
            policy_id: policy_id.to_vec(),
            asset_name: asset_name.to_vec(),
            value: value.into(),
        }
    }

    /// Prepare Batch of Staked Insert TXO Asset Index Data Queries
    pub(crate) async fn prepare_batch(
        session: &Arc<Session>, cfg: &cassandra_db::EnvVars,
    ) -> anyhow::Result<SizedBatch> {
        PreparedQueries::prepare_batch(
            session.clone(),
            INSERT_TXO_ASSET_QUERY,
            cfg,
            scylla::statement::Consistency::Any,
            true,
            false,
        )
        .await
        .inspect_err(|error| error!(error=%error,"Failed to prepare Insert TXO Asset Query."))
        .map_err(|error| anyhow::anyhow!("{error}\n--\n{INSERT_TXO_ASSET_QUERY}"))
    }
}<|MERGE_RESOLUTION|>--- conflicted
+++ resolved
@@ -42,13 +42,8 @@
     /// Note Value can be either a u64 or an i64, so use a i128 to represent all possible
     /// values.
     #[allow(clippy::too_many_arguments)]
-<<<<<<< HEAD
-    pub(super) fn new(
+    pub(crate) fn new(
         stake_address: &[u8], slot_no: DbSlot, txn: DbTxnIndex, txo: i16, policy_id: &[u8],
-=======
-    pub(crate) fn new(
-        stake_address: &[u8], slot_no: u64, txn: i16, txo: i16, policy_id: &[u8],
->>>>>>> c91d4d46
         asset_name: &[u8], value: i128,
     ) -> Self {
         Self {
