--- conflicted
+++ resolved
@@ -35,14 +35,9 @@
 
 impl Params {
     /// Create a new record for this transaction.
-<<<<<<< HEAD
-    pub(super) fn new(
+    pub(crate) fn new(
         txn_hash: DbTransactionHash, txo: i16, slot_no: DbSlot, txn: DbTxnIndex, address: &str,
         value: u64,
-=======
-    pub(crate) fn new(
-        txn_hash: &[u8], txo: i16, slot_no: u64, txn: i16, address: &str, value: u64,
->>>>>>> c91d4d46
     ) -> Self {
         Self {
             txn_hash,
