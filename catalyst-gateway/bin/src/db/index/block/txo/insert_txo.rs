--- conflicted
+++ resolved
@@ -40,15 +40,9 @@
 
 impl Params {
     /// Create a new record for this transaction.
-<<<<<<< HEAD
-    pub(super) fn new(
+    pub(crate) fn new(
         stake_address: &[u8], slot_no: DbSlot, txn: DbTxnIndex, txo: i16, address: &str,
         value: u64, txn_hash: DbTransactionHash,
-=======
-    pub(crate) fn new(
-        stake_address: &[u8], slot_no: u64, txn: i16, txo: i16, address: &str, value: u64,
-        txn_hash: &[u8],
->>>>>>> c91d4d46
     ) -> Self {
         Self {
             stake_address: stake_address.to_vec(),
