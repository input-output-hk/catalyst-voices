--- conflicted
+++ resolved
@@ -35,11 +35,7 @@
     ) {
         let (stake_address, pubkey, script) = match *cred {
             conway::StakeCredential::AddrKeyhash(cred) => {
-<<<<<<< HEAD
-                let stake_address = StakeAddress::new(block.network(), false, (*cred).into());
-=======
                 let stake_address = StakeAddress::new(block.network(), false, cred.into());
->>>>>>> 0a90ed52
                 let addr = block.witness_for_tx(&VKeyHash::from(*cred), txn);
                 // Note: it is totally possible for the Registration Certificate to not be
                 // witnessed.
@@ -47,11 +43,7 @@
             },
             conway::StakeCredential::Scripthash(h) => {
                 (
-<<<<<<< HEAD
-                    StakeAddress::new(block.network(), true, (*h).into()),
-=======
                     StakeAddress::new(block.network(), true, h.into()),
->>>>>>> 0a90ed52
                     None,
                     true,
                 )
