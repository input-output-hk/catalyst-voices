--- conflicted
+++ resolved
@@ -53,14 +53,9 @@
 
 impl Params {
     /// Create a new record for this transaction.
-<<<<<<< HEAD
-    pub(super) fn new(
+    pub(crate) fn new(
         chain_root: DbTransactionHash, transaction_id: DbTransactionHash, slot_no: DbSlot,
         txn: DbTxnIndex, cip509: &Cip509,
-=======
-    pub(crate) fn new(
-        chain_root: &[u8], transaction_id: &[u8], slot_no: u64, txn: i16, cip509: &Cip509,
->>>>>>> c91d4d46
     ) -> Self {
         Params {
             chain_root,
