--- conflicted
+++ resolved
@@ -5,12 +5,7 @@
     txo             smallint, -- Index of the TXO which was spent
 
     -- Non key data, we can only spend a transaction hash/txo once, so this should be unique in any event.
-<<<<<<< HEAD
-    slot_no         varint,   -- slot number when the spend occured.
+    slot_no         varint,   -- slot number when the spend occurred.
 
-=======
-    slot_no         varint,   -- slot number when the spend occurred. 
-                
->>>>>>> 704f5a2e
     PRIMARY KEY (txn_hash, txo)
 );