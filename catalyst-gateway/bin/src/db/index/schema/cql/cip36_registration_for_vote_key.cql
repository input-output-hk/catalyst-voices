<<<<<<< HEAD
-- Index of CIP-36 registrations searchable by Vote Key.
-- Full registration data needs to be queried from the main CIP-36 registration tables.
=======
-- Index of CIP-36 registrations searchable by Stake Address.
-- Full registration data needs to be queried from the main cip36 registration tables.
>>>>>>> 6358f6e9
-- Includes both Valid and Invalid registrations.
CREATE TABLE IF NOT EXISTS cip36_registration_for_vote_key (
    -- Primary Key Data
    vote_key            blob,       -- 32 Bytes of Vote Key.
    stake_address       blob,       -- 32 Bytes of Stake Address.
    slot_no             varint,     -- slot number when the key_was_registered/re-registered.
    txn                 smallint,   -- Index of the TX which holds the registration data.
    valid               boolean,    -- True if the registration is valid.

    PRIMARY KEY ((vote_key, stake_address), slot_no, txn, valid)
)
WITH CLUSTERING ORDER BY (slot_no DESC, txn DESC);<|MERGE_RESOLUTION|>--- conflicted
+++ resolved
@@ -1,10 +1,5 @@
-<<<<<<< HEAD
--- Index of CIP-36 registrations searchable by Vote Key.
--- Full registration data needs to be queried from the main CIP-36 registration tables.
-=======
 -- Index of CIP-36 registrations searchable by Stake Address.
 -- Full registration data needs to be queried from the main cip36 registration tables.
->>>>>>> 6358f6e9
 -- Includes both Valid and Invalid registrations.
 CREATE TABLE IF NOT EXISTS cip36_registration_for_vote_key (
     -- Primary Key Data
