--- conflicted
+++ resolved
@@ -9,7 +9,6 @@
     common::{eq_or_ranged_uuid::EqOrRangedUuid, query_limits::QueryLimits},
     establish_connection,
 };
-<<<<<<< HEAD
 
 mod filter_by_field;
 
@@ -37,9 +36,6 @@
     filter_all(&docs).await;
 }
 
-=======
-
->>>>>>> 0c6d2862
 fn test_docs(doc_type: uuid::Uuid) -> Vec<FullSignedDoc> {
     vec![
         FullSignedDoc::new(
@@ -50,14 +46,9 @@
                 vec!["Alex".to_string()],
                 Some(serde_json::json!(
                     {
-<<<<<<< HEAD
                         "ref": { "id": uuid::Uuid::now_v7(), "ver": uuid::Uuid::now_v7() },
                         "template": { "id": uuid::Uuid::now_v7(), "ver": uuid::Uuid::now_v7() },
                         "reply": { "id": uuid::Uuid::now_v7(), "ver": uuid::Uuid::now_v7() },
-=======
-                        "name": "Alex",
-                        "amount": 105,
->>>>>>> 0c6d2862
                     }
                 )),
             ),
@@ -72,14 +63,9 @@
                 vec!["Steven".to_string()],
                 Some(serde_json::json!(
                     {
-<<<<<<< HEAD
                         "ref": { "id": uuid::Uuid::now_v7(), "ver": uuid::Uuid::now_v7() },
                         "template": { "id": uuid::Uuid::now_v7(), "ver": uuid::Uuid::now_v7() },
                         "reply": { "id": uuid::Uuid::now_v7(), "ver": uuid::Uuid::now_v7() },
-=======
-                        "name": "Steven",
-                        "amount": 15,
->>>>>>> 0c6d2862
                     }
                 )),
             ),
@@ -118,20 +104,6 @@
     );
     assert!(another_doc.store().await.is_err());
 }
-<<<<<<< HEAD
-
-async fn retrieve_full_signed_doc(doc: &FullSignedDoc) {
-    let res_doc = FullSignedDoc::retrieve(doc.id(), Some(doc.ver()))
-        .await
-        .unwrap();
-    assert_eq!(doc, &res_doc);
-    let res_doc = FullSignedDoc::retrieve(doc.id(), None).await.unwrap();
-    assert_eq!(doc, &res_doc);
-}
-
-async fn filter_by_id(doc: &FullSignedDoc) {
-    let filter = DocsQueryFilter::all().with_id(EqOrRangedUuid::Eq(*doc.id()));
-=======
 
 async fn retrieve_full_signed_doc(doc: &FullSignedDoc) {
     let res_doc = FullSignedDoc::retrieve(doc.id(), Some(doc.ver()))
@@ -188,77 +160,27 @@
     let filter = DocsQueryFilter::all()
         .with_id(EqOrRangedUuid::Eq(*doc.id()))
         .with_ver(EqOrRangedUuid::Eq(*doc.ver()));
->>>>>>> 0c6d2862
-    let mut res_docs = SignedDocBody::retrieve(&filter, &QueryLimits::ALL)
-        .await
-        .unwrap();
-    let res_doc = res_docs.try_next().await.unwrap().unwrap();
-    assert_eq!(doc.body(), &res_doc);
-    assert!(res_docs.try_next().await.unwrap().is_none());
-<<<<<<< HEAD
-
-    let filter = DocsQueryFilter::all().with_id(EqOrRangedUuid::Range {
-        min: *doc.id(),
-        max: *doc.id(),
-    });
-    let mut res_docs = SignedDocBody::retrieve(&filter, &QueryLimits::ALL)
-        .await
-        .unwrap();
-    let res_doc = res_docs.try_next().await.unwrap().unwrap();
-    assert_eq!(doc.body(), &res_doc);
-    assert!(res_docs.try_next().await.unwrap().is_none());
-}
-
-async fn filter_by_ver(doc: &FullSignedDoc) {
-    let filter = DocsQueryFilter::all().with_ver(EqOrRangedUuid::Eq(*doc.ver()));
-    let mut res_docs = SignedDocBody::retrieve(&filter, &QueryLimits::ALL)
-        .await
-        .unwrap();
-    let res_doc = res_docs.try_next().await.unwrap().unwrap();
-    assert_eq!(doc.body(), &res_doc);
-    assert!(res_docs.try_next().await.unwrap().is_none());
-
-    let filter = DocsQueryFilter::all().with_ver(EqOrRangedUuid::Range {
-        min: *doc.ver(),
-        max: *doc.ver(),
-    });
-    let mut res_docs = SignedDocBody::retrieve(&filter, &QueryLimits::ALL)
-        .await
-        .unwrap();
-    let res_doc = res_docs.try_next().await.unwrap().unwrap();
-    assert_eq!(doc.body(), &res_doc);
-    assert!(res_docs.try_next().await.unwrap().is_none());
-}
-
-async fn filter_by_id_and_ver(doc: &FullSignedDoc) {
-    let filter = DocsQueryFilter::all()
-        .with_id(EqOrRangedUuid::Eq(*doc.id()))
-        .with_ver(EqOrRangedUuid::Eq(*doc.ver()));
-    let mut res_docs = SignedDocBody::retrieve(&filter, &QueryLimits::ALL)
-        .await
-        .unwrap();
-    let res_doc = res_docs.try_next().await.unwrap().unwrap();
-    assert_eq!(doc.body(), &res_doc);
-    assert!(res_docs.try_next().await.unwrap().is_none());
-}
-
-=======
-}
-
-async fn filter_by_metadata(doc: &FullSignedDoc) {
-    if let Some(meta) = doc.metadata() {
-        let filter = DocsQueryFilter::all().with_metadata(meta.clone());
-        let mut res_docs = SignedDocBody::retrieve(&filter, &QueryLimits::ALL)
-            .await
-            .unwrap();
-        let res_doc = res_docs.try_next().await.unwrap().unwrap();
-        assert_eq!(doc.body(), &res_doc);
-    }
-}
-
->>>>>>> 0c6d2862
+    let mut res_docs = SignedDocBody::retrieve(&filter, &QueryLimits::ALL)
+        .await
+        .unwrap();
+    let res_doc = res_docs.try_next().await.unwrap().unwrap();
+    assert_eq!(doc.body(), &res_doc);
+    assert!(res_docs.try_next().await.unwrap().is_none());
+}
+
 async fn filter_by_type(docs: &[FullSignedDoc], doc_type: uuid::Uuid) {
     let filter = DocsQueryFilter::all().with_type(doc_type);
+    let mut res_docs = SignedDocBody::retrieve(&filter, &QueryLimits::ALL)
+        .await
+        .unwrap();
+    for exp_doc in docs.iter().rev() {
+        let res_doc = res_docs.try_next().await.unwrap().unwrap();
+        assert_eq!(exp_doc.body(), &res_doc);
+    }
+}
+
+async fn filter_all(docs: &[FullSignedDoc]) {
+    let filter = DocsQueryFilter::all();
     let mut res_docs = SignedDocBody::retrieve(&filter, &QueryLimits::ALL)
         .await
         .unwrap();
