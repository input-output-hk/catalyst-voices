--- conflicted
+++ resolved
@@ -18,18 +18,11 @@
 };
 
 /// Filtered select sql query jinja template
-<<<<<<< HEAD
-pub(crate) const FILTERED_SELECT_SIGNED_DOCS_TEMPLATE: JinjaTemplateSource = JinjaTemplateSource {
-    name: "filtered_select_full_signed_documents.sql.jinja.template",
-    source: include_str!("./sql/filtered_select_full_signed_documents.sql.jinja"),
-};
-=======
 pub(crate) const FILTERED_SELECT_FULL_SIGNED_DOCS_TEMPLATE: JinjaTemplateSource =
     JinjaTemplateSource {
         name: "filtered_select_full_signed_documents.sql.jinja.template",
         source: include_str!("./sql/filtered_select_full_signed_documents.sql.jinja"),
     };
->>>>>>> 1e9c7d80
 
 /// `FullSignedDoc::store` method error.
 #[derive(thiserror::Error, Debug)]
@@ -150,11 +143,7 @@
     pub(crate) async fn retrieve_conditions(
         conditions: &DocsQueryFilter, query_limits: &QueryLimits,
     ) -> anyhow::Result<impl Stream<Item = anyhow::Result<Self>>> {
-<<<<<<< HEAD
-        let query_template = get_template(&FILTERED_SELECT_SIGNED_DOCS_TEMPLATE)?;
-=======
         let query_template = get_template(&FILTERED_SELECT_FULL_SIGNED_DOCS_TEMPLATE)?;
->>>>>>> 1e9c7d80
         let query = query_template.render(serde_json::json!({
             "conditions": conditions.to_string(),
             "query_limits": query_limits.to_string(),
