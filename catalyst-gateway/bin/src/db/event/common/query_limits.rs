--- conflicted
+++ resolved
@@ -38,12 +38,6 @@
     pub(crate) const ONE: QueryLimits = Self(QueryLimitsInner::Limit(1));
 
     /// Create a `QueryLimits` object from the service `Limit` and `Page` values.
-<<<<<<< HEAD
-    ///
-    /// # Errors
-    ///  - Invalid arguments, `limit` must be provided when `page` is not None.
-=======
->>>>>>> 0c6d2862
     pub(crate) fn new(limit: Option<Limit>, page: Option<Page>) -> Self {
         match (limit, page) {
             (Some(limit), Some(page)) => {
