VERSION 0.7

#cspell: words rustfmt toolsets USERARCH

# Set up our target toolchains, and copy our files.
builder:
    FROM github.com/input-output-hk/catalyst-ci/earthly/rust:v2.0.14+rust-base

    DO github.com/input-output-hk/catalyst-ci/earthly/rust:v2.0.14+SETUP --toolchain=rust-toolchain.toml

    COPY --dir .cargo .config Cargo.* clippy.toml deny.toml rustfmt.toml bin crates tests .

# Test rust build container - Use best architecture host tools.
hosted-check:
    FROM +builder

    DO github.com/input-output-hk/catalyst-ci/earthly/rust:v2.0.14+CHECK

# Test which runs check with all supported host tooling.  Needs qemu or rosetta to run.
# Only used to validate tooling is working across host toolsets.
<<<<<<< HEAD
all-hosts-check:    
    BUILD --platform=linux/amd64 --platform=linux/arm64 +hosted-check
=======
check-all-hosts:
    BUILD --platform=linux/amd64 --platform=linux/arm64 +check-hosted
>>>>>>> 088ebcc3

hosted-build:
    ARG TARGETPLATFORM

    # Build the service
    FROM +builder

    DO github.com/input-output-hk/catalyst-ci/earthly/rust:v2.0.14+BUILD --bins="cat-gateway/cat-gateway"

    DO github.com/input-output-hk/catalyst-ci/earthly/rust:v2.0.14+SMOKE_TEST --bin="cat-gateway"

    # generate OpenAPI docs
    RUN ./target/$TARGETARCH/release/cat-gateway docs ./target/$TARGETARCH/doc/cat-gateway-api.json

    SAVE ARTIFACT target/$TARGETARCH/doc doc
    SAVE ARTIFACT target/$TARGETARCH/release/cat-gateway cat-gateway

# Test which runs check with all supported host tooling.  Needs qemu or rosetta to run.
# Only used to validate tooling is working across host toolsets.
<<<<<<< HEAD
all-hosts-build:    
    BUILD --platform=linux/amd64 --platform=linux/arm64 +hosted-build
=======
build-all-hosts:
    BUILD --platform=linux/amd64 --platform=linux/arm64 +build-hosted
>>>>>>> 088ebcc3

unit-test-hosted:
    # Build the service
    FROM +builder

    DO github.com/input-output-hk/catalyst-ci/earthly/rust:v2.0.14+UNIT_TEST

    SAVE ARTIFACT target/nextest/ci/junit.xml junit-report.xml
    SAVE ARTIFACT coverage-report.info coverage-report.info

## -----------------------------------------------------------------------------
##
## Standard CI targets.
##
## These targets are discovered and executed automatically by CI.

# Run check using the most efficient host tooling
# CI Automated Entry point.
check:
    FROM busybox
    # This is necessary to pick the correct architecture build to suit the native machine.
    # It primarily ensures that Darwin/Arm builds work as expected without needing x86 emulation.
    # All target implementation of this should follow this pattern.
    ARG USERARCH

    IF [ "$USERARCH" == "arm64" ]
        BUILD --platform=linux/arm64 +hosted-check
    ELSE
        BUILD --platform=linux/amd64 +hosted-check
    END

# Run build using the most efficient host tooling
# CI Automated Entry point.
build:
    FROM busybox
    # This is necessary to pick the correct architecture build to suit the native machine.
    # It primarily ensures that Darwin/Arm builds work as expected without needing x86 emulation.
    # All target implementation of this should follow this pattern.
    ARG USERARCH

    IF [ "$USERARCH" == "arm64" ]
        BUILD --platform=linux/arm64 +hosted-build
    ELSE
        BUILD --platform=linux/amd64 +hosted-build
    END


# This step will build any packages we would intend to publish or integration test.
# package:
#    FROM scratch

# Run integration tests on all packages built during the `package` step.
test:
    FROM busybox
    # This is necessary to pick the correct architecture build to suit the native machine.
    # It primarily ensures that Darwin/Arm builds work as expected without needing x86 emulation.
    # All target implementation of this should follow this pattern.
    ARG USERARCH

    IF [ "$USERARCH" == "arm64" ]
        BUILD --platform=linux/arm64 +unit-test-hosted
        BUILD --platform=linux/arm64 ./tests+integration-test
    ELSE
        BUILD --platform=linux/amd64 +unit-test-hosted
        BUILD --platform=linux/amd64 ./tests+integration-test
    END

# Publish packages if all integration tests have passed. (Failure to pass tests will prevent packages being published.)
# publish:
#    FROM scratch

## -----------------------------------------------------------------------------

# This step simulates the full CI run for local purposes only.
local-ci-run:
    BUILD +check
    BUILD +build
    # BUILD +package
    BUILD +test
    # BUILD +publish<|MERGE_RESOLUTION|>--- conflicted
+++ resolved
@@ -18,13 +18,8 @@
 
 # Test which runs check with all supported host tooling.  Needs qemu or rosetta to run.
 # Only used to validate tooling is working across host toolsets.
-<<<<<<< HEAD
 all-hosts-check:    
     BUILD --platform=linux/amd64 --platform=linux/arm64 +hosted-check
-=======
-check-all-hosts:
-    BUILD --platform=linux/amd64 --platform=linux/arm64 +check-hosted
->>>>>>> 088ebcc3
 
 hosted-build:
     ARG TARGETPLATFORM
@@ -44,13 +39,8 @@
 
 # Test which runs check with all supported host tooling.  Needs qemu or rosetta to run.
 # Only used to validate tooling is working across host toolsets.
-<<<<<<< HEAD
 all-hosts-build:    
     BUILD --platform=linux/amd64 --platform=linux/arm64 +hosted-build
-=======
-build-all-hosts:
-    BUILD --platform=linux/amd64 --platform=linux/arm64 +build-hosted
->>>>>>> 088ebcc3
 
 unit-test-hosted:
     # Build the service
