VERSION 0.8

<<<<<<< HEAD
IMPORT github.com/input-output-hk/catalyst-ci/earthly/rust:v3.5.13 AS rust-ci
IMPORT ../ AS repo-ci
IMPORT github.com/input-output-hk/catalyst-voices/catalyst-gateway:main AS cat-gateway-main

ARG --global REGISTRY="harbor.shared-services.projectcatalyst.io/dockerhub"

#cspell: words rustfmt toolsets USERARCH stdcfgs openapitools
=======
IMPORT github.com/input-output-hk/catalyst-ci/earthly/rust:v3.5.12 AS rust-ci
IMPORT ../ AS repo-ci
IMPORT github.com/input-output-hk/catalyst-voices/catalyst-gateway:main AS cat-gateway-main

#cspell: words rustfmt toolsets USERARCH stdcfgs openapitools trixie
>>>>>>> f8ef6acb

# COPY_SRC:
#   Copies the source code into the builder.
COPY_SRC:
    FUNCTION

    COPY --keep-ts --dir \
        .cargo .config Cargo.toml clippy.toml deny.toml rustfmt.toml \
        bin \
        .

# builder : Set up our target toolchains, and copy our files.
builder:
    DO rust-ci+SETUP
    # Copy docs where some document files are used inside cat-gateway
    COPY repo-ci+copy-docs/docs ./docs

# sync-cfg: Synchronize local config with CI version.
# Must be run by the developer manually.
sync-cfg:
    FROM +builder
    DO rust-ci+SYNC_STD_CFG

builder-src:
    FROM +builder

    # Don't build the src in the home directory itself, because it contains stuff.
    WORKDIR $HOME/build
    RUN rm -rf *

    # Cached copy of the source we build.
    DO +COPY_SRC

    # Generate Checksums of the source
    DO rust-ci+FINGERPRINT_SRC
    SAVE ARTIFACT ../src_fingerprint.txt

## -----------------------------------------------------------------------------
##
## Standard CI targets.
##
## These targets are discovered and executed automatically by CI.

# check : Run check using the most efficient host tooling
# CI Automated Entry point.
check:
    FROM +builder-src

    DO rust-ci+EXECUTE --cmd="/scripts/std_checks.py"

# all-hosts-check : Test which runs check with all supported host tooling.  Needs qemu or rosetta to run.
# Only used to validate tooling is working across host toolsets.
all-hosts-check:
    BUILD --platform=linux/amd64 --platform=linux/arm64 +check

# build : Build the catalyst-gateway service
build:
    # Build the service
    FROM +builder-src

    DO rust-ci+EXECUTE \
        --cmd="/scripts/std_build.py" \
        --args1="--bins=cat-gateway/cat-gateway" \
        --args2="--cov_report=$HOME/build/coverage-report.info" \
        --output="release/cat-gateway" \
        --junit="cat-gateway.junit-report.xml" \
        --coverage="cat-gateway.coverage.info" \
        --docs="true"

    # Generate the OpenAPI doc from the cat-gateway executable itself.
    ENV API_HOST_NAMES "https://gateway.dev.projectcatalyst.io"
    ENV API_URL_PREFIX  "/api/gateway"
    RUN ./target/release/cat-gateway docs ./target/doc/cat-gateway-api.json

    SAVE ARTIFACT target/doc doc
    SAVE ARTIFACT target/release/cat-gateway cat-gateway

test-openapi-diff:
    FROM ${REGISTRY}/openapitools/openapi-diff:2.1.1

    COPY cat-gateway-main+build/doc/cat-gateway-api.json cat-gateway-api.old.json
    COPY +build/doc/cat-gateway-api.json cat-gateway-api.new.json
    RUN java -jar openapi-diff.jar ./cat-gateway-api.old.json ./cat-gateway-api.new.json --fail-on-incompatible


# all-hosts-build : Test which runs check with all supported host tooling.  Needs qemu or rosetta to run.
# Only used to validate tooling is working across host toolsets.
all-hosts-build:
    BUILD --platform=linux/amd64 --platform=linux/arm64 +build

# package : Create a deployable container for catalyst-gateway
package:
<<<<<<< HEAD
    FROM ${REGISTRY}/debian:12.7-slim
=======
    FROM debian:trixie-slim
>>>>>>> f8ef6acb

    WORKDIR /app
    RUN apt-get update && apt-get install -y curl python3 python3-pip
    RUN pip3 install --break-system-packages cqlsh

    COPY +build/cat-gateway .
    COPY entrypoint.sh .

    ENTRYPOINT [ "/bin/bash", "entrypoint.sh" ]

# Publish cat-gateway
docker:
   FROM +package

   ARG container="cat-gateway"
   ARG tag="latest"

   SAVE IMAGE ${container}:${tag}

# get-api-locally : Get a copy of the OpenAPI json document locally.
get-api-locally:
    FROM scratch
    COPY +build/doc/cat-gateway-api.json cat-gateway-api.json
    SAVE ARTIFACT cat-gateway-api.json AS LOCAL cat-gateway-api.json

# build-src-check: Check for any caching issues with the source we are building against.
check-builder-src-cache:
    FROM +builder

    # Don't build the src in the home directory itself, because it contains stuff.
    WORKDIR $HOME/build
    RUN rm -rf *

    COPY +builder-src/src_fingerprint.txt ..

    RUN --no-cache echo "Cache Disabled"

    # Uncached copy of the source we build.
    DO +COPY_SRC

    # Generate Checksums of the source
    DO rust-ci+FINGERPRINT_SRC --FINGERPRINT=src_fingerprint_uncached.txt

    RUN diff ../src_fingerprint.txt ../src_fingerprint_uncached.txt \
        || (echo "ERROR: Source fingerprints do not match. Caching Error Detected!!" && exit 1) \
        && echo "Source fingerprints match. Caching OK."<|MERGE_RESOLUTION|>--- conflicted
+++ resolved
@@ -1,20 +1,12 @@
 VERSION 0.8
 
-<<<<<<< HEAD
 IMPORT github.com/input-output-hk/catalyst-ci/earthly/rust:v3.5.13 AS rust-ci
 IMPORT ../ AS repo-ci
 IMPORT github.com/input-output-hk/catalyst-voices/catalyst-gateway:main AS cat-gateway-main
 
 ARG --global REGISTRY="harbor.shared-services.projectcatalyst.io/dockerhub"
 
-#cspell: words rustfmt toolsets USERARCH stdcfgs openapitools
-=======
-IMPORT github.com/input-output-hk/catalyst-ci/earthly/rust:v3.5.12 AS rust-ci
-IMPORT ../ AS repo-ci
-IMPORT github.com/input-output-hk/catalyst-voices/catalyst-gateway:main AS cat-gateway-main
-
 #cspell: words rustfmt toolsets USERARCH stdcfgs openapitools trixie
->>>>>>> f8ef6acb
 
 # COPY_SRC:
 #   Copies the source code into the builder.
@@ -107,11 +99,7 @@
 
 # package : Create a deployable container for catalyst-gateway
 package:
-<<<<<<< HEAD
-    FROM ${REGISTRY}/debian:12.7-slim
-=======
-    FROM debian:trixie-slim
->>>>>>> f8ef6acb
+    FROM ${REGISTRY}/debian:trixie-slim
 
     WORKDIR /app
     RUN apt-get update && apt-get install -y curl python3 python3-pip
