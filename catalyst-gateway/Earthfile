VERSION --try --global-cache 0.7

#cspell: words rustfmt toolsets USERARCH

# Set up our target toolchains, and copy our files.
builder:
    DO github.com/input-output-hk/catalyst-ci/earthly/rust:v2.6.0+SETUP

    COPY --dir .cargo .config Cargo.* clippy.toml deny.toml rustfmt.toml bin crates tests .

## -----------------------------------------------------------------------------
##
## Standard CI targets.
##
## These targets are discovered and executed automatically by CI.

# Run check using the most efficient host tooling
# CI Automated Entry point.
check:
    FROM +builder

    RUN /scripts/std_checks.py

# Test which runs check with all supported host tooling.  Needs qemu or rosetta to run.
# Only used to validate tooling is working across host toolsets.
all-hosts-check:    
    BUILD --platform=linux/amd64 --platform=linux/arm64 +check

build:
    # Build the service
    FROM +builder

    TRY
        RUN /scripts/std_build.py   --cov_report="coverage-report.info" \
                                    --bins="cat-gateway/cat-gateway"
    FINALLY
        SAVE ARTIFACT target/nextest/ci/junit.xml AS LOCAL cat-gateway.junit-report.xml
        SAVE ARTIFACT coverage-report.info AS LOCAL cat-gateway.coverage-report.info
    END
    RUN ./target/$TARGETARCH/release/cat-gateway docs ./target/$TARGETARCH/doc/cat-gateway-api.json
    SAVE ARTIFACT target/$TARGETARCH/doc doc
    SAVE ARTIFACT target/$TARGETARCH/release/cat-gateway cat-gateway

# Test which runs check with all supported host tooling.  Needs qemu or rosetta to run.
# Only used to validate tooling is working across host toolsets.
all-hosts-build:    
    BUILD --platform=linux/amd64 --platform=linux/arm64 +build


# test-lint-openapi - OpenAPI linting from an artifact
# testing whether the OpenAPI generated during build stage follows good practice.
test-lint-openapi:
    FROM github.com/input-output-hk/catalyst-ci/earthly/spectral:v2.4.0+spectral-base
    # Copy the doc artifact.
    COPY +hosted-build/doc ./doc
    # Scan the doc directory where type of file is JSON.
    DO github.com/input-output-hk/catalyst-ci/earthly/spectral:v2.4.0+BUILD_SPECTRAL --dir=./doc --file_type="json"

# Publish packages if all integration tests have passed. (Failure to pass tests will prevent packages being published.)
# publish:
#    FROM scratch

## -----------------------------------------------------------------------------

# This step simulates the full CI run for local purposes only.
local-ci-run:
    BUILD +check
    BUILD +build
    # BUILD +package
<<<<<<< HEAD
    BUILD +test
    # BUILD +publish
=======
    # BUILD +publish
>>>>>>> 20745c91
<|MERGE_RESOLUTION|>--- conflicted
+++ resolved
@@ -67,9 +67,4 @@
     BUILD +check
     BUILD +build
     # BUILD +package
-<<<<<<< HEAD
-    BUILD +test
     # BUILD +publish
-=======
-    # BUILD +publish
->>>>>>> 20745c91
