VERSION 0.8

IMPORT github.com/input-output-hk/catalyst-ci/earthly/rust:v3.2.28 AS rust-ci

#cspell: words rustfmt toolsets USERARCH stdcfgs

# COPY_SRC:
#   Copies the source code into the builder.
COPY_SRC:
    FUNCTION

    COPY --keep-ts --dir \
        .cargo .config Cargo.toml clippy.toml deny.toml rustfmt.toml \
        bin \
        .

# builder : Set up our target toolchains, and copy our files.
builder:
    DO rust-ci+SETUP

# sync-cfg: Synchronize local config with CI version.
# Must be run by the developer manually.
sync-cfg:
    FROM +builder
    DO rust-ci+SYNC_STD_CFG

builder-src:
    FROM +builder

    # Don't build the src in the home directory itself, because it contains stuff.
    WORKDIR $HOME/build
    RUN rm -rf *

    # Cached copy of the source we build.
    DO +COPY_SRC

    # Generate Checksums of the source
    DO rust-ci+FINGERPRINT_SRC
    SAVE ARTIFACT ../src_fingerprint.txt

## -----------------------------------------------------------------------------
##
## Standard CI targets.
##
## These targets are discovered and executed automatically by CI.

# check : Run check using the most efficient host tooling
# CI Automated Entry point.
check:
    FROM +builder-src

    DO rust-ci+EXECUTE --cmd="/scripts/std_checks.py"

# all-hosts-check : Test which runs check with all supported host tooling.  Needs qemu or rosetta to run.
# Only used to validate tooling is working across host toolsets.
all-hosts-check:
    BUILD --platform=linux/amd64 --platform=linux/arm64 +check

# build : Build the catalyst-gateway service
build:
    # Build the service
    FROM +builder-src

    DO rust-ci+EXECUTE \
        --cmd="/scripts/std_build.py" \
        --args1="--bins=cat-gateway/cat-gateway" \
        --args2="--cov_report=$HOME/build/coverage-report.info" \
        --output="release/cat-gateway" \
        --junit="cat-gateway.junit-report.xml" \
        --coverage="cat-gateway.coverage.info" \
        --docs="true"

    # Generate the OpenAPI doc from the cat-gateway executable itself.
    RUN ./target/release/cat-gateway docs ./target/doc/cat-gateway-api.json

    SAVE ARTIFACT target/doc doc
    SAVE ARTIFACT target/release/cat-gateway cat-gateway

# all-hosts-build : Test which runs check with all supported host tooling.  Needs qemu or rosetta to run.
# Only used to validate tooling is working across host toolsets.
all-hosts-build:
    BUILD --platform=linux/amd64 --platform=linux/arm64 +build

# package : Create a deployable container for catalyst-gateway
package:
    FROM debian:12.7-slim

    WORKDIR /app
    RUN apt-get update && apt-get install -y curl python3 python3-pip
    RUN pip3 install --break-system-packages cqlsh
    RUN curl https://certs.secureserver.net/repository/sf-class2-root.crt -o /tmp/keyspaces.crt

    COPY +build/cat-gateway .
    COPY entrypoint.sh .

    ENTRYPOINT [ "/bin/bash", "entrypoint.sh" ]

# Publish cat-gateway
docker:
   FROM +package

   ARG container="cat-gateway"
   ARG tag="latest"

   SAVE IMAGE ${container}:${tag}

# get-api-locally : Get a copy of the OpenAPI json document locally.
get-api-locally:
    FROM scratch
    COPY +build/doc/cat-gateway-api.json cat-gateway-api.json
    SAVE ARTIFACT cat-gateway-api.json AS LOCAL cat-gateway-api.json

# build-src-check: Check for any caching issues with the source we are building against.
check-builder-src-cache:
    FROM +builder

    # Don't build the src in the home directory itself, because it contains stuff.
    WORKDIR $HOME/build
    RUN rm -rf *

    COPY +builder-src/src_fingerprint.txt ..

    RUN --no-cache echo "Cache Disabled"

    # Uncached copy of the source we build.
    DO +COPY_SRC

    # Generate Checksums of the source
    DO rust-ci+FINGERPRINT_SRC --FINGERPRINT=src_fingerprint_uncached.txt

    RUN diff ../src_fingerprint.txt ../src_fingerprint_uncached.txt \
        || (echo "ERROR: Source fingerprints do not match. Caching Error Detected!!" && exit 1) \
<<<<<<< HEAD
        && echo "Source fingerprints match. Caching OK."

test:
    FROM +builder-src

    COPY docker-compose.yml .

    ENV EVENT_DB_URL "postgres://catalyst-event-dev:CHANGE_ME@localhost/CatalystEventDev"

    WITH DOCKER \
        --compose "./docker-compose.yml" \
        --load ./event-db+build \
        --pull alpine:3.20.3 \
        --service event-db-is-running
        RUN --mount=$EARTHLY_RUST_CARGO_HOME_CACHE --mount=$EARTHLY_RUST_TARGET_CACHE \
            cargo nextest run --release --run-ignored=only signed_docs
    END
=======
        && echo "Source fingerprints match. Caching OK."
>>>>>>> b1e249df
<|MERGE_RESOLUTION|>--- conflicted
+++ resolved
@@ -130,7 +130,6 @@
 
     RUN diff ../src_fingerprint.txt ../src_fingerprint_uncached.txt \
         || (echo "ERROR: Source fingerprints do not match. Caching Error Detected!!" && exit 1) \
-<<<<<<< HEAD
         && echo "Source fingerprints match. Caching OK."
 
 test:
@@ -147,7 +146,4 @@
         --service event-db-is-running
         RUN --mount=$EARTHLY_RUST_CARGO_HOME_CACHE --mount=$EARTHLY_RUST_TARGET_CACHE \
             cargo nextest run --release --run-ignored=only signed_docs
-    END
-=======
-        && echo "Source fingerprints match. Caching OK."
->>>>>>> b1e249df
+    END