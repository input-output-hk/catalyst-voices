VERSION 0.8

IMPORT github.com/input-output-hk/catalyst-ci/earthly/rust:v3.1.7 AS rust-ci
IMPORT github.com/input-output-hk/catalyst-ci/earthly/mithril_snapshot:v3.1.7 AS mithril-snapshot-ci

#cspell: words rustfmt toolsets USERARCH

# builder : Set up our target toolchains, and copy our files.
builder:
    DO rust-ci+SETUP

    COPY --dir .cargo .config Cargo.* clippy.toml deny.toml rustfmt.toml bin crates .

## -----------------------------------------------------------------------------
##
## Standard CI targets.
##
## These targets are discovered and executed automatically by CI.

# check : Run check using the most efficient host tooling
# CI Automated Entry point.
check:
    FROM +builder
    RUN echo hello

    DO rust-ci+EXECUTE --cmd="/scripts/std_checks.py"

# all-hosts-check : Test which runs check with all supported host tooling.  Needs qemu or rosetta to run.
# Only used to validate tooling is working across host toolsets.
all-hosts-check:
    BUILD --platform=linux/amd64 --platform=linux/arm64 +check

# build : Build the catalyst-gateway service
build:
    # Build the service
    FROM +builder

    DO rust-ci+EXECUTE \
        --cmd="/scripts/std_build.py" \
        --args1="--bins=cat-gateway/cat-gateway" \
        --args2="--cov_report=$HOME/coverage-report.info" \
        --args3="--verbose" \
        --output="release/cat-gateway" \
        --junit="cat-gateway.junit-report.xml" \
        --coverage="cat-gateway.coverage-report.info" \
        --docs="true"

    # Generate the OpenAPI doc from the cat-gateway executable itself.
    RUN ./target/release/cat-gateway docs ./target/doc/cat-gateway-api.json

    SAVE ARTIFACT target/doc doc
    SAVE ARTIFACT target/release/cat-gateway cat-gateway

# all-hosts-build : Test which runs check with all supported host tooling.  Needs qemu or rosetta to run.
# Only used to validate tooling is working across host toolsets.
all-hosts-build:
    BUILD --platform=linux/amd64 --platform=linux/arm64 +build

# package-cat-gateway : Create a deployable container for catalyst-gateway
package-cat-gateway:
    ARG tag="latest"

    FROM alpine:3.19
    WORKDIR /cat-gateway

    RUN apk add --no-cache gcc bash

    COPY +build/cat-gateway .
    COPY ./scripts/entry.sh .

    ENTRYPOINT ./entry.sh
    SAVE IMAGE cat-gateway:$tag

# package-cat-gateway : Create a deployable container for catalyst-gateway
# And bundle a Mithril snapshot of cardano preprod
<<<<<<< HEAD
package-cat-gateway-with-preprod-snapshot:
=======
package-cat-gateway-with-preprod:
>>>>>>> 82a1b5ff
    ARG tag="latest"

    FROM +package-cat-gateway

    # copy preprod mithril snapshot to /tmp/preprod dir
    COPY mithril-snapshot-ci+preprod/snapshot /tmp/preprod

    SAVE IMAGE cat-gateway:$tag

# Publish packages if all integration tests have passed. (Failure to pass tests will prevent packages being published.)
# publish:
#    FROM scratch<|MERGE_RESOLUTION|>--- conflicted
+++ resolved
@@ -21,7 +21,6 @@
 # CI Automated Entry point.
 check:
     FROM +builder
-    RUN echo hello
 
     DO rust-ci+EXECUTE --cmd="/scripts/std_checks.py"
 
@@ -73,11 +72,7 @@
 
 # package-cat-gateway : Create a deployable container for catalyst-gateway
 # And bundle a Mithril snapshot of cardano preprod
-<<<<<<< HEAD
-package-cat-gateway-with-preprod-snapshot:
-=======
 package-cat-gateway-with-preprod:
->>>>>>> 82a1b5ff
     ARG tag="latest"
 
     FROM +package-cat-gateway
