[workspace]
resolver = "2"
members = [
    "bin",
    # "crates/<a crate>",
]

[workspace.package]
edition = "2021"
version = "0.0.1"
authors = [
    "Steven Johnson <steven.johnson@iohk.io>"
]
homepage = "https://input-output-hk.github.io/catalyst-voices"
repository = "https://github.com/input-output-hk/catalyst-voices"
license = "MIT OR Apache-2.0"

[workspace.dependencies]
clap = "4"
tracing = "0.1.37"
tracing-subscriber = "0.3.16"
serde = "1.0"
serde_json = "1.0"
poem = "3.0.0"
poem-openapi = "5.0.0"
<<<<<<< HEAD
=======
poem-extensions = "0.9.0"
>>>>>>> 1148578f
prometheus = "0.13.0"
cryptoxide = "0.4.4"
uuid = "1"
lazy_static = "1.4"
panic-message = "0.3"
cpu-time = "1.0"
ulid = "1.0.1"
rust-embed = "8"
url = "2.4.1"
thiserror = "1.0"
chrono = "0.4"
async-trait = "0.1.64"
rust_decimal = "1.29"
bb8 = "0.8.1"
bb8-postgres = "0.8.1"
tokio-postgres = "0.7.10"
tokio = "1"
dotenvy = "0.15"
local-ip-address = "0.6.1"
gethostname = "0.4.3"
hex = "0.4.3"
handlebars = "5.1.2"
anyhow = "1.0.71"
cddl = "0.9.2"
ciborium = "0.2"
pallas = { git = "https://github.com/input-output-hk/catalyst-pallas.git", rev = "709acb19c52c6b789279ecc4bc8793b5d8b5abe9", version = "0.25.0" }
cardano-chain-follower = { git = "https://github.com/input-output-hk/hermes.git", version="0.0.1" }

[workspace.lints.rust]
warnings = "deny"
missing_docs = "deny"
let_underscore_drop = "deny"
non_ascii_idents = "deny"
single_use_lifetimes = "deny"
trivial_casts = "deny"
trivial_numeric_casts = "deny"

[workspace.lints.rustdoc]
broken_intra_doc_links = "deny"
invalid_codeblock_attributes = "deny"
invalid_html_tags = "deny"
invalid_rust_codeblocks = "deny"
bare_urls = "deny"
unescaped_backticks = "deny"

[workspace.lints.clippy]
pedantic = "deny"
unwrap_used = "deny"
expect_used = "deny"
exit = "deny"
get_unwrap = "deny"
index_refutable_slice = "deny"
indexing_slicing = "deny"
match_on_vec_items = "deny"
match_wild_err_arm = "deny"
missing_panics_doc = "deny"
panic = "deny"
string_slice = "deny"
unchecked_duration_subtraction = "deny"
unreachable = "deny"
missing_docs_in_private_items = "deny"<|MERGE_RESOLUTION|>--- conflicted
+++ resolved
@@ -23,10 +23,6 @@
 serde_json = "1.0"
 poem = "3.0.0"
 poem-openapi = "5.0.0"
-<<<<<<< HEAD
-=======
-poem-extensions = "0.9.0"
->>>>>>> 1148578f
 prometheus = "0.13.0"
 cryptoxide = "0.4.4"
 uuid = "1"
