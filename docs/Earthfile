# Set the Earthly version to 0.7
VERSION 0.7

# cspell: words mkdocs runable

# Copy all the source we need to build the docs
src:
    # Common src setup
<<<<<<< HEAD
    DO github.com/input-output-hk/catalyst-ci/earthly/docs:v2.0.16+SRC
=======
    DO github.com/input-output-hk/catalyst-ci/earthly/docs:v2.9.8+SRC
>>>>>>> ed394c71

    # Now copy into that any artifacts we pull from the builds.
    COPY --dir ../+repo-docs/repo /docs/includes
    # copy Rust docs
    COPY ./../catalyst-gateway+build/doc /docs/src/api/cat-gateway/rust-docs

    # Copy docs we build in the postgres example.
    COPY --dir ../catalyst-gateway/event-db+build/docs src/architecture/08_concepts/event_db


# Build the docs here.
docs:
    FROM +src

<<<<<<< HEAD
    DO github.com/input-output-hk/catalyst-ci/earthly/docs:v2.0.16+BUILD
=======
    DO github.com/input-output-hk/catalyst-ci/earthly/docs:v2.9.8+BUILD
>>>>>>> ed394c71

# Make a locally runable container that can serve the docs.
local:
    # Build a self contained service to show built docs locally.
<<<<<<< HEAD
    DO github.com/input-output-hk/catalyst-ci/earthly/docs:v2.0.16+PACKAGE
=======
    DO github.com/input-output-hk/catalyst-ci/earthly/docs:v2.9.8+PACKAGE
>>>>>>> ed394c71

    # Copy the static pages into the container
    COPY +docs/ /usr/share/nginx/html

    # This is a local only image, we do not publish it.
    SAVE IMAGE cat-voices-docs:latest<|MERGE_RESOLUTION|>--- conflicted
+++ resolved
@@ -6,11 +6,7 @@
 # Copy all the source we need to build the docs
 src:
     # Common src setup
-<<<<<<< HEAD
-    DO github.com/input-output-hk/catalyst-ci/earthly/docs:v2.0.16+SRC
-=======
     DO github.com/input-output-hk/catalyst-ci/earthly/docs:v2.9.8+SRC
->>>>>>> ed394c71
 
     # Now copy into that any artifacts we pull from the builds.
     COPY --dir ../+repo-docs/repo /docs/includes
@@ -25,20 +21,12 @@
 docs:
     FROM +src
 
-<<<<<<< HEAD
-    DO github.com/input-output-hk/catalyst-ci/earthly/docs:v2.0.16+BUILD
-=======
     DO github.com/input-output-hk/catalyst-ci/earthly/docs:v2.9.8+BUILD
->>>>>>> ed394c71
 
 # Make a locally runable container that can serve the docs.
 local:
     # Build a self contained service to show built docs locally.
-<<<<<<< HEAD
-    DO github.com/input-output-hk/catalyst-ci/earthly/docs:v2.0.16+PACKAGE
-=======
     DO github.com/input-output-hk/catalyst-ci/earthly/docs:v2.9.8+PACKAGE
->>>>>>> ed394c71
 
     # Copy the static pages into the container
     COPY +docs/ /usr/share/nginx/html
