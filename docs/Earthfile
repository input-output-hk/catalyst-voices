# Set the Earthly version to 0.7
VERSION 0.7

# cspell: words mkdocs runable

# Copy all the source we need to build the docs
src:
    # Common src setup
    DO github.com/input-output-hk/catalyst-ci/earthly/docs:v2.0.11+SRC

    # Now copy into that any artifacts we pull from the builds.
    COPY --dir ../+repo-docs/repo /docs/includes
    # copy Rust docs
<<<<<<< HEAD
    COPY ./../catalyst-gateway+hosted-build/doc /docs/src/api/catalyst-gateway/rust-docs
=======
    COPY ./../catalyst-gateway+build-hosted/doc /docs/src/api/cat-gateway/rust-docs

    # Copy docs we build in the postgres example.
    COPY --dir ../catalyst-gateway/event-db+build/docs src/architecture/08_concepts/event_db

>>>>>>> 088ebcc3

# Build the docs here.
docs:
    FROM +src

    DO github.com/input-output-hk/catalyst-ci/earthly/docs:v2.0.11+BUILD

# Make a locally runable container that can serve the docs.
local:
    # Build a self contained service to show built docs locally.
    DO github.com/input-output-hk/catalyst-ci/earthly/docs:v2.0.11+PACKAGE

    # Copy the static pages into the container
    COPY +docs/ /usr/share/nginx/html

    # This is a local only image, we do not publish it.
    SAVE IMAGE cat-voices-docs:latest<|MERGE_RESOLUTION|>--- conflicted
+++ resolved
@@ -11,15 +11,11 @@
     # Now copy into that any artifacts we pull from the builds.
     COPY --dir ../+repo-docs/repo /docs/includes
     # copy Rust docs
-<<<<<<< HEAD
-    COPY ./../catalyst-gateway+hosted-build/doc /docs/src/api/catalyst-gateway/rust-docs
-=======
-    COPY ./../catalyst-gateway+build-hosted/doc /docs/src/api/cat-gateway/rust-docs
+    COPY ./../catalyst-gateway+hosted-build/doc /docs/src/api/cat-gateway/rust-docs
 
     # Copy docs we build in the postgres example.
     COPY --dir ../catalyst-gateway/event-db+build/docs src/architecture/08_concepts/event_db
 
->>>>>>> 088ebcc3
 
 # Build the docs here.
 docs:
