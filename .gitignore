--- conflicted
+++ resolved
@@ -135,8 +135,5 @@
 # Playwright
 /browser-profiles/
 
-<<<<<<< HEAD
-=======
 # Rust analyzer
->>>>>>> e626a76f
 /target