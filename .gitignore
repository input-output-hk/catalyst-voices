### Linux ###
*~

# temporary files which can be created if a process still has a handle open of a deleted file
.fuse_hidden*

# KDE directory preferences
.directory

# Linux trash folder which might appear on any partition or disk
.Trash-*

# .nfs files are created when an open file is removed but is still being accessed
.nfs*

### macOS ###
# General
.DS_Store
.AppleDouble
.LSOverride

# Icon must end with two \r
Icon


# Thumbnails
._*

# Files that might appear in the root of a volume
.DocumentRevisions-V100
.fseventsd
.Spotlight-V100
.TemporaryItems
.Trashes
.VolumeIcon.icns
.com.apple.timemachine.donotpresent

# Directories potentially created on remote AFP share
.AppleDB
.AppleDesktop
Network Trash Folder
Temporary Items
.apdisk

### macOS Patch ###
# iCloud generated files
*.icloud

### Windows ###
# Windows thumbnail cache files
Thumbs.db
Thumbs.db:encryptable
ehthumbs.db
ehthumbs_vista.db

# Dump file
*.stackdump

# Folder config file
[Dd]esktop.ini

# Recycle Bin used on file shares
$RECYCLE.BIN/

# Windows Installer files
*.cab
*.msi
*.msix
*.msm
*.msp

# Windows shortcuts
*.lnk

# .vscode ignore local changes to config, but not the recommended settings/launch/extensions
/.vscode/*
!/.vscode/extensions.json
!/.vscode/launch.recommended.json
!/.vscode/settings.recommended.json
!/.vscode/tasks.recommended.json

<<<<<<< HEAD
# Flutter/Dart/Pub
.dart_tool/
.packages
build/
pubspec.lock
.pub-cache/
.pub/
coverage/
.idea/

# Secrets
dev-catalyst-voice-9f78f27c6bc5.json
=======
# Local only development artefacts can get installed here.
/local

# We only want the actual document source from this directory.
/docs/site/
>>>>>>> 8262fbd7
<|MERGE_RESOLUTION|>--- conflicted
+++ resolved
@@ -79,7 +79,6 @@
 !/.vscode/settings.recommended.json
 !/.vscode/tasks.recommended.json
 
-<<<<<<< HEAD
 # Flutter/Dart/Pub
 .dart_tool/
 .packages
@@ -92,10 +91,9 @@
 
 # Secrets
 dev-catalyst-voice-9f78f27c6bc5.json
-=======
+
 # Local only development artefacts can get installed here.
 /local
 
 # We only want the actual document source from this directory.
-/docs/site/
->>>>>>> 8262fbd7
+/docs/site/