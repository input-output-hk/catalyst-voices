--- conflicted
+++ resolved
@@ -22,16 +22,7 @@
     LOCALLY
 
     DO github.com/input-output-hk/catalyst-ci/earthly/cspell:v1.3.0+CSPELL_LOCALLY --src=$(echo ${PWD})
-<<<<<<< HEAD
  
-global-cargo-config:
-    # Needed to get the global cargo config when building rust.
-    # All because Earthly doesn't support copying files from parents.
-    FROM scratch
-    COPY --dir .cargo .cargo
-    SAVE ARTIFACT .cargo .cargo
-
-
 repo-docs:
     # Create artifacts of extra files we embed inside the documentation when its built.
     FROM scratch
@@ -39,7 +30,4 @@
     WORKDIR /repo
     COPY --dir *.md LICENSE-APACHE LICENSE-MIT .
 
-    SAVE ARTIFACT /repo repo
-=======
- 
->>>>>>> b6aaf0ab
+    SAVE ARTIFACT /repo repo