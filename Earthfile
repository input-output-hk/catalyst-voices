# Set the Earthly version to 0.7

VERSION 0.7
FROM debian:stable-slim

# cspell: words livedocs sitedocs

markdown-check:
    # Check Markdown in this repo.
    LOCALLY

    DO github.com/input-output-hk/catalyst-ci/earthly/mdlint:v2.0.9+MDLINT_LOCALLY --src=$(echo ${PWD})

markdown-check-fix:
    # Check Markdown in this repo.
    LOCALLY

    DO github.com/input-output-hk/catalyst-ci/earthly/mdlint:v2.0.9+MDLINT_LOCALLY --src=$(echo ${PWD}) --fix=--fix

spell-check:
    # Check spelling in this repo.
    LOCALLY

<<<<<<< HEAD
    DO github.com/input-output-hk/catalyst-ci/earthly/cspell:v1.3.0+CSPELL_LOCALLY --src=$(echo ${PWD})
=======
    DO github.com/input-output-hk/catalyst-ci/earthly/cspell:v2.0.9+CSPELL_LOCALLY --src=$(echo ${PWD})
>>>>>>> a17bd819
 
repo-docs:
    # Create artifacts of extra files we embed inside the documentation when its built.
    FROM scratch

    WORKDIR /repo
    COPY --dir *.md LICENSE-APACHE LICENSE-MIT .

    SAVE ARTIFACT /repo repo<|MERGE_RESOLUTION|>--- conflicted
+++ resolved
@@ -21,11 +21,7 @@
     # Check spelling in this repo.
     LOCALLY
 
-<<<<<<< HEAD
-    DO github.com/input-output-hk/catalyst-ci/earthly/cspell:v1.3.0+CSPELL_LOCALLY --src=$(echo ${PWD})
-=======
     DO github.com/input-output-hk/catalyst-ci/earthly/cspell:v2.0.9+CSPELL_LOCALLY --src=$(echo ${PWD})
->>>>>>> a17bd819
  
 repo-docs:
     # Create artifacts of extra files we embed inside the documentation when its built.
