--- conflicted
+++ resolved
@@ -234,10 +234,6 @@
       # cleanup old coverage files and create empty folder where coverage files will be stored
       find . -type d -name coverage -prune -exec rm -rf {} \;
       mkdir $MELOS_ROOT_PATH/coverage
-<<<<<<< HEAD
-
-=======
->>>>>>> 72d49a5a
       # run tests, generate junit reports in /test_reports/ & code coverage report
       melos exec -c 1 --dir-exists="test" -- \
       ' TESTS_OUTPUT_FILE="$MELOS_ROOT_PATH/test_reports/$MELOS_PACKAGE_NAME.tests-output.json"
