name: catalyst_voices
repository: https://github.com/input-output-hk/catalyst-voices

packages:
  - apps/**
  - packages/internal/**
  - packages/libs/**
  - utilities/**

ignore:
  # ignore flutter_rust_bridge packages that are non-conformant with melos
  - packages/libs/catalyst_key_derivation/example/**
  # ignore temporary packages that are non-conformant with melos
  - apps/voices/build/**

permittedLicenses:
  - MIT
  - Apache-2.0
  - Unicode-DFS-2016
  - BSD-3-Clause
  - BSD-2-Clause
  - BlueOak-1.0.0
  - Apache-2.0 WITH LLVM-exception
  - CC0-1.0

packageLicenseOverride:
  fuchsia_remote_debug_protocol: BSD-3-Clause
  flutter_driver: BSD-3-Clause
  flutter_localizations: BSD-3-Clause
  flutter_test: BSD-3-Clause
  flutter_web_plugins: BSD-3-Clause
  integration_test: BSD-3-Clause
  rxdart: Apache-2.0
  vector_math: Apache-2.0
  sky_engine: Apache-2.0
  flutter_gen: MIT
  # catalyst packages
  catalyst_analysis: Apache-2.0
  catalyst_cose: Apache-2.0
  catalyst_cardano_serialization: Apache-2.0
  catalyst_cardano_platform_interface: Apache-2.0
  catalyst_compression: Apache-2.0
  catalyst_compression_web: Apache-2.0
  catalyst_cardano_web: Apache-2.0
  catalyst_compression_platform_interface: Apache-2.0
  catalyst_key_derivation: Apache-2.0
  catalyst_key_derivation_web: Apache-2.0
  catalyst_key_derivation_platform_interface: Apache-2.0
  catalyst_voices_assets: Apache-2.0
  catalyst_voices_assets_example: Apache-2.0
  catalyst_cardano: Apache-2.0
  catalyst_cardano_example: Apache-2.0
  catalyst_voices_localization: Apache-2.0
  catalyst_voices_models: Apache-2.0
  example: Apache-2.0
  remote_widgets: Apache-2.0
  remote_widgets_example: Apache-2.0
  catalyst_voices_view_models: Apache-2.0
  catalyst_voices_blocs: Apache-2.0
  catalyst_voices_driver: Apache-2.0
  catalyst_voices_shared: Apache-2.0
  catalyst_voices_brands: Apache-2.0
  catalyst_voices_services: Apache-2.0
  poc_local_storage: Apache-2.0
  catalyst_voices_repositories: Apache-2.0
  catalyst_voices: Apache-2.0
  uikit_example: Apache-2.0

packageSourceOverride:
  fuchsia_remote_debug_protocol: https://github.com/flutter/flutter/blob/main/LICENSE
  flutter_driver: https://github.com/flutter/flutter/blob/main/LICENSE
  flutter_localizations: https://github.com/flutter/flutter/blob/main/LICENSE
  flutter_test: https://github.com/flutter/flutter/blob/main/LICENSE
  flutter_web_plugins: https://github.com/flutter/flutter/blob/main/LICENSE
  integration_test: https://github.com/flutter/flutter/blob/main/LICENSE
  rxdart: https://github.com/ReactiveX/rxdart/blob/master/LICENSE
  vector_math: https://github.com/google/vector_math.dart/blob/master/LICENSE
  sky_engine: https://github.com/flutter/engine/blob/main/sky/packages/sky_engine/LICENSE
  flutter_gen: https://github.com/FlutterGen/flutter_gen/blob/main/LICENSE

command:
  version:
    linkToCommits: true
    workspaceChangelog: true
  bootstrap:
    runPubGetInParallel: true
    environment:
      sdk: ">=3.6.0 <4.0.0"
      flutter: ">=3.29.3"
    dependencies:
      auto_size_text: ^3.0.0
      async: ^2.11.0
      # TODO(dtscalac): revert to official version from pub.dev when dart 3.8.0 is stable
      # and it's possible to configure the `dart format` with:
      #   trailing_commas: preserve
      # Official version enforces dart 3.7.0 which messes the formatting.
      # https://github.com/dart-lang/sdk/blob/main/CHANGELOG.md#dart-format-1
      asn1lib:
        git:
          url: https://github.com/dtscalac/asn1lib
      bip39: ^1.0.6
      bloc_concurrency: ^0.2.2
      chopper: ^8.0.3
      collection: ^1.19.0
      cryptography: ^2.7.0
      dotted_border: ^2.1.0
      ed25519_hd_key: ^2.3.0
      email_validator: ^3.0.0
      equatable: ^2.0.7
      fake_async: ^1.3.1
      ffi: ^2.1.0
      ffigen: ^11.0.0
      file_picker: ^8.0.7
      flutter_bloc: ^8.1.5
      # TODO(dtscalac): depend on latest stable version when https://github.com/deakjahn/flutter_dropzone/issues/95 is solved,
      # don't depend on flutter_dropzone_platform_interface and flutter_dropzone_web, they should be pulled in transitively
      flutter_dropzone: 4.0.3
      flutter_dropzone_platform_interface: 2.0.6
      flutter_dropzone_web: 4.0.2
      flutter_inappwebview: ^6.1.5
      flutter_localized_locales: ^2.0.5
      flutter_markdown: ^0.7.4+3
      flutter_native_splash: ^2.4.6
      # TODO(minikin): We use our forks as a temporary workaround for F14.
      flutter_quill:
        git:
          url: https://github.com/input-output-hk/flutter-quill
          ref: 532172254c3cee957bbdbb08be922f2c870b7fff
      flutter_quill_extensions:
        git:
          url: https://github.com/input-output-hk/flutter-quill
          path: flutter_quill_extensions
          ref: 532172254c3cee957bbdbb08be922f2c870b7fff
      flutter_rust_bridge: 2.5.1
      flutter_secure_storage: ^9.2.2
      formz: ^0.7.0
      go_router: ^14.8.0
      intl: ^0.19.0
      logging: ^1.3.0
      lottie: ^3.3.1
      markdown: ^7.2.2
      # TODO(minikin): We use our forks as a temporary workaround for F14.
      markdown_quill:
        git:
          url: https://github.com/input-output-hk/markdown_quill
          ref: a523a6128e6b2677739ac5d68d1d9c65a2af8b98
      meta: ^1.16.0
      result_type: ^0.2.0
      rxdart: ^0.27.7
      password_strength: ^0.2.0
      plugin_platform_interface: ^2.1.7
      bech32: ^0.2.2
      bip32_ed25519: ^0.6.0
      cbor: ^6.2.0
      convert: ^3.1.1
      path: ^1.9.1
      pinenacl: ^0.6.0
      pool: ^1.5.1
      uuid_plus: ^0.1.0
      sentry_flutter: ^8.8.0
      scrollable_positioned_list: ^0.3.8
      shared_preferences: ^2.3.3
      shared_preferences_platform_interface: ^2.4.1
      skeletonizer: ^1.4.3
      synchronized: ^3.3.0+3
      # TODO(dtscalac): win32 dependency is just a transitive dependency and shouldn't be imported
      # but here we import it explicitly to make sure the latest version is used which addresses
      # the problem from here: https://github.com/jonataslaw/get_cli/issues/263
      win32: ^5.5.4
      web: ^1.1.0
      webdriver: ^3.0.3
    dev_dependencies:
      # TODO(dtscalac): locked version until the migration is possible:
      # https://github.com/dart-lang/sdk/blob/main/pkg/analyzer/doc/element_model_migration_guide.md
      # Currently many of the packages have not been migrated yet therefore we cannot use newer analyzer in our project.
      # After the packages are migrated we can remove the direct dependency on analyzer and let it be a transitive dependency.
      analyzer: 7.3.0
      test: ^1.24.9
      build_runner: ^2.4.12
      chopper_generator: ^8.0.4
      flutter_gen_runner: ^5.10.0
      mocktail: ^1.0.1

scripts:
  l10n:
    run: |
      melos exec -c 1 --scope="catalyst_voices_localization" -- flutter gen-l10n
    description: |
      Run `flutter gen-l10n` in catalyst_voices_localization package to generate l10n bindings.

  build_runner:
    run: |
      melos exec -c 1 \
      --depends-on="build_runner" \
      --ignore="catalyst_voices_repositories" -- \
          dart run build_runner build --delete-conflicting-outputs
    description: |
      Run `build_runner` in every package which contains the build_runner dependency.
      The catalyst_voices_repositories is skipped because to run a build_runner there you
      must generate first swagger docs (see related Earthfile).

  build_runner_repository:
    run: |
      melos exec -c 1 --depends-on="build_runner" --scope="catalyst_voices_repositories" -- dart run build_runner clean && \
      melos exec -c 1 --scope="catalyst_voices_repositories" -- dart run process_openapi.dart && \
      melos exec -c 1 \
      --depends-on="build_runner" \
      --scope="catalyst_voices_repositories" -- dart run build_runner build --delete-conflicting-outputs
    description: |
      Run `build_runner` in catalyst_voices_repositories package

  db-make-migration:
    run: |
      melos exec -c 1 \
      --depends-on="build_runner" \
      --scope="catalyst_voices_repositories" -- \
          dart run drift_dev make-migrations
    description: |
      Run `make-migrations` in catalyst_voices_repositories package and generates schema migration
      classes

  metrics:
    run: |
      melos exec -c 1 -- \
        flutter pub run dart_code_metrics:metrics analyze
    description: |
      Run `dart_code_metrics` in all packages.
      - Note: you can also rely on your IDEs Dart Analysis / Issues window.

  format-apply:
    run: |
      melos exec -c 1 --dir-exists="lib" -- "find lib -name '*.dart' ! -name '*.g.dart' ! -path '*/generated/*' ! -path '*/.dart_tool/*' -exec dart format {} +" &&
      melos exec -c 1 --dir-exists="test" -- "find test -name '*.dart' ! -name '*.g.dart' ! -path '*/generated/*' ! -path '*/.dart_tool/*' -exec dart format {} +" &&
      melos exec -c 1 --dir-exists="integration_test" -- "find integration_test -name '*.dart' ! -name '*.g.dart' ! -path '*/generated/*' ! -path '*/.dart_tool/*' -exec dart format {} +"
    description: Run `dart format` for all packages.

  format-check:
    run: |
      melos exec -c 1 --dir-exists="lib" -- "find lib -name '*.dart' ! -name '*.g.dart' ! -path '*/generated/*' ! -path '*/.dart_tool/*' -exec dart format --output none --set-exit-if-changed {} +" &&
      melos exec -c 1 --dir-exists="test" -- "find test -name '*.dart' ! -name '*.g.dart' ! -path '*/generated/*' ! -path '*/.dart_tool/*' -exec dart format --output none --set-exit-if-changed {} +" &&
      melos exec -c 1 --dir-exists="integration_test" -- "find integration_test -name '*.dart' ! -name '*.g.dart' ! -path '*/generated/*' ! -path '*/.dart_tool/*' -exec dart format --output none --set-exit-if-changed {} +"
    description: Run `dart format` checks for all packages.

  license-check:
    run: |
      melos exec -- lic_ck check-licenses -c $MELOS_ROOT_PATH/melos.yaml -i
    description: Run `lic_ck` checks for all packages.

  test:select:
    run: |
      melos exec -c 1 --dir-exists="test" -- flutter test
    description: Run `flutter test` for selected packages.

  test-native:
    run: |
      melos run test:select --no-select
    description: Run `flutter test` for all packages.

  # TODO(kukkok3):
  # catalyst_voices: this package should contain only widget tests
<<<<<<< HEAD
  # catalyst_voices_assets: enable when https://github.com/input-output-hk/catalyst-voices/issues/1979 is fixed
  test-web:
    run: |
      melos exec -c 1 --dir-exists="test" --ignore="catalyst_voices,catalyst_voices_assets" -- flutter test --platform chrome
=======
  # catalyst_voices_repositories: enable when https://github.com/input-output-hk/catalyst-voices/issues/1980 is fixed
  test-web:
    run: |
      melos exec -c 1 --dir-exists="test" --ignore="catalyst_voices,catalyst_voices_repositories" -- flutter test --platform chrome
>>>>>>> 0588e870
    description: Run `flutter test --platform chrome` for all packages.

  test-report-web:
    run: |
      # cleanup from previous build and create empty folder where test reports will be stored
      rm -fR $MELOS_ROOT_PATH/test_reports
      mkdir $MELOS_ROOT_PATH/test_reports

      # cleanup old coverage files and create empty folder where coverage files will be stored
      find . -type d -name coverage -prune -exec rm -rf {} \;
      mkdir $MELOS_ROOT_PATH/coverage
      # run tests, generate junit reports in /test_reports/ & code coverage report
      melos exec -c 1 --dir-exists="test" --ignore="catalyst_voices" -- \
      ' TESTS_OUTPUT_FILE="$MELOS_ROOT_PATH/test_reports/$MELOS_PACKAGE_NAME.tests-output.json"
        JUNIT_REPORT_FILE="$MELOS_ROOT_PATH/test_reports/$MELOS_PACKAGE_NAME.junit-report.xml"
        flutter test --platform chrome --reporter github --file-reporter=json:$TESTS_OUTPUT_FILE --coverage ; \
        EXIT_CODE=$? ; \
        cat $TESTS_OUTPUT_FILE | tojunit --output $JUNIT_REPORT_FILE ; \
        exit $EXIT_CODE'

      # store the exit code after running the tests,
      # this is the exit code for the whole script
      EXIT_CODE=$?

      # removes code coverage for generated code
      find . -name "*.lcov.info" -exec \
        lcov --remove {} -o {} --ignore-errors unused,unused \
        '*.g.dart' \
        '*.freezed.dart' \
        '*.chopper.dart' \
        '*.swagger.dart' \
        '*.openapi.dart' \
        '*.gen.dart' \
        '*.swagger.*.dart' \
        '*.drift.dart' \
        'lib/generated/**' \;

      # merges all coverage reports into a single one and puts it in /coverage/lcov.info
      dart pub global run combine_coverage --repo-path=.
      mv ./coverage/lcov.info ./coverage/lcov.coverage.info

      exit $EXIT_CODE

    description: |
      Run `flutter test --platform chrome` for all packages and generate junit and coverage reports.
      The test reports are saved in /test_reports folder.
      The coverages are saved in coverage/lcov.info file for each tested package.
      The combined coverage is saved in the /coverage/lcov.coverage.info file.

  test-report-native:
    run: |
      # cleanup from previous build and create empty folder where test reports will be stored
      rm -fR $MELOS_ROOT_PATH/test_reports
      mkdir $MELOS_ROOT_PATH/test_reports

      # cleanup old coverage files and create empty folder where coverage files will be stored
      find . -type d -name coverage -prune -exec rm -rf {} \;
      mkdir $MELOS_ROOT_PATH/coverage
      # run tests, generate junit reports in /test_reports/ & code coverage report
      melos exec -c 1 --dir-exists="test" -- \
      ' TESTS_OUTPUT_FILE="$MELOS_ROOT_PATH/test_reports/$MELOS_PACKAGE_NAME.tests-output.json"
        JUNIT_REPORT_FILE="$MELOS_ROOT_PATH/test_reports/$MELOS_PACKAGE_NAME.junit-report.xml"
        flutter test --reporter github --file-reporter=json:$TESTS_OUTPUT_FILE --coverage ; \
        EXIT_CODE=$? ; \
        cat $TESTS_OUTPUT_FILE | tojunit --output $JUNIT_REPORT_FILE ; \
        exit $EXIT_CODE'

      # store the exit code after running the tests,
      # this is the exit code for the whole script
      EXIT_CODE=$?

      # removes code coverage for generated code
      find . -name "*.lcov.info" -exec \
        lcov --remove {} -o {} --ignore-errors unused,unused \
        '*.g.dart' \
        '*.freezed.dart' \
        '*.chopper.dart' \
        '*.swagger.dart' \
        '*.openapi.dart' \
        '*.gen.dart' \
        '*.swagger.*.dart' \
        '*.drift.dart' \
        'lib/generated/**' \;

      # merges all coverage reports into a single one and puts it in /coverage/lcov.info
      dart pub global run combine_coverage --repo-path=.
      mv ./coverage/lcov.info ./coverage/lcov.coverage.info

      exit $EXIT_CODE

    description: |
      Run `flutter test` for all packages and generate junit and coverage reports.
      The test reports are saved in /test_reports folder.
      The coverages are saved in coverage/lcov.info file for each tested package.
      The combined coverage is saved in the /coverage/lcov.coverage.info file.<|MERGE_RESOLUTION|>--- conflicted
+++ resolved
@@ -256,19 +256,10 @@
       melos run test:select --no-select
     description: Run `flutter test` for all packages.
 
-  # TODO(kukkok3):
   # catalyst_voices: this package should contain only widget tests
-<<<<<<< HEAD
-  # catalyst_voices_assets: enable when https://github.com/input-output-hk/catalyst-voices/issues/1979 is fixed
   test-web:
     run: |
-      melos exec -c 1 --dir-exists="test" --ignore="catalyst_voices,catalyst_voices_assets" -- flutter test --platform chrome
-=======
-  # catalyst_voices_repositories: enable when https://github.com/input-output-hk/catalyst-voices/issues/1980 is fixed
-  test-web:
-    run: |
-      melos exec -c 1 --dir-exists="test" --ignore="catalyst_voices,catalyst_voices_repositories" -- flutter test --platform chrome
->>>>>>> 0588e870
+      melos exec -c 1 --dir-exists="test" --ignore="catalyst_voices" -- flutter test --platform chrome
     description: Run `flutter test --platform chrome` for all packages.
 
   test-report-web:
