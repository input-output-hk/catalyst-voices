--- conflicted
+++ resolved
@@ -234,11 +234,6 @@
       # cleanup old coverage files and create empty folder where coverage files will be stored
       find . -type d -name coverage -prune -exec rm -rf {} \;
       mkdir $MELOS_ROOT_PATH/coverage
-<<<<<<< HEAD
-
-=======
-      
->>>>>>> 56e776d4
       # run tests, generate junit reports in /test_reports/ & code coverage report
       melos exec -c 1 --dir-exists="test" -- \
       ' TESTS_OUTPUT_FILE="$MELOS_ROOT_PATH/test_reports/$MELOS_PACKAGE_NAME.tests-output.json"
@@ -275,4 +270,4 @@
       Run `flutter test` for all packages and generate junit and coverage reports.
       The test reports are saved in /test_reports folder.
       The coverages are saved in coverage/lcov.info file for each tested package.
-      The combined coverage is saved in the /coverage/lcov.info file.+      The combined coverage is saved in the /coverage/lcov.coverage.info file.