--- conflicted
+++ resolved
@@ -364,7 +364,6 @@
       The coverages are saved in coverage/lcov.info file for each tested package.
       The combined coverage is saved in the /coverage/lcov.coverage.info file.
 
-<<<<<<< HEAD
   l10n-check:
     run: |
       cd packages/internal/catalyst_voices_localization && dart lib/src/manage_l10n.dart --check
@@ -376,7 +375,7 @@
       cd packages/internal/catalyst_voices_localization && dart lib/src/manage_l10n.dart --clean --sort
     description: |
       Clean up unused translation keys and sort them alphabetically in .arb files.
-=======
+
   docs-generate:
     run: |
       dart pub global activate dartdoc 8.0.5
@@ -393,5 +392,4 @@
 
     description: |
       Documentation will be served at localhost:8080/<packageName>
-      For example catalyst_voices_repository is served at localhost:8080/catalyst_voices_repository
->>>>>>> 818e874a
+      For example catalyst_voices_repository is served at localhost:8080/catalyst_voices_repository