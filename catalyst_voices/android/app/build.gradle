plugins {
    id "com.android.application"
    id "kotlin-android"
    id "dev.flutter.flutter-gradle-plugin"
}

def localProperties = new Properties()
def localPropertiesFile = rootProject.file('local.properties')
if (localPropertiesFile.exists()) {
    localPropertiesFile.withReader('UTF-8') { reader ->
        localProperties.load(reader)
    }
}

def flutterVersionCode = localProperties.getProperty('flutter.versionCode')
if (flutterVersionCode == null) {
    flutterVersionCode = '1'
}

def flutterVersionName = localProperties.getProperty('flutter.versionName')
if (flutterVersionName == null) {
    flutterVersionName = '1.0'
}

def keystoreProperties = new Properties()
def keystorePropertiesFile = rootProject.file('key.properties')
if (keystorePropertiesFile.exists()) {
    keystoreProperties.load(new FileInputStream(keystorePropertiesFile))
}

android {
    compileSdkVersion flutter.compileSdkVersion

    compileOptions {
        sourceCompatibility JavaVersion.VERSION_1_8
        targetCompatibility JavaVersion.VERSION_1_8
    }

    kotlinOptions {
        jvmTarget = '1.8'
    }

    sourceSets {
        main.java.srcDirs += 'src/main/kotlin'
    }

    defaultConfig {
        applicationId "io.projectcatalyst.catalyst_voices"
        minSdkVersion flutter.minSdkVersion
        targetSdkVersion flutter.targetSdkVersion
        versionCode flutterVersionCode.toInteger()
        versionName flutterVersionName
        testInstrumentationRunner "pl.leancode.patrol.PatrolJUnitRunner"
        testInstrumentationRunnerArguments clearPackageData: "true"
        multiDexEnabled true
    }

    signingConfigs {
        if (System.getenv("ANDROID_KEYSTORE_PATH")) {
            release {
                storeFile file(System.getenv("ANDROID_KEYSTORE_PATH"))
                keyAlias System.getenv("ANDROID_KEYSTORE_ALIAS")
                keyPassword System.getenv("ANDROID_KEYSTORE_PRIVATE_KEY_PASSWORD")
                storePassword System.getenv("ANDROID_KEYSTORE_PASSWORD")
            }
        } else {
            release {
                keyAlias keystoreProperties['keyAlias']
                keyPassword keystoreProperties['keyPassword']
                storeFile keystoreProperties['storeFile'] ? file(keystoreProperties['storeFile']) : null
                storePassword keystoreProperties['storePassword']
            }
        }
    }

    flavorDimensions "default"
    productFlavors {
        prod {
            dimension "default"
            applicationIdSuffix ""
            manifestPlaceholders = [appName: "Catalyst Voices"]
        }
        preprod {
            dimension "default"
            applicationIdSuffix ".preprod"
            manifestPlaceholders = [appName: "[PRE] Catalyst Voices"]
        }
        qa {
            dimension "default"
            applicationIdSuffix ".qa"
            manifestPlaceholders = [appName: "[QA] Catalyst Voices"]
        }
        dev {
            dimension "default"
            applicationIdSuffix ".dev"
            manifestPlaceholders = [appName: "[DEV] Catalyst Voices"]
        }
    }

    buildTypes {
        release {
            signingConfig signingConfigs.release
            minifyEnabled true
            proguardFiles getDefaultProguardFile('proguard-android.txt')
        }
        debug {
            signingConfig signingConfigs.debug
        }
    }
    testOptions {
        execution "ANDROIDX_TEST_ORCHESTRATOR"
    }

}

flutter {
    source '../..'
}

dependencies {
<<<<<<< HEAD
    implementation "org.jetbrains.kotlin:kotlin-stdlib-jdk7:$kotlin_version"
    implementation 'com.android.support:multidex:2.0.1'
=======
>>>>>>> af180174
    testImplementation 'junit:junit:4.12'
    androidTestImplementation 'androidx.test:runner:1.2.0'
    androidTestImplementation 'androidx.test.espresso:espresso-core:3.2.3'
    androidTestUtil "androidx.test:orchestrator:1.4.2"

}<|MERGE_RESOLUTION|>--- conflicted
+++ resolved
@@ -118,12 +118,8 @@
 }
 
 dependencies {
-<<<<<<< HEAD
-    implementation "org.jetbrains.kotlin:kotlin-stdlib-jdk7:$kotlin_version"
+    testImplementation 'junit:junit:4.12'
     implementation 'com.android.support:multidex:2.0.1'
-=======
->>>>>>> af180174
-    testImplementation 'junit:junit:4.12'
     androidTestImplementation 'androidx.test:runner:1.2.0'
     androidTestImplementation 'androidx.test.espresso:espresso-core:3.2.3'
     androidTestUtil "androidx.test:orchestrator:1.4.2"
