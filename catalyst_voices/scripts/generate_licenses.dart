--- conflicted
+++ resolved
@@ -31,13 +31,9 @@
     final license = _replaceSpecialCharacters(entry.license ?? '');
     final description = _replaceSpecialCharacters(entry.description);
     final authors = _replaceSpecialCharacters(entry.authors.join(' | '));
-<<<<<<< HEAD
-    outputSink.writeln('\n${name}${_sep}${description}${_sep}${authors}${_sep}${license}');
-=======
     outputSink.writeln(
       '\n${name}${_sep}${description}${_sep}${authors}${_sep}${license}',
     );
->>>>>>> 322f33b1
   }
 
   await outputSink.flush();
