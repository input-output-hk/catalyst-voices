--- conflicted
+++ resolved
@@ -34,8 +34,6 @@
           {
             "name": "authors",
             "getter_name": "authors",
-<<<<<<< HEAD
-=======
             "moor_type": "string",
             "nullable": false,
             "customConstraints": null,
@@ -51,20 +49,12 @@
           {
             "name": "collaborators",
             "getter_name": "collaborators",
->>>>>>> b9bb2c9f
-            "moor_type": "string",
-            "nullable": false,
-            "customConstraints": null,
-            "default_dart": null,
-            "default_client_dart": null,
-            "dsl_features": [
-<<<<<<< HEAD
-            ]
-          },
-          {
-            "name": "collaborators",
-            "getter_name": "collaborators",
-=======
+            "moor_type": "string",
+            "nullable": false,
+            "customConstraints": null,
+            "default_dart": null,
+            "default_client_dart": null,
+            "dsl_features": [
             ],
             "type_converter": {
               "dart_expr": "DocumentConverters.catId",
@@ -85,49 +75,23 @@
           {
             "name": "id",
             "getter_name": "id",
->>>>>>> b9bb2c9f
-            "moor_type": "string",
-            "nullable": false,
-            "customConstraints": null,
-            "default_dart": null,
-            "default_client_dart": null,
-            "dsl_features": [
-            ]
-          },
-          {
-<<<<<<< HEAD
-            "name": "content_type",
-            "getter_name": "contentType",
-=======
+            "moor_type": "string",
+            "nullable": false,
+            "customConstraints": null,
+            "default_dart": null,
+            "default_client_dart": null,
+            "dsl_features": [
+            ]
+          },
+          {
             "name": "parameters",
             "getter_name": "parameters",
->>>>>>> b9bb2c9f
-            "moor_type": "string",
-            "nullable": false,
-            "customConstraints": null,
-            "default_dart": null,
-            "default_client_dart": null,
-            "dsl_features": [
-<<<<<<< HEAD
-            ]
-          },
-          {
-            "name": "id",
-            "getter_name": "id",
-            "moor_type": "string",
-            "nullable": false,
-            "customConstraints": null,
-            "default_dart": null,
-            "default_client_dart": null,
-            "dsl_features": [
-            ]
-          },
-          {
-            "name": "parameters",
-            "getter_name": "parameters",
-            "moor_type": "string",
-            "nullable": false,
-=======
+            "moor_type": "string",
+            "nullable": false,
+            "customConstraints": null,
+            "default_dart": null,
+            "default_client_dart": null,
+            "dsl_features": [
             ],
             "type_converter": {
               "dart_expr": "DocumentConverters.parameters",
@@ -139,124 +103,79 @@
             "getter_name": "refId",
             "moor_type": "string",
             "nullable": true,
->>>>>>> b9bb2c9f
-            "customConstraints": null,
-            "default_dart": null,
-            "default_client_dart": null,
-            "dsl_features": [
-            ]
-          },
-          {
-<<<<<<< HEAD
-            "name": "ref_id",
-            "getter_name": "refId",
-=======
+            "customConstraints": null,
+            "default_dart": null,
+            "default_client_dart": null,
+            "dsl_features": [
+            ]
+          },
+          {
             "name": "ref_ver",
             "getter_name": "refVer",
->>>>>>> b9bb2c9f
-            "moor_type": "string",
-            "nullable": true,
-            "customConstraints": null,
-            "default_dart": null,
-            "default_client_dart": null,
-            "dsl_features": [
-            ]
-          },
-          {
-<<<<<<< HEAD
-            "name": "ref_ver",
-            "getter_name": "refVer",
-=======
+            "moor_type": "string",
+            "nullable": true,
+            "customConstraints": null,
+            "default_dart": null,
+            "default_client_dart": null,
+            "dsl_features": [
+            ]
+          },
+          {
             "name": "reply_id",
             "getter_name": "replyId",
->>>>>>> b9bb2c9f
-            "moor_type": "string",
-            "nullable": true,
-            "customConstraints": null,
-            "default_dart": null,
-            "default_client_dart": null,
-            "dsl_features": [
-            ]
-          },
-          {
-<<<<<<< HEAD
-            "name": "reply_id",
-            "getter_name": "replyId",
-=======
+            "moor_type": "string",
+            "nullable": true,
+            "customConstraints": null,
+            "default_dart": null,
+            "default_client_dart": null,
+            "dsl_features": [
+            ]
+          },
+          {
             "name": "reply_ver",
             "getter_name": "replyVer",
->>>>>>> b9bb2c9f
-            "moor_type": "string",
-            "nullable": true,
-            "customConstraints": null,
-            "default_dart": null,
-            "default_client_dart": null,
-            "dsl_features": [
-            ]
-          },
-          {
-<<<<<<< HEAD
-            "name": "reply_ver",
-            "getter_name": "replyVer",
-=======
+            "moor_type": "string",
+            "nullable": true,
+            "customConstraints": null,
+            "default_dart": null,
+            "default_client_dart": null,
+            "dsl_features": [
+            ]
+          },
+          {
             "name": "section",
             "getter_name": "section",
->>>>>>> b9bb2c9f
-            "moor_type": "string",
-            "nullable": true,
-            "customConstraints": null,
-            "default_dart": null,
-            "default_client_dart": null,
-            "dsl_features": [
-            ]
-          },
-          {
-<<<<<<< HEAD
-            "name": "section",
-            "getter_name": "section",
-=======
+            "moor_type": "string",
+            "nullable": true,
+            "customConstraints": null,
+            "default_dart": null,
+            "default_client_dart": null,
+            "dsl_features": [
+            ]
+          },
+          {
             "name": "template_id",
             "getter_name": "templateId",
->>>>>>> b9bb2c9f
-            "moor_type": "string",
-            "nullable": true,
-            "customConstraints": null,
-            "default_dart": null,
-            "default_client_dart": null,
-            "dsl_features": [
-            ]
-          },
-          {
-<<<<<<< HEAD
-            "name": "template_id",
-            "getter_name": "templateId",
-=======
+            "moor_type": "string",
+            "nullable": true,
+            "customConstraints": null,
+            "default_dart": null,
+            "default_client_dart": null,
+            "dsl_features": [
+            ]
+          },
+          {
             "name": "template_ver",
             "getter_name": "templateVer",
->>>>>>> b9bb2c9f
-            "moor_type": "string",
-            "nullable": true,
-            "customConstraints": null,
-            "default_dart": null,
-            "default_client_dart": null,
-            "dsl_features": [
-            ]
-          },
-          {
-<<<<<<< HEAD
-            "name": "template_ver",
-            "getter_name": "templateVer",
-            "moor_type": "string",
-            "nullable": true,
-            "customConstraints": null,
-            "default_dart": null,
-            "default_client_dart": null,
-            "dsl_features": [
-            ]
-          },
-          {
-=======
->>>>>>> b9bb2c9f
+            "moor_type": "string",
+            "nullable": true,
+            "customConstraints": null,
+            "default_dart": null,
+            "default_client_dart": null,
+            "dsl_features": [
+            ]
+          },
+          {
             "name": "type",
             "getter_name": "type",
             "moor_type": "string",
@@ -658,15 +577,11 @@
             "default_dart": null,
             "default_client_dart": null,
             "dsl_features": [
-<<<<<<< HEAD
-            ]
-=======
             ],
             "type_converter": {
               "dart_expr": "DocumentConverters.parameters",
               "dart_type_name": "DocumentParameters"
             }
->>>>>>> b9bb2c9f
           },
           {
             "name": "ref_id",
