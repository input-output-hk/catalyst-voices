--- conflicted
+++ resolved
@@ -63,29 +63,6 @@
     required CatalystId catalystId,
     required CatalystPrivateKey privateKey,
   }) async {
-<<<<<<< HEAD
-    final compressedPayload = await _brotliCompressPayload(document.toBytes());
-
-    final coseSign = await profiler.timeWithResult(
-      'cose_sign_doc',
-      () {
-        return CoseSign.sign(
-          protectedHeaders: const CoseHeaders.protected(),
-          unprotectedHeaders: const CoseHeaders.unprotected(),
-          payload: compressedPayload,
-          signers: [_CatalystSigner(catalystId, privateKey)],
-        );
-      },
-      debounce: true,
-    );
-
-    return _CoseSignedDocument(
-      coseSign: coseSign,
-      payload: document,
-      metadata: metadata,
-      signers: [catalystId],
-    );
-=======
     try {
       final compressedPayload = await _brotliCompressPayload(document.toBytes());
 
@@ -111,7 +88,6 @@
     } on CoseSignException catch (error) {
       throw DocumentSignException('Failed to create a signed document!\nSource: ${error.source}');
     }
->>>>>>> 9e87f2fb
   }
 
   Future<Uint8List> _brotliCompressPayload(Uint8List payload) async {
