--- conflicted
+++ resolved
@@ -51,11 +51,7 @@
     return _CoseSignedDocument(
       coseSign: coseSign,
       payload: payload,
-<<<<<<< HEAD
-      metadata: metadata.adapt(authors: signers),
-=======
       metadata: metadata.toModel(authors: signers),
->>>>>>> 0aa8f2ce
       signers: signers,
     );
   }
@@ -196,15 +192,6 @@
 }
 
 extension on SignedDocumentMetadata {
-<<<<<<< HEAD
-  DocumentDataMetadata adapt({
-    List<CatalystId>? authors,
-  }) {
-    return DocumentDataMetadata(
-      contentType: DocumentContentType.json,
-      type: documentType,
-      id: SignedDocumentRef(id: id!, ver: ver),
-=======
   DocumentDataMetadata toModel({
     List<CatalystId>? authors,
   }) {
@@ -222,7 +209,6 @@
       contentType: DocumentContentType.json,
       type: documentType,
       id: SignedDocumentRef(id: id, ver: ver),
->>>>>>> 0aa8f2ce
       ref: ref?.toModel(),
       template: template?.toModel(),
       reply: reply?.toModel(),
