import 'dart:math';
import 'dart:typed_data';

import 'package:catalyst_cardano_serialization/catalyst_cardano_serialization.dart';
import 'package:catalyst_voices_models/catalyst_voices_models.dart';
import 'package:catalyst_voices_repositories/src/document/document_repository.dart';
<<<<<<< HEAD
import 'package:catalyst_voices_repositories/src/dto/document/document_data_dto.dart';
import 'package:catalyst_voices_repositories/src/dto/document/document_dto.dart';
import 'package:catalyst_voices_repositories/src/dto/document/schema/document_schema_dto.dart';
=======
import 'package:catalyst_voices_repositories/src/dto/proposal/proposal_submission_action_dto.dart';
import 'package:catalyst_voices_repositories/src/signed_document/signed_document_json_payload.dart';
import 'package:catalyst_voices_repositories/src/signed_document/signed_document_manager.dart';
>>>>>>> 4cebdb00
import 'package:catalyst_voices_shared/catalyst_voices_shared.dart';
import 'package:rxdart/rxdart.dart';

final _proposalDescription = """
Zanzibar is becoming one of the hotspots for DID's through
World Mobile and PRISM, but its potential is only barely exploited.
Zanzibar is becoming one of the hotspots for DID's through World Mobile
and PRISM, but its potential is only barely exploited.
"""
    .replaceAll('\n', ' ');

// TODO(LynxLynxx): remove after implementing reading db
int _maxResults(ProposalPublish? stage) {
  if (stage == null) {
    return 64;
  }
  if (stage == ProposalPublish.submittedProposal) {
    return 48;
  }
  return 32;
}

abstract interface class ProposalRepository {
<<<<<<< HEAD
  const factory ProposalRepository(DocumentRepository documentRepository) =
      ProposalRepositoryImpl;
=======
  const factory ProposalRepository(
    SignedDocumentManager signedDocumentManager,
    DocumentRepository documentRepository,
  ) = ProposalRepositoryImpl;
>>>>>>> 4cebdb00

  Future<List<String>> addFavoriteProposal(String proposalId);

  Future<DraftRef> createDraftProposal({
    required DocumentDataContent content,
    required SignedDocumentRef template,
    DraftRef? selfRef,
  });

  Future<void> deleteDraftProposal(DraftRef ref);

  Future<Uint8List> encodeProposalForExport({
    required DocumentDataMetadata metadata,
    required DocumentDataContent content,
  });

  Future<List<String>> getFavoritesProposalsIds();

  Future<ProposalData> getProposal({
    required DocumentRef ref,
  });

  /// Fetches all proposals.
  Future<ProposalsSearchResult> getProposals({
    required ProposalPaginationRequest request,
  });

  /// Returns [ProposalTemplate] for matching [ref].
  ///
  /// Source of data depends whether [ref] is [SignedDocumentRef] or [DraftRef].
  Future<ProposalTemplate> getProposalTemplate({
    required DocumentRef ref,
  });

  Future<List<String>> getUserProposalsIds(String userId);

<<<<<<< HEAD
  Future<DocumentRef> importProposal(Uint8List data);

  Future<List<ProposalDocument>> queryVersionsOfId({required String id});
=======
  Future<void> publishProposal({
    required DocumentData document,
    required CatalystId catalystId,
    required CatalystPrivateKey privateKey,
  });

  Future<void> publishProposalAction({
    required SignedDocumentRef ref,
    required SignedDocumentRef categoryId,
    required ProposalSubmissionAction action,
    required CatalystId catalystId,
    required CatalystPrivateKey privateKey,
  });
>>>>>>> 4cebdb00

  Future<List<String>> removeFavoriteProposal(String proposalId);

  Future<void> updateDraftProposal({
    required DraftRef ref,
    required DocumentDataContent content,
  });
  Future<void> uploadDocument({
    required SignedDocument document,
  });

  Stream<int> watchCount({
    required DocumentRef ref,
    required DocumentType type,
  });

  Stream<List<ProposalDocument>> watchLatestProposals({int? limit});
}

final class ProposalRepositoryImpl implements ProposalRepository {
<<<<<<< HEAD
  final DocumentRepository _documentRepository;
  const ProposalRepositoryImpl(this._documentRepository);
=======
  final SignedDocumentManager _signedDocumentManager;
  final DocumentRepository _documentRepository;

  const ProposalRepositoryImpl(
    this._signedDocumentManager,
    this._documentRepository,
  );
>>>>>>> 4cebdb00

  @override
  Future<List<String>> addFavoriteProposal(String proposalId) async {
    // TODO(LynxLynxx): add proposal to favorites
    return getFavoritesProposalsIds();
  }

  @override
  Future<DraftRef> createDraftProposal({
    required DocumentDataContent content,
    required SignedDocumentRef template,
    DraftRef? selfRef,
  }) {
    return _documentRepository.createDocumentDraft(
      type: DocumentType.proposalDocument,
      content: content,
      template: template,
      selfRef: selfRef,
    );
  }

  @override
  Future<void> deleteDraftProposal(DraftRef ref) {
    return _documentRepository.deleteDocumentDraft(ref: ref);
  }

  @override
  Future<Uint8List> encodeProposalForExport({
    required DocumentDataMetadata metadata,
    required DocumentDataContent content,
  }) {
    return _documentRepository.encodeDocumentForExport(
      metadata: metadata,
      content: content,
    );
  }

  @override
  Future<List<String>> getFavoritesProposalsIds() async {
    // TODO(LynxLynxx): read db to get favorites proposals ids
    return <String>[];
  }

  @override
  Future<ProposalData> getProposal({
    required DocumentRef ref,
  }) async {
    final documentData = await _documentRepository.getDocumentData(ref: ref);
    final commentsCount = await _documentRepository.getRefCount(
      ref: ref,
      type: DocumentType.commentTemplate,
    );
    final templateRef = documentData.metadata.template!;
    final documentTemplate =
        await _documentRepository.getDocumentData(ref: templateRef);
    final proposalDocument = _buildProposalDocument(
      documentData: documentData,
      templateData: documentTemplate,
    );
    final documentVersions = await _documentRepository.getAllVersionsOfId(
      id: ref.id,
    );
    final proposalVersions = documentVersions
        .map(
          (e) => _buildProposalData(
            documentData: e,
            documentTemplate: documentTemplate,
          ),
        )
        .toList();

    return ProposalData(
<<<<<<< HEAD
      document: proposalDocument,
      categoryId: documentData.metadata.categoryId ?? '',
      commentsCount: commentsCount,
      versions: proposalVersions,
=======
      // TODO(dtscalac): replace by actual category ID
      categoryId: SignedDocumentRef.generateFirstRef(),
      document: ProposalDocument(
        metadata: ProposalMetadata(selfRef: ref),
        document: const Document(
          properties: [],
          schema: DocumentSchema.optional(),
        ),
      ),
      versions: versions,
>>>>>>> 4cebdb00
    );
  }

  @override
  Future<ProposalsSearchResult> getProposals({
    required ProposalPaginationRequest request,
  }) async {
    // optionally filter by status.
    final proposals = <Proposal>[];

    // Return users proposals match his account id with proposals metadata from
    // author field.
    if (request.usersProposals) {
      return _getUserProposalsSearchResult(request);
    } else if (request.usersFavorite) {
      return _getFavoritesProposalsSearchResult(request);
    }

    for (var i = 0; i < request.pageSize; i++) {
      // ignore: lines_longer_than_80_chars
      final stage = Random().nextBool()
          ? ProposalPublish.submittedProposal
          : ProposalPublish.publishedDraft;
      proposals.add(
        Proposal(
          selfRef: SignedDocumentRef.generateFirstRef(),
          category: 'Cardano Use Cases / MVP',
          categoryId: const SignedDocumentRef(id: 'dummy_category_id'),
          title: 'Proposal Title that rocks the world',
          updateDate: DateTime.now().minusDays(2),
          fundsRequested: Coin.fromAda(100000),
          status: ProposalStatus.draft,
          publish: request.stage ?? stage,
          commentsCount: 0,
          description: _proposalDescription,
          duration: 6,
          author: 'Alex Wells',
          versions: const [],
        ),
      );
    }

    return ProposalsSearchResult(
      maxResults: _maxResults(request.stage),
      proposals: proposals,
    );
  }

  @override
  Future<ProposalTemplate> getProposalTemplate({
    required DocumentRef ref,
  }) async {
    final proposalDocument =
        await _documentRepository.getDocumentData(ref: ref);

    return _buildProposalTemplate(documentData: proposalDocument);
  }

  @override
  Future<List<String>> getUserProposalsIds(String userId) async {
    // TODO(LynxLynxx): read db to get user's proposals
    return <String>[];
  }

  @override
<<<<<<< HEAD
  Future<DocumentRef> importProposal(Uint8List data) {
    return _documentRepository.importDocument(data: data);
  }

  @override
  Future<List<ProposalDocument>> queryVersionsOfId({required String id}) {
    return _documentRepository.queryVersionsOfId(id: id);
=======
  Future<void> publishProposal({
    required DocumentData document,
    required CatalystId catalystId,
    required CatalystPrivateKey privateKey,
  }) async {
    final signedDocument = await _signedDocumentManager.signDocument(
      SignedDocumentJsonPayload(document.content.data),
      metadata: _createProposalMetadata(document.metadata),
      catalystId: catalystId,
      privateKey: privateKey,
    );

    await _documentRepository.publishDocument(document: signedDocument);
  }

  @override
  Future<void> publishProposalAction({
    required SignedDocumentRef ref,
    required SignedDocumentRef categoryId,
    required ProposalSubmissionAction action,
    required CatalystId catalystId,
    required CatalystPrivateKey privateKey,
  }) async {
    final signedDocument = await _signedDocumentManager.signDocument(
      ProposalSubmissionActionDocumentDto(
        action: ProposalSubmissionActionDto.fromModel(action),
      ),
      metadata: SignedDocumentMetadata(
        contentType: SignedDocumentContentType.json,
        documentType: DocumentType.proposalActionDocument,
        ref: SignedDocumentMetadataRef.fromDocumentRef(ref),
        categoryId: SignedDocumentMetadataRef.fromDocumentRef(ref),
      ),
      catalystId: catalystId,
      privateKey: privateKey,
    );

    await _documentRepository.publishDocument(document: signedDocument);
>>>>>>> 4cebdb00
  }

  @override
  Future<List<String>> removeFavoriteProposal(String proposalId) async {
    // TODO(LynxLynxx): remove proposal from favorites
    return getFavoritesProposalsIds();
  }

<<<<<<< HEAD
  @override
  Future<void> updateDraftProposal({
    required DraftRef ref,
    required DocumentDataContent content,
  }) {
    return _documentRepository.updateDocumentDraft(
      ref: ref,
      content: content,
    );
  }

  @override
  Future<void> uploadDocument({
    required SignedDocument<SignedDocumentPayload> document,
  }) {
    return _documentRepository.uploadDocument(document: document);
  }

  @override
  Stream<int> watchCount({
    required DocumentRef ref,
    required DocumentType type,
  }) {
    return _documentRepository.watchCount(ref: ref, type: type);
  }

  @override
  Stream<List<ProposalDocument>> watchLatestProposals({int? limit}) {
    return _documentRepository
        .watchDocuments(
          limit: limit,
          type: DocumentType.proposalDocument,
        )
        .whereNotNull()
        .map(
          (documents) => documents.map(
            (doc) {
              final documentData = doc.data;
              final templateData = doc.refData;

              return _buildProposalDocument(
                documentData: documentData,
                templateData: templateData,
              );
            },
          ).toList(),
        );
  }

  BaseProposalData _buildProposalData({
    required DocumentData documentData,
    required DocumentData documentTemplate,
  }) {
    assert(
      documentData.metadata.type == DocumentType.proposalDocument,
      'Not a proposalDocument document data type',
    );

    final document = _buildProposalDocument(
      documentData: documentData,
      templateData: documentTemplate,
    );

    return BaseProposalData(
      document: document,
    );
  }

  ProposalDocument _buildProposalDocument({
    required DocumentData documentData,
    required DocumentData templateData,
  }) {
    assert(
      documentData.metadata.type == DocumentType.proposalDocument,
      'Not a proposalDocument document data type',
    );

    final template = _buildProposalTemplate(documentData: templateData);

    final metadata = ProposalMetadata(
      selfRef: documentData.metadata.selfRef,
    );

    final content = DocumentDataContentDto.fromModel(
      documentData.content,
    );
    final schema = template.schema;
    final document = DocumentDto.fromJsonSchema(content, schema).toModel();

    return ProposalDocument(
      metadata: metadata,
      document: document,
    );
  }

  ProposalTemplate _buildProposalTemplate({
    required DocumentData documentData,
  }) {
    assert(
      documentData.metadata.type == DocumentType.proposalTemplate,
      'Not a proposalTemplate document data type',
    );

    final metadata = ProposalTemplateMetadata(
      selfRef: documentData.metadata.selfRef,
    );

    final contentData = documentData.content.data;
    final schema = DocumentSchemaDto.fromJson(contentData).toModel();

    return ProposalTemplate(
      metadata: metadata,
      schema: schema,
=======
  SignedDocumentMetadata _createProposalMetadata(
    DocumentDataMetadata metadata,
  ) {
    final template = metadata.template;
    final categoryId = metadata.categoryId;

    return SignedDocumentMetadata(
      contentType: SignedDocumentContentType.json,
      documentType: DocumentType.proposalDocument,
      id: metadata.id,
      ver: metadata.version,
      template: template == null
          ? null
          : SignedDocumentMetadataRef.fromDocumentRef(template),
      categoryId: categoryId == null
          ? null
          : SignedDocumentMetadataRef.fromDocumentRef(categoryId),
>>>>>>> 4cebdb00
    );
  }

  Future<ProposalsSearchResult> _getFavoritesProposalsSearchResult(
    ProposalPaginationRequest request,
  ) async {
    final favoritesIds = await getFavoritesProposalsIds();
    final proposals = <Proposal>[];
    final range = PagingRange.calculateRange(
      pageKey: request.pageKey,
      itemsPerPage: request.pageSize,
      maxResults: favoritesIds.length,
    );
    if (favoritesIds.isEmpty) {
      return const ProposalsSearchResult(
        maxResults: 0,
        proposals: [],
      );
    }
    for (var i = range.from; i <= range.to; i++) {
      final ref = SignedDocumentRef(id: favoritesIds[i]);
      final proposalData = await getProposal(ref: ref);
      final proposal = Proposal.fromData(proposalData);
      proposals.add(proposal);
    }

    return ProposalsSearchResult(
      maxResults: favoritesIds.length,
      proposals: proposals,
    );
  }

  Future<ProposalsSearchResult> _getUserProposalsSearchResult(
    ProposalPaginationRequest request,
  ) async {
    final userProposalsIds = await getUserProposalsIds('');
    final proposals = <Proposal>[];
    final range = PagingRange.calculateRange(
      pageKey: request.pageKey,
      itemsPerPage: request.pageSize,
      maxResults: userProposalsIds.length,
    );
    if (userProposalsIds.isEmpty) {
      return const ProposalsSearchResult(
        maxResults: 0,
        proposals: [],
      );
    }
    for (var i = range.from; i <= range.to; i++) {
      final ref = SignedDocumentRef(id: userProposalsIds[i]);
      final proposalData = await getProposal(ref: ref);
      final proposal = Proposal.fromData(proposalData);
      proposals.add(proposal);
    }

    return ProposalsSearchResult(
      maxResults: userProposalsIds.length,
      proposals: proposals,
    );
  }
}<|MERGE_RESOLUTION|>--- conflicted
+++ resolved
@@ -4,15 +4,12 @@
 import 'package:catalyst_cardano_serialization/catalyst_cardano_serialization.dart';
 import 'package:catalyst_voices_models/catalyst_voices_models.dart';
 import 'package:catalyst_voices_repositories/src/document/document_repository.dart';
-<<<<<<< HEAD
 import 'package:catalyst_voices_repositories/src/dto/document/document_data_dto.dart';
 import 'package:catalyst_voices_repositories/src/dto/document/document_dto.dart';
 import 'package:catalyst_voices_repositories/src/dto/document/schema/document_schema_dto.dart';
-=======
 import 'package:catalyst_voices_repositories/src/dto/proposal/proposal_submission_action_dto.dart';
 import 'package:catalyst_voices_repositories/src/signed_document/signed_document_json_payload.dart';
 import 'package:catalyst_voices_repositories/src/signed_document/signed_document_manager.dart';
->>>>>>> 4cebdb00
 import 'package:catalyst_voices_shared/catalyst_voices_shared.dart';
 import 'package:rxdart/rxdart.dart';
 
@@ -36,15 +33,10 @@
 }
 
 abstract interface class ProposalRepository {
-<<<<<<< HEAD
-  const factory ProposalRepository(DocumentRepository documentRepository) =
-      ProposalRepositoryImpl;
-=======
   const factory ProposalRepository(
     SignedDocumentManager signedDocumentManager,
     DocumentRepository documentRepository,
   ) = ProposalRepositoryImpl;
->>>>>>> 4cebdb00
 
   Future<List<String>> addFavoriteProposal(String proposalId);
 
@@ -81,11 +73,11 @@
 
   Future<List<String>> getUserProposalsIds(String userId);
 
-<<<<<<< HEAD
+
   Future<DocumentRef> importProposal(Uint8List data);
 
   Future<List<ProposalDocument>> queryVersionsOfId({required String id});
-=======
+
   Future<void> publishProposal({
     required DocumentData document,
     required CatalystId catalystId,
@@ -99,7 +91,7 @@
     required CatalystId catalystId,
     required CatalystPrivateKey privateKey,
   });
->>>>>>> 4cebdb00
+
 
   Future<List<String>> removeFavoriteProposal(String proposalId);
 
@@ -120,10 +112,6 @@
 }
 
 final class ProposalRepositoryImpl implements ProposalRepository {
-<<<<<<< HEAD
-  final DocumentRepository _documentRepository;
-  const ProposalRepositoryImpl(this._documentRepository);
-=======
   final SignedDocumentManager _signedDocumentManager;
   final DocumentRepository _documentRepository;
 
@@ -131,7 +119,6 @@
     this._signedDocumentManager,
     this._documentRepository,
   );
->>>>>>> 4cebdb00
 
   @override
   Future<List<String>> addFavoriteProposal(String proposalId) async {
@@ -204,23 +191,10 @@
         .toList();
 
     return ProposalData(
-<<<<<<< HEAD
       document: proposalDocument,
       categoryId: documentData.metadata.categoryId ?? '',
       commentsCount: commentsCount,
       versions: proposalVersions,
-=======
-      // TODO(dtscalac): replace by actual category ID
-      categoryId: SignedDocumentRef.generateFirstRef(),
-      document: ProposalDocument(
-        metadata: ProposalMetadata(selfRef: ref),
-        document: const Document(
-          properties: [],
-          schema: DocumentSchema.optional(),
-        ),
-      ),
-      versions: versions,
->>>>>>> 4cebdb00
     );
   }
 
@@ -286,7 +260,6 @@
   }
 
   @override
-<<<<<<< HEAD
   Future<DocumentRef> importProposal(Uint8List data) {
     return _documentRepository.importDocument(data: data);
   }
@@ -294,7 +267,7 @@
   @override
   Future<List<ProposalDocument>> queryVersionsOfId({required String id}) {
     return _documentRepository.queryVersionsOfId(id: id);
-=======
+
   Future<void> publishProposal({
     required DocumentData document,
     required CatalystId catalystId,
@@ -333,7 +306,7 @@
     );
 
     await _documentRepository.publishDocument(document: signedDocument);
->>>>>>> 4cebdb00
+
   }
 
   @override
@@ -342,7 +315,6 @@
     return getFavoritesProposalsIds();
   }
 
-<<<<<<< HEAD
   @override
   Future<void> updateDraftProposal({
     required DraftRef ref,
@@ -456,7 +428,7 @@
     return ProposalTemplate(
       metadata: metadata,
       schema: schema,
-=======
+
   SignedDocumentMetadata _createProposalMetadata(
     DocumentDataMetadata metadata,
   ) {
@@ -474,7 +446,7 @@
       categoryId: categoryId == null
           ? null
           : SignedDocumentMetadataRef.fromDocumentRef(categoryId),
->>>>>>> 4cebdb00
+
     );
   }
 
