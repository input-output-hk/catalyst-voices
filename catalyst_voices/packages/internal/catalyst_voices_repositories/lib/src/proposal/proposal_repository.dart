--- conflicted
+++ resolved
@@ -11,122 +11,6 @@
 and PRISM, but its potential is only barely exploited.
 """
     .replaceAll('\n', ' ');
-<<<<<<< HEAD
-
-final _proposals = [
-  ProposalBase(
-    id: '${Random().nextInt(1000)}1',
-    category: 'Cardano Use Cases / MVP',
-    title: 'Proposal Title that rocks the world',
-    updateDate: DateTime.now().minusDays(2),
-    fundsRequested: Coin.fromAda(100000),
-    status: ProposalStatus.draft,
-    publish: ProposalPublish.publishedDraft,
-    commentsCount: 0,
-    description: _proposalDescription,
-    duration: 6,
-    author: 'Alex Wells',
-    version: 1,
-  ),
-  ProposalBase(
-    id: '${Random().nextInt(1000)}2',
-    category: 'Cardano Use Cases / MVP',
-    title: 'Proposal Title that rocks the world',
-    updateDate: DateTime.now().minusDays(2),
-    fundsRequested: Coin.fromAda(100000),
-    status: ProposalStatus.draft,
-    publish: ProposalPublish.publishedDraft,
-    commentsCount: 0,
-    description: _proposalDescription,
-    duration: 6,
-    author: 'Alex Wells',
-    version: 2,
-  ),
-  ProposalBase(
-    id: '${Random().nextInt(1000)}3',
-    category: 'Cardano Use Cases / MVP',
-    title: 'Proposal Title that rocks the world',
-    updateDate: DateTime.now().minusDays(2),
-    fundsRequested: Coin.fromAda(100000),
-    status: ProposalStatus.draft,
-    publish: ProposalPublish.publishedDraft,
-    commentsCount: 0,
-    description: _proposalDescription,
-    duration: 6,
-    author: 'Alex Wells',
-    version: 3,
-  ),
-  ProposalBase(
-    id: '${Random().nextInt(1000)}4',
-    category: 'Cardano Use Cases / MVP',
-    title: 'Proposal Title that rocks the world',
-    updateDate: DateTime.now().minusDays(2),
-    fundsRequested: Coin.fromAda(100000),
-    status: ProposalStatus.draft,
-    publish: ProposalPublish.submittedProposal,
-    commentsCount: 0,
-    description: _proposalDescription,
-    duration: 6,
-    author: 'Alex Wells',
-    version: 3,
-  ),
-  ProposalBase(
-    id: '${Random().nextInt(1000)}5',
-    category: 'Cardano Use Cases / MVP',
-    title: 'Proposal Title that rocks the world',
-    updateDate: DateTime.now().minusDays(2),
-    fundsRequested: Coin.fromAda(100000),
-    status: ProposalStatus.draft,
-    publish: ProposalPublish.submittedProposal,
-    commentsCount: 0,
-    description: _proposalDescription,
-    duration: 6,
-    author: 'Alex Wells',
-    version: 3,
-  ),
-  ProposalBase(
-    id: '${Random().nextInt(1000)}6',
-    category: 'Cardano Use Cases / MVP',
-    title: 'Proposal Title that rocks the world',
-    updateDate: DateTime.now().minusDays(2),
-    fundsRequested: Coin.fromAda(100000),
-    status: ProposalStatus.draft,
-    publish: ProposalPublish.submittedProposal,
-    commentsCount: 0,
-    description: _proposalDescription,
-    duration: 6,
-    author: 'Alex Wells',
-    version: 3,
-  ),
-  ProposalBase(
-    id: '${Random().nextInt(1000)}7',
-    category: 'Cardano Use Cases / MVP',
-    title: 'Proposal Title that rocks the world',
-    updateDate: DateTime.now().minusDays(2),
-    fundsRequested: Coin.fromAda(100000),
-    status: ProposalStatus.draft,
-    publish: ProposalPublish.submittedProposal,
-    commentsCount: 0,
-    description: _proposalDescription,
-    duration: 6,
-    author: 'Alex Wells',
-    version: 3,
-  ),
-  ProposalBase(
-    id: '${Random().nextInt(1000)}8',
-    category: 'Cardano Use Cases / MVP',
-    title: 'Proposal Title that rocks the world',
-    updateDate: DateTime.now().minusDays(2),
-    fundsRequested: Coin.fromAda(100000),
-    status: ProposalStatus.draft,
-    publish: ProposalPublish.submittedProposal,
-    commentsCount: 0,
-    description: _proposalDescription,
-    duration: 6,
-    author: 'Alex Wells',
-    version: 3,
-  ),
-];
 
 // TODO(LynxLynxx): remove after implementing reading db
 int _maxResults(ProposalPublish? stage) {
@@ -134,104 +18,6 @@
     return 64;
   }
   if (stage == ProposalPublish.submittedProposal) {
-    return 48;
-  }
-  return 32;
-}
-
-// ignore: one_member_abstracts
-abstract interface class ProposalRepository {
-  const factory ProposalRepository() = ProposalRepositoryImpl;
-
-  Future<List<String>> getFavoritesProposalsIds();
-
-  Future<ProposalBase> getProposal({
-    required String id,
-  });
-
-  /// Fetches all proposals.
-  Future<ProposalsSearchResult> getProposals({
-    required ProposalPaginationRequest request,
-    required String campaignId,
-  });
-
-  Future<List<String>> getUserProposalsIds(String userId);
-}
-
-final class ProposalRepositoryImpl implements ProposalRepository {
-  const ProposalRepositoryImpl();
-
-  @override
-  Future<List<String>> getFavoritesProposalsIds() async {
-    // TODO(LynxLynxx): read db to get favorites proposals ids
-    return <String>[];
-  }
-
-  @override
-  Future<ProposalBase> getProposal({
-    required String id,
-  }) async {
-    return _proposals.first;
-  }
-
-  @override
-  Future<ProposalsSearchResult> getProposals({
-    required ProposalPaginationRequest request,
-    required String campaignId,
-  }) async {
-    // optionally filter by status.
-    final proposals = <ProposalBase>[];
-
-    // Return users proposals match his account id with proposals metadata from
-    // author field.
-    if (request.usersProposals) {
-      return const ProposalsSearchResult(maxResults: 0, proposals: []);
-    } else if (request.usersFavorite) {
-      return const ProposalsSearchResult(maxResults: 0, proposals: []);
-    }
-
-    for (var i = 0; i < request.pageSize; i++) {
-      // ignore: lines_longer_than_80_chars
-      final stage = Random().nextBool()
-          ? ProposalPublish.submittedProposal
-          : ProposalPublish.publishedDraft;
-      proposals.add(
-        ProposalBase(
-          id: '${Random().nextInt(1000)}/${Random().nextInt(1000)}',
-          category: 'Cardano Use Cases / MVP',
-          title: 'Proposal Title that rocks the world',
-          updateDate: DateTime.now().minusDays(2),
-          fundsRequested: Coin.fromAda(100000),
-          status: ProposalStatus.draft,
-          publish: request.stage ?? stage,
-          commentsCount: 0,
-          description: _proposalDescription,
-          duration: 6,
-          author: 'Alex Wells',
-          version: 1,
-        ),
-      );
-    }
-
-    return ProposalsSearchResult(
-      maxResults: _maxResults(request.stage),
-      proposals: proposals,
-    );
-  }
-
-  @override
-  Future<List<String>> getUserProposalsIds(String userId) async {
-    // TODO(LynxLynxx): read db to get user's proposals
-    return <String>[];
-  }
-=======
-
-// TODO(LynxLynxx): remove after implementing reading db
-int _maxResults(ProposalPublish? stage) {
-  if (stage == null) {
-    return 64;
-  }
-  if (stage == ProposalPublish.published) {
     return 48;
   }
   return 32;
@@ -285,8 +71,7 @@
       updateDate: DateTime.now().minusDays(2),
       fundsRequested: Coin.fromAda(100000),
       status: ProposalStatus.draft,
-      publish: ProposalPublish.draft,
-      access: ProposalAccess.private,
+      publish: ProposalPublish.localDraft,
       commentsCount: 0,
       description: _proposalDescription,
       duration: 6,
@@ -313,8 +98,8 @@
     for (var i = 0; i < request.pageSize; i++) {
       // ignore: lines_longer_than_80_chars
       final stage = Random().nextBool()
-          ? ProposalPublish.published
-          : ProposalPublish.draft;
+          ? ProposalPublish.submittedProposal
+          : ProposalPublish.publishedDraft;
       proposals.add(
         ProposalBase(
           id: '${Random().nextInt(1000)}/${Random().nextInt(1000)}',
@@ -324,7 +109,6 @@
           fundsRequested: Coin.fromAda(100000),
           status: ProposalStatus.draft,
           publish: request.stage ?? stage,
-          access: ProposalAccess.private,
           commentsCount: 0,
           description: _proposalDescription,
           duration: 6,
@@ -405,5 +189,4 @@
       proposals: proposals,
     );
   }
->>>>>>> eedd6a4b
 }