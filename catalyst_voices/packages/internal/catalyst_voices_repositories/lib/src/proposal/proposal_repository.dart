import 'dart:typed_data';

import 'package:catalyst_voices_models/catalyst_voices_models.dart';
import 'package:catalyst_voices_repositories/catalyst_voices_repositories.dart';
import 'package:catalyst_voices_repositories/src/document/source/proposal_document_data_local_source.dart';
import 'package:catalyst_voices_repositories/src/dto/proposal/proposal_submission_action_dto.dart';
import 'package:catalyst_voices_repositories/src/proposal/proposal_document_factory.dart';
import 'package:catalyst_voices_repositories/src/proposal/proposal_template_factory.dart';
import 'package:rxdart/rxdart.dart';

/// Base interface to interact with proposals. A specialized version of [DocumentRepository] which
/// provides additional methods specific to proposals.
abstract interface class ProposalRepository {
  const factory ProposalRepository(
    SignedDocumentManager signedDocumentManager,
    DocumentRepository documentRepository,
    ProposalDocumentDataLocalSource proposalsLocalSource,
  ) = ProposalRepositoryImpl;

  Future<void> deleteDraftProposal(DraftRef ref);

  Future<Uint8List> encodeProposalForExport({
    required DocumentData document,
  });

  Future<ProposalData> getProposal({
    required DocumentRef ref,
  });

  Future<ProposalPublish?> getProposalPublishForRef({
    required DocumentRef ref,
  });

  /// Returns [ProposalTemplate] for matching [ref].
  ///
  /// Source of data depends whether [ref] is [SignedDocumentRef] or [DraftRef].
  Future<ProposalTemplate> getProposalTemplate({
    required DocumentRef ref,
  });

  Future<void> publishProposal({
    required DocumentData document,
    required CatalystId catalystId,
    required CatalystPrivateKey privateKey,
  });

  Future<void> publishProposalAction({
    required SignedDocumentRef actionId,
    required SignedDocumentRef proposalId,
    required ProposalSubmissionAction action,
    required CatalystId catalystId,
    required CatalystPrivateKey privateKey,
  });

  Future<List<ProposalDocument>> queryVersionsOfId({
    required String id,
    bool includeLocalDrafts = false,
  });

  Future<void> updateProposalFavorite({
    required String id,
    required bool isFavorite,
  });

  Future<void> upsertDraftProposal({required DocumentData document});

  Stream<int> watchCommentsCount({
    DocumentRef? referencing,
  });

  Stream<List<ProposalDocument>> watchLatestProposals({int? limit});

  /// Watches for [ProposalSubmissionAction] that were made on [referencing] document.
  ///
  /// As making action on document not always creates a new document ref
  /// we need to watch for actions on a document that has a reference to
  /// [referencing] document.
  Stream<ProposalPublish?> watchProposalPublish({
    required DocumentRef referencing,
  });

  Stream<Page<JoinedProposalBriefData>> watchProposalsBriefPage({
    required PageRequest request,
    ProposalsOrder order,
    ProposalsFiltersV2 filters,
  });

  Stream<int> watchProposalsCountV2({
    ProposalsFiltersV2 filters,
  });

  Stream<List<ProposalTemplate>> watchProposalTemplates({
    required CampaignFilters campaign,
  });

  Stream<List<ProposalDocument>> watchUserProposals({
    required CatalystId authorId,
  });
}

final class ProposalRepositoryImpl implements ProposalRepository {
  final SignedDocumentManager _signedDocumentManager;
  final DocumentRepository _documentRepository;
  final ProposalDocumentDataLocalSource _proposalsLocalSource;

  const ProposalRepositoryImpl(
    this._signedDocumentManager,
    this._documentRepository,
    this._proposalsLocalSource,
  );

  @override
  Future<void> deleteDraftProposal(DraftRef ref) {
    return _documentRepository.deleteDocumentDraft(id: ref);
  }

  @override
  Future<Uint8List> encodeProposalForExport({
    required DocumentData document,
  }) {
    return _documentRepository.encodeDocumentForExport(
      document: document,
    );
  }

  @override
  Future<ProposalData> getProposal({
    required DocumentRef ref,
  }) async {
    final documentData = await _documentRepository.getDocumentData(id: ref);
    final commentsCount = await _documentRepository.getRefCount(
      referencing: ref,
      type: DocumentType.commentDocument,
    );
    final proposalPublish = await getProposalPublishForRef(ref: ref);
    if (proposalPublish == null) {
      throw DocumentHiddenException(ref: ref);
    }
    final templateRef = documentData.metadata.template!;
    final documentTemplate = await _documentRepository.getDocumentData(id: templateRef);
    final proposalDocument = _buildProposalDocument(
      documentData: documentData,
      templateData: documentTemplate,
    );

    return ProposalData(
      document: proposalDocument,
      commentsCount: commentsCount,
      publish: proposalPublish,
    );
  }

  @override
  Future<ProposalPublish?> getProposalPublishForRef({
    required DocumentRef ref,
  }) async {
    final data = await _documentRepository.getRefToDocumentData(
      referencing: ref,
      type: DocumentType.proposalActionDocument,
    );

    final action = _buildProposalActionData(data);
    return _getProposalPublish(ref: ref, action: action);
  }

  @override
  Future<ProposalTemplate> getProposalTemplate({
    required DocumentRef ref,
  }) async {
    final documentData = await _documentRepository.getDocumentData(id: ref);

    return ProposalTemplateFactory.create(documentData);
  }

  @override
  Future<void> publishProposal({
    required DocumentData document,
    required CatalystId catalystId,
    required CatalystPrivateKey privateKey,
  }) async {
    final signedDocument = await _signedDocumentManager.signDocument(
      SignedDocumentJsonPayload(document.content.data),
      metadata: document.metadata,
      catalystId: catalystId,
      privateKey: privateKey,
    );

    await _documentRepository.publishDocument(document: signedDocument);
  }

  @override
  Future<void> publishProposalAction({
    required SignedDocumentRef actionId,
    required SignedDocumentRef proposalId,
    required ProposalSubmissionAction action,
    required CatalystId catalystId,
    required CatalystPrivateKey privateKey,
  }) async {
    final dto = ProposalSubmissionActionDocumentDto(
      action: ProposalSubmissionActionDto.fromModel(action),
    );
    // TODO(LynxLynxx): implement new method. _documentRepository.getDocumentMetadata to receive only metadata
    final documentData = await _documentRepository.getDocumentData(id: proposalId);
    final categoryId = documentData.metadata.categoryId!;
    final signedDocument = await _signedDocumentManager.signDocument(
      SignedDocumentJsonPayload(dto.toJson()),
<<<<<<< HEAD
      metadata: SignedDocumentMetadata(
        contentType: SignedDocumentContentType.json,
        documentType: DocumentType.proposalActionDocument,
        id: actionId.id,
        ver: actionId.ver,
        ref: SignedDocumentMetadataRef.fromDocumentRef(proposalId),
        categoryId: SignedDocumentMetadataRef.fromDocumentRef(categoryId),
=======
      metadata: DocumentDataMetadata.proposalAction(
        id: actionRef,
        proposalRef: proposalRef,
        parameters: DocumentParameters({categoryId}),
>>>>>>> 13df13e6
      ),
      catalystId: catalystId,
      privateKey: privateKey,
    );

    await _documentRepository.publishDocument(document: signedDocument);
  }

  @override
  Future<List<ProposalDocument>> queryVersionsOfId({
    required String id,
    bool includeLocalDrafts = false,
  }) async {
    final documents = await _documentRepository.queryVersionsOfId(
      id: id,
      includeLocalDrafts: includeLocalDrafts,
    );

    return documents
        .map(
          (e) => _buildProposalDocument(
            documentData: e.data,
            templateData: e.refData,
          ),
        )
        .toList();
  }

  @override
  Future<void> updateProposalFavorite({
    required String id,
    required bool isFavorite,
  }) {
    return _proposalsLocalSource.updateProposalFavorite(id: id, isFavorite: isFavorite);
  }

  @override
  Future<void> upsertDraftProposal({required DocumentData document}) {
    return _documentRepository.upsertDocument(document: document);
  }

  @override
  Stream<int> watchCommentsCount({
    DocumentRef? referencing,
  }) {
    return _documentRepository.watchCount(
      referencing: referencing,
      type: DocumentType.commentDocument,
    );
  }

  @override
  Stream<List<ProposalDocument>> watchLatestProposals({int? limit}) {
    return _documentRepository
        .watchDocuments(
          limit: limit,
          unique: true,
          type: DocumentType.proposalDocument,
        )
        .asyncMap(
          (documents) => documents.map(
            (doc) {
              final documentData = doc.data;
              final templateData = doc.refData;

              return _buildProposalDocument(
                documentData: documentData,
                templateData: templateData,
              );
            },
          ).toList(),
        );
  }

  @override
  Stream<ProposalPublish?> watchProposalPublish({
    required DocumentRef referencing,
  }) {
    return _documentRepository
        .watchRefToDocumentData(
          referencing: referencing,
          type: DocumentType.proposalActionDocument,
        )
        .map((data) {
          final action = _buildProposalActionData(data);

          return _getProposalPublish(ref: referencing, action: action);
        });
  }

  @override
  Stream<Page<JoinedProposalBriefData>> watchProposalsBriefPage({
    required PageRequest request,
    ProposalsOrder order = const UpdateDate.desc(),
    ProposalsFiltersV2 filters = const ProposalsFiltersV2(),
  }) {
    return _proposalsLocalSource.watchProposalsBriefPage(
      request: request,
      order: order,
      filters: filters,
    );
  }

  @override
  Stream<int> watchProposalsCountV2({
    ProposalsFiltersV2 filters = const ProposalsFiltersV2(),
  }) {
    return _proposalsLocalSource.watchProposalsCountV2(filters: filters);
  }

  @override
  Stream<List<ProposalTemplate>> watchProposalTemplates({
    required CampaignFilters campaign,
  }) {
    return _proposalsLocalSource
        .watchProposalTemplates(campaign: campaign)
        .map((event) => event.map(ProposalTemplateFactory.create).toList());
  }

  @override
  Stream<List<ProposalDocument>> watchUserProposals({
    required CatalystId authorId,
  }) {
    return _documentRepository
        .watchDocuments(
          type: DocumentType.proposalDocument,
          getLocalDrafts: true,
          unique: true,
          authorId: authorId,
        )
        .whereNotNull()
        .map(
          (documents) => documents.map(
            (doc) {
              final documentData = doc.data;
              final templateData = doc.refData;

              return _buildProposalDocument(
                documentData: documentData,
                templateData: templateData,
              );
            },
          ).toList(),
        );
  }

  ProposalSubmissionAction? _buildProposalActionData(
    DocumentData? action,
  ) {
    if (action == null) {
      return null;
    }
    final dto = ProposalSubmissionActionDocumentDto.fromJson(action.content.data);
    return dto.action.toModel();
  }

  ProposalDocument _buildProposalDocument({
    required DocumentData documentData,
    required DocumentData templateData,
  }) {
    final template = ProposalTemplateFactory.create(templateData);
    final proposal = ProposalDocumentFactory.create(documentData, template: template);
    return proposal;
  }

  ProposalPublish? _getProposalPublish({
    required DocumentRef ref,
    required ProposalSubmissionAction? action,
  }) {
    if (ref is DraftRef) {
      return ProposalPublish.localDraft;
    } else {
      return switch (action) {
        ProposalSubmissionAction.aFinal => ProposalPublish.submittedProposal,
        ProposalSubmissionAction.hide => null,
        ProposalSubmissionAction.draft || null => ProposalPublish.publishedDraft,
      };
    }
  }
}<|MERGE_RESOLUTION|>--- conflicted
+++ resolved
@@ -201,23 +201,12 @@
     );
     // TODO(LynxLynxx): implement new method. _documentRepository.getDocumentMetadata to receive only metadata
     final documentData = await _documentRepository.getDocumentData(id: proposalId);
-    final categoryId = documentData.metadata.categoryId!;
     final signedDocument = await _signedDocumentManager.signDocument(
       SignedDocumentJsonPayload(dto.toJson()),
-<<<<<<< HEAD
-      metadata: SignedDocumentMetadata(
-        contentType: SignedDocumentContentType.json,
-        documentType: DocumentType.proposalActionDocument,
-        id: actionId.id,
-        ver: actionId.ver,
-        ref: SignedDocumentMetadataRef.fromDocumentRef(proposalId),
-        categoryId: SignedDocumentMetadataRef.fromDocumentRef(categoryId),
-=======
       metadata: DocumentDataMetadata.proposalAction(
-        id: actionRef,
-        proposalRef: proposalRef,
-        parameters: DocumentParameters({categoryId}),
->>>>>>> 13df13e6
+        id: actionId,
+        proposalRef: proposalId,
+        parameters: documentData.metadata.parameters,
       ),
       catalystId: catalystId,
       privateKey: privateKey,
