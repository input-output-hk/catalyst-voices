import 'dart:math';
import 'dart:typed_data';

import 'package:catalyst_cardano_serialization/catalyst_cardano_serialization.dart';
import 'package:catalyst_voices_models/catalyst_voices_models.dart';
import 'package:catalyst_voices_repositories/catalyst_voices_repositories.dart';
import 'package:catalyst_voices_repositories/src/dto/document/document_data_dto.dart';
import 'package:catalyst_voices_repositories/src/dto/document/document_dto.dart';
import 'package:catalyst_voices_repositories/src/dto/document/schema/document_schema_dto.dart';
import 'package:catalyst_voices_repositories/src/dto/proposal/proposal_submission_action_dto.dart';
import 'package:catalyst_voices_shared/catalyst_voices_shared.dart';
import 'package:rxdart/rxdart.dart';

final _proposalDescription = """
Zanzibar is becoming one of the hotspots for DID's through
World Mobile and PRISM, but its potential is only barely exploited.
Zanzibar is becoming one of the hotspots for DID's through World Mobile
and PRISM, but its potential is only barely exploited.
"""
    .replaceAll('\n', ' ');

// TODO(LynxLynxx): remove after implementing reading db
int _maxResults(ProposalPublish? stage) {
  if (stage == null) {
    return 64;
  }
  if (stage == ProposalPublish.submittedProposal) {
    return 48;
  }
  return 32;
}

abstract interface class ProposalRepository {
  const factory ProposalRepository(
    SignedDocumentManager signedDocumentManager,
    DocumentRepository documentRepository,
  ) = ProposalRepositoryImpl;

  Future<List<String>> addFavoriteProposal(String proposalId);

  Future<void> deleteDraftProposal(DraftRef ref);

  Future<Uint8List> encodeProposalForExport({
    required DocumentData document,
  });

  Future<List<String>> getFavoritesProposalsIds();

  Future<ProposalData> getProposal({
    required DocumentRef ref,
  });

  /// Fetches all proposals.
  Future<ProposalsSearchResult> getProposals({
    required ProposalPaginationRequest request,
  });

  /// Returns [ProposalTemplate] for matching [ref].
  ///
  /// Source of data depends whether [ref] is [SignedDocumentRef] or [DraftRef].
  Future<ProposalTemplate> getProposalTemplate({
    required DocumentRef ref,
  });

  Future<List<String>> getUserProposalsIds(String userId);

  Future<DocumentRef> importProposal(Uint8List data);

  Future<void> publishProposal({
    required DocumentData document,
    required CatalystId catalystId,
    required CatalystPrivateKey privateKey,
  });

  Future<void> publishProposalAction({
    required SignedDocumentRef ref,
    required SignedDocumentRef categoryId,
    required ProposalSubmissionAction action,
    required CatalystId catalystId,
    required CatalystPrivateKey privateKey,
  });

  Future<List<ProposalDocument>> queryVersionsOfId({required String id});

  Future<List<String>> removeFavoriteProposal(String proposalId);

  Future<void> upsertDraftProposal({required DocumentData document});

  Stream<int> watchCount({
    required DocumentRef ref,
    required DocumentType type,
  });

  Stream<List<ProposalDocument>> watchLatestProposals({int? limit});

  Stream<List<ProposalDocument>> watchUserProposals({
    required CatalystId authorId,
  });
}

final class ProposalRepositoryImpl implements ProposalRepository {
  final SignedDocumentManager _signedDocumentManager;
  final DocumentRepository _documentRepository;

  const ProposalRepositoryImpl(
    this._signedDocumentManager,
    this._documentRepository,
  );

  @override
  Future<List<String>> addFavoriteProposal(String proposalId) async {
    // TODO(LynxLynxx): add proposal to favorites
    return getFavoritesProposalsIds();
  }

  @override
  Future<void> deleteDraftProposal(DraftRef ref) {
    return _documentRepository.deleteDocumentDraft(ref: ref);
  }

  @override
  Future<Uint8List> encodeProposalForExport({
    required DocumentData document,
  }) {
    return _documentRepository.encodeDocumentForExport(
      document: document,
    );
  }

  @override
  Future<List<String>> getFavoritesProposalsIds() async {
    // TODO(LynxLynxx): read db to get favorites proposals ids
    return <String>[];
  }

  @override
  Future<ProposalData> getProposal({
    required DocumentRef ref,
  }) async {
    final documentData = await _documentRepository.getDocumentData(ref: ref);
    final commentsCount = await _documentRepository.getRefCount(
      ref: ref,
      type: DocumentType.commentDocument,
    );
    final templateRef = documentData.metadata.template!;
    final documentTemplate =
        await _documentRepository.getDocumentData(ref: templateRef);
    final proposalDocument = _buildProposalDocument(
      documentData: documentData,
      templateData: documentTemplate,
    );
    final documentVersions = await _documentRepository.getAllVersionsOfId(
      id: ref.id,
    );
    final proposalVersions = documentVersions
        .map(
          (e) => _buildProposalData(
            documentData: e,
            documentTemplate: documentTemplate,
          ),
        )
        .toList();

    return ProposalData(
      document: proposalDocument,
      commentsCount: commentsCount,
      versions: proposalVersions,
    );
  }

  @override
  Future<ProposalsSearchResult> getProposals({
    required ProposalPaginationRequest request,
  }) async {
    // optionally filter by status.
    final proposals = <Proposal>[];

    // Return users proposals match his account id with proposals metadata from
    // author field.
    if (request.usersProposals) {
      return _getUserProposalsSearchResult(request);
    } else if (request.usersFavorite) {
      return _getFavoritesProposalsSearchResult(request);
    }

    for (var i = 0; i < request.pageSize; i++) {
      // ignore: lines_longer_than_80_chars
      final stage = Random().nextBool()
          ? ProposalPublish.submittedProposal
          : ProposalPublish.publishedDraft;
      proposals.add(
        Proposal(
          selfRef: SignedDocumentRef.generateFirstRef(),
          category: 'Cardano Use Cases / MVP',
          categoryId: const SignedDocumentRef(id: 'dummy_category_id'),
          title: 'Proposal Title that rocks the world',
          updateDate: DateTime.now().minusDays(2),
          fundsRequested: Coin.fromAda(100000),
          status: ProposalStatus.draft,
          publish: request.stage ?? stage,
          commentsCount: 0,
          description: _proposalDescription,
          duration: 6,
          author: 'Alex Wells',
          versions: const [],
        ),
      );
    }

    return ProposalsSearchResult(
      maxResults: _maxResults(request.stage),
      proposals: proposals,
    );
  }

  @override
  Future<ProposalTemplate> getProposalTemplate({
    required DocumentRef ref,
  }) async {
    final proposalDocument =
        await _documentRepository.getDocumentData(ref: ref);

    return _buildProposalTemplate(documentData: proposalDocument);
  }

  @override
  Future<List<String>> getUserProposalsIds(String userId) async {
    // TODO(LynxLynxx): read db to get user's proposals
    return <String>[];
  }

  @override
  Future<DocumentRef> importProposal(Uint8List data) {
    return _documentRepository.importDocument(data: data);
  }

  @override
  Future<void> publishProposal({
    required DocumentData document,
    required CatalystId catalystId,
    required CatalystPrivateKey privateKey,
  }) async {
    final signedDocument = await _signedDocumentManager.signDocument(
      SignedDocumentJsonPayload(document.content.data),
      metadata: _createProposalMetadata(document.metadata),
      catalystId: catalystId,
      privateKey: privateKey,
    );

    await _documentRepository.publishDocument(document: signedDocument);
  }

  @override
  Future<void> publishProposalAction({
    required SignedDocumentRef ref,
    required SignedDocumentRef categoryId,
    required ProposalSubmissionAction action,
    required CatalystId catalystId,
    required CatalystPrivateKey privateKey,
  }) async {
    final signedDocument = await _signedDocumentManager.signDocument(
      ProposalSubmissionActionDocumentDto(
        action: ProposalSubmissionActionDto.fromModel(action),
      ),
      metadata: SignedDocumentMetadata(
        contentType: SignedDocumentContentType.json,
        documentType: DocumentType.proposalActionDocument,
        ref: SignedDocumentMetadataRef.fromDocumentRef(ref),
        categoryId: SignedDocumentMetadataRef.fromDocumentRef(ref),
      ),
      catalystId: catalystId,
      privateKey: privateKey,
    );

    await _documentRepository.publishDocument(document: signedDocument);
  }

  @override
  Future<List<ProposalDocument>> queryVersionsOfId({required String id}) async {
    final documents = await _documentRepository.queryVersionsOfId(id: id);

    return documents
        .map(
          (e) => _buildProposalDocument(
            documentData: e.data,
            templateData: e.refData,
          ),
        )
        .toList();
  }

  @override
  Future<List<String>> removeFavoriteProposal(String proposalId) async {
    // TODO(LynxLynxx): remove proposal from favorites
    return getFavoritesProposalsIds();
  }

  @override
  Future<void> upsertDraftProposal({required DocumentData document}) {
    return _documentRepository.upsertDocumentDraft(document: document);
  }

  @override
  Stream<int> watchCount({
    required DocumentRef ref,
    required DocumentType type,
  }) {
    return _documentRepository.watchCount(ref: ref, type: type);
  }

  @override
  Stream<List<ProposalDocument>> watchLatestProposals({int? limit}) {
    return _documentRepository
        .watchDocuments(
          limit: limit,
          type: DocumentType.proposalDocument,
        )
        .whereNotNull()
        .map(
          (documents) => documents.map(
            (doc) {
              final documentData = doc.data;
              final templateData = doc.refData;

              return _buildProposalDocument(
                documentData: documentData,
                templateData: templateData,
              );
            },
          ).toList(),
        );
  }

  @override
  Stream<List<ProposalDocument>> watchUserProposals({
    required CatalystId authorId,
  }) {
    return _documentRepository
        .watchDocuments(
          type: DocumentType.proposalDocument,
          getLocalDrafts: true,
          authorId: authorId,
        )
        .whereNotNull()
        .map(
          (documents) => documents.map(
            (doc) {
              final documentData = doc.data;
              final templateData = doc.refData;

              return _buildProposalDocument(
                documentData: documentData,
                templateData: templateData,
              );
            },
          ).toList(),
        );
  }

  BaseProposalData _buildProposalData({
    required DocumentData documentData,
    required DocumentData documentTemplate,
  }) {
    assert(
      documentData.metadata.type == DocumentType.proposalDocument,
      'Not a proposalDocument document data type',
    );

    final document = _buildProposalDocument(
      documentData: documentData,
      templateData: documentTemplate,
    );

    return BaseProposalData(document: document);
  }

  ProposalDocument _buildProposalDocument({
    required DocumentData documentData,
    required DocumentData templateData,
  }) {
    assert(
      documentData.metadata.type == DocumentType.proposalDocument,
      'Not a proposalDocument document data type',
    );

    final template = _buildProposalTemplate(documentData: templateData);

    final metadata = ProposalMetadata(
      selfRef: documentData.metadata.selfRef,
      templateRef: documentData.metadata.template!,
      categoryId: documentData.metadata.categoryId!,
<<<<<<< HEAD
      signers: const [],
=======
>>>>>>> a7f004ff
    );

    final content = DocumentDataContentDto.fromModel(
      documentData.content,
    );
    final schema = template.schema;
    final document = DocumentDto.fromJsonSchema(content, schema).toModel();

    return ProposalDocument(
      metadata: metadata,
      document: document,
    );
  }

  ProposalTemplate _buildProposalTemplate({
    required DocumentData documentData,
  }) {
    assert(
      documentData.metadata.type == DocumentType.proposalTemplate,
      'Not a proposalTemplate document data type',
    );

    final metadata = ProposalTemplateMetadata(
      selfRef: documentData.metadata.selfRef,
    );

    final contentData = documentData.content.data;
    final schema = DocumentSchemaDto.fromJson(contentData).toModel();

    return ProposalTemplate(
      metadata: metadata,
      schema: schema,
    );
  }

  SignedDocumentMetadata _createProposalMetadata(
    DocumentDataMetadata metadata,
  ) {
    final template = metadata.template;
    final categoryId = metadata.categoryId;

    return SignedDocumentMetadata(
      contentType: SignedDocumentContentType.json,
      documentType: DocumentType.proposalDocument,
      id: metadata.id,
      ver: metadata.version,
      template: template == null
          ? null
          : SignedDocumentMetadataRef.fromDocumentRef(template),
      categoryId: categoryId == null
          ? null
          : SignedDocumentMetadataRef.fromDocumentRef(categoryId),
    );
  }

  Future<ProposalsSearchResult> _getFavoritesProposalsSearchResult(
    ProposalPaginationRequest request,
  ) async {
    final favoritesIds = await getFavoritesProposalsIds();
    final proposals = <Proposal>[];
    final range = PagingRange.calculateRange(
      pageKey: request.pageKey,
      itemsPerPage: request.pageSize,
      maxResults: favoritesIds.length,
    );
    if (favoritesIds.isEmpty) {
      return const ProposalsSearchResult(
        maxResults: 0,
        proposals: [],
      );
    }
    for (var i = range.from; i <= range.to; i++) {
      final ref = SignedDocumentRef(id: favoritesIds[i]);
      final proposalData = await getProposal(ref: ref);
      final proposal = Proposal.fromData(proposalData);
      proposals.add(proposal);
    }

    return ProposalsSearchResult(
      maxResults: favoritesIds.length,
      proposals: proposals,
    );
  }

  Future<ProposalsSearchResult> _getUserProposalsSearchResult(
    ProposalPaginationRequest request,
  ) async {
    final userProposalsIds = await getUserProposalsIds('');
    final proposals = <Proposal>[];
    final range = PagingRange.calculateRange(
      pageKey: request.pageKey,
      itemsPerPage: request.pageSize,
      maxResults: userProposalsIds.length,
    );
    if (userProposalsIds.isEmpty) {
      return const ProposalsSearchResult(
        maxResults: 0,
        proposals: [],
      );
    }
    for (var i = range.from; i <= range.to; i++) {
      final ref = SignedDocumentRef(id: userProposalsIds[i]);
      final proposalData = await getProposal(ref: ref);
      final proposal = Proposal.fromData(proposalData);
      proposals.add(proposal);
    }

    return ProposalsSearchResult(
      maxResults: userProposalsIds.length,
      proposals: proposals,
    );
  }
}<|MERGE_RESOLUTION|>--- conflicted
+++ resolved
@@ -389,10 +389,7 @@
       selfRef: documentData.metadata.selfRef,
       templateRef: documentData.metadata.template!,
       categoryId: documentData.metadata.categoryId!,
-<<<<<<< HEAD
-      signers: const [],
-=======
->>>>>>> a7f004ff
+      signers: documentData.metadata.signers,
     );
 
     final content = DocumentDataContentDto.fromModel(
