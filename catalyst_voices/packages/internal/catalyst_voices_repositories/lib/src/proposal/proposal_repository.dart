--- conflicted
+++ resolved
@@ -11,14 +11,7 @@
 import 'package:catalyst_voices_repositories/src/signed_document/signed_document_json_payload.dart';
 import 'package:catalyst_voices_repositories/src/signed_document/signed_document_manager.dart';
 import 'package:catalyst_voices_shared/catalyst_voices_shared.dart';
-<<<<<<< HEAD
 import 'package:rxdart/rxdart.dart';
-=======
-import 'package:uuid_plus/uuid_plus.dart';
-
-// TODO(damian-molinski): Delete it after versions query is ready.
-final _docVersionsCache = <String, List<String>>{};
->>>>>>> e335aa8d
 
 final _proposalDescription = """
 Zanzibar is becoming one of the hotspots for DID's through
@@ -47,12 +40,6 @@
 
   Future<List<String>> addFavoriteProposal(String proposalId);
 
-  Future<DraftRef> createDraftProposal({
-    required DocumentDataContent content,
-    required SignedDocumentRef template,
-    DraftRef? selfRef,
-  });
-
   Future<void> deleteDraftProposal(DraftRef ref);
 
   Future<Uint8List> encodeProposalForExport({
@@ -99,10 +86,7 @@
 
   Future<List<String>> removeFavoriteProposal(String proposalId);
 
-  Future<void> updateDraftProposal({
-    required DraftRef ref,
-    required DocumentDataContent content,
-  });
+  Future<void> upsertDraftProposal({required DocumentData document});
 
   Stream<int> watchCount({
     required DocumentRef ref,
@@ -129,20 +113,6 @@
   Future<List<String>> addFavoriteProposal(String proposalId) async {
     // TODO(LynxLynxx): add proposal to favorites
     return getFavoritesProposalsIds();
-  }
-
-  @override
-  Future<DraftRef> createDraftProposal({
-    required DocumentDataContent content,
-    required SignedDocumentRef template,
-    DraftRef? selfRef,
-  }) {
-    return _documentRepository.createDocumentDraft(
-      type: DocumentType.proposalDocument,
-      content: content,
-      template: template,
-      selfRef: selfRef,
-    );
   }
 
   @override
@@ -196,23 +166,8 @@
     return ProposalData(
       document: proposalDocument,
       categoryId: SignedDocumentRef.generateFirstRef(),
-<<<<<<< HEAD
       commentsCount: commentsCount,
       versions: proposalVersions,
-=======
-      document: ProposalDocument(
-        metadata: ProposalMetadata(
-          selfRef: ref,
-          // TODO(dtscalac): get category id
-          categoryId: const SignedDocumentRef(id: 'mocked_category_id'),
-        ),
-        document: const Document(
-          properties: [],
-          schema: DocumentSchema.optional(),
-        ),
-      ),
-      versions: versions,
->>>>>>> e335aa8d
     );
   }
 
@@ -344,14 +299,8 @@
   }
 
   @override
-  Future<void> updateDraftProposal({
-    required DraftRef ref,
-    required DocumentDataContent content,
-  }) {
-    return _documentRepository.updateDocumentDraft(
-      ref: ref,
-      content: content,
-    );
+  Future<void> upsertDraftProposal({required DocumentData document}) {
+    return _documentRepository.upsertDocumentDraft(document: document);
   }
 
   @override
