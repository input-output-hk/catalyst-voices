--- conflicted
+++ resolved
@@ -3,7 +3,6 @@
 import 'package:catalyst_cardano_serialization/catalyst_cardano_serialization.dart';
 import 'package:catalyst_voices_models/catalyst_voices_models.dart';
 import 'package:catalyst_voices_shared/catalyst_voices_shared.dart';
-import 'package:uuid/uuid.dart';
 
 final _proposalDescription = """
 Zanzibar is becoming one of the hotspots for DID's through
@@ -31,13 +30,8 @@
 
   Future<List<String>> getFavoritesProposalsIds();
 
-<<<<<<< HEAD
   Future<Proposal> getProposal({
-    required String id,
-=======
-  Future<ProposalBase> getProposal({
     required DocumentRef ref,
->>>>>>> fbfb845d
   });
 
   /// Fetches all proposals.
@@ -66,19 +60,11 @@
   }
 
   @override
-<<<<<<< HEAD
   Future<Proposal> getProposal({
-    required String id,
+    required DocumentRef ref,
   }) async {
     return Proposal(
-      selfRef: SignedDocumentRef.generateFirstRef(),
-=======
-  Future<ProposalBase> getProposal({
-    required DocumentRef ref,
-  }) async {
-    return ProposalBase(
-      id: ref.id,
->>>>>>> fbfb845d
+      selfRef: ref,
       category: 'Cardano Use Cases / MVP',
       title: 'Proposal Title that rocks the world',
       updateDate: DateTime.now().minusDays(2),
@@ -114,13 +100,8 @@
           ? ProposalPublish.submittedProposal
           : ProposalPublish.publishedDraft;
       proposals.add(
-<<<<<<< HEAD
         Proposal(
           selfRef: SignedDocumentRef.generateFirstRef(),
-=======
-        ProposalBase(
-          id: const Uuid().v7(),
->>>>>>> fbfb845d
           category: 'Cardano Use Cases / MVP',
           title: 'Proposal Title that rocks the world',
           updateDate: DateTime.now().minusDays(2),
