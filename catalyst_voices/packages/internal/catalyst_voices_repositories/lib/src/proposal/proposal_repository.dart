--- conflicted
+++ resolved
@@ -8,21 +8,12 @@
 import 'package:catalyst_voices_repositories/src/proposal/proposal_template_factory.dart';
 import 'package:rxdart/rxdart.dart';
 
-<<<<<<< HEAD
-typedef _ProposalBriefDataComponents = (
-  Page<RawProposalBrief> page,
-  List<Vote> draftVotes,
-  List<Vote> castedVotes,
-);
-
 typedef _ProposalDataComponents = (
   RawProposal? rawProposal,
   List<Vote> draftVotes,
   List<Vote> castedVotes,
 );
 
-=======
->>>>>>> 2185c280
 /// Base interface to interact with proposals. A specialized version of [DocumentRepository] which
 /// provides additional methods specific to proposals.
 abstract interface class ProposalRepository {
@@ -87,7 +78,6 @@
 
   Stream<List<ProposalDocument>> watchLatestProposals({int? limit});
 
-<<<<<<< HEAD
   /// Watches a single proposal by its reference.
   ///
   /// Returns a reactive stream that emits [ProposalDataV2] whenever the
@@ -95,7 +85,6 @@
   ///
   /// Emits `null` if the proposal is not found.
   Stream<ProposalDataV2?> watchProposal({required DocumentRef id});
-=======
   /// Watches [author]'s list of local drafts (not published).
   ///
   /// This is simpler version of [watchProposalsBriefPage] since local drafts
@@ -103,7 +92,6 @@
   Stream<List<ProposalBriefData>> watchLocalDraftProposalsBrief({
     required CatalystId author,
   });
->>>>>>> 2185c280
 
   /// Watches for [ProposalSubmissionAction] that were made on [referencing] document.
   ///
@@ -330,7 +318,6 @@
   }
 
   @override
-<<<<<<< HEAD
   Stream<ProposalDataV2?> watchProposal({required DocumentRef id}) {
     // 1. The Data Stream - raw proposal from database
     final proposalStream = _proposalsLocalSource.watchRawProposalData(id: id);
@@ -356,14 +343,14 @@
     ).switchMap(
       (components) => Stream.fromFuture(_assembleProposalData(components)),
     );
-=======
+  }
+  
   Stream<List<ProposalBriefData>> watchLocalDraftProposalsBrief({
     required CatalystId author,
   }) {
     return _proposalsLocalSource
         .watchRawLocalDraftsProposalsBrief(author: author)
         .switchMap((proposals) => Stream.fromFuture(_assembleProposalBriefData(proposals)));
->>>>>>> 2185c280
   }
 
   @override
