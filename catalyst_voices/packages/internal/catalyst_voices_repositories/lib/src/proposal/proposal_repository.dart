--- conflicted
+++ resolved
@@ -33,7 +33,7 @@
   Future<List<String>> getFavoritesProposalsIds();
 
   Future<ProposalBase> getProposal({
-    required String id,
+    required DocumentRef ref,
   });
 
   /// Fetches all proposals.
@@ -63,10 +63,10 @@
 
   @override
   Future<ProposalBase> getProposal({
-    required String id,
+    required DocumentRef ref,
   }) async {
     return ProposalBase(
-      id: id,
+      id: ref.id,
       category: 'Cardano Use Cases / MVP',
       title: 'Proposal Title that rocks the world',
       updateDate: DateTime.now().minusDays(2),
@@ -154,7 +154,8 @@
       );
     }
     for (var i = range.from; i <= range.to; i++) {
-      final proposal = await getProposal(id: favoritesIds[i]);
+      final ref = SignedDocumentRef(id: favoritesIds[i]);
+      final proposal = await getProposal(ref: ref);
       proposals.add(proposal);
     }
 
@@ -181,138 +182,14 @@
       );
     }
     for (var i = range.from; i <= range.to; i++) {
-      final proposal = await getProposal(id: userProposalsIds[i]);
+      final ref = SignedDocumentRef(id: userProposalsIds[i]);
+      final proposal = await getProposal(ref: ref);
       proposals.add(proposal);
     }
 
-<<<<<<< HEAD
-final _proposals = [
-  ProposalBase(
-    id: const Uuid().v7(),
-    category: 'Cardano Use Cases / MVP',
-    title: 'Proposal Title that rocks the world',
-    updateDate: DateTime.now().minusDays(2),
-    fundsRequested: Coin.fromAda(100000),
-    status: ProposalStatus.draft,
-    publish: ProposalPublish.draft,
-    access: ProposalAccess.private,
-    commentsCount: 0,
-    description: _proposalDescription,
-    duration: 6,
-    author: 'Alex Wells',
-    version: 1,
-  ),
-  ProposalBase(
-    id: const Uuid().v7(),
-    category: 'Cardano Use Cases / MVP',
-    title: 'Proposal Title that rocks the world',
-    updateDate: DateTime.now().minusDays(2),
-    fundsRequested: Coin.fromAda(100000),
-    status: ProposalStatus.draft,
-    publish: ProposalPublish.draft,
-    access: ProposalAccess.private,
-    commentsCount: 0,
-    description: _proposalDescription,
-    duration: 6,
-    author: 'Alex Wells',
-    version: 2,
-  ),
-  ProposalBase(
-    id: const Uuid().v7(),
-    category: 'Cardano Use Cases / MVP',
-    title: 'Proposal Title that rocks the world',
-    updateDate: DateTime.now().minusDays(2),
-    fundsRequested: Coin.fromAda(100000),
-    status: ProposalStatus.draft,
-    publish: ProposalPublish.draft,
-    access: ProposalAccess.private,
-    commentsCount: 0,
-    description: _proposalDescription,
-    duration: 6,
-    author: 'Alex Wells',
-    version: 3,
-  ),
-  ProposalBase(
-    id: const Uuid().v7(),
-    category: 'Cardano Use Cases / MVP',
-    title: 'Proposal Title that rocks the world',
-    updateDate: DateTime.now().minusDays(2),
-    fundsRequested: Coin.fromAda(100000),
-    status: ProposalStatus.draft,
-    publish: ProposalPublish.published,
-    access: ProposalAccess.private,
-    commentsCount: 0,
-    description: _proposalDescription,
-    duration: 6,
-    author: 'Alex Wells',
-    version: 3,
-  ),
-  ProposalBase(
-    id: const Uuid().v7(),
-    category: 'Cardano Use Cases / MVP',
-    title: 'Proposal Title that rocks the world',
-    updateDate: DateTime.now().minusDays(2),
-    fundsRequested: Coin.fromAda(100000),
-    status: ProposalStatus.draft,
-    publish: ProposalPublish.published,
-    access: ProposalAccess.private,
-    commentsCount: 0,
-    description: _proposalDescription,
-    duration: 6,
-    author: 'Alex Wells',
-    version: 3,
-  ),
-  ProposalBase(
-    id: const Uuid().v7(),
-    category: 'Cardano Use Cases / MVP',
-    title: 'Proposal Title that rocks the world',
-    updateDate: DateTime.now().minusDays(2),
-    fundsRequested: Coin.fromAda(100000),
-    status: ProposalStatus.draft,
-    publish: ProposalPublish.published,
-    access: ProposalAccess.private,
-    commentsCount: 0,
-    description: _proposalDescription,
-    duration: 6,
-    author: 'Alex Wells',
-    version: 3,
-  ),
-  ProposalBase(
-    id: const Uuid().v7(),
-    category: 'Cardano Use Cases / MVP',
-    title: 'Proposal Title that rocks the world',
-    updateDate: DateTime.now().minusDays(2),
-    fundsRequested: Coin.fromAda(100000),
-    status: ProposalStatus.draft,
-    publish: ProposalPublish.published,
-    access: ProposalAccess.private,
-    commentsCount: 0,
-    description: _proposalDescription,
-    duration: 6,
-    author: 'Alex Wells',
-    version: 3,
-  ),
-  ProposalBase(
-    id: const Uuid().v7(),
-    category: 'Cardano Use Cases / MVP',
-    title: 'Proposal Title that rocks the world',
-    updateDate: DateTime.now().minusDays(2),
-    fundsRequested: Coin.fromAda(100000),
-    status: ProposalStatus.draft,
-    publish: ProposalPublish.published,
-    access: ProposalAccess.private,
-    commentsCount: 0,
-    description: _proposalDescription,
-    duration: 6,
-    author: 'Alex Wells',
-    version: 3,
-  ),
-];
-=======
     return ProposalsSearchResult(
       maxResults: userProposalsIds.length,
       proposals: proposals,
     );
   }
-}
->>>>>>> 47f08c9a
+}