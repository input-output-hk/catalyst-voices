import 'package:catalyst_voices_models/catalyst_voices_models.dart'
    show AppEnvironmentType;
import 'package:catalyst_voices_repositories/generated/api/cat_gateway.swagger.dart';
import 'package:catalyst_voices_repositories/generated/api/client_index.dart';
import 'package:catalyst_voices_repositories/generated/api/client_mapping.dart';
import 'package:catalyst_voices_repositories/src/api/converters/cbor_or_json_converter.dart';
import 'package:catalyst_voices_repositories/src/api/converters/cbor_serializable_converter.dart';
import 'package:catalyst_voices_repositories/src/api/interceptors/rbac_auth_interceptor.dart';
import 'package:catalyst_voices_repositories/src/auth/auth_token_provider.dart';
import 'package:chopper/chopper.dart';
import 'package:flutter/foundation.dart';

// swagger_dart_code_generator does not add this model to mapping list.
// TODO(damian-molinski): investigate if this can be removed.
void _fixModelsMapping() {
  generatedMapping.putIfAbsent(
    DocumentIndexList,
    () => DocumentIndexList.fromJsonFactory,
  );
}

final class ApiServices {
  final CatGateway gateway;
  final CatReviews reviews;

  factory ApiServices({
<<<<<<< HEAD
    required AppEnvironmentType env,
    required UserObserver userObserver,
=======
    required ApiConfig config,
>>>>>>> a712d701
    required AuthTokenProvider authTokenProvider,
  }) {
    _fixModelsMapping();

    return ApiServices.internal(
      gateway: createGateway(
        gatewayUri: Uri.parse(config.gatewayUrl),
        authTokenProvider: authTokenProvider,
      ),
      vit: createVit(
        vitUri: Uri.parse(config.vitUrl),
      ),
      reviews: createReviews(
        reviewsUrl: Uri.parse(config.reviewsUrl),
        authTokenProvider: authTokenProvider,
      ),
    );
  }

  @visibleForTesting
  const ApiServices.internal({
    required this.gateway,
    required this.vit,
    required this.reviews,
  });

  static CatGateway createGateway({
    required Uri gatewayUri,
    required AuthTokenProvider authTokenProvider,
  }) {
    return CatGateway.create(
      authenticator: null,
<<<<<<< HEAD
      baseUrl: env.gateway,
=======
      baseUrl: gatewayUri,
>>>>>>> a712d701
      converter: CborOrJsonDelegateConverter(
        cborConverter: CborSerializableConverter(),
        jsonConverter: $JsonSerializableConverter(),
      ),
      interceptors: [
        RbacAuthInterceptor(authTokenProvider),
        if (kDebugMode) HttpLoggingInterceptor(onlyErrors: true),
      ],
    );
<<<<<<< HEAD
    final review = CatReviews.create(
      authenticator: null,
      baseUrl: env.reviews,
=======
  }

  static CatReviews createReviews({
    required Uri reviewsUrl,
    required AuthTokenProvider authTokenProvider,
  }) {
    return CatReviews.create(
      authenticator: null,
      baseUrl: reviewsUrl,
      interceptors: [
        RbacAuthInterceptor(authTokenProvider),
        if (kDebugMode) HttpLoggingInterceptor(onlyErrors: true),
      ],
    );
  }

  static Vit createVit({
    required Uri vitUri,
  }) {
    return Vit.create(
      baseUrl: vitUri,
>>>>>>> a712d701
      interceptors: [
        if (kDebugMode) HttpLoggingInterceptor(onlyErrors: true),
      ],
    );
<<<<<<< HEAD

    return ApiServices.internal(
      gateway: cat,
      reviews: review,
    );
  }

  @visibleForTesting
  const ApiServices.internal({
    required this.gateway,
    required this.reviews,
  });
=======
  }
>>>>>>> a712d701
}<|MERGE_RESOLUTION|>--- conflicted
+++ resolved
@@ -24,26 +24,18 @@
   final CatReviews reviews;
 
   factory ApiServices({
-<<<<<<< HEAD
     required AppEnvironmentType env,
-    required UserObserver userObserver,
-=======
-    required ApiConfig config,
->>>>>>> a712d701
     required AuthTokenProvider authTokenProvider,
   }) {
     _fixModelsMapping();
 
     return ApiServices.internal(
       gateway: createGateway(
-        gatewayUri: Uri.parse(config.gatewayUrl),
+        gatewayUri: env.gateway,
         authTokenProvider: authTokenProvider,
       ),
-      vit: createVit(
-        vitUri: Uri.parse(config.vitUrl),
-      ),
       reviews: createReviews(
-        reviewsUrl: Uri.parse(config.reviewsUrl),
+        reviewsUrl: env.reviews,
         authTokenProvider: authTokenProvider,
       ),
     );
@@ -52,7 +44,6 @@
   @visibleForTesting
   const ApiServices.internal({
     required this.gateway,
-    required this.vit,
     required this.reviews,
   });
 
@@ -62,11 +53,7 @@
   }) {
     return CatGateway.create(
       authenticator: null,
-<<<<<<< HEAD
-      baseUrl: env.gateway,
-=======
       baseUrl: gatewayUri,
->>>>>>> a712d701
       converter: CborOrJsonDelegateConverter(
         cborConverter: CborSerializableConverter(),
         jsonConverter: $JsonSerializableConverter(),
@@ -76,11 +63,6 @@
         if (kDebugMode) HttpLoggingInterceptor(onlyErrors: true),
       ],
     );
-<<<<<<< HEAD
-    final review = CatReviews.create(
-      authenticator: null,
-      baseUrl: env.reviews,
-=======
   }
 
   static CatReviews createReviews({
@@ -96,31 +78,4 @@
       ],
     );
   }
-
-  static Vit createVit({
-    required Uri vitUri,
-  }) {
-    return Vit.create(
-      baseUrl: vitUri,
->>>>>>> a712d701
-      interceptors: [
-        if (kDebugMode) HttpLoggingInterceptor(onlyErrors: true),
-      ],
-    );
-<<<<<<< HEAD
-
-    return ApiServices.internal(
-      gateway: cat,
-      reviews: review,
-    );
-  }
-
-  @visibleForTesting
-  const ApiServices.internal({
-    required this.gateway,
-    required this.reviews,
-  });
-=======
-  }
->>>>>>> a712d701
 }