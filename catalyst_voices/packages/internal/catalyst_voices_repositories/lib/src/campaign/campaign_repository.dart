import 'package:catalyst_voices_models/catalyst_voices_models.dart';

class CampaignRepository {
  Future<Campaign> getCampaign({
    required String id,
  }) async {
    final now = DateTime.now();

    const sections = [
      CampaignSection(
        id: '1',
        category: CampaignCategory(id: '1', name: 'Concept'),
        title: 'Introduction',
        body: _tmpBody,
      ),
      CampaignSection(
        id: '2',
        category: CampaignCategory(id: '2', name: 'Product'),
        title: 'Motivation',
        body: 'Different body here\n$_tmpBody',
      ),
    ];

    return Campaign(
      id: id,
      name: 'Boost Social Entrepreneurship',
      description: 'We are currently only decentralizing our technology, '
          'failing to rethink how interactions play out in novel '
          'web3/p2p Action networks.',
      startDate: now.add(const Duration(days: 10)),
      endDate: now.add(const Duration(days: 92)),
      proposalsCount: 0,
      sections: sections,
<<<<<<< HEAD
      proposalTemplate: ProposalTemplate(
        sections: [
          ProposalSection(
            id: '${id}_1',
            name: 'Proposal Setup',
            steps: [
              ProposalSectionStep(
                id: '${id}_1_1',
                name: 'Title',
                guidances: List.from(_mockGuidance),
              ),
            ],
          ),
          ProposalSection(
            id: '${id}_2',
            name: 'Proposal Summary',
            steps: [
              ProposalSectionStep(
                id: '${id}_2_1',
                name: 'Problem Statement',
                guidances: List.from(_mockGuidance),
              ),
              ProposalSectionStep(
                id: '${id}_2_2',
                name: 'Solution Statement',
                guidances: List.from(_mockGuidance),
              ),
            ],
          ),
          ProposalSection(
            id: '${id}_3',
            name: 'Proposal Setup',
            steps: [
              ProposalSectionStep(
                id: '${id}_3_1',
                name: 'Topic 1',
                guidances: List.from(_mockGuidance),
              ),
              ProposalSectionStep(
                id: '${id}_3_2',
                name: 'Topic 2',
                guidances: List.from(_mockGuidance),
              ),
              ProposalSectionStep(
                id: '${id}_3_3',
                name: 'Topic 3',
                guidances: List.from(_mockGuidance),
              ),
              ProposalSectionStep(
                id: '${id}_3_4',
                name: 'Topic 4',
                guidances: List.from(_mockGuidance),
              ),
            ],
          ),
        ],
      ),
=======
      publish: CampaignPublish.draft,
      proposalTemplate: const ProposalTemplate(),
>>>>>>> 93f6aba9
    );
  }
}

const _tmpBody = '''
Open source software, hardware and data solutions encourage 
greater transparency and security, and help reduce costs by 
developing, collaborating, and fixing in the open. 
More information on open source can be found here.  

Cardano Open: Developers category supports developers and 
engineers to contribute to or develop open source technology 
centered around enabling and improving the Cardano developer 
experience. 

The goal of this category is to create developer-friendly 
tooling and approaches that streamline an integrated 
development environment, help to create code more 
efficiently, and provide an ease of use for developers to 
build on Cardano. 

Details of the selected open source license must be 
submitted by the applicants as part of their proposal. 

As part of their deliverables, projects will also be 
required to submit open source, high quality documentation 
for their technology that can be used as a 
learning resource by the rest of the community.''';

const List<Guidance> _mockGuidance = [
  Guidance(
    id: 'g_1',
    title: 'Use a Compelling Hook or Unique Angle',
    description:
        '''Adding an element of intrigue or a unique approach can make your title stand out. For example, “Revolutionizing Urban Mobility with Eco-Friendly Innovation” not only describes the proposal but also piques curiosity.''',
    type: GuidanceType.tips,
    weight: 1,
  ),
  Guidance(
    id: 'g_1',
    title: 'Be Specific and Solution-Oriented',
    description:
        '''Use keywords that pinpoint the problem you’re solving or the opportunity you’re capitalizing on. A title like “Streamlining Supply Chains for Cost-Effective and Rapid Delivery” instantly tells the reader what the proposal aims to achieve.''',
    type: GuidanceType.mandatory,
    weight: 2,
  ),
  Guidance(
    id: 'g_1',
    title: 'Highlight the Benefit or Outcome',
    description:
        '''Make sure the reader can immediately see the value or the end result of your proposal. A title like “Boosting Engagement and Growth through Targeted Digital Strategies” puts the focus on the positive outcomes.''',
    type: GuidanceType.mandatory,
    weight: 1,
  ),
  Guidance(
    id: 'g_1',
    title: 'Education',
    description: 'Use keywords that pinpoint the problem yo',
    type: GuidanceType.education,
    weight: 1,
  ),
];<|MERGE_RESOLUTION|>--- conflicted
+++ resolved
@@ -31,7 +31,7 @@
       endDate: now.add(const Duration(days: 92)),
       proposalsCount: 0,
       sections: sections,
-<<<<<<< HEAD
+      publish: CampaignPublish.draft,
       proposalTemplate: ProposalTemplate(
         sections: [
           ProposalSection(
@@ -89,10 +89,6 @@
           ),
         ],
       ),
-=======
-      publish: CampaignPublish.draft,
-      proposalTemplate: const ProposalTemplate(),
->>>>>>> 93f6aba9
     );
   }
 }
