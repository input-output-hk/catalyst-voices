import 'package:catalyst_voices_models/catalyst_voices_models.dart';
<<<<<<< HEAD
import 'package:catalyst_voices_repositories/src/dto/document/document_properties_dto.dart';
=======
import 'package:catalyst_voices_repositories/src/dto/document/document_data_dto.dart';
import 'package:catalyst_voices_repositories/src/dto/document/schema/document_definitions_converter_ext.dart';
>>>>>>> 6358f6e9

/// A data transfer object for the [Document].
///
/// Encodable as json but to decode with [DocumentDto.fromJsonSchema]
/// a [DocumentSchema] is needed which explains how to interpret the data.
final class DocumentDto {
  final String schemaUrl;
  final DocumentSchema schema;
  final List<DocumentPropertyDto> properties;

  const DocumentDto({
    required this.schemaUrl,
    required this.schema,
    required this.properties,
  });

  factory DocumentDto.fromJsonSchema(
    DocumentDataDto data,
    DocumentSchema schema,
  ) {
    return DocumentDto(
      schemaUrl: data.schemaUrl,
      schema: schema,
      properties: schema.properties
          .map(
            (segment) => DocumentPropertyDto.fromJsonSchema(
              segment,
              data: data,
            ),
          )
          .toList(),
    );
  }

  factory DocumentDto.fromModel(Document model) {
    return DocumentDto(
      schemaUrl: model.schemaUrl,
      schema: model.schema,
      properties: model.properties.map(DocumentPropertyDto.fromModel).toList(),
    );
  }

  Document toModel() {
    // building a document via builder to sort properties
    return DocumentBuilder(
      schemaUrl: schemaUrl,
      schema: schema,
      properties: properties
          .map((e) => DocumentPropertyBuilder.fromProperty(e.toModel()))
          .toList(),
    ).build();
  }

<<<<<<< HEAD
  Map<String, dynamic> toJson() {
    return {
      r'$schema': schemaUrl,
      for (final property in properties) ...property.toJson(),
    };
=======
  DocumentDataDto toJson() {
    return DocumentDataDto.fromDocument(
      schemaUrl: schemaUrl,
      segments: segments.map((e) => e.toJson()),
    );
>>>>>>> 6358f6e9
  }
}

sealed class DocumentPropertyDto {
  const DocumentPropertyDto();

  factory DocumentPropertyDto.fromJsonSchema(
    DocumentPropertySchema schema, {
    required DocumentPropertiesDto properties,
  }) {
    switch (schema) {
      case DocumentObjectSchema():
        return DocumentPropertyObjectDto.fromJsonSchema(
          schema,
          properties: properties,
        );
      case DocumentListSchema():
        return DocumentPropertyListDto.fromJsonSchema(
          schema,
          properties: properties,
        );
      case DocumentValueSchema():
        return DocumentPropertyValueDto.fromJsonSchema(
          schema,
          properties: properties,
        );
    }
  }

  factory DocumentPropertyDto.fromModel(DocumentProperty property) {
    switch (property) {
      case DocumentListProperty():
        return DocumentPropertyListDto.fromModel(property);
      case DocumentObjectProperty():
        return DocumentPropertyObjectDto.fromModel(property);
      case DocumentValueProperty():
        return DocumentPropertyValueDto.fromModel(property);
    }
  }

  DocumentPropertySchema get schema;

  DocumentProperty toModel();

  Map<String, dynamic> toJson();
}

final class DocumentPropertyListDto extends DocumentPropertyDto {
  @override
  final DocumentListSchema schema;
  final List<DocumentPropertyDto> properties;

  const DocumentPropertyListDto({
    required this.schema,
    required this.properties,
  });

<<<<<<< HEAD
  factory DocumentPropertyListDto.fromJsonSchema(
    DocumentListSchema schema, {
    required DocumentPropertiesDto properties,
=======
  factory DocumentSegmentDto.fromJsonSchema(
    DocumentSchemaSegment schema, {
    required DocumentDataDto data,
>>>>>>> 6358f6e9
  }) {
    final values = properties.getProperty(schema.nodeId) as List? ?? [];
    final itemsSchema = schema.itemsSchema;

    return DocumentPropertyListDto(
      schema: schema,
<<<<<<< HEAD
      properties: [
        for (int i = 0; i < values.length; i++)
          DocumentPropertyDto.fromJsonSchema(
            itemsSchema.withNodeId(schema.nodeId.child('$i')),
            properties: properties,
          ),
      ],
=======
      sections: schema.sections
          .map(
            (section) => DocumentSectionDto.fromJsonSchema(
              section,
              data: data,
            ),
          )
          .toList(),
>>>>>>> 6358f6e9
    );
  }

  factory DocumentPropertyListDto.fromModel(DocumentListProperty model) {
    return DocumentPropertyListDto(
      schema: model.schema,
      properties: model.properties.map(DocumentPropertyDto.fromModel).toList(),
    );
  }

  @override
  DocumentListProperty toModel() {
    final mappedProperties = properties.map((e) => e.toModel()).toList();

    return DocumentListProperty(
      schema: schema,
      properties: mappedProperties,
      validationResult: schema.validate(mappedProperties),
    );
  }

  @override
  Map<String, dynamic> toJson() => {
        schema.id: [
          for (final property in properties) ...property.toJson().values,
        ],
      };
}

final class DocumentPropertyObjectDto extends DocumentPropertyDto {
  @override
  final DocumentObjectSchema schema;
  final List<DocumentPropertyDto> properties;

  const DocumentPropertyObjectDto({
    required this.schema,
    required this.properties,
  });

<<<<<<< HEAD
  factory DocumentPropertyObjectDto.fromJsonSchema(
    DocumentObjectSchema schema, {
    required DocumentPropertiesDto properties,
=======
  factory DocumentSectionDto.fromJsonSchema(
    DocumentSchemaSection schema, {
    required DocumentDataDto data,
>>>>>>> 6358f6e9
  }) {
    return DocumentPropertyObjectDto(
      schema: schema,
<<<<<<< HEAD
      properties: schema.properties.map((childSchema) {
        return DocumentPropertyDto.fromJsonSchema(
          childSchema,
          properties: properties,
        );
      }).toList(),
=======
      properties: schema.properties
          .map(
            (property) => DocumentPropertyDto.fromJsonSchema(
              property,
              data: data,
            ),
          )
          .toList(),
>>>>>>> 6358f6e9
    );
  }

  factory DocumentPropertyObjectDto.fromModel(DocumentObjectProperty model) {
    return DocumentPropertyObjectDto(
      schema: model.schema,
      properties: model.properties.map(DocumentPropertyDto.fromModel).toList(),
    );
  }

  @override
  DocumentObjectProperty toModel() {
    final mappedProperties = properties.map((e) => e.toModel()).toList();

    return DocumentObjectProperty(
      schema: schema,
      properties: mappedProperties,
      validationResult: schema.validate(mappedProperties),
    );
  }

  @override
  Map<String, dynamic> toJson() => {
        schema.id: {
          for (final property in properties) ...property.toJson(),
        },
      };
}

final class DocumentPropertyValueDto<T extends Object>
    extends DocumentPropertyDto {
  @override
  final DocumentValueSchema<T> schema;
  final T? value;

  const DocumentPropertyValueDto({
    required this.schema,
    required this.value,
  });

<<<<<<< HEAD
  factory DocumentPropertyValueDto.fromJsonSchema(
    DocumentValueSchema<T> schema, {
    required DocumentPropertiesDto properties,
  }) {
    final property = properties.getProperty(schema.nodeId);

    return DocumentPropertyValueDto<T>(
=======
  factory DocumentPropertyDto.fromJsonSchema(
    DocumentSchemaProperty<T> schema, {
    required DocumentDataDto data,
  }) {
    final property = data.getProperty(schema.nodeId);
    final value = schema.definition.converter.fromJson(property);
    return DocumentPropertyDto<T>(
>>>>>>> 6358f6e9
      schema: schema,
      value: property as T?,
    );
  }

  factory DocumentPropertyValueDto.fromModel(DocumentValueProperty<T> model) {
    return DocumentPropertyValueDto<T>(
      schema: model.schema,
      value: model.value,
    );
  }

  @override
  DocumentValueProperty<T> toModel() {
    return DocumentValueProperty<T>(
      schema: schema,
      value: value,
      validationResult: schema.validate(value),
    );
  }

  @override
  Map<String, dynamic> toJson() => {
        schema.id: value,
      };
}<|MERGE_RESOLUTION|>--- conflicted
+++ resolved
@@ -1,10 +1,5 @@
 import 'package:catalyst_voices_models/catalyst_voices_models.dart';
-<<<<<<< HEAD
-import 'package:catalyst_voices_repositories/src/dto/document/document_properties_dto.dart';
-=======
 import 'package:catalyst_voices_repositories/src/dto/document/document_data_dto.dart';
-import 'package:catalyst_voices_repositories/src/dto/document/schema/document_definitions_converter_ext.dart';
->>>>>>> 6358f6e9
 
 /// A data transfer object for the [Document].
 ///
@@ -58,19 +53,11 @@
     ).build();
   }
 
-<<<<<<< HEAD
-  Map<String, dynamic> toJson() {
-    return {
-      r'$schema': schemaUrl,
-      for (final property in properties) ...property.toJson(),
-    };
-=======
   DocumentDataDto toJson() {
     return DocumentDataDto.fromDocument(
       schemaUrl: schemaUrl,
-      segments: segments.map((e) => e.toJson()),
-    );
->>>>>>> 6358f6e9
+      properties: properties.map((e) => e.toJson()),
+    );
   }
 }
 
@@ -79,23 +66,23 @@
 
   factory DocumentPropertyDto.fromJsonSchema(
     DocumentPropertySchema schema, {
-    required DocumentPropertiesDto properties,
+    required DocumentDataDto data,
   }) {
     switch (schema) {
       case DocumentObjectSchema():
         return DocumentPropertyObjectDto.fromJsonSchema(
           schema,
-          properties: properties,
+          data: data,
         );
       case DocumentListSchema():
         return DocumentPropertyListDto.fromJsonSchema(
           schema,
-          properties: properties,
+          data: data,
         );
       case DocumentValueSchema():
         return DocumentPropertyValueDto.fromJsonSchema(
           schema,
-          properties: properties,
+          data: data,
         );
     }
   }
@@ -128,39 +115,22 @@
     required this.properties,
   });
 
-<<<<<<< HEAD
   factory DocumentPropertyListDto.fromJsonSchema(
     DocumentListSchema schema, {
-    required DocumentPropertiesDto properties,
-=======
-  factory DocumentSegmentDto.fromJsonSchema(
-    DocumentSchemaSegment schema, {
-    required DocumentDataDto data,
->>>>>>> 6358f6e9
-  }) {
-    final values = properties.getProperty(schema.nodeId) as List? ?? [];
+    required DocumentDataDto data,
+  }) {
+    final values = data.getProperty(schema.nodeId) as List? ?? [];
     final itemsSchema = schema.itemsSchema;
 
     return DocumentPropertyListDto(
       schema: schema,
-<<<<<<< HEAD
       properties: [
         for (int i = 0; i < values.length; i++)
           DocumentPropertyDto.fromJsonSchema(
             itemsSchema.withNodeId(schema.nodeId.child('$i')),
-            properties: properties,
+            data: data,
           ),
       ],
-=======
-      sections: schema.sections
-          .map(
-            (section) => DocumentSectionDto.fromJsonSchema(
-              section,
-              data: data,
-            ),
-          )
-          .toList(),
->>>>>>> 6358f6e9
     );
   }
 
@@ -200,35 +170,18 @@
     required this.properties,
   });
 
-<<<<<<< HEAD
   factory DocumentPropertyObjectDto.fromJsonSchema(
     DocumentObjectSchema schema, {
-    required DocumentPropertiesDto properties,
-=======
-  factory DocumentSectionDto.fromJsonSchema(
-    DocumentSchemaSection schema, {
-    required DocumentDataDto data,
->>>>>>> 6358f6e9
+    required DocumentDataDto data,
   }) {
     return DocumentPropertyObjectDto(
       schema: schema,
-<<<<<<< HEAD
       properties: schema.properties.map((childSchema) {
         return DocumentPropertyDto.fromJsonSchema(
           childSchema,
-          properties: properties,
+          data: data,
         );
       }).toList(),
-=======
-      properties: schema.properties
-          .map(
-            (property) => DocumentPropertyDto.fromJsonSchema(
-              property,
-              data: data,
-            ),
-          )
-          .toList(),
->>>>>>> 6358f6e9
     );
   }
 
@@ -269,23 +222,12 @@
     required this.value,
   });
 
-<<<<<<< HEAD
   factory DocumentPropertyValueDto.fromJsonSchema(
     DocumentValueSchema<T> schema, {
-    required DocumentPropertiesDto properties,
-  }) {
-    final property = properties.getProperty(schema.nodeId);
-
+    required DocumentDataDto data,
+  }) {
+    final property = data.getProperty(schema.nodeId);
     return DocumentPropertyValueDto<T>(
-=======
-  factory DocumentPropertyDto.fromJsonSchema(
-    DocumentSchemaProperty<T> schema, {
-    required DocumentDataDto data,
-  }) {
-    final property = data.getProperty(schema.nodeId);
-    final value = schema.definition.converter.fromJson(property);
-    return DocumentPropertyDto<T>(
->>>>>>> 6358f6e9
       schema: schema,
       value: property as T?,
     );
