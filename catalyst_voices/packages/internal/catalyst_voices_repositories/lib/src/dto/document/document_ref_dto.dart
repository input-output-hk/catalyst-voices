import 'package:catalyst_voices_models/catalyst_voices_models.dart';
import 'package:flutter/foundation.dart';
import 'package:json_annotation/json_annotation.dart';

part 'document_ref_dto.g.dart';

@immutable
@JsonSerializable()
final class DocumentRefDto {
  /// The separator used for flattened string representation.
  /// Using '|' to avoid conflicts with UUIDs which contain hyphens.
  static const _flattenSeparator = '|';

  final String id;
  final String? ver;
  @JsonKey(unknownEnumValue: DocumentRefDtoType.signed)
  final DocumentRefDtoType type;

  const DocumentRefDto({
    required this.id,
    this.ver,
    required this.type,
  });

  factory DocumentRefDto.fromFlatten(String data) {
    final parts = data.split(_flattenSeparator);
    if (parts.length != 3) {
      throw const FormatException('Flatten data does not have 3 parts');
    }

    final id = parts[0];

    // Convert empty string back to null, otherwise keep the value
    final ver = parts[1].isEmpty ? null : parts[1];

    final typeName = parts[2];
    final type = DocumentRefDtoType.values.asNameMap()[typeName];

    if (type == null) {
      throw FormatException('Unknown type part ($typeName)');
    }

    return DocumentRefDto(id: id, ver: ver, type: type);
  }

  factory DocumentRefDto.fromJson(Map<String, dynamic> json) {
    final migrated = migrateJson1(json);

    return _$DocumentRefDtoFromJson(migrated);
  }

  factory DocumentRefDto.fromModel(DocumentRef data) {
    final type = switch (data) {
      SignedDocumentRef() => DocumentRefDtoType.signed,
      DraftRef() => DocumentRefDtoType.draft,
    };

    return DocumentRefDto(
      id: data.id,
      ver: data.ver,
      type: type,
    );
  }

  @override
  int get hashCode => Object.hash(id, ver, type);

  // not using Equatable because it's messing up JsonSerializable with props getter
  @override
  bool operator ==(Object other) =>
      identical(this, other) ||
      other is DocumentRefDto &&
          runtimeType == other.runtimeType &&
          id == other.id &&
          ver == other.ver &&
          type == other.type;

<<<<<<< HEAD
  String toFlatten() {
    // Convert null to empty string to ensure 3 parts exist
    final verStr = ver ?? '';
    return '$id$_flattenSeparator$verStr$_flattenSeparator${type.name}';
  }

=======
>>>>>>> b9bb2c9f
  Map<String, dynamic> toJson() => _$DocumentRefDtoToJson(this);

  DocumentRef toModel() {
    return switch (type) {
      DocumentRefDtoType.signed => SignedDocumentRef(id: id, ver: ver),
      DocumentRefDtoType.draft => DraftRef(id: id, ver: ver),
    };
  }

  @visibleForTesting
  static Map<String, dynamic> migrateJson1(Map<String, dynamic> json) {
    final needsMigration = json.containsKey('version') && !json.containsKey('ver');
    if (!needsMigration) {
      return json;
    }

    final modified = Map.of(json);

    if (modified.containsKey('version') && !modified.containsKey('ver')) {
      modified['ver'] = modified.remove('version');
    }

    return modified;
  }
}

enum DocumentRefDtoType { signed, draft }<|MERGE_RESOLUTION|>--- conflicted
+++ resolved
@@ -7,10 +7,6 @@
 @immutable
 @JsonSerializable()
 final class DocumentRefDto {
-  /// The separator used for flattened string representation.
-  /// Using '|' to avoid conflicts with UUIDs which contain hyphens.
-  static const _flattenSeparator = '|';
-
   final String id;
   final String? ver;
   @JsonKey(unknownEnumValue: DocumentRefDtoType.signed)
@@ -21,27 +17,6 @@
     this.ver,
     required this.type,
   });
-
-  factory DocumentRefDto.fromFlatten(String data) {
-    final parts = data.split(_flattenSeparator);
-    if (parts.length != 3) {
-      throw const FormatException('Flatten data does not have 3 parts');
-    }
-
-    final id = parts[0];
-
-    // Convert empty string back to null, otherwise keep the value
-    final ver = parts[1].isEmpty ? null : parts[1];
-
-    final typeName = parts[2];
-    final type = DocumentRefDtoType.values.asNameMap()[typeName];
-
-    if (type == null) {
-      throw FormatException('Unknown type part ($typeName)');
-    }
-
-    return DocumentRefDto(id: id, ver: ver, type: type);
-  }
 
   factory DocumentRefDto.fromJson(Map<String, dynamic> json) {
     final migrated = migrateJson1(json);
@@ -75,15 +50,6 @@
           ver == other.ver &&
           type == other.type;
 
-<<<<<<< HEAD
-  String toFlatten() {
-    // Convert null to empty string to ensure 3 parts exist
-    final verStr = ver ?? '';
-    return '$id$_flattenSeparator$verStr$_flattenSeparator${type.name}';
-  }
-
-=======
->>>>>>> b9bb2c9f
   Map<String, dynamic> toJson() => _$DocumentRefDtoToJson(this);
 
   DocumentRef toModel() {
