--- conflicted
+++ resolved
@@ -62,12 +62,7 @@
     fromJson: DocumentType.fromJson,
   )
   final DocumentType type;
-<<<<<<< HEAD
   final DocumentRefDto selfRef;
-=======
-  final String id;
-  final String version;
->>>>>>> 7fa32a87
   final DocumentRefDto? ref;
   final SecuredDocumentRefDto? refHash;
   final DocumentRefDto? template;
@@ -78,12 +73,7 @@
 
   DocumentDataMetadataDto({
     required this.type,
-<<<<<<< HEAD
     required this.selfRef,
-=======
-    required this.id,
-    required this.version,
->>>>>>> 7fa32a87
     this.ref,
     this.refHash,
     this.template,
@@ -96,12 +86,7 @@
   DocumentDataMetadataDto.fromModel(DocumentDataMetadata data)
       : this(
           type: data.type,
-<<<<<<< HEAD
           selfRef: data.selfRef.toDto(),
-=======
-          id: data.id,
-          version: data.version,
->>>>>>> 7fa32a87
           ref: data.ref?.toDto(),
           refHash: data.refHash?.toDto(),
           template: data.template?.toDto(),
@@ -112,13 +97,9 @@
         );
 
   factory DocumentDataMetadataDto.fromJson(Map<String, dynamic> json) {
-<<<<<<< HEAD
     final migrated = _migrateJson1(json);
 
     return _$DocumentDataMetadataDtoFromJson(migrated);
-=======
-    return _$DocumentDataMetadataDtoFromJson(json);
->>>>>>> 7fa32a87
   }
 
   Map<String, dynamic> toJson() => _$DocumentDataMetadataDtoToJson(this);
@@ -126,12 +107,7 @@
   DocumentDataMetadata toModel() {
     return DocumentDataMetadata(
       type: type,
-<<<<<<< HEAD
       selfRef: selfRef.toModel(),
-=======
-      id: id,
-      version: version,
->>>>>>> 7fa32a87
       ref: ref?.toModel(),
       refHash: refHash?.toModel(),
       template: template?.toModel(),
@@ -143,7 +119,6 @@
   }
 }
 
-<<<<<<< HEAD
 Map<String, dynamic> _migrateJson1(Map<String, dynamic> json) {
   final modified = Map<String, dynamic>.from(json);
 
@@ -161,18 +136,11 @@
   return modified;
 }
 
-extension _SignedDocumentRefExt on DocumentRef {
-  DocumentRefDto toDto() => DocumentRefDto.fromModel(this);
-}
-
-extension _SecuredSignedDocumentRefExt on SecuredDocumentRef {
-=======
 extension on DocumentRef {
   DocumentRefDto toDto() => DocumentRefDto.fromModel(this);
 }
 
 extension on SecuredDocumentRef {
->>>>>>> 7fa32a87
   SecuredDocumentRefDto toDto() {
     return SecuredDocumentRefDto.fromModel(this);
   }
