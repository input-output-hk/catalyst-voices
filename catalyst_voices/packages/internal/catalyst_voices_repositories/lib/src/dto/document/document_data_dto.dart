import 'package:catalyst_voices_models/catalyst_voices_models.dart';
import 'package:catalyst_voices_repositories/src/dto/document/document_ref_dto.dart';
import 'package:catalyst_voices_shared/catalyst_voices_shared.dart';
import 'package:json_annotation/json_annotation.dart';

part 'document_data_dto.g.dart';

/// Dto of [DocumentDataContent].
///
/// Contains utility structure for traversing a json map using [DocumentNodeId].
final class DocumentDataContentDto {
  final Map<String, dynamic> data;

  factory DocumentDataContentDto.fromDocument({
    required String schemaUrl,
    required Iterable<Map<String, dynamic>> properties,
  }) {
    return DocumentDataContentDto.fromJson({
      r'$schema': schemaUrl,
      for (final property in properties) ...property,
    });
  }

  const DocumentDataContentDto.fromJson(this.data);

  DocumentDataContentDto.fromModel(DocumentDataContent data) : data = data.data;

  String get schemaUrl => data[r'$schema'] as String;

  /// Retrieves the value of a property located at the specified [nodeId].
  ///
  /// This method traverses the nested structure of the [data] using
  /// the paths defined in the [nodeId]. If the specified path exists, the
  /// corresponding property value is returned. If the path is invalid or does
  /// not exist, the method returns `null`.
  Object? getProperty(DocumentNodeId nodeId) {
    return DocumentNodeTraverser.getValue(nodeId, data);
  }

  Map<String, dynamic> toJson() => data;

  DocumentDataContent toModel() => DocumentDataContent(data);
}

/// DTO of [DocumentData].
@JsonSerializable()
final class DocumentDataDto {
  final DocumentDataMetadataDto metadata;
  final DocumentDataContentDto content;

  const DocumentDataDto({
    required this.metadata,
    required this.content,
  });

  factory DocumentDataDto.fromJson(Map<String, dynamic> json) {
    return _$DocumentDataDtoFromJson(json);
  }

  factory DocumentDataDto.fromModel(DocumentData document) {
    return DocumentDataDto(
      metadata: DocumentDataMetadataDto.fromModel(document.metadata),
      content: DocumentDataContentDto.fromModel(document.content),
    );
  }

  Map<String, dynamic> toJson() => _$DocumentDataDtoToJson(this);

  DocumentData toModel() {
    return DocumentData(
      metadata: metadata.toModel(),
      content: content.toModel(),
    );
  }
}

@JsonSerializable()
final class DocumentDataMetadataDto {
  @JsonKey(
    toJson: DocumentType.toJson,
    fromJson: DocumentType.fromJson,
  )
  final DocumentType type;
  final DocumentRefDto selfRef;
  final DocumentRefDto? ref;
  final SecuredDocumentRefDto? refHash;
  final DocumentRefDto? template;
  final DocumentRefDto? brandId;
  final DocumentRefDto? campaignId;
  final String? electionId;
  final DocumentRefDto? categoryId;
  final List<String>? authors;

  DocumentDataMetadataDto({
    required this.type,
    required this.selfRef,
    this.ref,
    this.refHash,
    this.template,
    this.brandId,
    this.campaignId,
    this.electionId,
    this.categoryId,
    this.authors,
  });

  factory DocumentDataMetadataDto.fromJson(Map<String, dynamic> json) {
    var migrated = _migrateJson1(json);
    migrated = _migrateJson2(migrated);

    return _$DocumentDataMetadataDtoFromJson(migrated);
  }

  DocumentDataMetadataDto.fromModel(DocumentDataMetadata data)
      : this(
          type: data.type,
          selfRef: data.selfRef.toDto(),
          ref: data.ref?.toDto(),
          refHash: data.refHash?.toDto(),
          template: data.template?.toDto(),
          brandId: data.brandId?.toDto(),
          campaignId: data.campaignId?.toDto(),
          electionId: data.electionId,
          categoryId: data.categoryId?.toDto(),
          authors: data.authors?.map((e) => e.toString()).toList(),
        );

  Map<String, dynamic> toJson() => _$DocumentDataMetadataDtoToJson(this);

  DocumentDataMetadata toModel() {
    return DocumentDataMetadata(
      type: type,
      selfRef: selfRef.toModel(),
      ref: ref?.toModel(),
      refHash: refHash?.toModel(),
      template: template?.toModel().toSignedDocumentRef(),
      brandId: brandId?.toModel().toSignedDocumentRef(),
      campaignId: campaignId?.toModel().toSignedDocumentRef(),
      electionId: electionId,
<<<<<<< HEAD
      categoryId: categoryId?.toModel().toSignedDocumentRef(),
=======
      categoryId: categoryId?.toSignedModel(),
      authors: authors?.map((e) => CatalystId.fromUri(e.getUri())).toList(),
>>>>>>> 7edb712d
    );
  }

  static Map<String, dynamic> _migrateJson1(Map<String, dynamic> json) {
    final modified = Map<String, dynamic>.from(json);

    if (modified.containsKey('id') && modified.containsKey('version')) {
      final id = modified.remove('id') as String;
      final version = modified.remove('version') as String;

      modified['selfRef'] = {
        'id': id,
        'version': version,
        'type': DocumentRefDtoType.signed.name,
      };
    }

    return modified;
  }

  static Map<String, dynamic> _migrateJson2(Map<String, dynamic> json) {
    final modified = Map<String, dynamic>.from(json);

    if (modified['brandId'] is String) {
      final id = modified.remove('brandId') as String;
      final dto = DocumentRefDto(
        id: id,
        type: DocumentRefDtoType.signed,
      );
      modified['brandId'] = dto.toJson();
    }
    if (modified['campaignId'] is String) {
      final id = modified.remove('campaignId') as String;
      final dto = DocumentRefDto(
        id: id,
        type: DocumentRefDtoType.signed,
      );
      modified['campaignId'] = dto.toJson();
    }

    return modified;
  }
}

extension on DocumentRef {
  DocumentRefDto toDto() => DocumentRefDto.fromModel(this);
}

extension on SecuredDocumentRef {
  SecuredDocumentRefDto toDto() {
    return SecuredDocumentRefDto.fromModel(this);
  }
}<|MERGE_RESOLUTION|>--- conflicted
+++ resolved
@@ -137,12 +137,8 @@
       brandId: brandId?.toModel().toSignedDocumentRef(),
       campaignId: campaignId?.toModel().toSignedDocumentRef(),
       electionId: electionId,
-<<<<<<< HEAD
       categoryId: categoryId?.toModel().toSignedDocumentRef(),
-=======
-      categoryId: categoryId?.toSignedModel(),
       authors: authors?.map((e) => CatalystId.fromUri(e.getUri())).toList(),
->>>>>>> 7edb712d
     );
   }
 
