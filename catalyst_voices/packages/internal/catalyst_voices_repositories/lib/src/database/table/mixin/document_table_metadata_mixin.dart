import 'package:catalyst_voices_repositories/src/database/table/converter/document_converters.dart';
import 'package:drift/drift.dart';

mixin DocumentTableMetadataMixin on Table {
  TextColumn get authors => text().map(DocumentConverters.catId)();

<<<<<<< HEAD
  TextColumn get collaborators => text()();
=======
  TextColumn get collaborators => text().map(DocumentConverters.catId)();
>>>>>>> b9bb2c9f

  TextColumn get contentType => text()();

  TextColumn get id => text()();

<<<<<<< HEAD
  TextColumn get parameters => text()();
=======
  TextColumn get parameters => text().map(DocumentConverters.parameters)();
>>>>>>> b9bb2c9f

  TextColumn get refId => text().nullable()();

  TextColumn get refVer => text().nullable()();

  TextColumn get replyId => text().nullable()();

  TextColumn get replyVer => text().nullable()();

  TextColumn get section => text().nullable()();

  TextColumn get templateId => text().nullable()();

  TextColumn get templateVer => text().nullable()();

  TextColumn get type => text().map(DocumentConverters.type)();

  TextColumn get ver => text()();
}<|MERGE_RESOLUTION|>--- conflicted
+++ resolved
@@ -4,21 +4,13 @@
 mixin DocumentTableMetadataMixin on Table {
   TextColumn get authors => text().map(DocumentConverters.catId)();
 
-<<<<<<< HEAD
-  TextColumn get collaborators => text()();
-=======
   TextColumn get collaborators => text().map(DocumentConverters.catId)();
->>>>>>> b9bb2c9f
 
   TextColumn get contentType => text()();
 
   TextColumn get id => text()();
 
-<<<<<<< HEAD
-  TextColumn get parameters => text()();
-=======
   TextColumn get parameters => text().map(DocumentConverters.parameters)();
->>>>>>> b9bb2c9f
 
   TextColumn get refId => text().nullable()();
 
