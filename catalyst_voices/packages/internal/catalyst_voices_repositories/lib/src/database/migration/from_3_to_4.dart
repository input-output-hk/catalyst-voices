--- conflicted
+++ resolved
@@ -424,13 +424,8 @@
       return DocumentAuthorEntity(
         documentId: id.id,
         documentVer: id.ver!,
-<<<<<<< HEAD
-        accountId: catId.toUri().toString(),
-        accountSignificantId: catId.toSignificant().toUri().toString(),
-=======
         accountId: catId.toString(),
         accountSignificantId: catId.toSignificant().toString(),
->>>>>>> b9bb2c9f
         username: catId.username,
       );
     }).toList();
@@ -464,15 +459,9 @@
       section: section,
       templateId: template?.id,
       templateVer: template?.ver,
-<<<<<<< HEAD
-      collaborators: collaborators?.join(',') ?? '',
-      parameters: parameters?.map((e) => e.toFlatten()).join(',') ?? '',
-      authors: authors?.join(',') ?? '',
-=======
       collaborators: collaborators?.map(CatalystId.tryParse).nonNulls.toList() ?? [],
       parameters: parameters?.toParameters() ?? const DocumentParameters(),
       authors: authors?.map(CatalystId.tryParse).nonNulls.toList() ?? [],
->>>>>>> b9bb2c9f
       content: DocumentDataContent(content),
     );
   }
@@ -493,15 +482,9 @@
       section: section,
       templateId: template?.id,
       templateVer: template?.ver,
-<<<<<<< HEAD
-      collaborators: collaborators?.join(',') ?? '',
-      parameters: parameters?.map((e) => e.toFlatten()).join(',') ?? '',
-      authors: authors?.join(',') ?? '',
-=======
       collaborators: collaborators?.map(CatalystId.tryParse).nonNulls.toList() ?? [],
       parameters: parameters?.toParameters() ?? const DocumentParameters(),
       authors: authors?.map(CatalystId.tryParse).nonNulls.toList() ?? [],
->>>>>>> b9bb2c9f
       content: DocumentDataContent(content),
     );
   }
@@ -520,8 +503,6 @@
 
 extension on Map<String, Expression> {
   RawValuesInsertable<QueryRow> toInsertable() => RawValuesInsertable<QueryRow>(this);
-<<<<<<< HEAD
-=======
 }
 
 extension on List<DocumentRefDtoDbV3> {
@@ -529,5 +510,4 @@
     final refs = map((e) => e.toModel().toSignedDocumentRef()).toSet();
     return DocumentParameters(refs);
   }
->>>>>>> b9bb2c9f
 }