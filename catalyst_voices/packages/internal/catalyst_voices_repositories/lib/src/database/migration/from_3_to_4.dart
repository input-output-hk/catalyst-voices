--- conflicted
+++ resolved
@@ -424,13 +424,8 @@
       return DocumentAuthorEntity(
         documentId: id.id,
         documentVer: id.ver!,
-<<<<<<< HEAD
-        accountId: catId.toUri().toString(),
-        accountSignificantId: catId.toSignificant().toUri().toString(),
-=======
         accountId: catId.toString(),
         accountSignificantId: catId.toSignificant().toString(),
->>>>>>> 26f14482
         username: catId.username,
       );
     }).toList();
@@ -441,13 +436,8 @@
       return DocumentCollaboratorEntity(
         documentId: id.id,
         documentVer: id.ver!,
-<<<<<<< HEAD
         accountId: catId.toUri().toString(),
         accountSignificantId: catId.toSignificant().toUri().toString(),
-=======
-        accountId: catId.toString(),
-        accountSignificantId: catId.toSignificant().toString(),
->>>>>>> 26f14482
         username: catId.username,
       );
     }).toList();
@@ -469,15 +459,9 @@
       section: section,
       templateId: template?.id,
       templateVer: template?.ver,
-<<<<<<< HEAD
       collaborators: collaborators?.map(CatalystId.tryParse).nonNulls.toList() ?? [],
       parameters: parameters?.toParameters() ?? const DocumentParameters(),
       authors: authors?.map(CatalystId.tryParse).nonNulls.toList() ?? [],
-=======
-      collaborators: collaborators?.join(',') ?? '',
-      parameters: parameters?.map((e) => e.toFlatten()).join(',') ?? '',
-      authors: authors?.join(',') ?? '',
->>>>>>> 26f14482
       content: DocumentDataContent(content),
     );
   }
@@ -498,15 +482,9 @@
       section: section,
       templateId: template?.id,
       templateVer: template?.ver,
-<<<<<<< HEAD
       collaborators: collaborators?.map(CatalystId.tryParse).nonNulls.toList() ?? [],
       parameters: parameters?.toParameters() ?? const DocumentParameters(),
       authors: authors?.map(CatalystId.tryParse).nonNulls.toList() ?? [],
-=======
-      collaborators: collaborators?.join(',') ?? '',
-      parameters: parameters?.map((e) => e.toFlatten()).join(',') ?? '',
-      authors: authors?.join(',') ?? '',
->>>>>>> 26f14482
       content: DocumentDataContent(content),
     );
   }
@@ -525,7 +503,6 @@
 
 extension on Map<String, Expression> {
   RawValuesInsertable<QueryRow> toInsertable() => RawValuesInsertable<QueryRow>(this);
-<<<<<<< HEAD
 }
 
 extension on List<DocumentRefDtoDbV3> {
@@ -533,6 +510,4 @@
     final refs = map((e) => e.toModel().toSignedDocumentRef()).toSet();
     return DocumentParameters(refs);
   }
-=======
->>>>>>> 26f14482
 }