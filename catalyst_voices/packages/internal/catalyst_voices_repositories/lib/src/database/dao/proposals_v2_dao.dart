import 'dart:math' as math;

import 'package:catalyst_voices_models/catalyst_voices_models.dart' hide DocumentParameters;
import 'package:catalyst_voices_repositories/src/database/catalyst_database.dart';
import 'package:catalyst_voices_repositories/src/database/dao/proposals_v2_dao.drift.dart';
import 'package:catalyst_voices_repositories/src/database/model/joined_proposal_brief_entity.dart';
import 'package:catalyst_voices_repositories/src/database/table/converter/document_converters.dart';
import 'package:catalyst_voices_repositories/src/database/table/document_authors.dart';
import 'package:catalyst_voices_repositories/src/database/table/document_parameters.dart';
import 'package:catalyst_voices_repositories/src/database/table/documents_local_metadata.dart';
import 'package:catalyst_voices_repositories/src/database/table/documents_local_metadata.drift.dart';
import 'package:catalyst_voices_repositories/src/database/table/documents_v2.dart';
import 'package:catalyst_voices_repositories/src/database/table/documents_v2.drift.dart';
import 'package:catalyst_voices_repositories/src/dto/proposal/proposal_submission_action_dto.dart';
import 'package:drift/drift.dart';
import 'package:rxdart/rxdart.dart';

/// Data Access Object for Proposal-specific queries.
///
/// This DAO handles complex retrieval logic for proposals, specifically focusing
/// on resolving the effective state of a proposal based on its associated
/// 'Action' documents (Draft, Final, Hide).
///
/// **Status Resolution Logic:**
///
/// The state of a proposal is determined by the *latest* `proposalActionDocument`
/// that references it (`ref_id`):
///
/// 1.  **Draft (Default):**
///     - No action document exists.
///     - OR the latest action content is 'draft'.
///     - **Result:** The query returns the *latest* version of the proposal
///       (determined by `createdAt`/`ver`).
///
/// 2.  **Final:**
///     - The latest action content is 'final'.
///     - **Result:** The query returns the specific version of the proposal
///       pointed to by the action's `ref_ver`. If `ref_ver` is missing,
///       it falls back to the latest version.
///
/// 3.  **Hidden:**
///     - The latest action content is 'hide'.
///     - **Result:** The proposal (and all its versions) is excluded entirely
///       from the results.
///
/// **Performance Architecture:**
///
/// - **CTE (Common Table Expressions):** Uses a multi-stage CTE pipeline
///   (`latest_proposals` -> `valid_actions` -> `action_status` -> `effective_proposals`)
///   to filter and resolve versions *before* joining full document content.
///   This prevents N+1 query issues and minimizes scanning of BLOB columns.
/// - **Indices:** optimized to hit `idx_documents_v2_type_id`,
///   `idx_documents_v2_type_ref_id`, and `idx_document_authors_composite`.
@DriftAccessor(
  tables: [
    DocumentsV2,
    DocumentAuthors,
    DocumentParameters,
    DocumentsLocalMetadata,
  ],
)
class DriftProposalsV2Dao extends DatabaseAccessor<DriftCatalystDatabase>
    with $DriftProposalsV2DaoMixin
    implements ProposalsV2Dao {
  DriftProposalsV2Dao(super.attachedDatabase);

  @override
  Future<DocumentEntityV2?> getProposal(DocumentRef ref) async {
    final query = select(documentsV2)
      ..where((tbl) => tbl.id.equals(ref.id) & tbl.type.equals(DocumentType.proposalDocument.uuid));

    if (ref.isExact) {
      query.where((tbl) => tbl.ver.equals(ref.ver!));
    } else {
      query
        ..orderBy([(tbl) => OrderingTerm.desc(tbl.createdAt)])
        ..limit(1);
    }

    return query.getSingleOrNull();
  }

  /// Retrieves a paginated list of proposals with resolved status and enriched data.
  ///
  /// This is the primary method for displaying proposal lists (e.g., Grids/Lists).
  ///
  /// **Query Pipeline:**
  /// 1. **CTE Resolution:** Identifies the "Effective Proposal" (ID + Version)
  ///    based on the latest valid action signed by the author.
  /// 2. **Filtering:** Applies [filters] (search, category, author, favorites)
  ///    to the effective set.
  /// 3. **Pagination:** Applies limit/offset logic.
  /// 4. **Enrichment:** Joins templates, authors, and counts comments via subqueries.
  @override
  Future<Page<JoinedProposalBriefEntity>> getProposalsBriefPage({
    required PageRequest request,
    ProposalsOrder order = const UpdateDate.desc(),
    ProposalsFiltersV2 filters = const ProposalsFiltersV2(),
  }) async {
    final effectivePage = math.max(request.page, 0);
    final effectiveSize = request.size.clamp(0, 999);

    final shouldReturn = _shouldReturnEarlyFor(filters: filters, size: effectiveSize);
    if (shouldReturn) {
      return Page.empty(page: effectivePage, maxPerPage: effectiveSize);
    }

    final items = await _queryVisibleProposalsPage(
      effectivePage,
      effectiveSize,
      order: order,
      filters: filters,
    ).get();
    final total = await _countVisibleProposals(filters: filters).getSingle();

    return Page(
      items: items,
      total: total,
      page: effectivePage,
      maxPerPage: effectiveSize,
    );
  }

  /// Calculates the total funds requested ("Total Ask") for **Final** proposals.
  ///
  /// Aggregates data grouped by the proposal's template.
  ///
  /// **Rules:**
  /// - Only includes proposals with a 'Final' action status.
  /// - Uses the specific version pinned by the final action.
  /// - Extracts the fund amount from the JSON content using the provided [nodeId].
  @override
  Future<ProposalsTotalAsk> getProposalsTotalTask({
    required NodeId nodeId,
    required ProposalsTotalAskFilters filters,
  }) async {
    if (_totalAskShouldReturnEarlyFor(filters: filters)) {
      return const ProposalsTotalAsk({});
    }

    return _queryProposalsTotalTask(
      filters: filters,
      nodeId: nodeId,
    ).get().then(Map.fromEntries).then(ProposalsTotalAsk.new);
  }

  /// Counts the total number of visible proposals matching the [filters].
  ///
  /// **Consistency:**
  /// This method uses the exact same CTE and filtering logic as [getProposalsBriefPage]
  /// to ensure the count matches the items returned in the paginated list.
  ///
  /// **Optimization:**
  /// It counts `DISTINCT id` from the `effective_proposals` CTE, avoiding the overhead
  /// of joining the full `documents_v2` content blob or sub-querying comments.
  @override
  Future<int> getVisibleProposalsCount({
    ProposalsFiltersV2 filters = const ProposalsFiltersV2(),
  }) {
    final shouldReturn = _shouldReturnEarlyFor(filters: filters);
    if (shouldReturn) {
      return Future.value(0);
    }

    return _countVisibleProposals(filters: filters).getSingle();
  }

  @override
  Future<void> updateProposalFavorite({
    required String id,
    required bool isFavorite,
  }) async {
    await transaction(
      () async {
        if (!isFavorite) {
          await (delete(documentsLocalMetadata)..where((tbl) => tbl.id.equals(id))).go();
          return;
        }

        final entity = DocumentLocalMetadataEntity(id: id, isFavorite: isFavorite);

        await into(documentsLocalMetadata).insert(entity);
      },
    );
  }

  /// Reactive stream version of [getProposalsBriefPage].
  ///
  /// Emits a new [Page] whenever:
  /// - Proposal documents change.
  /// - Action documents (Draft/Final) change.
  /// - Local metadata (Favorites) changes.
  /// - Authors change.
  @override
  Stream<Page<JoinedProposalBriefEntity>> watchProposalsBriefPage({
    required PageRequest request,
    ProposalsOrder order = const UpdateDate.desc(),
    ProposalsFiltersV2 filters = const ProposalsFiltersV2(),
  }) {
    final effectivePage = math.max(request.page, 0);
    final effectiveSize = request.size.clamp(0, 999);

    final shouldReturn = _shouldReturnEarlyFor(filters: filters, size: effectiveSize);
    if (shouldReturn) {
      return Stream.value(Page.empty(page: effectivePage, maxPerPage: effectiveSize));
    }

    final itemsStream = _queryVisibleProposalsPage(
      effectivePage,
      effectiveSize,
      order: order,
      filters: filters,
    ).watch();
    final totalStream = _countVisibleProposals(filters: filters).watchSingle();

    return Rx.combineLatest2<List<JoinedProposalBriefEntity>, int, Page<JoinedProposalBriefEntity>>(
      itemsStream,
      totalStream,
      (items, total) => Page(
        items: items,
        total: total,
        page: effectivePage,
        maxPerPage: effectiveSize,
      ),
    );
  }

  /// Reactive stream version of [getProposalsTotalTask].
  ///
  /// Updates automatically when proposals are finalized or their content changes.
  @override
  Stream<ProposalsTotalAsk> watchProposalsTotalTask({
    required NodeId nodeId,
    required ProposalsTotalAskFilters filters,
  }) {
    if (_totalAskShouldReturnEarlyFor(filters: filters)) {
      return Stream.value(const ProposalsTotalAsk({}));
    }

    return _queryProposalsTotalTask(
      nodeId: nodeId,
      filters: filters,
    ).watch().map(Map.fromEntries).map(ProposalsTotalAsk.new);
  }

  /// Reactive stream version of [getVisibleProposalsCount].
  @override
  Stream<int> watchVisibleProposalsCount({
    ProposalsFiltersV2 filters = const ProposalsFiltersV2(),
  }) {
    final shouldReturn = _shouldReturnEarlyFor(filters: filters);
    if (shouldReturn) {
      return Stream.value(0);
    }

    return _countVisibleProposals(filters: filters).watchSingle();
  }

  /// Translates high-level [ProposalsFiltersV2] into SQL WHERE clauses.
  ///
  /// Handles:
  /// - **Status:** Checks `action_type` from the CTE.
  /// - **Original Author:** Subquery against `document_authors` for the first version (id == ver).
  /// - **Category/Campaign:** Checks existence in `document_parameters`.
  /// - **Search:** `LIKE` query against authors, title, and applicant JSON fields.
  List<String> _buildFilterClauses(ProposalsFiltersV2 filters) {
    final clauses = <String>[];

    if (filters.status != null) {
      if (filters.status == ProposalStatusFilter.draft) {
        // NULL = no action = draft (default), or explicit 'draft' action
        clauses.add("(ep.action_type IS NULL OR ep.action_type = 'draft')");
      } else {
        // Final requires explicit 'final' action
        clauses.add("ep.action_type = 'final'");
      }
    }

    if (filters.isFavorite != null) {
      clauses.add(
        filters.isFavorite!
            ? 'dlm.is_favorite = 1'
            : '(dlm.is_favorite IS NULL OR dlm.is_favorite = 0)',
      );
    }

    if (filters.originalAuthor != null) {
      final significant = filters.originalAuthor!.toSignificant();
      final escapedSignificant = _escapeSqlString(significant.toString());

      /// Check against p.id to target the first version (where id == ver)
      clauses.add('''
        EXISTS (
          SELECT 1 FROM document_authors da
          WHERE da.document_id = p.id 
            AND da.document_ver = p.id
            AND da.account_significant_id = '$escapedSignificant'
        )
      ''');
    }

    if (filters.categoryId != null) {
      final escapedCategory = _escapeSqlString(filters.categoryId!);
      clauses.add('''
        EXISTS (
          SELECT 1 FROM document_parameters dp
          WHERE dp.document_id = p.id
            AND dp.document_ver = p.ver
            AND dp.id = '$escapedCategory'
        )
      ''');
    } else if (filters.campaign != null) {
      final escapedIds = filters.campaign!.categoriesIds
          .map((id) => "'${_escapeSqlString(id)}'")
          .join(', ');
      clauses.add('''
        EXISTS (
          SELECT 1 FROM document_parameters dp
          WHERE dp.document_id = p.id
            AND dp.document_ver = p.ver
            AND dp.id IN ($escapedIds)
        )
      ''');
    }

    if (filters.searchQuery != null && filters.searchQuery!.isNotEmpty) {
      final escapedQuery = _escapeForSqlLike(filters.searchQuery!);
      clauses.add(
        '''
        (
          EXISTS (
            SELECT 1 FROM document_authors da
            WHERE da.document_id = p.id 
              AND da.document_ver = p.ver
              AND da.username LIKE '%$escapedQuery%' ESCAPE '\\'
          ) OR
          json_extract(p.content, '\$.setup.proposer.applicant') LIKE '%$escapedQuery%' ESCAPE '\\' OR
          json_extract(p.content, '\$.setup.title.title') LIKE '%$escapedQuery%' ESCAPE '\\'
        )''',
      );
    }

    if (filters.latestUpdate != null) {
      final cutoffTime = DateTime.now().subtract(filters.latestUpdate!);
      final escapedTimestamp = _escapeSqlString(cutoffTime.toIso8601String());
      clauses.add("p.created_at >= '$escapedTimestamp'");
    }

    if (filters.ids != null) {
      final escapedIds = filters.ids!.map((id) => "'${_escapeSqlString(id)}'").join(', ');
      clauses.add('p.id IN ($escapedIds)');
    }

    return clauses;
  }

  List<String> _buildFilterTotalAskClauses(ProposalsTotalAskFilters filters) {
    final clauses = <String>[];

    if (filters.categoryId != null) {
      final escapedCategory = _escapeSqlString(filters.categoryId!);
      clauses.add('''
        EXISTS (
          SELECT 1 FROM document_parameters dp
          WHERE dp.document_id = p.id
            AND dp.document_ver = p.ver
            AND dp.id = '$escapedCategory'
        )
      ''');
    } else if (filters.campaign != null) {
      final escapedIds = filters.campaign!.categoriesIds
          .map((id) => "'${_escapeSqlString(id)}'")
          .join(', ');
      clauses.add('''
        EXISTS (
          SELECT 1 FROM document_parameters dp
          WHERE dp.document_id = p.id
            AND dp.document_ver = p.ver
            AND dp.id IN ($escapedIds)
        )
      ''');
    }

    return clauses;
  }

  /// Constructs the SQL ORDER BY clause.
  ///
  /// - [Alphabetical]: JSON extraction of title.
  /// - [Budget]: JSON extraction of requested funds (cast to INTEGER).
  /// - [UpdateDate]: Uses `ver` (which contains timestamp) for efficient sorting.
  String _buildOrderByClause(ProposalsOrder order) {
    return switch (order) {
      Alphabetical() =>
        "LOWER(NULLIF(json_extract(p.content, '\$.${ProposalDocument.titleNodeId.value}'), '')) ASC NULLS LAST",
      Budget(:final isAscending) =>
        isAscending
            ? "CAST(json_extract(p.content, '\$.${ProposalDocument.requestedFundsNodeId.value}') AS INTEGER) ASC NULLS LAST"
            : "CAST(json_extract(p.content, '\$.${ProposalDocument.requestedFundsNodeId.value}') AS INTEGER) DESC NULLS LAST",
      UpdateDate(:final isAscending) => isAscending ? 'p.ver ASC' : 'p.ver DESC',
    };
  }

  /// Aliases columns for joins (e.g., `p.id as p_id`) to avoid name collisions.
  String _buildPrefixedColumns(String tableAlias, String prefix) {
    return documentsV2.$columns
        .map((col) => '$tableAlias.${col.$name} as ${prefix}_${col.$name}')
        .join(', \n      ');
  }

  /// Internal query to count visible proposals.
  ///
  /// Uses the [_getEffectiveProposalsCTE] to determine the valid set of IDs,
  /// then performs a simple COUNT(DISTINCT id).
  Selectable<int> _countVisibleProposals({
    required ProposalsFiltersV2 filters,
  }) {
    final filterClauses = _buildFilterClauses(filters);
    final whereClause = filterClauses.isEmpty ? '' : 'AND ${filterClauses.join(' AND ')}';

    final effectiveProposals = _getEffectiveProposalsCTE();
    final cteQuery =
        '''
    WITH $effectiveProposals
    SELECT COUNT(DISTINCT ep.id) as total
    FROM effective_proposals ep
    INNER JOIN documents_v2 p ON ep.id = p.id AND ep.ver = p.ver
    LEFT JOIN documents_local_metadata dlm ON p.id = dlm.id
    LEFT JOIN document_authors da ON p.id = da.document_id AND p.ver = da.document_ver
    WHERE p.type = ? $whereClause
  '''
            .trim();

    final readsFromTables = <ResultSetImplementation<dynamic, dynamic>>{
      documentsV2,
      if (filters.isFavorite != null) documentsLocalMetadata,
      if (filters.categoryId != null || filters.campaign != null) documentParameters,
      if (filters.originalAuthor != null ||
          (filters.searchQuery != null && filters.searchQuery!.isNotEmpty))
        documentAuthors,
    };

    return customSelect(
      cteQuery,
      variables: [
        Variable.withString(DocumentType.proposalDocument.uuid),
        Variable.withString(DocumentType.proposalActionDocument.uuid),
        Variable.withString(DocumentType.proposalDocument.uuid),
      ],
      readsFrom: readsFromTables,
    ).map((row) => row.readNullable<int>('total') ?? 0);
  }

  /// Escapes a string for use in a SQL `LIKE` clause with a custom escape character.
  ///
  /// This method prepares an input string to be safely used as a pattern in a
  /// 'LIKE' query. It escapes the standard SQL `LIKE` wildcards (`%` and `_`)
  /// and the chosen escape character (`\`) itself, preventing them from being
  /// interpreted as wildcards. It also escapes single quotes to prevent SQL
  /// injection.
  ///
  /// The `ESCAPE '\'` clause must be used in the SQL query where the output of
  /// this function is used.
  ///
  /// Escapes:
  /// - `\` is replaced with `\\`
  /// - `%` is replaced with `\%`
  /// - `_` is replaced with `\_`
  /// - `'` is replaced with `''`
  ///
  /// - [input]: The string to escape.
  ///
  /// Returns: The escaped string, safe for use in a `LIKE` clause.
  String _escapeForSqlLike(String input) {
    return input
        .replaceAll(r'\', r'\\')
        .replaceAll('%', r'\%')
        .replaceAll('_', r'\_')
        .replaceAll("'", "''");
  }

  /// Escapes single quotes in a string for safe use in an SQL query.
  ///
  /// Replaces each single quote (`'`) with two single quotes (`''`). This is the
  /// standard way to escape single quotes in SQL strings, preventing unterminated
  /// string literals and SQL injection.
  ///
  /// - [input]: The string to escape.
  ///
  /// Returns: The escaped string.
  String _escapeSqlString(String input) {
    return input.replaceAll("'", "''");
  }

  /// Returns the Common Table Expression (CTE) string defining "Effective Proposals".
  ///
  /// **CTE Stages:**
  /// 1. `latest_proposals`: Finds the newest `ver` for every proposal `id` by creation time.
  /// 2. `valid_actions`: Finds all action documents that are structurally valid
  ///    (have ref_id/ref_ver) AND are signed by the *original author* of the proposal.
  /// 3. `latest_actions_ver`: Finds the newest action `ver` for each proposal `ref_id`.
  /// 4. `action_status`: Joins valid actions to determine the latest `action_type`.
  /// 5. `effective_proposals`:
  ///    - Applies 'Final' logic (use specific `ref_ver`).
  ///    - Applies 'Draft' logic (use `latest_proposals.max_ver`).
  ///    - Applies 'Hide' logic (WHERE NOT EXISTS ... 'hide').
  String _getEffectiveProposalsCTE() {
    return r'''
    latest_proposals AS (
      SELECT id, MAX(ver) as max_ver
      FROM documents_v2
      WHERE type = ?
      GROUP BY id
    ),
    valid_actions AS (
      SELECT 
        action.ver,
        action.ref_id, 
        action.ref_ver,
        action.content
      FROM documents_v2 action
      
      -- 1. GET ACTION SIGNER
      -- Find the author of the current action document
      INNER JOIN document_authors action_author 
        ON action.id = action_author.document_id 
        AND action.ver = action_author.document_ver
        
      -- 2. GET ORIGINAL PROPOSAL AUTHOR
      INNER JOIN document_authors original_author
        ON action.ref_id = original_author.document_id
        AND original_author.document_id = original_author.document_ver
      WHERE 
        action.type = ?
        AND action.ref_id IS NOT NULL 
        AND action.ref_ver IS NOT NULL
        -- 3. THE SECURITY CHECK
        AND action_author.account_significant_id = original_author.account_significant_id
    ),
    latest_actions_ver AS (
      SELECT ref_id, MAX(ver) as max_action_ver
      FROM valid_actions
      GROUP BY ref_id
    ),
    action_status AS (
      SELECT 
        va.ref_id,
        va.ref_ver,
        COALESCE(json_extract(va.content, '$.action'), 'draft') as action_type
      FROM valid_actions va
      INNER JOIN latest_actions_ver lav 
        ON va.ref_id = lav.ref_id 
        AND va.ver = lav.max_action_ver
    ),
    effective_proposals AS (
      SELECT 
        lp.id,
        CASE 
          WHEN ast.action_type = 'final' THEN ast.ref_ver
          ELSE lp.max_ver
        END as ver,
        ast.action_type
      FROM latest_proposals lp
      LEFT JOIN action_status ast ON lp.id = ast.ref_id
      WHERE NOT EXISTS (
        SELECT 1 FROM action_status hidden 
        WHERE hidden.ref_id = lp.id AND hidden.action_type = 'hide'
      )
    )
    '''
        .trim();
  }

  /// Internal query to calculate total ask.
  ///
  /// Similar to the main CTE but filters specifically for `effective_final_proposals`.
  Selectable<MapEntry<DocumentRef, ProposalsTotalAskPerTemplate>> _queryProposalsTotalTask({
    required NodeId nodeId,
    required ProposalsTotalAskFilters filters,
  }) {
    final filterClauses = _buildFilterTotalAskClauses(filters);
    final filterWhereClause = filterClauses.isEmpty ? '' : 'AND ${filterClauses.join(' AND ')}';

    final query =
        '''
    WITH valid_actions AS (
      SELECT 
        action.ref_id, 
        action.ver,
        action.content,
        action.ref_ver
      FROM documents_v2 action
      INNER JOIN document_authors action_author 
        ON action.id = action_author.document_id 
        AND action.ver = action_author.document_ver
      INNER JOIN document_authors original_author
        ON action.ref_id = original_author.document_id
        AND original_author.document_id = original_author.document_ver
      WHERE 
        action.type = ?
        AND action.ref_id IS NOT NULL 
        AND action.ref_ver IS NOT NULL
        AND action_author.account_significant_id = original_author.account_significant_id
    ),
    latest_actions_ver AS (
      SELECT ref_id, MAX(ver) as max_action_ver
      FROM valid_actions
      GROUP BY ref_id
    ),
    action_status AS (
      SELECT 
        va.ref_id,
        va.ref_ver,
        COALESCE(json_extract(va.content, '\$.action'), 'draft') as action_type
      FROM valid_actions va
      INNER JOIN latest_actions_ver lav 
        ON va.ref_id = lav.ref_id 
        AND va.ver = lav.max_action_ver
    ),
    effective_final_proposals AS (
      SELECT 
        ast.ref_id as id,
        ast.ref_ver as ver
      FROM action_status ast
      WHERE ast.action_type = 'final' AND ast.ref_ver != ''
    )
    SELECT 
      p.template_id,
      p.template_ver,
      SUM(COALESCE(CAST(json_extract(p.content, '\$.${nodeId.value}') AS INTEGER), 0)) as total_ask,
      COUNT(*) as final_proposals_count
    FROM documents_v2 p
    INNER JOIN effective_final_proposals efp ON p.id = efp.id AND p.ver = efp.ver
    WHERE p.type = ?
      $filterWhereClause
      AND p.template_id IS NOT NULL
      AND p.template_ver IS NOT NULL
    GROUP BY p.template_id, p.template_ver
  ''';

    final readsFromTables = <ResultSetImplementation<dynamic, dynamic>>{
      documentsV2,
      if (filters.categoryId != null || filters.campaign != null) documentParameters,
    };

    return customSelect(
      query,
      variables: [
        Variable.withString(DocumentType.proposalActionDocument.uuid),
        Variable.withString(DocumentType.proposalActionDocument.uuid),
        Variable.withString(DocumentType.proposalDocument.uuid),
      ],
      readsFrom: readsFromTables,
    ).map((row) {
      final templateId = row.read<String>('template_id');
      final templateVer = row.read<String>('template_ver');
      final totalAsk = row.read<int>('total_ask');
      final finalProposalsCount = row.read<int>('final_proposals_count');

      final ref = SignedDocumentRef(id: templateId, ver: templateVer);
      final value = ProposalsTotalAskPerTemplate(
        totalAsk: totalAsk,
        finalProposalsCount: finalProposalsCount,
      );

      return MapEntry(ref, value);
    });
  }

  /// The main execution query for [getProposalsBriefPage].
  ///
  /// Joins the `effective_proposals` CTE with:
  /// - `documents_v2` (for content)
  /// - `documents_local_metadata` (for favorites)
  /// - `documents_v2` alias 't' (for template info)
  ///
  /// Also executes efficient subqueries in the SELECT clause for:
  /// - `version_ids_str`: Comma-separated list of all version UUIDs.
  /// - `comments_count`: Count of comments referencing this proposal.
  /// - `original_authors_str`: Authors of the FIRST version (id=ver).
  Selectable<JoinedProposalBriefEntity> _queryVisibleProposalsPage(
    int page,
    int size, {
    required ProposalsOrder order,
    required ProposalsFiltersV2 filters,
  }) {
    final proposalColumns = _buildPrefixedColumns('p', 'p');
    final templateColumns = _buildPrefixedColumns('t', 't');
    final orderByClause = _buildOrderByClause(order);
    final filterClauses = _buildFilterClauses(filters);
    final whereClause = filterClauses.isEmpty ? '' : 'AND ${filterClauses.join(' AND ')}';

    final effectiveProposals = _getEffectiveProposalsCTE();
    final cteQuery =
        '''
    WITH $effectiveProposals
    SELECT 
      $proposalColumns, 
      $templateColumns, 
      ep.action_type,
      
      (
        SELECT GROUP_CONCAT(v_list.ver, ',')
        FROM (
          SELECT ver 
          FROM documents_v2 v_sub 
          WHERE v_sub.id = p.id AND v_sub.type = ? 
          ORDER BY v_sub.ver ASC
        ) v_list
      ) as version_ids_str,
      
      (
        SELECT COUNT(*) 
        FROM documents_v2 c 
        WHERE c.ref_id = p.id AND c.ref_ver = p.ver AND c.type = ?
      ) as comments_count,
      
      origin.authors as origin_authors,
      COALESCE(dlm.is_favorite, 0) as is_favorite
    FROM documents_v2 p
    INNER JOIN effective_proposals ep ON p.id = ep.id AND p.ver = ep.ver
    LEFT JOIN documents_local_metadata dlm ON p.id = dlm.id
    LEFT JOIN documents_v2 origin ON p.id = origin.id AND origin.id = origin.ver AND origin.type = ?
    LEFT JOIN documents_v2 t ON p.template_id = t.id AND p.template_ver = t.ver AND t.type = ?
    WHERE p.type = ? $whereClause
    ORDER BY $orderByClause
    LIMIT ? OFFSET ?
  ''';

    final readsFromTables = <ResultSetImplementation<dynamic, dynamic>>{
      documentsV2,
      documentsLocalMetadata,
      documentAuthors,
      if (filters.categoryId != null || filters.campaign != null) documentParameters,
    };

    return customSelect(
      cteQuery,
      variables: [
        // CTE Variables
        Variable.withString(DocumentType.proposalDocument.uuid),
        Variable.withString(DocumentType.proposalActionDocument.uuid),
        // Subquery Variables
        Variable.withString(DocumentType.proposalDocument.uuid),
        Variable.withString(DocumentType.commentDocument.uuid),
        // Main Join Variables
<<<<<<< HEAD
=======
        // origin join, template join, main WHERE
        Variable.withString(DocumentType.proposalDocument.uuid),
>>>>>>> 0b384619
        Variable.withString(DocumentType.proposalTemplate.uuid),
        Variable.withString(DocumentType.proposalDocument.uuid),
        // Pagination
        Variable.withInt(size),
        Variable.withInt(page * size),
      ],
      readsFrom: readsFromTables,
    ).map((row) {
      final proposalData = {
        for (final col in documentsV2.$columns)
          col.$name: row.readNullableWithType(col.type, 'p_${col.$name}'),
      };
      final proposal = documentsV2.map(proposalData);

      final templateData = {
        for (final col in documentsV2.$columns)
          col.$name: row.readNullableWithType(col.type, 't_${col.$name}'),
      };

      final template = templateData['id'] != null ? documentsV2.map(templateData) : null;

      final actionTypeRaw = row.readNullable<String>('action_type') ?? '';
      final actionType = ProposalSubmissionActionDto.fromJson(actionTypeRaw)?.toModel();

      final versionIdsRaw = row.readNullable<String>('version_ids_str') ?? '';
      final versionIds = versionIdsRaw.split(',');

      final commentsCount = row.readNullable<int>('comments_count') ?? 0;
      final isFavorite = (row.readNullable<int>('is_favorite') ?? 0) == 1;

      final originalAuthorsRaw = row.readNullable<String>('origin_authors');
      final originalAuthors = DocumentConverters.catId.fromSql(originalAuthorsRaw ?? '');

      return JoinedProposalBriefEntity(
        proposal: proposal,
        template: template,
        actionType: actionType,
        versionIds: versionIds,
        commentsCount: commentsCount,
        isFavorite: isFavorite,
        originalAuthors: originalAuthors,
      );
    });
  }

  bool _shouldReturnEarlyFor({
    required ProposalsFiltersV2 filters,
    int? size,
  }) {
    if (size != null && size == 0) {
      return true;
    }

    final campaign = filters.campaign;
    if (campaign != null) {
      assert(
        campaign.categoriesIds.length <= 100,
        'Campaign filter with more than 100 categories may impact performance. '
        'Consider pagination or alternative filtering strategy.',
      );

      if (campaign.categoriesIds.isEmpty) {
        return true;
      }

      if (filters.categoryId != null && !campaign.categoriesIds.contains(filters.categoryId)) {
        return true;
      }
    }

    // TODO(damian-molinski): remove when voting is implemented.
    if (filters.voteBy != null) {
      return true;
    }

    return false;
  }

  bool _totalAskShouldReturnEarlyFor({
    required ProposalsTotalAskFilters filters,
  }) {
    final campaign = filters.campaign;
    if (campaign != null) {
      assert(
        campaign.categoriesIds.length <= 100,
        'Campaign filter with more than 100 categories may impact performance. '
        'Consider pagination or alternative filtering strategy.',
      );

      if (campaign.categoriesIds.isEmpty) {
        return true;
      }

      if (filters.categoryId != null && !campaign.categoriesIds.contains(filters.categoryId)) {
        return true;
      }
    }

    return false;
  }
}

/// Public interface for proposal queries.
///
/// Defines the contract for proposal data access with proper status handling.
///
/// **Status Semantics:**
/// - Draft: Proposal is work-in-progress, shows latest version
/// - Final: Proposal is submitted, shows specific or latest version
/// - Hide: Proposal is hidden from all views
abstract interface class ProposalsV2Dao {
  /// Retrieves a single proposal by its reference.
  ///
  /// Filters by type == proposalDocument.
  ///
  /// **Parameters:**
  ///   - ref: Document reference with id (required) and version (optional)
  ///
  /// **Behavior:**
  ///   - If ref.isExact (has version): Returns specific version
  ///   - If ref.isLoose (no version): Returns latest version by createdAt
  ///   - Returns null if no matching proposal found
  ///
  /// **Note:** This method does NOT respect proposal actions (draft/final/hide).
  /// It returns the raw document data. Use getProposalsBriefPage for status-aware queries.
  ///
  /// **Returns:** [DocumentEntityV2] or null
  Future<DocumentEntityV2?> getProposal(DocumentRef ref);

  /// Retrieves a paginated page of proposal briefs with filtering and ordering.
  ///
  /// Filters by type == proposalDocument.
  /// Returns latest effective version per id, respecting proposal actions.
  ///
  /// **Status Handling:**
  ///   - Draft (default): Display latest version
  ///   - Final: Display specific version if ref_ver set, else latest
  ///   - Hide: Exclude all versions
  ///
  /// **Pagination:**
  ///   - request.page: 0-based page number
  ///   - request.size: Items per page (clamped to 999 max)
  ///
  /// **Performance:**
  ///   - Single query with CTEs (no N+1 queries)
  ///
  /// **Returns:** Page object with items, total count, and pagination metadata
  Future<Page<JoinedProposalBriefEntity>> getProposalsBriefPage({
    required PageRequest request,
    ProposalsOrder order,
    ProposalsFiltersV2 filters,
  });

  /// Calculates the total funds requested ("Total Ask") for **Final** proposals.
  ///
  /// Aggregates data grouped by the proposal's template.
  ///
  /// **Rules:**
  /// - Only includes proposals with a 'Final' action status.
  /// - Uses the specific version pinned by the final action.
  /// - Extracts the fund amount from the JSON content using the provided [nodeId].
  Future<ProposalsTotalAsk> getProposalsTotalTask({
    required NodeId nodeId,
    required ProposalsTotalAskFilters filters,
  });

  /// Counts the total number of visible proposals that match the given filters.
  ///
  /// This method respects the same status handling logic as [getProposalsBriefPage],
  /// ensuring the count is consistent with the total items that would be paginated.
  /// It is more efficient than fetching all pages to get a total count.
  ///
  /// **Parameters:**
  /// - [filters]: Optional filters to apply before counting.
  ///
  /// **Returns:** The total number of visible proposals.
  Future<int> getVisibleProposalsCount({
    ProposalsFiltersV2 filters,
  });

  /// Updates the favorite status of a proposal.
  ///
  /// Manages local metadata to mark proposals as favorites.
  /// Operates within a transaction for atomicity.
  ///
  /// **Parameters:**
  /// - [id]: The unique identifier of the proposal
  /// - [isFavorite]: Whether to mark as favorite (true) or unfavorite (false)
  ///
  /// **Behavior:**
  /// - If isFavorite is true: Inserts/updates record in documents_local_metadata
  /// - If isFavorite is false: Deletes record from documents_local_metadata
  Future<void> updateProposalFavorite({
    required String id,
    required bool isFavorite,
  });

  /// Watches for changes and emits paginated pages of proposal briefs.
  ///
  /// Provides a reactive stream that emits a new [Page] whenever the
  /// underlying data changes in the database.
  ///
  /// **Reactivity:**
  /// - Emits new page when documents_v2 changes (proposals, actions)
  /// - Emits new page when documents_local_metadata changes (favorites)
  /// - Combines items and count streams for consistent pagination
  ///
  /// **Performance:**
  /// - Same query optimization as [getProposalsBriefPage]
  ///
  /// **Returns:** Stream of Page objects with current state
  Stream<Page<JoinedProposalBriefEntity>> watchProposalsBriefPage({
    required PageRequest request,
    ProposalsOrder order,
    ProposalsFiltersV2 filters,
  });

  /// Reactive stream version of [getProposalsTotalTask].
  ///
  /// Updates automatically when proposals are finalized or their content changes.
  Stream<ProposalsTotalAsk> watchProposalsTotalTask({
    required NodeId nodeId,
    required ProposalsTotalAskFilters filters,
  });

  /// Watches for changes and emits the total count of visible proposals.
  ///
  /// Provides a reactive stream that emits a new integer count whenever the
  /// underlying data changes in a way that affects the total number of
  /// visible proposals matching the filters.
  ///
  /// **Parameters:**
  /// - [filters]: Optional filters to apply before counting.
  ///
  /// **Reactivity:**
  /// - Emits new count when documents_v2 changes (proposals, actions)
  ///   that match the filter criteria.
  Stream<int> watchVisibleProposalsCount({
    ProposalsFiltersV2 filters,
  });
}<|MERGE_RESOLUTION|>--- conflicted
+++ resolved
@@ -744,11 +744,8 @@
         Variable.withString(DocumentType.proposalDocument.uuid),
         Variable.withString(DocumentType.commentDocument.uuid),
         // Main Join Variables
-<<<<<<< HEAD
-=======
         // origin join, template join, main WHERE
         Variable.withString(DocumentType.proposalDocument.uuid),
->>>>>>> 0b384619
         Variable.withString(DocumentType.proposalTemplate.uuid),
         Variable.withString(DocumentType.proposalDocument.uuid),
         // Pagination
