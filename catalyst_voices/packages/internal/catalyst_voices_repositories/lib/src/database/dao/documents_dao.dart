import 'package:catalyst_voices_models/catalyst_voices_models.dart';
import 'package:catalyst_voices_repositories/src/database/catalyst_database.dart';
import 'package:catalyst_voices_repositories/src/database/dao/documents_dao.drift.dart';
import 'package:catalyst_voices_repositories/src/database/table/documents.dart';
import 'package:catalyst_voices_repositories/src/database/table/documents.drift.dart';
import 'package:catalyst_voices_repositories/src/database/table/documents_metadata.dart';
import 'package:catalyst_voices_repositories/src/database/typedefs.dart';
import 'package:collection/collection.dart';
import 'package:drift/drift.dart';
import 'package:drift/extensions/json1.dart';
import 'package:flutter/foundation.dart';

/// Exposes only public operation on documents, and related, tables.
abstract interface class DocumentsDao {
  /// Counts documents matching required [ref] id and optional [ref] ver.
  ///
  /// If [ref] is null counts all documents.
  ///
  /// If [ref] ver is not specified it will return count of all version
  /// matching [ref] id.
  Future<int> count({DocumentRef? ref});

  /// Counts unique documents. All versions of same document are counted as 1.
  Future<int> countDocuments();

  @visibleForTesting
  Future<int> countDocumentsMetadata();

  /// Counts documents of specified [type]
  /// that reference a given document [ref].
  ///
  /// [ref] is the reference to the parent document being referenced
  /// [type] is the type of documents to count (e.g., comments, reactions, etc.)
  ///
  /// Returns the count of documents matching both the type and reference.
  Future<int> countRefDocumentByType({
    required DocumentRef ref,
    required DocumentType type,
  });

  /// Deletes all documents. Cascades to metadata.
  Future<void> deleteAll();

  /// If version is specified in [ref] returns this version or null.
  /// Returns newest version with matching id or null of none found.
  Future<DocumentEntity?> query({required DocumentRef ref});

  /// Returns all entities. If same document have different versions
  /// all will be returned.
  Future<List<DocumentEntity>> queryAll();

  /// Returns all known document refs.
  Future<List<SignedDocumentRef>> queryAllRefs();

  /// Returns a list of version of ref object.
  /// Can be used to get versions count.
  Future<List<DocumentEntity>> queryVersionsOfId({required String id});

  /// Inserts all documents and metadata. On conflicts ignores duplicates.
  Future<void> saveAll(
    Iterable<DocumentEntityWithMetadata> documentsWithMetadata,
  );

  /// Same as [query] but emits updates.
  Stream<DocumentEntity?> watch({required DocumentRef ref});

  /// Similar to [queryAll] but emits when new records are inserted or deleted.
  /// Returns all entities. If same document have different versions
  /// all will be returned unless [unique] is true.
  /// When [unique] is true, only latest versions of each document are returned.
  /// Optional [limit] parameter limits the number of returned documents.
  Stream<List<DocumentEntity>> watchAll({
    bool unique = false,
    int? limit,
    DocumentType? type,
    CatalystId? authorId,
  });

  /// Watches for new comments that are reference by ref.
  Stream<int> watchCount({
    required DocumentRef ref,
    required DocumentType type,
  });
}

@DriftAccessor(
  tables: [
    Documents,
    DocumentsMetadata,
  ],
)
class DriftDocumentsDao extends DatabaseAccessor<DriftCatalystDatabase>
    with $DriftDocumentsDaoMixin
    implements DocumentsDao {
  DriftDocumentsDao(super.attachedDatabase);

  @override
  Future<int> count({DocumentRef? ref}) {
    if (ref == null) {
      return documents.count().getSingle();
    } else {
      return documents.count(where: (row) => _filterRef(row, ref)).getSingle();
    }
  }

  @override
  Future<int> countDocuments() {
    final count = documents.idHi.count(distinct: true);

    final select = selectOnly(documents)
      ..addColumns([
        documents.idHi,
        documents.idLo,
        count,
      ]);

    return select
        .map((row) => row.read(count))
        .get()
        .then((count) => count.firstOrNull ?? 0);
  }

  @override
  Future<int> countDocumentsMetadata() {
    final count = documentsMetadata.verHi.count(distinct: true);

    final select = selectOnly(documentsMetadata)
      ..addColumns([
        documentsMetadata.verHi,
        documentsMetadata.verLo,
        count,
      ]);

    return select
        .map((row) => row.read(count))
        .get()
        .then((count) => count.firstOrNull ?? 0);
  }

  @override
  Future<int> countRefDocumentByType({
    required DocumentRef ref,
    required DocumentType type,
  }) async {
    final query = select(documents)
      ..where(
        (row) => Expression.and([
          row.metadata.jsonExtract<String>(r'$.type').equals(type.uuid),
          row.metadata.jsonExtract<String>(r'$.ref.id').equals(ref.id),
          if (ref.version != null)
            row.metadata
                .jsonExtract<String>(r'$.ref.version')
                .equals(ref.version!),
        ]),
      );

    final docs = await query.get();
    return docs.length;
  }

  @override
  Future<void> deleteAll() async {
    final deletedRows = await delete(documents).go();

    if (kDebugMode) {
      debugPrint('DocumentsDao: Deleted[$deletedRows] rows');
    }
  }

  @override
  Future<DocumentEntity?> query({required DocumentRef ref}) {
    return _selectRef(ref).get().then((value) => value.firstOrNull);
  }

  @override
  Future<List<DocumentEntity>> queryAll() {
    return select(documents).get();
  }

  @override
  Future<List<SignedDocumentRef>> queryAllRefs() {
    final select = selectOnly(documents)
      ..addColumns([
        documents.idHi,
        documents.idLo,
        documents.verHi,
        documents.verLo,
      ]);

    return select.map((row) {
      final id = UuidHiLo(
        high: row.read(documents.idHi)!,
        low: row.read(documents.idLo)!,
      );
      final version = UuidHiLo(
        high: row.read(documents.verHi)!,
        low: row.read(documents.verLo)!,
      );

      return SignedDocumentRef(id: id.uuid, version: version.uuid);
    }).get();
  }

  @override
  Future<List<DocumentEntity>> queryVersionsOfId({required String id}) {
    final query = select(documents)
      ..where((tbl) => _filterRef(tbl, SignedDocumentRef(id: id)))
      ..orderBy([
        (u) => OrderingTerm.desc(u.verHi),
      ]);

    return query.get();
  }

  @override
  Future<void> saveAll(
    Iterable<DocumentEntityWithMetadata> documentsWithMetadata,
  ) async {
    final documents = documentsWithMetadata.map((e) => e.document);
    final metadata = documentsWithMetadata.expand((e) => e.metadata);

    await batch((batch) {
      batch
        ..insertAll(
          this.documents,
          documents,
          mode: InsertMode.insertOrIgnore,
        )
        ..insertAll(
          documentsMetadata,
          metadata,
          mode: InsertMode.insertOrIgnore,
        );
    });
  }

  @override
  Stream<DocumentEntity?> watch({required DocumentRef ref}) {
    return _selectRef(ref)
        .watch()
        .map((event) => event.firstOrNull)
        .distinct(_entitiesEquals);
  }

  @override
  Stream<List<DocumentEntity>> watchAll({
    bool unique = false,
    int? limit,
    DocumentType? type,
    CatalystId? authorId,
  }) {
    final query = select(documents);

    if (type != null) {
      query.where((doc) => doc.type.equals(type.uuid));
    }
<<<<<<< HEAD
    if (catalystId != null) {
      query.where(
        (doc) => CustomExpression<bool>(
          "json_extract(metadata, '\$.signers') LIKE '%$catalystId%'",
        ),
      );
=======
    if (authorId != null) {
      // TODO(LynxLynxx): filter when catalystId is implemented as metadata
      // query.where((doc) => doc.metadata.catalystId.equals(catalystId.uuid));
>>>>>>> b37cf93b
    }

    query.orderBy([
      (t) => OrderingTerm(
            expression: t.verHi,
            mode: OrderingMode.desc,
          ),
    ]);

    if (limit != null) {
      query.limit(limit);
    }

    if (unique) {
      return query.watch().map((list) {
        final latestVersions = <String, DocumentEntity>{};
        for (final entity in list) {
          final id = '${entity.idHi}_${entity.idLo}';
          if (!latestVersions.containsKey(id)) {
            latestVersions[id] = entity;
          }
        }
        return latestVersions.values.toList();
      });
    }

    return query.watch();
  }

  @override
  Stream<int> watchCount({
    required DocumentRef ref,
    required DocumentType type,
  }) {
    final query = select(documents)
      ..where(
        (row) {
          return Expression.and([
            row.metadata.jsonExtract<String>(r'$.type').equals(type.uuid),
            row.metadata.jsonExtract<String>(r'$.ref.id').equals(ref.id),
            if (ref.version != null)
              row.metadata
                  .jsonExtract<String>(r'$.ref.version')
                  .equals(ref.version!),
          ]);
        },
      );

    return query.watch().map((comments) => comments.length).distinct();
  }

  bool _entitiesEquals(DocumentEntity? previous, DocumentEntity? next) {
    final previousId = (previous?.idHi, previous?.idLo);
    final nextId = (next?.idHi, next?.idLo);

    final previousVer = (previous?.verHi, previous?.verLo);
    final nextVer = (next?.verHi, next?.verLo);

    return previousId == nextId && previousVer == nextVer;
  }

  Expression<bool> _filterRef($DocumentsTable row, DocumentRef ref) {
    final id = UuidHiLo.from(ref.id);
    final ver = UuidHiLo.fromNullable(ref.version);

    return Expression.and([
      row.idHi.equals(id.high),
      row.idLo.equals(id.low),
      if (ver != null) ...[
        row.verHi.equals(ver.high),
        row.verLo.equals(ver.low),
      ],
    ]);
  }

  SimpleSelectStatement<$DocumentsTable, DocumentEntity> _selectRef(
    DocumentRef ref,
  ) {
    return select(documents)
      ..where((tbl) => _filterRef(tbl, ref))
      ..orderBy([
        (u) => OrderingTerm.desc(u.verHi),
      ])
      ..limit(1);
  }
}<|MERGE_RESOLUTION|>--- conflicted
+++ resolved
@@ -254,18 +254,12 @@
     if (type != null) {
       query.where((doc) => doc.type.equals(type.uuid));
     }
-<<<<<<< HEAD
-    if (catalystId != null) {
+    if (authorId != null) {
       query.where(
         (doc) => CustomExpression<bool>(
-          "json_extract(metadata, '\$.signers') LIKE '%$catalystId%'",
+          "json_extract(metadata, '\$.signers') LIKE '%$authorId%'",
         ),
       );
-=======
-    if (authorId != null) {
-      // TODO(LynxLynxx): filter when catalystId is implemented as metadata
-      // query.where((doc) => doc.metadata.catalystId.equals(catalystId.uuid));
->>>>>>> b37cf93b
     }
 
     query.orderBy([
