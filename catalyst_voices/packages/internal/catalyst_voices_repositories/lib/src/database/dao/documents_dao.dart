--- conflicted
+++ resolved
@@ -256,16 +256,11 @@
       query.where((doc) => doc.type.equals(type.uuid));
     }
     if (authorId != null) {
-<<<<<<< HEAD
       query.where(
         (doc) => CustomExpression<bool>(
           "json_extract(metadata, '\$.signers') LIKE '%$authorId%'",
         ),
       );
-=======
-      // TODO(LynxLynxx): filter when catalystId is implemented as metadata
-      // query.where((doc) => doc.metadata.catalystId.equals(catalystId.uuid));
->>>>>>> a7f004ff
     }
 
     query.orderBy([
