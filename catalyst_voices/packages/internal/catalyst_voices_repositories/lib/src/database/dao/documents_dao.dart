--- conflicted
+++ resolved
@@ -19,17 +19,12 @@
   /// matching [ref] id.
   Future<int> count({DocumentRef? ref});
 
-  /// Counts all documents.
-  Future<int> countAll();
-
   /// Counts unique documents. All versions of same document are counted as 1.
   Future<int> countDocuments();
 
   @visibleForTesting
   Future<int> countDocumentsMetadata();
 
-<<<<<<< HEAD
-=======
   /// Counts documents of specified [type]
   /// that reference a given document [ref].
   ///
@@ -42,7 +37,6 @@
     required DocumentType type,
   });
 
->>>>>>> 325bd512
   /// Deletes all documents. Cascades to metadata.
   Future<void> deleteAll();
 
@@ -54,14 +48,12 @@
   /// all will be returned.
   Future<List<DocumentEntity>> queryAll();
 
-<<<<<<< HEAD
   /// Returns all known document refs.
   Future<List<SignedDocumentRef>> queryAllRefs();
-=======
+
   /// Returns a list of version of ref object.
   /// Can be used to get versions count.
   Future<List<String>> queryVersionIds({required String id});
->>>>>>> 325bd512
 
   /// Inserts all documents and metadata. On conflicts ignores duplicates.
   Future<void> saveAll(
@@ -72,9 +64,6 @@
   Stream<DocumentEntity?> watch({required DocumentRef ref});
 
   /// Similar to [queryAll] but emits when new records are inserted or deleted.
-<<<<<<< HEAD
-  Stream<List<DocumentEntity>> watchAll();
-=======
   /// Returns all entities. If same document have different versions
   /// all will be returned unless [unique] is true.
   /// When [unique] is true, only latest versions of each document are returned.
@@ -90,7 +79,6 @@
     required DocumentRef ref,
     required DocumentType type,
   });
->>>>>>> 325bd512
 }
 
 @DriftAccessor(
@@ -105,22 +93,12 @@
   DriftDocumentsDao(super.attachedDatabase);
 
   @override
-<<<<<<< HEAD
   Future<int> count({DocumentRef? ref}) {
     if (ref == null) {
       return documents.count().getSingle();
     } else {
       return documents.count(where: (row) => _filterRef(row, ref)).getSingle();
     }
-=======
-  Future<int> count({required DocumentRef ref}) {
-    return documents.count(where: (row) => _filterRef(row, ref)).getSingle();
-  }
-
-  @override
-  Future<int> countAll() {
-    return documents.count().getSingle();
->>>>>>> 325bd512
   }
 
   @override
@@ -158,8 +136,6 @@
   }
 
   @override
-<<<<<<< HEAD
-=======
   Future<int> countRefDocumentByType({
     required DocumentRef ref,
     required DocumentType type,
@@ -180,7 +156,6 @@
   }
 
   @override
->>>>>>> 325bd512
   Future<void> deleteAll() async {
     final deletedRows = await delete(documents).go();
 
@@ -200,7 +175,6 @@
   }
 
   @override
-<<<<<<< HEAD
   Future<List<SignedDocumentRef>> queryAllRefs() {
     final select = selectOnly(documents)
       ..addColumns([
@@ -222,7 +196,9 @@
 
       return SignedDocumentRef(id: id.uuid, version: version.uuid);
     }).get();
-=======
+  }
+
+  @override
   Future<List<String>> queryVersionIds({required String id}) {
     final query = select(documents)
       ..where((tbl) => _filterRef(tbl, SignedDocumentRef(id: id)))
@@ -233,7 +209,6 @@
     return query
         .map((doc) => UuidHiLo(high: doc.verHi, low: doc.verLo).toString())
         .get();
->>>>>>> 325bd512
   }
 
   @override
@@ -267,12 +242,6 @@
   }
 
   @override
-<<<<<<< HEAD
-  Stream<List<DocumentEntity>> watchAll() {
-    return select(documents).watch();
-  }
-
-=======
   Stream<List<DocumentEntity>> watchAll({
     bool unique = false,
     int? limit,
@@ -341,7 +310,6 @@
     return query.watch().map((comments) => comments.length).distinct();
   }
 
->>>>>>> 325bd512
   bool _entitiesEquals(DocumentEntity? previous, DocumentEntity? next) {
     final previousId = (previous?.idHi, previous?.idLo);
     final nextId = (next?.idHi, next?.idLo);
