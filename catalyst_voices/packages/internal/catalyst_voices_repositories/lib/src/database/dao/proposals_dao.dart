import 'dart:convert' show utf8;

import 'package:catalyst_voices_models/catalyst_voices_models.dart';
import 'package:catalyst_voices_repositories/catalyst_voices_repositories.dart';
import 'package:catalyst_voices_repositories/src/database/catalyst_database.dart';
import 'package:catalyst_voices_repositories/src/database/dao/proposals_dao.drift.dart';
import 'package:catalyst_voices_repositories/src/database/query/jsonb_expressions.dart';
import 'package:catalyst_voices_repositories/src/database/table/documents.dart';
import 'package:catalyst_voices_repositories/src/database/table/documents.drift.dart'
    show $DocumentsTable;
import 'package:catalyst_voices_repositories/src/database/table/documents_favorite.dart';
import 'package:catalyst_voices_repositories/src/database/table/documents_metadata.dart';
import 'package:catalyst_voices_repositories/src/dto/proposal/proposal_submission_action_dto.dart';
import 'package:drift/drift.dart';
import 'package:drift/extensions/json1.dart';

typedef _ProposalsActions = Map<SignedDocumentRef, ProposalSubmissionAction>;
typedef _RefAction = ({SignedDocumentRef ref, ProposalSubmissionAction action});

@DriftAccessor(
  tables: [
    Documents,
    DocumentsMetadata,
    DocumentsFavorites,
  ],
)
class DriftProposalsDao extends DatabaseAccessor<DriftCatalystDatabase>
    with $DriftProposalsDaoMixin
    implements ProposalsDao {
  DriftProposalsDao(super.attachedDatabase);

  @override
  Future<Page<JoinedProposalEntity>> queryProposalsPage({
    required PageRequest request,
    required ProposalsFilters filters,
  }) async {
    final author = filters.author;
    final searchQuery = filters.searchQuery;

    final latestProposalRef = alias(documents, 'latestProposalRef');
    final proposal = alias(documents, 'proposal');
    final template = alias(documents, 'template');

    final maxVerHi = latestProposalRef.verHi.max();
    final latestProposalsQuery = selectOnly(latestProposalRef, distinct: true)
      ..addColumns([
        latestProposalRef.idHi,
        latestProposalRef.idLo,
        maxVerHi,
        latestProposalRef.verLo,
      ])
      ..where(latestProposalRef.type.equalsValue(DocumentType.proposalDocument))
      ..groupBy([latestProposalRef.idHi + latestProposalRef.idLo]);

    final verSubquery = Subquery(latestProposalsQuery, 'latestProposalRef');

    final mainQuery = select(proposal).join([
      innerJoin(
        verSubquery,
        Expression.and([
          verSubquery.ref(maxVerHi).equalsExp(proposal.verHi),
          verSubquery.ref(latestProposalRef.verLo).equalsExp(proposal.verLo),
        ]),
        useColumns: false,
      ),
    ])
      ..orderBy([OrderingTerm.asc(proposal.verHi)])
      ..limit(request.size, offset: request.page * request.size);

    if ((filters.onlyAuthor ?? false) && author != null) {
      mainQuery.where(proposal.metadata.isAuthor(author));
    }

    if (filters.category != null) {
      mainQuery.where(proposal.metadata.isCategory(filters.category!));
    }

    if (searchQuery != null) {
      // TODO(damian-molinski): Check if documentsMetadata can be used.
      mainQuery.where(proposal.content.hasTitle(searchQuery));
    }

    final proposals =
        await mainQuery.map((row) => row.readTable(proposal)).get();

    final joinedProposals = <JoinedProposalEntity>[];

    for (final proposal in proposals) {
      final templateRef = proposal.metadata.template!;
      final templateId = UuidHiLo.from(templateRef.id);
      final templateVer = UuidHiLo.fromNullable(templateRef.version);

      final templateQuery = select(template)
        ..where(
          (tbl) => Expression.and([
            tbl.type.equalsValue(DocumentType.proposalTemplate),
            tbl.idHi.equals(templateId.high),
            tbl.idLo.equals(templateId.low),
            if (templateVer != null) ...[
              tbl.verHi.equals(templateVer.high),
              tbl.verLo.equals(templateVer.low),
            ],
          ]),
        )
        ..limit(1);

      final templateEntity = await templateQuery.getSingleOrNull();

      if (templateEntity != null) {
        final joined = JoinedProposalEntity(
          proposal: proposal,
          template: templateEntity,
        );

        joinedProposals.add(joined);
      }
    }

    final total = await watchCount(filters: filters.toCountFilters())
        .first
        .then((count) => count.ofType(filters.type));

    return Page(
      page: request.page,
      maxPerPage: request.size,
      total: total,
      items: joinedProposals,
    );
  }

  @override
  Stream<ProposalsCount> watchCount({
    required ProposalsCountFilters filters,
<<<<<<< HEAD
  }) async* {
    final author = filters.author;
    final searchQuery = filters.searchQuery;

    final query = selectOnly(documents)
      ..addColumns([
        documents.idHi,
        documents.idLo,
        documents.verHi,
        documents.verLo,
      ])
      ..where(documents.type.equalsValue(DocumentType.proposalDocument))
      ..orderBy([OrderingTerm.desc(documents.verHi)])
      ..groupBy([documents.idHi + documents.idLo]);

    if ((filters.onlyAuthor ?? false) && author != null) {
      query.where(documents.metadata.isAuthor(author));
    }

    if (filters.category != null) {
      query.where(documents.metadata.isCategory(filters.category!));
    }

    if (searchQuery != null) {
      // TODO(damian-molinski): Check if documentsMetadata can be used.
      query.where(documents.content.hasTitle(searchQuery));
    }

    final stream = query.map((row) {
      final id = UuidHiLo(
        high: row.read(documents.idHi)!,
        low: row.read(documents.idLo)!,
      );
      final ver = UuidHiLo(
        high: row.read(documents.verHi)!,
        low: row.read(documents.verLo)!,
      );

      return SignedDocumentRef(id: id.uuid, version: ver.uuid);
    }).watch();

    await for (final allRefs in stream) {
      final finalsRefs = await _getFinalProposalsRefs();
      final favoritesRefs = await _getFavoritesRefs();
      final myRefs = await _maybeGetAuthorProposalsLooseRefs(author: author);

      final total = allRefs.length;
      final finals = allRefs.where(finalsRefs.contains).length;
      final drafts = total - finals;
      final favorites = allRefs
          .where((ref) => favoritesRefs.any((fav) => fav.id == ref.id))
          .length;
      final my = allRefs
          .where((ref) => myRefs.any((myRef) => myRef.id == ref.id))
          .length;
=======
  }) {
    final stream = _getProposalsRefsStream(filters: filters);
>>>>>>> 1bda1ce7

    return _transformRefsStreamToCount(stream, author: filters.author);
  }

  Future<List<SignedDocumentRef>> _getAuthorProposalsLooseRefs({
    required CatalystId author,
  }) {
    final query = selectOnly(documents)
      ..addColumns([
        documents.idHi,
        documents.idLo,
      ])
      ..where(
        Expression.and([
          documents.type.equalsValue(DocumentType.proposalDocument),
          documents.metadata.isAuthor(author),
        ]),
      );

    return query.map((row) {
      final id = UuidHiLo(
        high: row.read(documents.idHi)!,
        low: row.read(documents.idLo)!,
      );

      return SignedDocumentRef.loose(id: id.uuid);
    }).get();
  }

  Future<List<SignedDocumentRef>> _getFavoritesRefs() {
    final query = selectOnly(documentsFavorites)
      ..addColumns([
        documentsFavorites.idHi,
        documentsFavorites.idLo,
      ])
      ..where(
        Expression.and([
          documentsFavorites.type.equalsValue(DocumentType.proposalDocument),
          documentsFavorites.isFavorite.equals(true),
        ]),
      );

    return query.map((row) {
      final id = UuidHiLo(
        high: row.read(documentsFavorites.idHi)!,
        low: row.read(documentsFavorites.idLo)!,
      );

      return SignedDocumentRef.loose(id: id.uuid);
    }).get();
  }

  Future<List<SignedDocumentRef>> _getFinalProposalsRefs() {
    return _getProposalsLatestAction().then(
      (value) => value.entries
          .where((element) => element.value.isFinal)
          .map((e) => e.key)
          .toList(),
    );
  }

  Future<_ProposalsActions> _getProposalsLatestAction() {
    final refId = documents.metadata.jsonExtract<Uint8List>(r'$.ref.id');
    final refVer = documents.metadata.jsonExtract<Uint8List>(r'$.ref.version');
    final query = selectOnly(documents, distinct: true)
      ..addColumns([
        documents.verHi,
        refId,
        refVer,
        documents.content,
      ])
      ..where(documents.type.equalsValue(DocumentType.proposalActionDocument))
      ..orderBy([OrderingTerm.desc(documents.verHi)]);

    return query
        .map((row) {
          final rawId = row.read(refId);
          final rawVer = row.read(refVer);

          final id = rawId != null ? utf8.decode(rawId) : null;
          final ver = rawVer != null ? utf8.decode(rawVer) : null;

          if (id == null) {
            return null;
          }

          final proposalRef = SignedDocumentRef(id: id, version: ver);

          final content = row.readWithConverter(documents.content);
          final rawAction = content?.data['action'];
          final actionDto = rawAction is String
              ? ProposalSubmissionActionDto.fromJson(rawAction)
              : null;
          final action = actionDto?.toModel();

          return MapEntry(proposalRef, action);
        })
        .get()
        .then((entities) {
          final grouped = <String, _RefAction>{};

          for (final entry
              in entities.nonNulls.where((element) => element.value != null)) {
            // 1st element per ref is latest. See orderBy.
            final id = entry.key.id;
            if (!grouped.containsKey(id)) {
              grouped[id] = (ref: entry.key, action: entry.value!);
            }
          }

          return grouped.map((_, value) => MapEntry(value.ref, value.action));
        });
  }

  Stream<List<SignedDocumentRef>> _getProposalsRefsStream({
    ProposalsCountFilters? filters,
  }) {
    final author = filters?.author;
    final searchQuery = filters?.searchQuery;

    final query = selectOnly(documents)
      ..addColumns([
        documents.idHi,
        documents.idLo,
        documents.verHi,
        documents.verLo,
      ])
      ..where(documents.type.equalsValue(DocumentType.proposalDocument))
      ..orderBy([OrderingTerm.desc(documents.verHi)])
      ..groupBy([documents.idHi + documents.idLo]);

    if ((filters?.onlyAuthor ?? false) && author != null) {
      query.where(documents.metadata.isAuthor(author));
    }

    if (filters?.category != null) {
      query.where(documents.metadata.isCategory(filters!.category!));
    }

    if (searchQuery != null) {
      // TODO(damian-molinski): Check if documentsMetadata can be used.
      query.where(documents.content.hasTitle(searchQuery));
    }

    return query.map((row) => row.readSelfRef(documents)).watch();
  }

  Future<List<SignedDocumentRef>> _maybeGetAuthorProposalsLooseRefs({
    CatalystId? author,
  }) {
    if (author == null) {
      return Future(List.empty);
    }

    return _getAuthorProposalsLooseRefs(author: author);
  }

  Stream<ProposalsCount> _transformRefsStreamToCount(
    Stream<List<SignedDocumentRef>> source, {
    CatalystId? author,
  }) async* {
    await for (final allRefs in source) {
      final finalsRefs = await _getFinalProposalsRefs();
      final favoritesRefs = await _getFavoritesRefs();
      final myRefs = await _maybeGetAuthorProposalsLooseRefs(author: author);

      final total = allRefs.length;
      final finals = allRefs.where(finalsRefs.contains).length;
      final drafts = total - finals;
      final favorites = allRefs
          .where((ref) => favoritesRefs.any((fav) => fav.id == ref.id))
          .length;
      final my = allRefs
          .where((ref) => myRefs.any((myRef) => myRef.id == ref.id))
          .length;

      yield ProposalsCount(
        total: total,
        drafts: drafts,
        finals: finals,
        favorites: favorites,
        my: my,
      );
    }
  }
}

abstract interface class ProposalsDao {
  Future<Page<JoinedProposalEntity>> queryProposalsPage({
    required PageRequest request,
    required ProposalsFilters filters,
  });

  Stream<ProposalsCount> watchCount({
    required ProposalsCountFilters filters,
  });
}

extension on ProposalSubmissionAction {
  bool get isFinal => this == ProposalSubmissionAction.aFinal;
}

extension on TypedResult {
  SignedDocumentRef readSelfRef($DocumentsTable table) {
    final idHiLo = (read(table.idHi)!, read(table.idLo)!);
    final verHiLo = (read(table.verHi)!, read(table.verLo)!);

    final id = UuidHiLo(high: idHiLo.$1, low: idHiLo.$2).uuid;
    final ver = UuidHiLo(high: verHiLo.$1, low: verHiLo.$2).uuid;

    return SignedDocumentRef(id: id, version: ver);
  }
}<|MERGE_RESOLUTION|>--- conflicted
+++ resolved
@@ -131,10 +131,127 @@
   @override
   Stream<ProposalsCount> watchCount({
     required ProposalsCountFilters filters,
-<<<<<<< HEAD
-  }) async* {
-    final author = filters.author;
-    final searchQuery = filters.searchQuery;
+  }) {
+    final stream = _getProposalsRefsStream(filters: filters);
+
+    return _transformRefsStreamToCount(stream, author: filters.author);
+  }
+
+  Future<List<SignedDocumentRef>> _getAuthorProposalsLooseRefs({
+    required CatalystId author,
+  }) {
+    final query = selectOnly(documents)
+      ..addColumns([
+        documents.idHi,
+        documents.idLo,
+      ])
+      ..where(
+        Expression.and([
+          documents.type.equalsValue(DocumentType.proposalDocument),
+          documents.metadata.isAuthor(author),
+        ]),
+      );
+
+    return query.map((row) {
+      final id = UuidHiLo(
+        high: row.read(documents.idHi)!,
+        low: row.read(documents.idLo)!,
+      );
+
+      return SignedDocumentRef.loose(id: id.uuid);
+    }).get();
+  }
+
+  Future<List<SignedDocumentRef>> _getFavoritesRefs() {
+    final query = selectOnly(documentsFavorites)
+      ..addColumns([
+        documentsFavorites.idHi,
+        documentsFavorites.idLo,
+      ])
+      ..where(
+        Expression.and([
+          documentsFavorites.type.equalsValue(DocumentType.proposalDocument),
+          documentsFavorites.isFavorite.equals(true),
+        ]),
+      );
+
+    return query.map((row) {
+      final id = UuidHiLo(
+        high: row.read(documentsFavorites.idHi)!,
+        low: row.read(documentsFavorites.idLo)!,
+      );
+
+      return SignedDocumentRef.loose(id: id.uuid);
+    }).get();
+  }
+
+  Future<List<SignedDocumentRef>> _getFinalProposalsRefs() {
+    return _getProposalsLatestAction().then(
+      (value) => value.entries
+          .where((element) => element.value.isFinal)
+          .map((e) => e.key)
+          .toList(),
+    );
+  }
+
+  Future<_ProposalsActions> _getProposalsLatestAction() {
+    final refId = documents.metadata.jsonExtract<Uint8List>(r'$.ref.id');
+    final refVer = documents.metadata.jsonExtract<Uint8List>(r'$.ref.version');
+    final query = selectOnly(documents, distinct: true)
+      ..addColumns([
+        documents.verHi,
+        refId,
+        refVer,
+        documents.content,
+      ])
+      ..where(documents.type.equalsValue(DocumentType.proposalActionDocument))
+      ..orderBy([OrderingTerm.desc(documents.verHi)]);
+
+    return query
+        .map((row) {
+          final rawId = row.read(refId);
+          final rawVer = row.read(refVer);
+
+          final id = rawId != null ? utf8.decode(rawId) : null;
+          final ver = rawVer != null ? utf8.decode(rawVer) : null;
+
+          if (id == null) {
+            return null;
+          }
+
+          final proposalRef = SignedDocumentRef(id: id, version: ver);
+
+          final content = row.readWithConverter(documents.content);
+          final rawAction = content?.data['action'];
+          final actionDto = rawAction is String
+              ? ProposalSubmissionActionDto.fromJson(rawAction)
+              : null;
+          final action = actionDto?.toModel();
+
+          return MapEntry(proposalRef, action);
+        })
+        .get()
+        .then((entities) {
+          final grouped = <String, _RefAction>{};
+
+          for (final entry
+              in entities.nonNulls.where((element) => element.value != null)) {
+            // 1st element per ref is latest. See orderBy.
+            final id = entry.key.id;
+            if (!grouped.containsKey(id)) {
+              grouped[id] = (ref: entry.key, action: entry.value!);
+            }
+          }
+
+          return grouped.map((_, value) => MapEntry(value.ref, value.action));
+        });
+  }
+
+  Stream<List<SignedDocumentRef>> _getProposalsRefsStream({
+    ProposalsCountFilters? filters,
+  }) {
+    final author = filters?.author;
+    final searchQuery = filters?.searchQuery;
 
     final query = selectOnly(documents)
       ..addColumns([
@@ -147,12 +264,12 @@
       ..orderBy([OrderingTerm.desc(documents.verHi)])
       ..groupBy([documents.idHi + documents.idLo]);
 
-    if ((filters.onlyAuthor ?? false) && author != null) {
+    if ((filters?.onlyAuthor ?? false) && author != null) {
       query.where(documents.metadata.isAuthor(author));
     }
 
-    if (filters.category != null) {
-      query.where(documents.metadata.isCategory(filters.category!));
+    if (filters?.category != null) {
+      query.where(documents.metadata.isCategory(filters!.category!));
     }
 
     if (searchQuery != null) {
@@ -160,20 +277,24 @@
       query.where(documents.content.hasTitle(searchQuery));
     }
 
-    final stream = query.map((row) {
-      final id = UuidHiLo(
-        high: row.read(documents.idHi)!,
-        low: row.read(documents.idLo)!,
-      );
-      final ver = UuidHiLo(
-        high: row.read(documents.verHi)!,
-        low: row.read(documents.verLo)!,
-      );
-
-      return SignedDocumentRef(id: id.uuid, version: ver.uuid);
-    }).watch();
-
-    await for (final allRefs in stream) {
+    return query.map((row) => row.readSelfRef(documents)).watch();
+  }
+
+  Future<List<SignedDocumentRef>> _maybeGetAuthorProposalsLooseRefs({
+    CatalystId? author,
+  }) {
+    if (author == null) {
+      return Future(List.empty);
+    }
+
+    return _getAuthorProposalsLooseRefs(author: author);
+  }
+
+  Stream<ProposalsCount> _transformRefsStreamToCount(
+    Stream<List<SignedDocumentRef>> source, {
+    CatalystId? author,
+  }) async* {
+    await for (final allRefs in source) {
       final finalsRefs = await _getFinalProposalsRefs();
       final favoritesRefs = await _getFavoritesRefs();
       final myRefs = await _maybeGetAuthorProposalsLooseRefs(author: author);
@@ -187,185 +308,6 @@
       final my = allRefs
           .where((ref) => myRefs.any((myRef) => myRef.id == ref.id))
           .length;
-=======
-  }) {
-    final stream = _getProposalsRefsStream(filters: filters);
->>>>>>> 1bda1ce7
-
-    return _transformRefsStreamToCount(stream, author: filters.author);
-  }
-
-  Future<List<SignedDocumentRef>> _getAuthorProposalsLooseRefs({
-    required CatalystId author,
-  }) {
-    final query = selectOnly(documents)
-      ..addColumns([
-        documents.idHi,
-        documents.idLo,
-      ])
-      ..where(
-        Expression.and([
-          documents.type.equalsValue(DocumentType.proposalDocument),
-          documents.metadata.isAuthor(author),
-        ]),
-      );
-
-    return query.map((row) {
-      final id = UuidHiLo(
-        high: row.read(documents.idHi)!,
-        low: row.read(documents.idLo)!,
-      );
-
-      return SignedDocumentRef.loose(id: id.uuid);
-    }).get();
-  }
-
-  Future<List<SignedDocumentRef>> _getFavoritesRefs() {
-    final query = selectOnly(documentsFavorites)
-      ..addColumns([
-        documentsFavorites.idHi,
-        documentsFavorites.idLo,
-      ])
-      ..where(
-        Expression.and([
-          documentsFavorites.type.equalsValue(DocumentType.proposalDocument),
-          documentsFavorites.isFavorite.equals(true),
-        ]),
-      );
-
-    return query.map((row) {
-      final id = UuidHiLo(
-        high: row.read(documentsFavorites.idHi)!,
-        low: row.read(documentsFavorites.idLo)!,
-      );
-
-      return SignedDocumentRef.loose(id: id.uuid);
-    }).get();
-  }
-
-  Future<List<SignedDocumentRef>> _getFinalProposalsRefs() {
-    return _getProposalsLatestAction().then(
-      (value) => value.entries
-          .where((element) => element.value.isFinal)
-          .map((e) => e.key)
-          .toList(),
-    );
-  }
-
-  Future<_ProposalsActions> _getProposalsLatestAction() {
-    final refId = documents.metadata.jsonExtract<Uint8List>(r'$.ref.id');
-    final refVer = documents.metadata.jsonExtract<Uint8List>(r'$.ref.version');
-    final query = selectOnly(documents, distinct: true)
-      ..addColumns([
-        documents.verHi,
-        refId,
-        refVer,
-        documents.content,
-      ])
-      ..where(documents.type.equalsValue(DocumentType.proposalActionDocument))
-      ..orderBy([OrderingTerm.desc(documents.verHi)]);
-
-    return query
-        .map((row) {
-          final rawId = row.read(refId);
-          final rawVer = row.read(refVer);
-
-          final id = rawId != null ? utf8.decode(rawId) : null;
-          final ver = rawVer != null ? utf8.decode(rawVer) : null;
-
-          if (id == null) {
-            return null;
-          }
-
-          final proposalRef = SignedDocumentRef(id: id, version: ver);
-
-          final content = row.readWithConverter(documents.content);
-          final rawAction = content?.data['action'];
-          final actionDto = rawAction is String
-              ? ProposalSubmissionActionDto.fromJson(rawAction)
-              : null;
-          final action = actionDto?.toModel();
-
-          return MapEntry(proposalRef, action);
-        })
-        .get()
-        .then((entities) {
-          final grouped = <String, _RefAction>{};
-
-          for (final entry
-              in entities.nonNulls.where((element) => element.value != null)) {
-            // 1st element per ref is latest. See orderBy.
-            final id = entry.key.id;
-            if (!grouped.containsKey(id)) {
-              grouped[id] = (ref: entry.key, action: entry.value!);
-            }
-          }
-
-          return grouped.map((_, value) => MapEntry(value.ref, value.action));
-        });
-  }
-
-  Stream<List<SignedDocumentRef>> _getProposalsRefsStream({
-    ProposalsCountFilters? filters,
-  }) {
-    final author = filters?.author;
-    final searchQuery = filters?.searchQuery;
-
-    final query = selectOnly(documents)
-      ..addColumns([
-        documents.idHi,
-        documents.idLo,
-        documents.verHi,
-        documents.verLo,
-      ])
-      ..where(documents.type.equalsValue(DocumentType.proposalDocument))
-      ..orderBy([OrderingTerm.desc(documents.verHi)])
-      ..groupBy([documents.idHi + documents.idLo]);
-
-    if ((filters?.onlyAuthor ?? false) && author != null) {
-      query.where(documents.metadata.isAuthor(author));
-    }
-
-    if (filters?.category != null) {
-      query.where(documents.metadata.isCategory(filters!.category!));
-    }
-
-    if (searchQuery != null) {
-      // TODO(damian-molinski): Check if documentsMetadata can be used.
-      query.where(documents.content.hasTitle(searchQuery));
-    }
-
-    return query.map((row) => row.readSelfRef(documents)).watch();
-  }
-
-  Future<List<SignedDocumentRef>> _maybeGetAuthorProposalsLooseRefs({
-    CatalystId? author,
-  }) {
-    if (author == null) {
-      return Future(List.empty);
-    }
-
-    return _getAuthorProposalsLooseRefs(author: author);
-  }
-
-  Stream<ProposalsCount> _transformRefsStreamToCount(
-    Stream<List<SignedDocumentRef>> source, {
-    CatalystId? author,
-  }) async* {
-    await for (final allRefs in source) {
-      final finalsRefs = await _getFinalProposalsRefs();
-      final favoritesRefs = await _getFavoritesRefs();
-      final myRefs = await _maybeGetAuthorProposalsLooseRefs(author: author);
-
-      final total = allRefs.length;
-      final finals = allRefs.where(finalsRefs.contains).length;
-      final drafts = total - finals;
-      final favorites = allRefs
-          .where((ref) => favoritesRefs.any((fav) => fav.id == ref.id))
-          .length;
-      final my = allRefs
-          .where((ref) => myRefs.any((myRef) => myRef.id == ref.id))
-          .length;
 
       yield ProposalsCount(
         total: total,
