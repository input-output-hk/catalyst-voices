--- conflicted
+++ resolved
@@ -183,53 +183,12 @@
     if (type != null) {
       query.where((doc) => doc.type.equals(type.uuid));
     }
-<<<<<<< HEAD
-    if (catalystId != null) {
+    if (authorId != null) {
       query.where(
         (doc) => CustomExpression<bool>(
-          "json_extract(metadata, '\$.signers') LIKE '%$catalystId%'",
+          "json_extract(metadata, '\$.signers') LIKE '%$authorId%'",
         ),
       );
-    }
-
-    return query.watch().map((documents) {
-      if (unique) {
-        // Group by document ID and take latest version
-        final uniqueDocs = documents
-            .groupListsBy((doc) => '${doc.idHi}-${doc.idLo}')
-            .values
-            .map(
-              (versions) => versions.reduce((a, b) {
-                // Compare versions (higher version wins)
-                final compareHi = b.verHi.compareTo(a.verHi);
-                if (compareHi != 0) return compareHi > 0 ? b : a;
-                return b.verLo.compareTo(a.verLo) > 0 ? b : a;
-              }),
-            )
-            .toList()
-          ..sort((a, b) {
-            // Sort by version descending
-            final compareHi = b.verHi.compareTo(a.verHi);
-            if (compareHi != 0) return compareHi;
-            return b.verLo.compareTo(a.verLo);
-          });
-
-        if (limit != null) {
-          return uniqueDocs.take(limit).toList();
-        }
-        return uniqueDocs;
-      }
-
-      if (limit != null) {
-        return documents.take(limit).toList();
-      }
-
-      return documents;
-    });
-=======
-    if (authorId != null) {
-      // TODO(LynxLynxx): filter when catalystId is implemented as metadata
-      // query.where((doc) => doc.metadata.catalystId.equals(catalystId.uuid));
     }
 
     query.orderBy([
@@ -244,7 +203,6 @@
     }
 
     return query.watch();
->>>>>>> b37cf93b
   }
 
   Expression<bool> _filterRef($DraftsTable row, DocumentRef ref) {
