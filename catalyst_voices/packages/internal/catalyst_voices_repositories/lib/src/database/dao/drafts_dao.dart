--- conflicted
+++ resolved
@@ -17,14 +17,11 @@
   /// Counts unique drafts. All versions of same document are counted as 1.
   Future<int> countAll();
 
-<<<<<<< HEAD
-=======
   /// Deletes a document draft with [ref].
   ///
   /// If [ref] is null then all drafts are deleted.
   Future<void> deleteWhere({DraftRef ref});
 
->>>>>>> fbfb845d
   /// If version is specified in [ref] returns this version or null.
   /// Returns newest version with matching id or null of none found.
   Future<DocumentDraftEntity?> query({required DocumentRef ref});
@@ -72,18 +69,6 @@
   }
 
   @override
-<<<<<<< HEAD
-  Future<DocumentDraftEntity?> query({required DocumentRef ref}) {
-    return _selectRef(ref).get().then((value) => value.firstOrNull);
-  }
-
-  @override
-  Future<List<DocumentDraftEntity>> queryAll() {
-    return select(drafts).get();
-  }
-
-  @override
-=======
   Future<void> deleteWhere({DraftRef? ref}) async {
     if (ref == null) {
       await drafts.deleteAll();
@@ -103,7 +88,6 @@
   }
 
   @override
->>>>>>> fbfb845d
   Future<void> save(DocumentDraftEntity draft) async {
     await into(drafts).insert(draft, mode: InsertMode.insertOrReplace);
   }
