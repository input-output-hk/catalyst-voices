--- conflicted
+++ resolved
@@ -13,25 +13,6 @@
   /// If [ref] ver is not specified it will return count of all version
   /// matching [ref] id.
   Future<int> count({required DocumentRef ref});
-<<<<<<< HEAD
-
-  /// Counts unique drafts. All versions of same document are counted as 1.
-  Future<int> countAll();
-
-  /// If version is specified in [ref] returns this version or null.
-  /// Returns newest version with matching id or null of none found.
-  Future<DocumentDraftEntity?> query({required DocumentRef ref});
-
-  /// Returns all drafts
-  Future<List<DocumentDraftEntity>> queryAll();
-
-  /// Returns all known document drafts refs.
-  Future<List<DraftRef>> queryAllRefs();
-
-  /// Singular version of [saveAll]. Does not run in transaction.
-  Future<void> save(DocumentDraftEntity draft);
-=======
->>>>>>> fbfb845d
 
   /// Counts unique drafts. All versions of same document are counted as 1.
   Future<int> countAll();
@@ -48,15 +29,15 @@
   /// Returns all drafts
   Future<List<DocumentDraftEntity>> queryAll();
 
-<<<<<<< HEAD
-=======
+  /// Returns all known document drafts refs.
+  Future<List<DraftRef>> queryAllRefs();
+
   /// Singular version of [saveAll]. Does not run in transaction.
   Future<void> save(DocumentDraftEntity draft);
 
   /// Inserts all drafts. On conflicts updates.
   Future<void> saveAll(Iterable<DocumentDraftEntity> drafts);
 
->>>>>>> fbfb845d
   /// Updates matching [ref] records with [content].
   ///
   /// Be aware that if version is not specified all version of [ref] id
@@ -83,14 +64,6 @@
   @override
   Future<int> count({required DocumentRef ref}) {
     return drafts.count(where: (row) => _filterRef(row, ref)).getSingle();
-<<<<<<< HEAD
-  }
-
-  @override
-  Future<int> countAll() {
-    return drafts.count().getSingle();
-=======
->>>>>>> fbfb845d
   }
 
   @override
@@ -99,7 +72,20 @@
   }
 
   @override
-<<<<<<< HEAD
+  Future<void> deleteWhere({DraftRef? ref}) async {
+    if (ref == null) {
+      await drafts.deleteAll();
+    } else {
+      await drafts.deleteWhere((row) => _filterRef(row, ref));
+    }
+  }
+
+  @override
+  Future<DocumentDraftEntity?> query({required DocumentRef ref}) {
+    return _selectRef(ref).get().then((value) => value.firstOrNull);
+  }
+
+  @override
   Future<List<DocumentDraftEntity>> queryAll() {
     return select(drafts).get();
   }
@@ -129,27 +115,6 @@
   }
 
   @override
-=======
-  Future<void> deleteWhere({DraftRef? ref}) async {
-    if (ref == null) {
-      await drafts.deleteAll();
-    } else {
-      await drafts.deleteWhere((row) => _filterRef(row, ref));
-    }
-  }
-
-  @override
-  Future<DocumentDraftEntity?> query({required DocumentRef ref}) {
-    return _selectRef(ref).get().then((value) => value.firstOrNull);
-  }
-
-  @override
-  Future<List<DocumentDraftEntity>> queryAll() {
-    return select(drafts).get();
-  }
-
-  @override
->>>>>>> fbfb845d
   Future<void> save(DocumentDraftEntity draft) async {
     await into(drafts).insert(draft, mode: InsertMode.insertOrReplace);
   }
