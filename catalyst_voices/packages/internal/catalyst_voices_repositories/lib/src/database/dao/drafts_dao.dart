import 'package:catalyst_voices_models/catalyst_voices_models.dart';
import 'package:catalyst_voices_repositories/src/database/catalyst_database.dart';
import 'package:catalyst_voices_repositories/src/database/dao/drafts_dao.drift.dart';
import 'package:catalyst_voices_repositories/src/database/table/drafts.dart';
import 'package:catalyst_voices_repositories/src/database/table/drafts.drift.dart';
import 'package:drift/drift.dart';
import 'package:flutter/foundation.dart';

/// Exposes only public operation on drafts, and related, tables.
abstract interface class DraftsDao {
  /// Returns all drafts
  Future<List<DocumentDraftEntity>> queryAll();

  /// If version is specified in [ref] returns this version or null.
  /// Returns newest version with matching id or null of none found.
  Future<DocumentDraftEntity?> query({required DocumentRef ref});

  /// Same as [query] but emits updates.
  Stream<DocumentDraftEntity?> watch({required DocumentRef ref});

  /// If version is specified in [ref] returns this version or null.
  /// Returns newest version with matching id or null of none found.
  Future<DraftEntity?> query({required DocumentRef ref});

  /// Same as [query] but emits updates.
  Stream<DraftEntity?> watch({required DocumentRef ref});

  /// Counts unique drafts. All versions of same document are counted as 1.
  Future<int> countAll();

  /// Counts drafts matching required [ref] id and optional [ref] ver.
  ///
  /// If [ref] ver is not specified it will return count of all version
  /// matching [ref] id.
  Future<int> count({required DocumentRef ref});

  /// Inserts all drafts. On conflicts updates.
<<<<<<< HEAD
  Future<void> saveAll(Iterable<DraftEntity> drafts);

  /// Singular version of [saveAll]. Does not run in transaction.
  Future<void> save(DraftEntity draft);
=======
  Future<void> saveAll(Iterable<DocumentDraftEntity> drafts);

  /// Singular version of [saveAll]. Does not run in transaction.
  Future<void> save(DocumentDraftEntity draft);
>>>>>>> 7fa32a87

  /// Updates matching [ref] records with [content].
  ///
  /// Be aware that if version is not specified all version of [ref] id
  /// will be updated.
  Future<void> updateContent({
    required DocumentRef ref,
    required DocumentDataContent content,
  });
}

@DriftAccessor(
  tables: [
    Drafts,
  ],
)
class DriftDraftsDao extends DatabaseAccessor<DriftCatalystDatabase>
    with $DriftDraftsDaoMixin
    implements DraftsDao {
  DriftDraftsDao(super.attachedDatabase);

  @override
  Future<List<DocumentDraftEntity>> queryAll() {
    return select(drafts).get();
  }

  @override
<<<<<<< HEAD
  Future<DraftEntity?> query({required DocumentRef ref}) {
=======
  Future<DocumentDraftEntity?> query({required DocumentRef ref}) {
>>>>>>> 7fa32a87
    return _selectRef(ref).get().then((value) => value.firstOrNull);
  }

  @override
<<<<<<< HEAD
  Stream<DraftEntity?> watch({required DocumentRef ref}) {
=======
  Stream<DocumentDraftEntity?> watch({required DocumentRef ref}) {
>>>>>>> 7fa32a87
    return _selectRef(ref).watch().map((event) => event.firstOrNull);
  }

  @override
  Future<int> countAll() {
    return drafts.count().getSingle();
  }

  @override
  Future<int> count({required DocumentRef ref}) {
    return drafts.count(where: (row) => _filterRef(row, ref)).getSingle();
  }

  @override
<<<<<<< HEAD
  Future<void> saveAll(Iterable<DraftEntity> drafts) async {
=======
  Future<void> saveAll(Iterable<DocumentDraftEntity> drafts) async {
>>>>>>> 7fa32a87
    await batch((batch) {
      batch.insertAll(
        this.drafts,
        drafts,
        mode: InsertMode.insertOrReplace,
      );
    });
  }

  @override
<<<<<<< HEAD
  Future<void> save(DraftEntity draft) async {
=======
  Future<void> save(DocumentDraftEntity draft) async {
>>>>>>> 7fa32a87
    await into(drafts).insert(draft, mode: InsertMode.insertOrReplace);
  }

  @override
  Future<void> updateContent({
    required DocumentRef ref,
    required DocumentDataContent content,
  }) async {
    final insertable = DraftsCompanion(content: Value(content));
    final query = update(drafts)..where((tbl) => _filterRef(tbl, ref));

    final updatedRows = await query.write(insertable);

    if (kDebugMode) {
      debugPrint('DraftsDao: Updated[$updatedRows] $ref rows');
    }
  }

<<<<<<< HEAD
  SimpleSelectStatement<$DraftsTable, DraftEntity> _selectRef(
=======
  SimpleSelectStatement<$DraftsTable, DocumentDraftEntity> _selectRef(
>>>>>>> 7fa32a87
    DocumentRef ref,
  ) {
    return select(drafts)
      ..where((tbl) => _filterRef(tbl, ref))
      ..orderBy([
        (u) => OrderingTerm.desc(u.verHi),
      ])
      ..limit(1);
  }

  Expression<bool> _filterRef($DraftsTable row, DocumentRef ref) {
    final id = UuidHiLo.from(ref.id);
    final ver = UuidHiLo.fromNullable(ref.version);

    return Expression.and([
      row.idHi.equals(id.high),
      row.idLo.equals(id.low),
      if (ver != null) ...[
        row.verHi.equals(ver.high),
        row.verLo.equals(ver.low),
      ],
    ]);
  }
}<|MERGE_RESOLUTION|>--- conflicted
+++ resolved
@@ -18,13 +18,6 @@
   /// Same as [query] but emits updates.
   Stream<DocumentDraftEntity?> watch({required DocumentRef ref});
 
-  /// If version is specified in [ref] returns this version or null.
-  /// Returns newest version with matching id or null of none found.
-  Future<DraftEntity?> query({required DocumentRef ref});
-
-  /// Same as [query] but emits updates.
-  Stream<DraftEntity?> watch({required DocumentRef ref});
-
   /// Counts unique drafts. All versions of same document are counted as 1.
   Future<int> countAll();
 
@@ -35,17 +28,10 @@
   Future<int> count({required DocumentRef ref});
 
   /// Inserts all drafts. On conflicts updates.
-<<<<<<< HEAD
-  Future<void> saveAll(Iterable<DraftEntity> drafts);
-
-  /// Singular version of [saveAll]. Does not run in transaction.
-  Future<void> save(DraftEntity draft);
-=======
   Future<void> saveAll(Iterable<DocumentDraftEntity> drafts);
 
   /// Singular version of [saveAll]. Does not run in transaction.
   Future<void> save(DocumentDraftEntity draft);
->>>>>>> 7fa32a87
 
   /// Updates matching [ref] records with [content].
   ///
@@ -73,20 +59,12 @@
   }
 
   @override
-<<<<<<< HEAD
-  Future<DraftEntity?> query({required DocumentRef ref}) {
-=======
   Future<DocumentDraftEntity?> query({required DocumentRef ref}) {
->>>>>>> 7fa32a87
     return _selectRef(ref).get().then((value) => value.firstOrNull);
   }
 
   @override
-<<<<<<< HEAD
-  Stream<DraftEntity?> watch({required DocumentRef ref}) {
-=======
   Stream<DocumentDraftEntity?> watch({required DocumentRef ref}) {
->>>>>>> 7fa32a87
     return _selectRef(ref).watch().map((event) => event.firstOrNull);
   }
 
@@ -101,11 +79,7 @@
   }
 
   @override
-<<<<<<< HEAD
-  Future<void> saveAll(Iterable<DraftEntity> drafts) async {
-=======
   Future<void> saveAll(Iterable<DocumentDraftEntity> drafts) async {
->>>>>>> 7fa32a87
     await batch((batch) {
       batch.insertAll(
         this.drafts,
@@ -116,11 +90,7 @@
   }
 
   @override
-<<<<<<< HEAD
-  Future<void> save(DraftEntity draft) async {
-=======
   Future<void> save(DocumentDraftEntity draft) async {
->>>>>>> 7fa32a87
     await into(drafts).insert(draft, mode: InsertMode.insertOrReplace);
   }
 
@@ -139,11 +109,7 @@
     }
   }
 
-<<<<<<< HEAD
-  SimpleSelectStatement<$DraftsTable, DraftEntity> _selectRef(
-=======
   SimpleSelectStatement<$DraftsTable, DocumentDraftEntity> _selectRef(
->>>>>>> 7fa32a87
     DocumentRef ref,
   ) {
     return select(drafts)
