import 'package:catalyst_cardano_serialization/catalyst_cardano_serialization.dart';
import 'package:catalyst_voices_models/catalyst_voices_models.dart';
import 'package:catalyst_voices_repositories/catalyst_voices_repositories.dart';
import 'package:catalyst_voices_repositories/generated/api/cat_gateway.swagger.dart'
    show RbacRegistrationChain;
import 'package:catalyst_voices_repositories/generated/api/cat_reviews.models.swagger.dart';
import 'package:catalyst_voices_repositories/src/common/rbac_token_ext.dart';
import 'package:catalyst_voices_repositories/src/common/response_mapper.dart';
import 'package:catalyst_voices_repositories/src/dto/user/catalyst_id_public_ext.dart';
import 'package:catalyst_voices_repositories/src/dto/user/user_dto.dart';
import 'package:catalyst_voices_shared/catalyst_voices_shared.dart';
import 'package:collection/collection.dart';

abstract interface class UserRepository {
  const factory UserRepository(
    UserStorage storage,
    KeychainProvider keychainProvider,
    ApiServices apiServices,
    DocumentRepository documentRepository,
  ) = UserRepositoryImpl;

  Future<AccountPublicProfile?> getAccountPublicProfile();

  Future<TransactionHash> getPreviousRegistrationTransactionId({
    required CatalystId catalystId,
  });

  Future<RbacRegistrationChain> getRbacRegistration({CatalystId? catalystId});

  Future<RecoverableAccount> getRecoverableAccount({
    required CatalystId catalystId,
    required RbacToken rbacToken,
  });

  Future<User> getUser();

  Future<VotingPower> getVotingPower();

  Future<bool> isPubliclyVerified({
    required CatalystId catalystId,
    RbacToken? token,
  });

  /// Throws [EmailAlreadyUsedException] if [email] already taken.
  Future<AccountPublicProfile> publishUserProfile({
    required CatalystId catalystId,
    required String email,
  });

  Future<void> saveUser(User user);
}

final class UserRepositoryImpl implements UserRepository {
  final UserStorage _storage;
  final KeychainProvider _keychainProvider;
  final ApiServices _apiServices;
  final DocumentRepository _documentRepository;

  const UserRepositoryImpl(
    this._storage,
    this._keychainProvider,
    this._apiServices,
    this._documentRepository,
  );

  @override
  Future<AccountPublicProfile?> getAccountPublicProfile() => _getAccountPublicProfile();

  @override
  Future<TransactionHash> getPreviousRegistrationTransactionId({
    required CatalystId catalystId,
  }) async {
    final rbacChain = await getRbacRegistration(catalystId: catalystId);

    final transactionId = rbacChain.lastVolatileTxn ?? rbacChain.lastPersistentTxn;

    if (transactionId == null) {
      throw ArgumentError.notNull('transactionId');
    }

    return TransactionHash.fromHex(transactionId);
  }

  @override
  Future<RbacRegistrationChain> getRbacRegistration({CatalystId? catalystId}) {
    return _apiServices.gateway
        .apiV1RbacRegistrationGet(lookup: catalystId?.toUri().toStringWithoutScheme())
        .successBodyOrThrow();
  }

  @override
  Future<RecoverableAccount> getRecoverableAccount({
    required CatalystId catalystId,
    required RbacToken rbacToken,
  }) async {
    final rbacRegistration = await getRbacRegistration(catalystId: catalystId);

    final publicProfile = await _getAccountPublicProfile(token: rbacToken);
    final username =
        publicProfile?.username ?? await _lookupUsernameFromDocuments(catalystId: catalystId);
    final votingPower = await _getVotingPower(token: rbacToken);

    return RecoverableAccount(
      username: username,
      email: publicProfile?.email,
      roles: rbacRegistration.accountRoles,
      stakeAddress: rbacRegistration.stakeAddress,
      publicStatus: publicProfile?.status ?? AccountPublicStatus.notSetup,
      votingPower: votingPower,
      isPersistent: rbacRegistration.lastPersistentTxn != null,
    );
  }

  @override
  Future<User> getUser() async {
    final dto = await _storage.readUser();
    final user = await dto?.toModel(keychainProvider: _keychainProvider);
    return user ?? const User.empty();
  }

  @override
  Future<VotingPower> getVotingPower() {
    return _getVotingPower();
  }

  @override
  Future<bool> isPubliclyVerified({
    required CatalystId catalystId,
    RbacToken? token,
  }) async {
    final response = await _apiServices.reviews
        .apiCatalystIdsGet(
          lookup: catalystId.toUri().toStringWithoutScheme(),
          authorization: token?.authHeader(),
        )
        .successBodyOrThrow()
        .then<bool?>((value) => value.active);

    return response ?? false;
  }

  @override
  Future<AccountPublicProfile> publishUserProfile({
    required CatalystId catalystId,
    required String email,
  }) {
    return _apiServices.reviews
        .apiCatalystIdsMePost(
          body: CatalystIDCreate(
            catalystIdUri: catalystId.toUri().toStringWithoutScheme(),
            email: email,
          ),
        )
        .successBodyOrThrow()
        .onError<ResourceConflictException>(
          (error, stackTrace) => throw const EmailAlreadyUsedException(),
        )
        .then((value) => value.toModel());
  }

  @override
  Future<void> saveUser(User user) {
    final dto = UserDto.fromModel(user);

    return _storage.writeUser(dto);
  }

  /// Looks up reviews module and receives status for active
  /// account if [token] is not specified.
  Future<AccountPublicProfile?> _getAccountPublicProfile({RbacToken? token}) async {
    return _apiServices.reviews
        .apiCatalystIdsMeGet(authorization: token?.authHeader())
        .successBodyOrThrow()
        .then<CatalystIDPublic?>((value) => value)
        .onError<NotFoundException>((error, stackTrace) => null)
        // Review module returns 401 Registration not found for the auth token
        .onError<UnauthorizedException>((error, stackTrace) => null)
        .then((value) => value?.toModel());
  }

  // TODO(dt-iohk): fetch voting power from backend using token
  // ignore: unused_element_parameter
  Future<VotingPower> _getVotingPower({RbacToken? token}) async {
    return VotingPower.dummy();
  }

  Future<String?> _lookupUsernameFromDocuments({
    required CatalystId catalystId,
  }) {
    return _documentRepository
<<<<<<< HEAD
        .getLatestDocument(authorId: catalystId.toSignificant())
=======
        .getLatestDocument(originalAuthorId: significantId)
>>>>>>> 13df13e6
        .then((value) => value?.metadata.authors ?? <CatalystId>[])
        .then(
          (authors) {
            return authors.firstWhereOrNull((id) => id.isSameAs(catalystId));
          },
        )
        .then((value) => value?.username);
  }
}<|MERGE_RESOLUTION|>--- conflicted
+++ resolved
@@ -188,11 +188,7 @@
     required CatalystId catalystId,
   }) {
     return _documentRepository
-<<<<<<< HEAD
-        .getLatestDocument(authorId: catalystId.toSignificant())
-=======
-        .getLatestDocument(originalAuthorId: significantId)
->>>>>>> 13df13e6
+        .getLatestDocument(originalAuthorId: catalystId.toSignificant())
         .then((value) => value?.metadata.authors ?? <CatalystId>[])
         .then(
           (authors) {
