import 'package:catalyst_voices_models/catalyst_voices_models.dart';
import 'package:catalyst_voices_repositories/catalyst_voices_repositories.dart';

abstract interface class DocumentDataLocalSource implements DocumentDataSource {
  Future<int> deleteAll();

  Future<bool> exists({required DocumentRef ref});

<<<<<<< HEAD
=======
  Future<List<DocumentData>> getAll({required DocumentRef ref});

>>>>>>> 2bf7b7c2
  Future<DocumentData?> getLatest({
    CatalystId? authorId,
  });

<<<<<<< HEAD
  @override
  Future<List<TypedDocumentRef>> index();

=======
>>>>>>> 2bf7b7c2
  Future<List<DocumentData>> queryVersionsOfId({required String id});

  Future<void> save({required DocumentData data});

  Stream<DocumentData?> watch({required DocumentRef ref});
}

/// See [DatabaseDraftsDataSource].
abstract interface class DraftDataSource implements DocumentDataLocalSource {
  Future<void> delete({
    required DraftRef ref,
  });

  @override
  Future<List<TypedDocumentRef>> index();

  Future<void> update({
    required DraftRef ref,
    required DocumentDataContent content,
  });

  Stream<List<DocumentData>> watchAll({
    int? limit,
    DocumentType? type,
    CatalystId? authorId,
  });
}

/// See [DatabaseDocumentsDataSource].
abstract interface class SignedDocumentDataSource implements DocumentDataLocalSource {
  Future<int> getRefCount({
    required DocumentRef ref,
    required DocumentType type,
  });

  Future<DocumentData?> getRefToDocumentData({
    required DocumentRef refTo,
    required DocumentType type,
  });

  Stream<List<DocumentData>> watchAll({
    int? limit,
    required bool unique,
    DocumentType? type,
    CatalystId? authorId,
    DocumentRef? refTo,
  });

  Stream<int> watchCount({
    DocumentRef? refTo,
    DocumentType? type,
  });

  Stream<DocumentData?> watchRefToDocumentData({
    required DocumentRef refTo,
    required DocumentType type,
  });
}<|MERGE_RESOLUTION|>--- conflicted
+++ resolved
@@ -6,21 +6,15 @@
 
   Future<bool> exists({required DocumentRef ref});
 
-<<<<<<< HEAD
-=======
   Future<List<DocumentData>> getAll({required DocumentRef ref});
 
->>>>>>> 2bf7b7c2
   Future<DocumentData?> getLatest({
     CatalystId? authorId,
   });
 
-<<<<<<< HEAD
   @override
   Future<List<TypedDocumentRef>> index();
 
-=======
->>>>>>> 2bf7b7c2
   Future<List<DocumentData>> queryVersionsOfId({required String id});
 
   Future<void> save({required DocumentData data});
