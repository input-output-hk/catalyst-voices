import 'dart:async';

import 'package:catalyst_voices_models/catalyst_voices_models.dart';
import 'package:catalyst_voices_repositories/catalyst_voices_repositories.dart';
import 'package:catalyst_voices_repositories/src/database/model/document_composite_entity.dart';
import 'package:catalyst_voices_repositories/src/database/model/joined_proposal_brief_entity.dart';
import 'package:catalyst_voices_repositories/src/database/table/document_authors.drift.dart';
import 'package:catalyst_voices_repositories/src/database/table/document_collaborators.drift.dart';
import 'package:catalyst_voices_repositories/src/database/table/document_parameters.drift.dart';
import 'package:catalyst_voices_repositories/src/database/table/documents_v2.drift.dart';
import 'package:catalyst_voices_repositories/src/document/source/proposal_document_data_local_source.dart';
import 'package:catalyst_voices_repositories/src/dto/document/document_ref_dto.dart';
import 'package:catalyst_voices_repositories/src/proposal/proposal_document_factory.dart';
import 'package:catalyst_voices_repositories/src/proposal/proposal_template_factory.dart';
import 'package:catalyst_voices_shared/catalyst_voices_shared.dart';
import 'package:flutter/foundation.dart';
import 'package:rxdart/rxdart.dart';

final class DatabaseDocumentsDataSource
    implements SignedDocumentDataSource, ProposalDocumentDataLocalSource {
  final CatalystDatabase _database;
  final CatalystProfiler _profiler;

  DatabaseDocumentsDataSource(
    this._database,
    this._profiler,
  );

  @override
  Future<int> count({
    DocumentType? type,
    DocumentRef? id,
    DocumentRef? referencing,
  }) {
    return _database.documentsV2Dao.count(type: type, id: id, referencing: referencing);
  }

  @override
  Future<int> delete({
    List<DocumentType>? excludeTypes,
  }) {
    return _database.documentsV2Dao.deleteWhere(excludeTypes: excludeTypes);
  }

  @override
  Future<bool> exists({required DocumentRef id}) {
    return _database.documentsV2Dao.exists(id);
  }

  @override
  Future<List<DocumentRef>> filterExisting(List<DocumentRef> ids) {
    return _database.documentsV2Dao.filterExisting(ids);
  }

  @override
  Future<List<DocumentData>> findAll({
    DocumentType? type,
    DocumentRef? id,
    DocumentRef? referencing,
    bool latestOnly = false,
    int limit = 200,
    int offset = 0,
  }) {
    return _database.documentsV2Dao
        .getDocuments(
          type: type,
          id: id,
          referencing: referencing,
          latestOnly: latestOnly,
          limit: limit,
          offset: offset,
        )
        .then((value) => value.map((e) => e.toModel()).toList());
  }

  @override
  Future<DocumentData?> findFirst({
    DocumentType? type,
    DocumentRef? id,
    DocumentRef? referencing,
    CatalystId? originalAuthorId,
  }) {
    return _database.documentsV2Dao
        .getDocument(type: type, id: id, referencing: referencing, originalAuthor: originalAuthorId)
        .then((value) => value?.toModel());
  }

  @override
  Future<DocumentData?> get(DocumentRef ref) => findFirst(id: ref);

  @override
  Future<DocumentRef?> getLatestRefOf(DocumentRef ref) {
    return _database.documentsV2Dao.getLatestOf(ref);
  }

  @override
  Future<ProposalsTotalAsk> getProposalsTotalTask({
    required NodeId nodeId,
    required ProposalsTotalAskFilters filters,
  }) {
    return _database.proposalsV2Dao.getProposalsTotalTask(filters: filters, nodeId: nodeId);
  }

  @override
  Future<void> save({required DocumentData data}) => saveAll([data]);

  @override
  Future<void> saveAll(Iterable<DocumentData> data) async {
    final entries = data
        .map(
          (e) => DocumentCompositeEntity(
            e.toDocEntity(),
            authors: e.toAuthorEntities(),
            parameters: e.toParameterEntities(),
            collaborators: e.toCollaboratorEntities(),
          ),
        )
        .toList();

    await _database.documentsV2Dao.saveAll(entries);
  }

  @override
  Future<void> updateProposalFavorite({
    required String id,
    required bool isFavorite,
  }) async {
    await _database.proposalsV2Dao.updateProposalFavorite(id: id, isFavorite: isFavorite);
  }

  @override
  Stream<DocumentData?> watch({
    DocumentType? type,
    DocumentRef? id,
    DocumentRef? referencing,
  }) {
    return _database.documentsV2Dao
        .watchDocument(type: type, id: id, referencing: referencing)
        .distinct()
        .map((value) => value?.toModel());
  }

  @override
  Stream<List<DocumentData>> watchAll({
    DocumentType? type,
    DocumentRef? id,
    DocumentRef? referencing,
    CatalystId? originalAuthorId,
    bool latestOnly = false,
    int limit = 200,
    int offset = 0,
  }) {
    return _database.documentsV2Dao
        .watchDocuments(
          type: type,
          id: id,
          referencing: referencing,
          latestOnly: latestOnly,
          limit: limit,
          offset: offset,
        )
        .distinct(listEquals)
        .map((value) => value.map((e) => e.toModel()).toList());
  }

  @override
  Stream<int> watchCount({
    DocumentType? type,
    DocumentRef? id,
    DocumentRef? referencing,
  }) {
    return _database.documentsV2Dao
        .watchCount(
          type: type,
          id: id,
          referencing: referencing,
        )
        .distinct();
  }

  @override
  Stream<Page<JoinedProposalBriefData>> watchProposalsBriefPage({
    required PageRequest request,
    ProposalsOrder order = const UpdateDate.desc(),
    ProposalsFiltersV2 filters = const ProposalsFiltersV2(),
  }) {
    final tr = _profiler.startTransaction('Query proposals: $request:$order:$filters');

    return _database.proposalsV2Dao
        .watchProposalsBriefPage(request: request, order: order, filters: filters)
        .doOnData(
          (_) {
            if (!tr.finished) unawaited(tr.finish());
          },
        )
        .distinct()
        .map((page) => page.map((data) => data.toModel()));
  }

  @override
  Stream<int> watchProposalsCountV2({
    ProposalsFiltersV2 filters = const ProposalsFiltersV2(),
  }) {
    final tr = _profiler.startTransaction('Query proposals count: $filters');

    return _database.proposalsV2Dao.watchVisibleProposalsCount(filters: filters).doOnData(
      (_) {
        if (!tr.finished) unawaited(tr.finish());
      },
    ).distinct();
  }

  @override
  Stream<ProposalsTotalAsk> watchProposalsTotalTask({
    required NodeId nodeId,
    required ProposalsTotalAskFilters filters,
  }) {
    return _database.proposalsV2Dao
        .watchProposalsTotalTask(filters: filters, nodeId: nodeId)
        .distinct();
  }

  @override
  Stream<List<DocumentData>> watchProposalTemplates({
    required CampaignFilters campaign,
  }) {
    return _database.documentsV2Dao
        .watchDocuments(type: DocumentType.proposalTemplate, campaign: campaign)
        .distinct(listEquals)
        .map((event) => event.map((e) => e.toModel()).toList());
  }
}

extension on DocumentEntityV2 {
  DocumentData toModel() {
    return DocumentData(
      metadata: DocumentDataMetadata(
        contentType: DocumentContentType.fromJson(contentType),
        type: type,
        id: SignedDocumentRef(id: id, ver: ver),
        ref: refId.toRef(refVer),
        template: templateId.toRef(templateVer),
        reply: replyId.toRef(replyVer),
        section: section,
<<<<<<< HEAD
        collaborators: collaborators.isEmpty
            ? null
            : collaborators.split(',').map(CatalystId.parse).toList(),
        parameters: DocumentParameters(
          parameters.isEmpty
              ? const <SignedDocumentRef>{}
              : parameters
                    .split(',')
                    .map(DocumentRefDto.fromFlatten)
                    .map((e) => e.toModel().toSignedDocumentRef())
                    .toSet(),
        ),
        authors: authors.isEmpty ? null : authors.split(',').map(CatalystId.parse).toList(),
=======
        collaborators: collaborators.isEmpty ? null : collaborators,
        parameters: parameters,
        authors: authors.isEmpty ? null : authors,
>>>>>>> b9bb2c9f
      ),
      content: content,
    );
  }
}

extension on String? {
  SignedDocumentRef? toRef([String? ver]) {
    final id = this;
    if (id == null) {
      return null;
    }

    return SignedDocumentRef(id: id, ver: ver);
  }
}

extension on DocumentData {
  List<DocumentAuthorEntity> toAuthorEntities() {
    return (metadata.authors ?? const []).map((catId) {
      return DocumentAuthorEntity(
        documentId: metadata.id.id,
        documentVer: metadata.id.ver!,
        accountId: catId.toUri().toString(),
        accountSignificantId: catId.toSignificant().toUri().toString(),
        username: catId.username,
      );
    }).toList();
  }

  List<DocumentCollaboratorEntity> toCollaboratorEntities() {
    return (metadata.collaborators ?? const []).map((catId) {
      return DocumentCollaboratorEntity(
        documentId: metadata.id.id,
        documentVer: metadata.id.ver!,
        accountId: catId.toUri().toString(),
        accountSignificantId: catId.toSignificant().toUri().toString(),
        username: catId.username,
      );
    }).toList();
  }

  DocumentEntityV2 toDocEntity() {
    return DocumentEntityV2(
      content: content,
      contentType: metadata.contentType.value,
      id: metadata.id.id,
      ver: metadata.id.ver!,
      type: metadata.type,
      refId: metadata.ref?.id,
      refVer: metadata.ref?.ver,
      replyId: metadata.reply?.id,
      replyVer: metadata.reply?.ver,
      section: metadata.section,
      templateId: metadata.template?.id,
      templateVer: metadata.template?.ver,
<<<<<<< HEAD
      collaborators: metadata.collaborators?.map((e) => e.toString()).join(',') ?? '',
      parameters: metadata.parameters.set
          .map(DocumentRefDto.fromModel)
          .map((e) => e.toFlatten())
          .join(','),
      authors: metadata.authors?.map((e) => e.toString()).join(',') ?? '',
=======
      collaborators: metadata.collaborators ?? [],
      parameters: metadata.parameters,
      authors: metadata.authors ?? [],
>>>>>>> b9bb2c9f
      createdAt: metadata.id.ver!.dateTime,
    );
  }

  List<DocumentParameterEntity> toParameterEntities() {
    return metadata.parameters.set.map((ref) {
      return DocumentParameterEntity(
        id: ref.id,
        ver: ref.ver!,
        documentId: metadata.id.id,
        documentVer: metadata.id.ver!,
      );
    }).toList();
  }
}

extension on JoinedProposalBriefEntity {
  JoinedProposalBriefData toModel() {
    final proposalDocumentData = proposal.toModel();
    final templateDocumentData = template?.toModel();

    final proposalOrDocument = templateDocumentData == null
        ? ProposalOrDocument.data(proposalDocumentData)
        : () {
            final template = ProposalTemplateFactory.create(templateDocumentData);
            final proposal = ProposalDocumentFactory.create(
              proposalDocumentData,
              template: template,
            );

            return ProposalOrDocument.proposal(proposal);
          }();

    return JoinedProposalBriefData(
      proposal: proposalOrDocument,
      actionType: actionType,
      versionIds: versionIds,
      commentsCount: commentsCount,
      isFavorite: isFavorite,
      originalAuthors: originalAuthors,
    );
  }
}<|MERGE_RESOLUTION|>--- conflicted
+++ resolved
@@ -9,7 +9,6 @@
 import 'package:catalyst_voices_repositories/src/database/table/document_parameters.drift.dart';
 import 'package:catalyst_voices_repositories/src/database/table/documents_v2.drift.dart';
 import 'package:catalyst_voices_repositories/src/document/source/proposal_document_data_local_source.dart';
-import 'package:catalyst_voices_repositories/src/dto/document/document_ref_dto.dart';
 import 'package:catalyst_voices_repositories/src/proposal/proposal_document_factory.dart';
 import 'package:catalyst_voices_repositories/src/proposal/proposal_template_factory.dart';
 import 'package:catalyst_voices_shared/catalyst_voices_shared.dart';
@@ -242,25 +241,9 @@
         template: templateId.toRef(templateVer),
         reply: replyId.toRef(replyVer),
         section: section,
-<<<<<<< HEAD
-        collaborators: collaborators.isEmpty
-            ? null
-            : collaborators.split(',').map(CatalystId.parse).toList(),
-        parameters: DocumentParameters(
-          parameters.isEmpty
-              ? const <SignedDocumentRef>{}
-              : parameters
-                    .split(',')
-                    .map(DocumentRefDto.fromFlatten)
-                    .map((e) => e.toModel().toSignedDocumentRef())
-                    .toSet(),
-        ),
-        authors: authors.isEmpty ? null : authors.split(',').map(CatalystId.parse).toList(),
-=======
         collaborators: collaborators.isEmpty ? null : collaborators,
         parameters: parameters,
         authors: authors.isEmpty ? null : authors,
->>>>>>> b9bb2c9f
       ),
       content: content,
     );
@@ -317,18 +300,9 @@
       section: metadata.section,
       templateId: metadata.template?.id,
       templateVer: metadata.template?.ver,
-<<<<<<< HEAD
-      collaborators: metadata.collaborators?.map((e) => e.toString()).join(',') ?? '',
-      parameters: metadata.parameters.set
-          .map(DocumentRefDto.fromModel)
-          .map((e) => e.toFlatten())
-          .join(','),
-      authors: metadata.authors?.map((e) => e.toString()).join(',') ?? '',
-=======
       collaborators: metadata.collaborators ?? [],
       parameters: metadata.parameters,
       authors: metadata.authors ?? [],
->>>>>>> b9bb2c9f
       createdAt: metadata.id.ver!.dateTime,
     );
   }
