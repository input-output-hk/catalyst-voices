--- conflicted
+++ resolved
@@ -223,7 +223,16 @@
   }
 
   @override
-<<<<<<< HEAD
+  Stream<List<RawProposalBrief>> watchRawLocalDraftsProposalsBrief({
+    required CatalystId author,
+  }) {
+    return _database.proposalsV2Dao
+        .watchLocalDraftsProposalsBrief(author: author)
+        .distinct(listEquals)
+        .map((event) => event.map((e) => e.toModel()).toList());
+  }
+
+  @override
   Stream<RawProposal?> watchRawProposalData({required DocumentRef id}) {
     final tr = _profiler.startTransaction('Query proposal: $id');
     return _database.proposalsV2Dao
@@ -233,15 +242,6 @@
         })
         .distinct()
         .map((proposal) => proposal?.toModel());
-=======
-  Stream<List<RawProposalBrief>> watchRawLocalDraftsProposalsBrief({
-    required CatalystId author,
-  }) {
-    return _database.proposalsV2Dao
-        .watchLocalDraftsProposalsBrief(author: author)
-        .distinct(listEquals)
-        .map((event) => event.map((e) => e.toModel()).toList());
->>>>>>> 4ac77c23
   }
 
   @override
