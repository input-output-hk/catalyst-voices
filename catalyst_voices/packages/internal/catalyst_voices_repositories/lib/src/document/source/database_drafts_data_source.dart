--- conflicted
+++ resolved
@@ -30,14 +30,11 @@
   }
 
   @override
-<<<<<<< HEAD
   Future<List<DraftRef>> index() {
     return _database.draftsDao.queryAllRefs();
   }
 
   @override
-=======
->>>>>>> fbfb845d
   Future<void> save({required DocumentData data}) async {
     final idHiLo = UuidHiLo.from(data.metadata.id);
     final verHiLo = UuidHiLo.from(data.metadata.version);
