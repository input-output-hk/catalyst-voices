import 'package:catalyst_voices_models/catalyst_voices_models.dart';
import 'package:catalyst_voices_repositories/catalyst_voices_repositories.dart';
import 'package:catalyst_voices_repositories/src/database/table/local_documents_drafts.drift.dart';
import 'package:catalyst_voices_shared/catalyst_voices_shared.dart';
import 'package:flutter/foundation.dart';

/// Encryption will be added later here as drafts are not public
final class DatabaseDraftsDataSource implements DraftDataSource {
  final CatalystDatabase _database;

  DatabaseDraftsDataSource(
    this._database,
  );

  @override
  Future<int> count({
    DocumentType? type,
    DocumentRef? id,
    DocumentRef? referencing,
  }) {
    return _database.localDocumentsV2Dao.count(type: type, id: id, referencing: referencing);
  }

  @override
  Future<int> delete({
    DocumentRef? ref,
    List<DocumentType>? excludeTypes,
  }) {
    return _database.localDocumentsV2Dao.deleteWhere(id: ref, excludeTypes: excludeTypes);
  }

  @override
  Future<bool> exists({required DocumentRef id}) {
    return _database.localDocumentsV2Dao.exists(id);
  }

  @override
  Future<List<DocumentRef>> filterExisting(List<DocumentRef> ids) {
    return _database.localDocumentsV2Dao.filterExisting(ids);
  }

  @override
  Future<List<DocumentData>> findAll({
    DocumentType? type,
    DocumentRef? id,
    DocumentRef? referencing,
    bool latestOnly = false,
    int limit = 100,
    int offset = 0,
  }) {
    return _database.localDocumentsV2Dao
        .getDocuments(
          type: type,
          id: id,
          referencing: referencing,
          latestOnly: latestOnly,
          limit: limit,
          offset: offset,
        )
        .then((value) => value.map((e) => e.toModel()).toList());
  }

  @override
  Future<DocumentData?> findFirst({
    DocumentType? type,
    DocumentRef? id,
    DocumentRef? referencing,
  }) {
    return _database.localDocumentsV2Dao
        .getDocument(type: type, id: id, referencing: referencing)
        .then((value) => value?.toModel());
  }

  @override
  Future<DocumentData?> get(DocumentRef ref) => findFirst(id: ref);

  @override
  Future<DocumentRef?> getLatestRefOf(DocumentRef ref) async {
    return _database.localDocumentsV2Dao.getLatestOf(ref);
  }

  @override
  Future<void> save({required DocumentData data}) => saveAll([data]);

  @override
  Future<void> saveAll(Iterable<DocumentData> data) async {
    final entries = data.map((e) => e.toEntity()).toList();

    await _database.localDocumentsV2Dao.saveAll(entries);
  }

  @override
  Future<void> updateContent({
    required DraftRef ref,
    required DocumentDataContent content,
  }) async {
    await _database.localDocumentsV2Dao.updateContent(id: ref, content: content);
  }

  @override
  Stream<DocumentData?> watch({
    DocumentType? type,
    DocumentRef? id,
    DocumentRef? referencing,
  }) {
    return _database.localDocumentsV2Dao
        .watchDocument(type: type, id: id, referencing: referencing)
        .distinct()
        .map((value) => value?.toModel());
  }

  @override
  Stream<List<DocumentData>> watchAll({
    DocumentType? type,
    DocumentRef? id,
    DocumentRef? referencing,
    bool latestOnly = false,
    int limit = 100,
    int offset = 0,
  }) {
    return _database.localDocumentsV2Dao
        .watchDocuments(
          type: type,
          id: id,
          referencing: referencing,
          latestOnly: latestOnly,
          limit: limit,
          offset: offset,
        )
        .distinct(listEquals)
        .map((value) => value.map((e) => e.toModel()).toList());
  }

  @override
  Stream<int> watchCount({
    DocumentType? type,
    DocumentRef? id,
    DocumentRef? referencing,
  }) {
    return _database.localDocumentsV2Dao
        .watchCount(
          type: type,
          id: id,
          referencing: referencing,
        )
        .distinct();
  }
}

extension on LocalDocumentDraftEntity {
  DocumentData toModel() {
    return DocumentData(
      metadata: DocumentDataMetadata(
        contentType: DocumentContentType.fromJson(contentType),
        type: type,
        id: DraftRef(id: id, ver: ver),
        ref: refId.toRef(refVer),
        template: templateId.toRef(templateVer),
        reply: replyId.toRef(replyVer),
        section: section,
<<<<<<< HEAD
        categoryId: categoryId.toRef(categoryVer),
        authors: authors.isEmpty ? null : authors.split(',').map(CatalystId.parse).toList(),
        // TODO(bstolinski): implement after merging PR:
        // https://github.com/input-output-hk/catalyst-voices/pull/3791
        // https://github.com/input-output-hk/catalyst-voices/pull/3790
        // https://github.com/input-output-hk/catalyst-voices/pull/3440
        // collaborators: collaborators.isEmpty
        //     ? null
        //     : collaborators.split(',').map(CatalystId.parse).toList(),
=======
        collaborators: collaborators.isEmpty ? null : collaborators,
        parameters: parameters,
        authors: authors.isEmpty ? null : authors,
>>>>>>> 8facbec5
      ),
      content: content,
    );
  }
}

extension on String? {
  SignedDocumentRef? toRef([String? ver]) {
    final id = this;
    if (id == null) {
      return null;
    }

    return SignedDocumentRef(id: id, ver: ver);
  }
}

extension on DocumentData {
  LocalDocumentDraftEntity toEntity() {
    return LocalDocumentDraftEntity(
      content: content,
      contentType: metadata.contentType.value,
      id: metadata.id.id,
      ver: metadata.id.ver!,
      type: metadata.type,
      refId: metadata.ref?.id,
      refVer: metadata.ref?.ver,
      replyId: metadata.reply?.id,
      replyVer: metadata.reply?.ver,
      section: metadata.section,
      templateId: metadata.template?.id,
      templateVer: metadata.template?.ver,
      collaborators: metadata.collaborators ?? [],
      parameters: metadata.parameters,
      authors: metadata.authors ?? [],
      createdAt: metadata.id.ver!.dateTime,
    );
  }
}<|MERGE_RESOLUTION|>--- conflicted
+++ resolved
@@ -158,21 +158,9 @@
         template: templateId.toRef(templateVer),
         reply: replyId.toRef(replyVer),
         section: section,
-<<<<<<< HEAD
-        categoryId: categoryId.toRef(categoryVer),
-        authors: authors.isEmpty ? null : authors.split(',').map(CatalystId.parse).toList(),
-        // TODO(bstolinski): implement after merging PR:
-        // https://github.com/input-output-hk/catalyst-voices/pull/3791
-        // https://github.com/input-output-hk/catalyst-voices/pull/3790
-        // https://github.com/input-output-hk/catalyst-voices/pull/3440
-        // collaborators: collaborators.isEmpty
-        //     ? null
-        //     : collaborators.split(',').map(CatalystId.parse).toList(),
-=======
         collaborators: collaborators.isEmpty ? null : collaborators,
         parameters: parameters,
         authors: authors.isEmpty ? null : authors,
->>>>>>> 8facbec5
       ),
       content: content,
     );
