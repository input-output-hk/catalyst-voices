--- conflicted
+++ resolved
@@ -85,11 +85,7 @@
         .watchAll(
       limit: limit,
       type: type,
-<<<<<<< HEAD
-      catalystId: catalystId,
-=======
       authorId: authorId,
->>>>>>> b37cf93b
     )
         .map((event) {
       final list = List<DocumentData>.from(event.map((e) => e.toModel()));
