--- conflicted
+++ resolved
@@ -2,7 +2,6 @@
 import 'package:catalyst_voices_repositories/catalyst_voices_repositories.dart';
 import 'package:catalyst_voices_repositories/generated/api/cat_gateway.models.swagger.dart';
 import 'package:catalyst_voices_repositories/src/api/converters/cbor_serializable_converter.dart';
-import 'package:catalyst_voices_repositories/src/common/response_mapper.dart';
 import 'package:catalyst_voices_repositories/src/document/document_data_factory.dart';
 import 'package:catalyst_voices_repositories/src/dto/api/document_index_list_dto.dart';
 import 'package:catalyst_voices_repositories/src/dto/api/document_index_query_filters_dto.dart';
@@ -97,16 +96,12 @@
   @override
   Future<void> publish(SignedDocument document) async {
     final bytes = document.toBytes();
-<<<<<<< HEAD
     await _api.gateway
-        .apiV1DocumentPut(
+        .apiGatewayV1DocumentPut(
           body: bytes,
           contentType: CborSerializableConverter.applicationCbor,
         )
         .successOrThrow();
-=======
-    await _api.gateway.apiGatewayV1DocumentPut(body: bytes).successBodyOrThrow();
->>>>>>> 8568614b
   }
 
   Future<DocumentIndexList> _getDocumentIndexList({
