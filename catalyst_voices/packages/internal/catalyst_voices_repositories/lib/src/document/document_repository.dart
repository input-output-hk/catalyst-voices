import 'dart:async';
import 'dart:convert';

import 'package:async/async.dart';
import 'package:catalyst_voices_models/catalyst_voices_models.dart';
import 'package:catalyst_voices_repositories/catalyst_voices_repositories.dart';
import 'package:catalyst_voices_repositories/src/dto/document/document_data_dto.dart';
import 'package:catalyst_voices_repositories/src/dto/document/document_dto.dart';
import 'package:catalyst_voices_repositories/src/dto/document/schema/document_schema_dto.dart';
import 'package:catalyst_voices_shared/catalyst_voices_shared.dart';
import 'package:flutter/foundation.dart';
import 'package:rxdart/transformers.dart';
import 'package:synchronized/synchronized.dart';
import 'package:uuid/uuid.dart';

@visibleForTesting
typedef DocumentsDataWithRefData = ({DocumentData data, DocumentData refData});

abstract interface class DocumentRepository {
  factory DocumentRepository(
    DraftDataSource drafts,
    DocumentDataLocalSource localDocuments,
    DocumentDataRemoteSource remoteDocuments,
  ) = DocumentRepositoryImpl;

<<<<<<< HEAD
  /// Making sure document from [ref] is available locally.
  Future<void> cacheDocument({
    required SignedDocumentRef ref,
=======
  /// Stores new draft locally and returns ref to it.
  ///
  /// At the moment we do not support drafts of templates that's why
  /// [template] requires [SignedDocumentRef].
  ///
  /// If [of] is declared it will be used for this draft and new version
  /// assigned. Think of it as editing published document.
  Future<DraftRef> createProposalDraft({
    required DocumentDataContent content,
    required SignedDocumentRef template,
    SignedDocumentRef? of,
  });

  /// Deletes a proposal draft from the local storage.
  Future<void> deleteDocumentDraft({
    required DraftRef ref,
  });

  /// Encodes the [content] to exportable format.
  ///
  /// It does not save the document anywhere on the disk,
  /// it only encodes a document as [Uint8List]
  /// so that it can be saved as a file.
  Future<Uint8List> encodeDocumentForExport({
    required DocumentDataMetadata metadata,
    required DocumentDataContent content,
  });

  /// Returns matching [ProposalDocument] for matching [ref].
  ///
  /// Source of data depends whether [ref] is [SignedDocumentRef] or [DraftRef].
  Future<ProposalDocument> getProposalDocument({
    required DocumentRef ref,
  });

  Future<ProposalTemplate> getProposalTemplate({
    required DocumentRef ref,
>>>>>>> fbfb845d
  });

  /// Imports a document [data] previously encoded by [encodeDocumentForExport].
  ///
  /// The document reference will be altered to avoid linking
  /// the imported document to the old document.
  ///
  /// Once imported from the version management point of view this becomes
  /// a new standalone document not related to the previous one.
  ///
  /// Returns the reference to the imported document.
  Future<DocumentRef> importDocument({required Uint8List data});

  /// Returns list of refs to all published and any refs it may hold.
  ///
  /// Its using documents index api.
  Future<List<SignedDocumentRef>> getAllDocumentsRefs();

  /// Returns list of locally saved signed documents refs.
  Future<List<SignedDocumentRef>> getCachedDocumentsRefs();

  /// Returns [ProposalDocument] for matching [ref].
  ///
  /// Source of data depends whether [ref] is [SignedDocumentRef] or [DraftRef].
  Future<ProposalDocument> getProposalDocument({
    required DocumentRef ref,
  });

  /// Returns [ProposalTemplate] for matching [ref].
  ///
  /// Source of data depends whether [ref] is [SignedDocumentRef] or [DraftRef].
  Future<ProposalTemplate> getProposalTemplate({
    required DocumentRef ref,
  });

  /// Updates local draft (or drafts if version is not specified)
  /// matching [ref] with given [content].
  ///
  /// If watching same draft with [watchProposalDocument] it will emit
  /// change.
  Future<void> updateDocumentDraft({
    required DraftRef ref,
    required DocumentDataContent content,
  });

  /// Observes matching [ProposalDocument] and emits updates.
  ///
  /// Source of data depends whether [ref] is [SignedDocumentRef] or [DraftRef].
  Stream<ProposalDocument> watchProposalDocument({
    required DocumentRef ref,
  });
}

final class DocumentRepositoryImpl implements DocumentRepository {
  // ignore: unused_field
  final DraftDataSource _drafts;
  final DocumentDataLocalSource _localDocuments;
  final DocumentDataRemoteSource _remoteDocuments;

  final _documentDataLock = Lock();

  DocumentRepositoryImpl(
    this._drafts,
    this._localDocuments,
    this._remoteDocuments,
  );

  @override
<<<<<<< HEAD
  Future<void> cacheDocument({required SignedDocumentRef ref}) async {
    final documentData = await _remoteDocuments.get(ref: ref);

    await _localDocuments.save(data: documentData);
  }

  @override
  Future<DraftRef> createProposalDraft({
    required DocumentDataContent content,
    required SignedDocumentRef template,
    SignedDocumentRef? of,
  }) async {
    final id = of?.id ?? const Uuid().v7();
    final version = of != null ? const Uuid().v7() : id;

    final ref = DraftRef(id: id, version: version);
    final metadata = DocumentDataMetadata(
      type: DocumentType.proposalDocument,
      selfRef: ref,
      template: template,
    );

    final data = DocumentData(
      metadata: metadata,
      content: content,
    );

    await _drafts.save(data: data);

    return ref;
  }

  @override
  Future<List<SignedDocumentRef>> getAllDocumentsRefs() async {
    final remoteRefs = await _remoteDocuments.index();

    return {
      // Note. categories are mocked on backend so we can't not fetch them.
      ...categoriesTemplatesRefs.expand((e) => [e.proposal, e.comment]),
      ...remoteRefs,
    }.toList();
  }

  @override
  Future<List<SignedDocumentRef>> getCachedDocumentsRefs() {
    return _localDocuments
        .index()
        .then((refs) => refs.cast<SignedDocumentRef>());
=======
  Future<DraftRef> createProposalDraft({
    required DocumentDataContent content,
    required SignedDocumentRef template,
    SignedDocumentRef? of,
  }) async {
    final id = of?.id ?? const Uuid().v7();
    final version = of != null ? const Uuid().v7() : id;

    final ref = DraftRef(id: id, version: version);
    final metadata = DocumentDataMetadata(
      type: DocumentType.proposalDocument,
      selfRef: ref,
      template: template,
    );

    final data = DocumentData(
      metadata: metadata,
      content: content,
    );

    await _drafts.save(data: data);

    return ref;
  }

  @override
  Future<void> deleteDocumentDraft({required DraftRef ref}) {
    return _drafts.delete(ref: ref);
  }

  @override
  Future<Uint8List> encodeDocumentForExport({
    required DocumentDataMetadata metadata,
    required DocumentDataContent content,
  }) async {
    final documentDataDto = DocumentDataDto(
      metadata: DocumentDataMetadataDto.fromModel(metadata),
      content: DocumentDataContentDto.fromModel(content),
    );

    final jsonData = documentDataDto.toJson();
    return json.fuse(utf8).encode(jsonData) as Uint8List;
>>>>>>> fbfb845d
  }

  @visibleForTesting
  Future<DocumentData> getDocumentData({
    required DocumentRef ref,
  }) {
    return switch (ref) {
      SignedDocumentRef() => _getSignedDocumentData(ref: ref),
      DraftRef() => _getDraftDocumentData(ref: ref),
    };
  }

  @override
  Future<ProposalDocument> getProposalDocument({
    required DocumentRef ref,
  }) async {
    // TODO(damian-molinski): remove this override once we have API
    ref = ref.copyWith(id: mockedDocumentUuid);

    final documentData = await getDocumentData(ref: ref);
    final templateRef = documentData.metadata.template!;
    final templateData = await getDocumentData(ref: templateRef);

    return _buildProposalDocument(
      documentData: documentData,
      templateData: templateData,
    );
  }

  @override
  Future<ProposalTemplate> getProposalTemplate({
    required DocumentRef ref,
  }) async {
    // TODO(damian-molinski): remove this override once we have API
    ref = ref.copyWith(id: mockedTemplateUuid);

    final documentData = await _documentDataLock.synchronized(
      () => getDocumentData(ref: ref),
    );

    return _buildProposalTemplate(documentData: documentData);
  }

  @override
<<<<<<< HEAD
  Future<void> updateProposalDraftContent({
    required DraftRef ref,
    required DocumentDataContent content,
  }) async {
    await _drafts.update(ref: ref, content: content);
  }

  @visibleForTesting
  Stream<DocumentsDataWithRefData?> watchDocumentWithRef({
    required DocumentRef ref,
    required ValueResolver<DocumentData, DocumentRef> refGetter,
  }) {
    return _watchDocumentData(ref: ref)
        .distinct()
        .switchMap<DocumentsDataWithRefData?>((document) {
      if (document == null) {
        return Stream.value(null);
      }

      final ref = refGetter(document);
      final refDocumentStream = _watchDocumentData(
        ref: ref,
        // Synchronized because we may have many documents which are referring
        // to the same template. When loading multiple documents at the same
        // time we want to fetch only once template.
        synchronizedUpdate: true,
      );

      return refDocumentStream.map<DocumentsDataWithRefData?>(
        (refDocumentData) {
          return refDocumentData != null
              ? (data: document, refData: refDocumentData)
              : null;
        },
      );
    });
  }

  @override
=======
  Future<DocumentRef> importDocument({required Uint8List data}) async {
    final jsonData = json.fuse(utf8).decode(data)! as Map<String, dynamic>;
    final document = DocumentDataDto.fromJson(jsonData).toModel();

    final newMetadata = document.metadata.copyWith(
      selfRef: DraftRef.generateFirstRef(),
    );

    final newDocument = DocumentData(
      metadata: newMetadata,
      content: document.content,
    );

    await _drafts.save(data: newDocument);
    return newDocument.ref;
  }

  @override
  Future<void> updateDocumentDraft({
    required DraftRef ref,
    required DocumentDataContent content,
  }) async {
    await _drafts.update(
      ref: ref,
      content: content,
    );
  }

  @visibleForTesting
  Stream<DocumentsDataWithRefData?> watchDocumentWithRef({
    required DocumentRef ref,
    required ValueResolver<DocumentData, DocumentRef> refGetter,
  }) {
    return _watchDocumentData(ref: ref)
        .distinct()
        .switchMap<DocumentsDataWithRefData?>((document) {
      if (document == null) {
        return Stream.value(null);
      }

      final ref = refGetter(document);
      final refDocumentStream = _watchDocumentData(
        ref: ref,
        // Synchronized because we may have many documents which are referring
        // to the same template. When loading multiple documents at the same
        // time we want to fetch only once template.
        synchronizedUpdate: true,
      );

      return refDocumentStream.map<DocumentsDataWithRefData?>(
        (refDocumentData) {
          return refDocumentData != null
              ? (data: document, refData: refDocumentData)
              : null;
        },
      );
    });
  }

  @override
>>>>>>> fbfb845d
  Stream<ProposalDocument> watchProposalDocument({
    required DocumentRef ref,
  }) {
    // TODO(damian-molinski): remove this override once we have API
    ref = ref.copyWith(id: mockedDocumentUuid);

    return watchDocumentWithRef(
      ref: ref,
      refGetter: (data) => data.metadata.template!,
    ).whereNotNull().map(
      (event) {
        final documentData = event.data;
        final templateData = event.refData;

        return _buildProposalDocument(
          documentData: documentData,
          templateData: templateData,
        );
      },
    );
  }

  ProposalDocument _buildProposalDocument({
    required DocumentData documentData,
    required DocumentData templateData,
  }) {
    assert(
      documentData.metadata.type == DocumentType.proposalDocument,
      'Not a proposalDocument document data type',
    );

    final template = _buildProposalTemplate(documentData: templateData);

    final metadata = ProposalMetadata(
      selfRef: documentData.metadata.selfRef,
    );

    final content = DocumentDataContentDto.fromModel(
      documentData.content,
    );
    final schema = template.schema;
    final document = DocumentDto.fromJsonSchema(content, schema).toModel();

    return ProposalDocument(
      metadata: metadata,
      document: document,
    );
  }

  ProposalTemplate _buildProposalTemplate({
    required DocumentData documentData,
  }) {
    assert(
      documentData.metadata.type == DocumentType.proposalTemplate,
      'Not a proposalTemplate document data type',
    );

    final metadata = ProposalTemplateMetadata(
      selfRef: documentData.metadata.selfRef,
    );

    final contentData = documentData.content.data;
    final schema = DocumentSchemaDto.fromJson(contentData).toModel();

    return ProposalTemplate(
      metadata: metadata,
      schema: schema,
    );
  }

  Future<DocumentData> _getDraftDocumentData({
    required DraftRef ref,
  }) async {
    return _drafts.get(ref: ref);
  }

  Future<DocumentData> _getSignedDocumentData({
    required SignedDocumentRef ref,
  }) async {
    // if version is not specified we're asking remote for latest version
    // if remote does not know about this id its probably draft so
    // local will return latest version
    if (!ref.isExact) {
      final latestVersion = await _remoteDocuments.getLatestVersion(ref.id);
      ref = ref.copyWith(version: Optional(latestVersion));
    }

    final isCached = await _localDocuments.exists(ref: ref);
    if (isCached) {
      return _localDocuments.get(ref: ref);
    }

    final remoteData = await _remoteDocuments.get(ref: ref);

    await _localDocuments.save(data: remoteData);

    return remoteData;
  }

  Stream<DocumentData?> _watchDocumentData({
    required DocumentRef ref,
    bool synchronizedUpdate = false,
  }) {
    return switch (ref) {
      SignedDocumentRef() => _watchSignedDocumentData(
          ref: ref,
          synchronizedUpdate: synchronizedUpdate,
        ),
      DraftRef() => _watchDraftDocumentData(ref: ref),
    };
  }

  Stream<DocumentData?> _watchDraftDocumentData({
    required DraftRef ref,
  }) {
    return _drafts.watch(ref: ref);
  }

  Stream<DocumentData?> _watchSignedDocumentData({
    required SignedDocumentRef ref,
    bool synchronizedUpdate = false,
  }) {
    /// Make sure we're up to date with document ref.
    final documentDataFuture = synchronizedUpdate
        // ignore: discarded_futures
        ? _documentDataLock.synchronized(() => getDocumentData(ref: ref))
        // ignore: discarded_futures
        : getDocumentData(ref: ref);

    final updateStream = Stream.fromFuture(documentDataFuture);
    final localStream = _localDocuments.watch(ref: ref);

    return StreamGroup.merge([updateStream, localStream]);
  }
}<|MERGE_RESOLUTION|>--- conflicted
+++ resolved
@@ -23,11 +23,11 @@
     DocumentDataRemoteSource remoteDocuments,
   ) = DocumentRepositoryImpl;
 
-<<<<<<< HEAD
   /// Making sure document from [ref] is available locally.
   Future<void> cacheDocument({
     required SignedDocumentRef ref,
-=======
+  });
+
   /// Stores new draft locally and returns ref to it.
   ///
   /// At the moment we do not support drafts of templates that's why
@@ -56,6 +56,14 @@
     required DocumentDataContent content,
   });
 
+  /// Returns list of refs to all published and any refs it may hold.
+  ///
+  /// Its using documents index api.
+  Future<List<SignedDocumentRef>> getAllDocumentsRefs();
+
+  /// Returns list of locally saved signed documents refs.
+  Future<List<SignedDocumentRef>> getCachedDocumentsRefs();
+
   /// Returns matching [ProposalDocument] for matching [ref].
   ///
   /// Source of data depends whether [ref] is [SignedDocumentRef] or [DraftRef].
@@ -63,9 +71,11 @@
     required DocumentRef ref,
   });
 
+  /// Returns [ProposalTemplate] for matching [ref].
+  ///
+  /// Source of data depends whether [ref] is [SignedDocumentRef] or [DraftRef].
   Future<ProposalTemplate> getProposalTemplate({
     required DocumentRef ref,
->>>>>>> fbfb845d
   });
 
   /// Imports a document [data] previously encoded by [encodeDocumentForExport].
@@ -78,28 +88,6 @@
   ///
   /// Returns the reference to the imported document.
   Future<DocumentRef> importDocument({required Uint8List data});
-
-  /// Returns list of refs to all published and any refs it may hold.
-  ///
-  /// Its using documents index api.
-  Future<List<SignedDocumentRef>> getAllDocumentsRefs();
-
-  /// Returns list of locally saved signed documents refs.
-  Future<List<SignedDocumentRef>> getCachedDocumentsRefs();
-
-  /// Returns [ProposalDocument] for matching [ref].
-  ///
-  /// Source of data depends whether [ref] is [SignedDocumentRef] or [DraftRef].
-  Future<ProposalDocument> getProposalDocument({
-    required DocumentRef ref,
-  });
-
-  /// Returns [ProposalTemplate] for matching [ref].
-  ///
-  /// Source of data depends whether [ref] is [SignedDocumentRef] or [DraftRef].
-  Future<ProposalTemplate> getProposalTemplate({
-    required DocumentRef ref,
-  });
 
   /// Updates local draft (or drafts if version is not specified)
   /// matching [ref] with given [content].
@@ -134,7 +122,6 @@
   );
 
   @override
-<<<<<<< HEAD
   Future<void> cacheDocument({required SignedDocumentRef ref}) async {
     final documentData = await _remoteDocuments.get(ref: ref);
 
@@ -168,6 +155,25 @@
   }
 
   @override
+  Future<void> deleteDocumentDraft({required DraftRef ref}) {
+    return _drafts.delete(ref: ref);
+  }
+
+  @override
+  Future<Uint8List> encodeDocumentForExport({
+    required DocumentDataMetadata metadata,
+    required DocumentDataContent content,
+  }) async {
+    final documentDataDto = DocumentDataDto(
+      metadata: DocumentDataMetadataDto.fromModel(metadata),
+      content: DocumentDataContentDto.fromModel(content),
+    );
+
+    final jsonData = documentDataDto.toJson();
+    return json.fuse(utf8).encode(jsonData) as Uint8List;
+  }
+
+  @override
   Future<List<SignedDocumentRef>> getAllDocumentsRefs() async {
     final remoteRefs = await _remoteDocuments.index();
 
@@ -183,50 +189,6 @@
     return _localDocuments
         .index()
         .then((refs) => refs.cast<SignedDocumentRef>());
-=======
-  Future<DraftRef> createProposalDraft({
-    required DocumentDataContent content,
-    required SignedDocumentRef template,
-    SignedDocumentRef? of,
-  }) async {
-    final id = of?.id ?? const Uuid().v7();
-    final version = of != null ? const Uuid().v7() : id;
-
-    final ref = DraftRef(id: id, version: version);
-    final metadata = DocumentDataMetadata(
-      type: DocumentType.proposalDocument,
-      selfRef: ref,
-      template: template,
-    );
-
-    final data = DocumentData(
-      metadata: metadata,
-      content: content,
-    );
-
-    await _drafts.save(data: data);
-
-    return ref;
-  }
-
-  @override
-  Future<void> deleteDocumentDraft({required DraftRef ref}) {
-    return _drafts.delete(ref: ref);
-  }
-
-  @override
-  Future<Uint8List> encodeDocumentForExport({
-    required DocumentDataMetadata metadata,
-    required DocumentDataContent content,
-  }) async {
-    final documentDataDto = DocumentDataDto(
-      metadata: DocumentDataMetadataDto.fromModel(metadata),
-      content: DocumentDataContentDto.fromModel(content),
-    );
-
-    final jsonData = documentDataDto.toJson();
-    return json.fuse(utf8).encode(jsonData) as Uint8List;
->>>>>>> fbfb845d
   }
 
   @visibleForTesting
@@ -271,12 +233,32 @@
   }
 
   @override
-<<<<<<< HEAD
-  Future<void> updateProposalDraftContent({
+  Future<DocumentRef> importDocument({required Uint8List data}) async {
+    final jsonData = json.fuse(utf8).decode(data)! as Map<String, dynamic>;
+    final document = DocumentDataDto.fromJson(jsonData).toModel();
+
+    final newMetadata = document.metadata.copyWith(
+      selfRef: DraftRef.generateFirstRef(),
+    );
+
+    final newDocument = DocumentData(
+      metadata: newMetadata,
+      content: document.content,
+    );
+
+    await _drafts.save(data: newDocument);
+    return newDocument.ref;
+  }
+
+  @override
+  Future<void> updateDocumentDraft({
     required DraftRef ref,
     required DocumentDataContent content,
   }) async {
-    await _drafts.update(ref: ref, content: content);
+    await _drafts.update(
+      ref: ref,
+      content: content,
+    );
   }
 
   @visibleForTesting
@@ -311,68 +293,6 @@
   }
 
   @override
-=======
-  Future<DocumentRef> importDocument({required Uint8List data}) async {
-    final jsonData = json.fuse(utf8).decode(data)! as Map<String, dynamic>;
-    final document = DocumentDataDto.fromJson(jsonData).toModel();
-
-    final newMetadata = document.metadata.copyWith(
-      selfRef: DraftRef.generateFirstRef(),
-    );
-
-    final newDocument = DocumentData(
-      metadata: newMetadata,
-      content: document.content,
-    );
-
-    await _drafts.save(data: newDocument);
-    return newDocument.ref;
-  }
-
-  @override
-  Future<void> updateDocumentDraft({
-    required DraftRef ref,
-    required DocumentDataContent content,
-  }) async {
-    await _drafts.update(
-      ref: ref,
-      content: content,
-    );
-  }
-
-  @visibleForTesting
-  Stream<DocumentsDataWithRefData?> watchDocumentWithRef({
-    required DocumentRef ref,
-    required ValueResolver<DocumentData, DocumentRef> refGetter,
-  }) {
-    return _watchDocumentData(ref: ref)
-        .distinct()
-        .switchMap<DocumentsDataWithRefData?>((document) {
-      if (document == null) {
-        return Stream.value(null);
-      }
-
-      final ref = refGetter(document);
-      final refDocumentStream = _watchDocumentData(
-        ref: ref,
-        // Synchronized because we may have many documents which are referring
-        // to the same template. When loading multiple documents at the same
-        // time we want to fetch only once template.
-        synchronizedUpdate: true,
-      );
-
-      return refDocumentStream.map<DocumentsDataWithRefData?>(
-        (refDocumentData) {
-          return refDocumentData != null
-              ? (data: document, refData: refDocumentData)
-              : null;
-        },
-      );
-    });
-  }
-
-  @override
->>>>>>> fbfb845d
   Stream<ProposalDocument> watchProposalDocument({
     required DocumentRef ref,
   }) {
