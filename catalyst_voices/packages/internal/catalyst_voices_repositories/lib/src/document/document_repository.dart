--- conflicted
+++ resolved
@@ -97,15 +97,11 @@
   /// Returns the reference to the imported document.
   Future<DocumentRef> importDocument({required Uint8List data});
 
-<<<<<<< HEAD
-  /// Returns a list of version for given [id].
-=======
   Future<void> publishDocument({
     required SignedDocument document,
   });
 
-  /// Returns a list of version of ref object.
->>>>>>> 4cebdb00
+  /// Returns a list of version for given [id].
   ///
   /// Can be used to get versions count.
   Future<List<ProposalDocument>> queryVersionsOfId({required String id});
@@ -266,7 +262,6 @@
   }
 
   @override
-<<<<<<< HEAD
   Future<List<ProposalDocument>> queryVersionsOfId({required String id}) async {
     final documents = await _localDocuments.queryVersionsOfId(id: id);
     if (documents.isEmpty) return [];
@@ -281,16 +276,12 @@
           ),
         )
         .toList();
-=======
+  }
   Future<void> publishDocument({required SignedDocument document}) async {
     await _remoteDocuments.publish(document);
   }
 
-  @override
-  Future<List<String>> queryVersionIds({required String id}) {
-    return _localDocuments.queryVersionIds(id: id);
->>>>>>> 4cebdb00
-  }
+  
 
   @override
   Future<void> updateDocumentDraft({
@@ -303,15 +294,12 @@
     );
   }
 
-<<<<<<< HEAD
   @override
   Future<void> uploadDocument({required SignedDocument document}) async {
     await _remoteDocuments.upload(document);
   }
 
   @visibleForTesting
-=======
->>>>>>> 4cebdb00
   Stream<List<DocumentsDataWithRefData>> watchAllDocuments({
     int? limit,
     bool unique = false,
