--- conflicted
+++ resolved
@@ -126,11 +126,6 @@
     required DocumentType type,
   });
 
-  /// Emits changes to fav status of [ref].
-  Stream<bool> watchDocumentsFavorite({
-    required DocumentRef ref,
-  });
-
   /// Observes matching [ProposalDocument] and emits updates.
   ///
   /// Source of data depends whether [ref] is [SignedDocumentRef] or [DraftRef].
@@ -148,6 +143,11 @@
     bool unique = false,
     bool getLocalDrafts = false,
     CatalystId? authorId,
+  });
+
+  /// Emits changes to fav status of [ref].
+  Stream<bool> watchDocumentsFavorite({
+    required DocumentRef ref,
   });
 }
 
@@ -403,47 +403,6 @@
     );
   }
 
-<<<<<<< HEAD
-  @override
-  Stream<bool> watchDocumentsFavorite({required DocumentRef ref}) {
-    assert(!ref.isExact, 'Favorite ref have to be lose!');
-
-    return _favorite.watchIsDocumentFavorite(ref.id);
-  }
-
-  @visibleForTesting
-  Stream<DocumentsDataWithRefData?> watchDocumentWithRef({
-    required DocumentRef ref,
-    required ValueResolver<DocumentData, DocumentRef> refGetter,
-  }) {
-    return _watchDocumentData(ref: ref)
-        .distinct()
-        .switchMap<DocumentsDataWithRefData?>((document) {
-      if (document == null) {
-        return Stream.value(null);
-      }
-
-      final ref = refGetter(document);
-      final refDocumentStream = _watchDocumentData(
-        ref: ref,
-        // Synchronized because we may have many documents which are referring
-        // to the same template. When loading multiple documents at the same
-        // time we want to fetch only once template.
-        synchronizedUpdate: true,
-      );
-
-      return refDocumentStream.map<DocumentsDataWithRefData?>(
-        (refDocumentData) {
-          return refDocumentData != null
-              ? (data: document, refData: refDocumentData)
-              : null;
-        },
-      );
-    });
-  }
-
-=======
->>>>>>> 680b2aab
   @override
   Stream<DocumentsDataWithRefData> watchDocument({
     required DocumentRef ref,
@@ -481,6 +440,13 @@
       getLocalDrafts: getLocalDrafts,
       authorId: authorId,
     );
+  }
+
+  @override
+  Stream<bool> watchDocumentsFavorite({required DocumentRef ref}) {
+    assert(!ref.isExact, 'Favorite ref have to be lose!');
+
+    return _favorite.watchIsDocumentFavorite(ref.id);
   }
 
   @visibleForTesting
