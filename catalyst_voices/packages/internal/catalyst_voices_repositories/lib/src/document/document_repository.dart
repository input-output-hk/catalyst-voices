--- conflicted
+++ resolved
@@ -54,11 +54,7 @@
   /// If version is not specified in [ref] method will try to return latest
   /// version of document matching [ref].
   ///
-<<<<<<< HEAD
-  /// If document does not exist it will throw [DocumentNotFound].
-=======
   /// If document does not exist it will throw [DocumentNotFoundException].
->>>>>>> 8a2c7237
   ///
   /// If [DocumentRef] is [SignedDocumentRef] it will look for this document in
   /// local storage.
