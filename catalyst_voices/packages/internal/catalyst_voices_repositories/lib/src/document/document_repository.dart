--- conflicted
+++ resolved
@@ -54,7 +54,7 @@
   /// If version is not specified in [ref] method will try to return latest
   /// version of document matching [ref].
   ///
-  /// If document does not exist it will throw [DocumentNotFound].
+  /// If document does not exist it will throw [DocumentNotFoundException].
   ///
   /// If [DocumentRef] is [SignedDocumentRef] it will look for this document in
   /// local storage.
@@ -378,53 +378,9 @@
   }) {
     return watchAllDocuments(
       limit: limit,
-<<<<<<< HEAD
       type: type,
       getLocalDrafts: getLocalDrafts,
       catalystId: catalystId,
-=======
-      type: DocumentType.proposalDocument,
-    ).whereNotNull().map(
-          (documents) => documents.map(
-            (doc) {
-              final documentData = doc.data;
-              final templateData = doc.refData;
-
-              return _buildProposalDocument(
-                documentData: documentData,
-                templateData: templateData,
-              );
-            },
-          ).toList(),
-        );
-  }
-
-  ProposalDocument _buildProposalDocument({
-    required DocumentData documentData,
-    required DocumentData templateData,
-  }) {
-    assert(
-      documentData.metadata.type == DocumentType.proposalDocument,
-      'Not a proposalDocument document data type',
-    );
-
-    final template = _buildProposalTemplate(documentData: templateData);
-
-    final metadata = ProposalMetadata(
-      selfRef: documentData.metadata.selfRef,
-      categoryId: documentData.metadata.categoryId,
-    );
-
-    final content = DocumentDataContentDto.fromModel(
-      documentData.content,
-    );
-    final schema = template.schema;
-    final document = DocumentDto.fromJsonSchema(content, schema).toModel();
-
-    return ProposalDocument(
-      metadata: metadata,
-      document: document,
->>>>>>> e335aa8d
     );
   }
 
@@ -433,24 +389,12 @@
     required DocumentRef ref,
     required ValueResolver<DocumentData, DocumentRef> refGetter,
   }) {
-<<<<<<< HEAD
     return _watchDocumentData(ref: ref)
         .distinct()
         .switchMap<DocumentsDataWithRefData?>((document) {
       if (document == null) {
         return Stream.value(null);
       }
-=======
-    assert(
-      documentData.metadata.type == DocumentType.proposalTemplate,
-      'Not a proposalTemplate document data type',
-    );
-
-    final metadata = ProposalTemplateMetadata(
-      selfRef: documentData.metadata.selfRef,
-      categoryId: documentData.metadata.categoryId,
-    );
->>>>>>> e335aa8d
 
       final ref = refGetter(document);
       final refDocumentStream = _watchDocumentData(
