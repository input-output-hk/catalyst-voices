--- conflicted
+++ resolved
@@ -261,8 +261,7 @@
     return newDocument.ref;
   }
 
-  @override
-<<<<<<< HEAD
+
   Future<List<ProposalDocument>> queryVersionsOfId({required String id}) async {
     final documents = await _localDocuments.queryVersionsOfId(id: id);
     if (documents.isEmpty) return [];
@@ -277,15 +276,10 @@
           ),
         )
         .toList();
-=======
+  }
+
   Future<void> publishDocument({required SignedDocument document}) async {
     await _remoteDocuments.publish(document);
-  }
-
-  @override
-  Future<List<String>> queryVersionIds({required String id}) {
-    return _localDocuments.queryVersionIds(id: id);
->>>>>>> 43c9ff4f
   }
 
   @override
