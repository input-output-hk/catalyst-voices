import 'dart:async';

import 'package:async/async.dart';
import 'package:catalyst_voices_models/catalyst_voices_models.dart';
import 'package:catalyst_voices_repositories/catalyst_voices_repositories.dart';
import 'package:catalyst_voices_repositories/src/dto/document/document_data_dto.dart';
import 'package:catalyst_voices_repositories/src/dto/document/document_dto.dart';
import 'package:catalyst_voices_repositories/src/dto/document/schema/document_schema_dto.dart';
import 'package:catalyst_voices_shared/catalyst_voices_shared.dart';
import 'package:flutter/foundation.dart';
import 'package:rxdart/transformers.dart';
import 'package:synchronized/synchronized.dart';

@visibleForTesting
typedef DocumentsDataWithRefData = ({DocumentData data, DocumentData refData});

@visibleForTesting
typedef DocumentsDataWithRefData = ({DocumentData data, DocumentData refData});

abstract interface class DocumentRepository {
  factory DocumentRepository(
    DraftDataSource drafts,
    DocumentDataLocalSource localDocuments,
    DocumentDataRemoteSource remoteDocuments,
  ) = DocumentRepositoryImpl;

<<<<<<< HEAD
  /// Observes matching [ProposalDocument] and emits updates.
  ///
  /// Source of data depends whether [ref] is [SignedDocumentRef] or [DraftRef].
=======
>>>>>>> 7fa32a87
  Stream<ProposalDocument> watchProposalDocument({
    required DocumentRef ref,
  });

  /// Returns matching [ProposalDocument] for matching [ref].
  ///
  /// Source of data depends whether [ref] is [SignedDocumentRef] or [DraftRef].
  Future<ProposalDocument> getProposalDocument({
    required DocumentRef ref,
  });

  Future<ProposalTemplate> getProposalTemplate({
    required DocumentRef ref,
<<<<<<< HEAD
  });

  /// Stores new draft locally and returns ref to it.
  ///
  /// At the moment we do not support drafts of templates that's why
  /// [template] requires [SignedDocumentRef].
  ///
  /// If [of] is declared it will be used for this draft and new version
  /// assigned. Think of it as editing published document.
  Future<DraftRef> createProposalDraft({
    required DocumentDataContent content,
    required SignedDocumentRef template,
    SignedDocumentRef? of,
  });

  /// Updates local draft (or drafts if version is not specified)
  /// matching [ref] with given [content].
  ///
  /// If watching same draft with [watchProposalDocument] it will emit
  /// change.
  Future<void> updateProposalDraftContent({
    required DraftRef ref,
    required DocumentDataContent content,
=======
>>>>>>> 7fa32a87
  });
}

final class DocumentRepositoryImpl implements DocumentRepository {
  // ignore: unused_field
  final DraftDataSource _drafts;
  final DocumentDataLocalSource _localDocuments;
  final DocumentDataRemoteSource _remoteDocuments;

  final _documentDataLock = Lock();

  DocumentRepositoryImpl(
    this._drafts,
    this._localDocuments,
    this._remoteDocuments,
  );

  @override
  Stream<ProposalDocument> watchProposalDocument({
    required DocumentRef ref,
  }) {
    // TODO(damian-molinski): remove this override once we have API
    ref = ref.copyWith(id: mockedDocumentUuid);

    return watchDocumentWithRef(
      ref: ref,
      refGetter: (data) => data.metadata.template!,
    ).whereNotNull().map(
      (event) {
        final documentData = event.data;
        final templateData = event.refData;

        return _buildProposalDocument(
          documentData: documentData,
          templateData: templateData,
        );
      },
    );
  }

  @override
  Future<ProposalDocument> getProposalDocument({
    required DocumentRef ref,
  }) async {
    // TODO(damian-molinski): remove this override once we have API
    ref = ref.copyWith(id: mockedDocumentUuid);

    final documentData = await getDocumentData(ref: ref);
    final templateRef = documentData.metadata.template!;
    final templateData = await getDocumentData(ref: templateRef);

    return _buildProposalDocument(
      documentData: documentData,
      templateData: templateData,
    );
  }

  @override
  Future<ProposalTemplate> getProposalTemplate({
    required DocumentRef ref,
  }) async {
    // TODO(damian-molinski): remove this override once we have API
    ref = ref.copyWith(id: mockedTemplateUuid);

    final documentData = await _documentDataLock.synchronized(
      () => getDocumentData(ref: ref),
    );

    return _buildProposalTemplate(documentData: documentData);
  }

<<<<<<< HEAD
  @override
  Future<DraftRef> createProposalDraft({
    required DocumentDataContent content,
    required SignedDocumentRef template,
    SignedDocumentRef? of,
  }) async {
    final id = of?.id ?? const Uuid().v7();
    final version = of != null ? const Uuid().v7() : id;

    final ref = DraftRef(id: id, version: version);
    final metadata = DocumentDataMetadata(
      type: DocumentType.proposalDocument,
      selfRef: ref,
      template: template,
    );

    final data = DocumentData(
      metadata: metadata,
      content: content,
    );

    await _drafts.save(data: data);

    return ref;
  }

  @override
  Future<void> updateProposalDraftContent({
    required DraftRef ref,
    required DocumentDataContent content,
  }) async {
    await _drafts.update(ref: ref, content: content);
  }

=======
>>>>>>> 7fa32a87
  ProposalDocument _buildProposalDocument({
    required DocumentData documentData,
    required DocumentData templateData,
  }) {
    assert(
      documentData.metadata.type == DocumentType.proposalDocument,
      'Not a proposalDocument document data type',
    );

    final template = _buildProposalTemplate(documentData: templateData);

    final metadata = ProposalMetadata(
      id: documentData.metadata.id,
      version: documentData.metadata.version,
    );

    final content = DocumentDataContentDto.fromModel(
      documentData.content,
    );
    final schema = template.schema;
    final document = DocumentDto.fromJsonSchema(content, schema).toModel();

    return ProposalDocument(
      metadata: metadata,
      document: document,
    );
  }

  ProposalTemplate _buildProposalTemplate({
    required DocumentData documentData,
  }) {
    assert(
      documentData.metadata.type == DocumentType.proposalTemplate,
      'Not a proposalTemplate document data type',
    );

    final metadata = ProposalTemplateMetadata(
      id: documentData.metadata.id,
      version: documentData.metadata.version,
    );

    final contentData = documentData.content.data;
    final schema = DocumentSchemaDto.fromJson(contentData).toModel();

    return ProposalTemplate(
      metadata: metadata,
      schema: schema,
    );
  }

  @visibleForTesting
  Stream<DocumentsDataWithRefData?> watchDocumentWithRef({
    required DocumentRef ref,
    required ValueResolver<DocumentData, DocumentRef> refGetter,
  }) {
    return _watchDocumentData(ref: ref)
        .distinct()
        .switchMap<DocumentsDataWithRefData?>((document) {
      if (document == null) {
        return Stream.value(null);
      }

      final ref = refGetter(document);
      final refDocumentStream = _watchDocumentData(
        ref: ref,
<<<<<<< HEAD
        // Synchronized because we may have many document which are referring
        // to same template. When loading multiple documents at same
=======
        // Synchronized because we may have many documents which are referring
        // to the same template. When loading multiple documents at the same
>>>>>>> 7fa32a87
        // time we want to fetch only once template.
        synchronizedUpdate: true,
      );

      return refDocumentStream.map<DocumentsDataWithRefData?>(
        (refDocumentData) {
          return refDocumentData != null
              ? (data: document, refData: refDocumentData)
              : null;
        },
      );
    });
  }
<<<<<<< HEAD

  Stream<DocumentData?> _watchDocumentData({
    required DocumentRef ref,
    bool synchronizedUpdate = false,
  }) {
    return switch (ref) {
      SignedDocumentRef() => _watchSignedDocumentData(
          ref: ref,
          synchronizedUpdate: synchronizedUpdate,
        ),
      DraftRef() => _watchDraftDocumentData(ref: ref),
    };
  }

  @visibleForTesting
  Future<DocumentData> getDocumentData({
    required DocumentRef ref,
  }) {
    return switch (ref) {
      SignedDocumentRef() => _getSignedDocumentData(ref: ref),
      DraftRef() => _getDraftDocumentData(ref: ref),
    };
  }

  Stream<DocumentData?> _watchSignedDocumentData({
    required SignedDocumentRef ref,
    bool synchronizedUpdate = false,
  }) {
    /// Make sure we're update to date with document ref.
    final documentDataFuture = synchronizedUpdate
        // ignore: discarded_futures
        ? _documentDataLock.synchronized(() => getDocumentData(ref: ref))
        // ignore: discarded_futures
        : getDocumentData(ref: ref);

    final updateStream = Stream.fromFuture(documentDataFuture);
    final localStream = _localDocuments.watch(ref: ref);

    return StreamGroup.merge([updateStream, localStream]);
  }

  Stream<DocumentData?> _watchDraftDocumentData({
    required DraftRef ref,
  }) {
    return _drafts.watch(ref: ref);
  }

  Future<DocumentData> _getSignedDocumentData({
    required SignedDocumentRef ref,
  }) async {
    // if version is not specified we're asking remote for latest version
    // if remote does not know about this id its probably draft so
    // local will return latest version
    if (!ref.isExact) {
      final latestVersion = await _remoteDocuments.getLatestVersion(ref.id);
      ref = ref.copyWith(version: Optional(latestVersion));
    }

    final isCached = await _localDocuments.exists(ref: ref);
    if (isCached) {
      return _localDocuments.get(ref: ref);
    }

=======

  Stream<DocumentData?> _watchDocumentData({
    required DocumentRef ref,
    bool synchronizedUpdate = false,
  }) {
    /// Make sure we're up to date with document ref.
    final documentDataFuture = synchronizedUpdate
        // ignore: discarded_futures
        ? _documentDataLock.synchronized(() => getDocumentData(ref: ref))
        // ignore: discarded_futures
        : getDocumentData(ref: ref);

    final updateStream = Stream.fromFuture(documentDataFuture);
    final localStream = _localDocuments.watch(ref: ref);

    return StreamGroup.merge([updateStream, localStream]);
  }

  @visibleForTesting
  Future<DocumentData> getDocumentData({
    required DocumentRef ref,
  }) async {
    // if version is not specified we're asking remote for latest version
    // if remote does not know about this id its probably draft so
    // local will return latest version
    if (!ref.isExact) {
      final latestVersion = await _remoteDocuments.getLatestVersion(ref.id);
      ref = ref.copyWith(version: Optional(latestVersion));
    }

    final isCached = await _localDocuments.exists(ref: ref);
    if (isCached) {
      return _localDocuments.get(ref: ref);
    }
>>>>>>> 7fa32a87
    final remoteData = await _remoteDocuments.get(ref: ref);

    await _localDocuments.save(data: remoteData);

    return remoteData;
<<<<<<< HEAD
  }

  Future<DocumentData> _getDraftDocumentData({
    required DraftRef ref,
  }) async {
    return _drafts.get(ref: ref);
=======
>>>>>>> 7fa32a87
  }
}<|MERGE_RESOLUTION|>--- conflicted
+++ resolved
@@ -10,9 +10,7 @@
 import 'package:flutter/foundation.dart';
 import 'package:rxdart/transformers.dart';
 import 'package:synchronized/synchronized.dart';
-
-@visibleForTesting
-typedef DocumentsDataWithRefData = ({DocumentData data, DocumentData refData});
+import 'package:uuid/uuid.dart';
 
 @visibleForTesting
 typedef DocumentsDataWithRefData = ({DocumentData data, DocumentData refData});
@@ -24,12 +22,9 @@
     DocumentDataRemoteSource remoteDocuments,
   ) = DocumentRepositoryImpl;
 
-<<<<<<< HEAD
   /// Observes matching [ProposalDocument] and emits updates.
   ///
   /// Source of data depends whether [ref] is [SignedDocumentRef] or [DraftRef].
-=======
->>>>>>> 7fa32a87
   Stream<ProposalDocument> watchProposalDocument({
     required DocumentRef ref,
   });
@@ -43,7 +38,6 @@
 
   Future<ProposalTemplate> getProposalTemplate({
     required DocumentRef ref,
-<<<<<<< HEAD
   });
 
   /// Stores new draft locally and returns ref to it.
@@ -67,8 +61,6 @@
   Future<void> updateProposalDraftContent({
     required DraftRef ref,
     required DocumentDataContent content,
-=======
->>>>>>> 7fa32a87
   });
 }
 
@@ -140,7 +132,6 @@
     return _buildProposalTemplate(documentData: documentData);
   }
 
-<<<<<<< HEAD
   @override
   Future<DraftRef> createProposalDraft({
     required DocumentDataContent content,
@@ -175,8 +166,6 @@
     await _drafts.update(ref: ref, content: content);
   }
 
-=======
->>>>>>> 7fa32a87
   ProposalDocument _buildProposalDocument({
     required DocumentData documentData,
     required DocumentData templateData,
@@ -242,13 +231,8 @@
       final ref = refGetter(document);
       final refDocumentStream = _watchDocumentData(
         ref: ref,
-<<<<<<< HEAD
-        // Synchronized because we may have many document which are referring
-        // to same template. When loading multiple documents at same
-=======
         // Synchronized because we may have many documents which are referring
         // to the same template. When loading multiple documents at the same
->>>>>>> 7fa32a87
         // time we want to fetch only once template.
         synchronizedUpdate: true,
       );
@@ -262,7 +246,6 @@
       );
     });
   }
-<<<<<<< HEAD
 
   Stream<DocumentData?> _watchDocumentData({
     required DocumentRef ref,
@@ -291,7 +274,7 @@
     required SignedDocumentRef ref,
     bool synchronizedUpdate = false,
   }) {
-    /// Make sure we're update to date with document ref.
+    /// Make sure we're up to date with document ref.
     final documentDataFuture = synchronizedUpdate
         // ignore: discarded_futures
         ? _documentDataLock.synchronized(() => getDocumentData(ref: ref))
@@ -326,55 +309,16 @@
       return _localDocuments.get(ref: ref);
     }
 
-=======
-
-  Stream<DocumentData?> _watchDocumentData({
-    required DocumentRef ref,
-    bool synchronizedUpdate = false,
-  }) {
-    /// Make sure we're up to date with document ref.
-    final documentDataFuture = synchronizedUpdate
-        // ignore: discarded_futures
-        ? _documentDataLock.synchronized(() => getDocumentData(ref: ref))
-        // ignore: discarded_futures
-        : getDocumentData(ref: ref);
-
-    final updateStream = Stream.fromFuture(documentDataFuture);
-    final localStream = _localDocuments.watch(ref: ref);
-
-    return StreamGroup.merge([updateStream, localStream]);
-  }
-
-  @visibleForTesting
-  Future<DocumentData> getDocumentData({
-    required DocumentRef ref,
-  }) async {
-    // if version is not specified we're asking remote for latest version
-    // if remote does not know about this id its probably draft so
-    // local will return latest version
-    if (!ref.isExact) {
-      final latestVersion = await _remoteDocuments.getLatestVersion(ref.id);
-      ref = ref.copyWith(version: Optional(latestVersion));
-    }
-
-    final isCached = await _localDocuments.exists(ref: ref);
-    if (isCached) {
-      return _localDocuments.get(ref: ref);
-    }
->>>>>>> 7fa32a87
     final remoteData = await _remoteDocuments.get(ref: ref);
 
     await _localDocuments.save(data: remoteData);
 
     return remoteData;
-<<<<<<< HEAD
   }
 
   Future<DocumentData> _getDraftDocumentData({
     required DraftRef ref,
   }) async {
     return _drafts.get(ref: ref);
-=======
->>>>>>> 7fa32a87
   }
 }