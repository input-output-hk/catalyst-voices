--- conflicted
+++ resolved
@@ -12,14 +12,9 @@
 import '../../utils/test_factories.dart';
 
 void main() {
-<<<<<<< HEAD
   final CatGatewayService gateway = _MockedCatGateway();
   final CatReviewsService reviews = _MockedCatReviews();
-=======
-  final CatGateway gateway = _MockedCatGateway();
-  final CatReviews reviews = _MockedCatReviews();
-  final CatStatus status = _MockedCatStatus();
->>>>>>> 8eb812e5
+  final CatStatusService status = _MockedCatStatus();
   final SignedDocumentManager signedDocumentManager = _MockedSignedDocumentManager();
 
   late final ApiServices apiServices;
@@ -170,6 +165,6 @@
 
 class _MockedCatReviews extends Mock implements CatReviewsService {}
 
-class _MockedCatStatus extends Mock implements CatStatus {}
+class _MockedCatStatus extends Mock implements CatStatusService {}
 
 class _MockedSignedDocumentManager extends Mock implements SignedDocumentManager {}