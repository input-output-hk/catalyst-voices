import 'package:catalyst_voices_models/catalyst_voices_models.dart';
import 'package:catalyst_voices_repositories/catalyst_voices_repositories.dart';
import 'package:catalyst_voices_repositories/src/database/catalyst_database.dart';
import 'package:catalyst_voices_repositories/src/document/document_repository.dart';
import 'package:catalyst_voices_repositories/src/dto/document_data_with_ref_dat.dart';
import 'package:collection/collection.dart';
import 'package:flutter_test/flutter_test.dart';
import 'package:mocktail/mocktail.dart';

import '../../fixture/voices_document_templates.dart';
import '../database/connection/test_connection.dart';
import '../database/drift_test_platforms.dart';
import '../utils/test_factories.dart';

void main() {
  // this is required only by VoicesDocumentsTemplates
  TestWidgetsFlutterBinding.ensureInitialized();

  late DocumentRepositoryImpl repository;

  late DriftCatalystDatabase database;

  late DraftDataSource draftsSource;
  late SignedDocumentDataSource localDocuments;
  late DocumentDataRemoteSource remoteDocuments;
  late DocumentFavoriteSource favoriteDocuments;

  setUp(() async {
    final connection = await buildTestConnection();
    database = DriftCatalystDatabase(connection);

    draftsSource = DatabaseDraftsDataSource(database);
    localDocuments = DatabaseDocumentsDataSource(database);
    remoteDocuments = _MockDocumentDataRemoteSource();
    favoriteDocuments = DatabaseDocumentFavoriteSource(database);

    repository = DocumentRepositoryImpl(
      draftsSource,
      localDocuments,
      remoteDocuments,
      favoriteDocuments,
    );
  });

  tearDown(() async {
    await database.close();
  });

  group(DocumentRepository, () {
    // TODO(LynxLynxx): change test to new implementation
    test(
      'getDocument returns correct model',
      () async {
        // Given
        final templateData = await VoicesDocumentsTemplates.proposalF14Schema;
        final proposalData = await VoicesDocumentsTemplates.proposalF14Document;

        final templateRef = SignedDocumentRef.first(DocumentRefFactory.randomUuidV7());
        final template = DocumentDataFactory.build(
          selfRef: templateRef,
          type: DocumentType.proposalTemplate,
          content: DocumentDataContent(templateData),
        );
        final proposal = DocumentDataFactory.build(
          selfRef: SignedDocumentRef.first(DocumentRefFactory.randomUuidV7()),
          template: templateRef,
          content: DocumentDataContent(proposalData),
        );

        when(() => remoteDocuments.get(ref: template.ref))
            .thenAnswer((_) => Future.value(template));
        when(() => remoteDocuments.get(ref: proposal.ref))
            .thenAnswer((_) => Future.value(proposal));

        // When
        final ref = proposal.ref;
        final proposalDocument = await repository.getDocumentData(
          ref: ref,
        );

        // Then
        expect(
          proposalDocument.metadata.selfRef,
          proposal.metadata.selfRef,
        );
      },
      onPlatform: driftOnPlatforms,
    );

    test(
      'getDocument correctly propagates errors',
      () async {
        // Given
        final templateRef = DocumentRefFactory.signedDocumentRef();
        final proposal = DocumentDataFactory.build(
          selfRef: SignedDocumentRef.first(DocumentRefFactory.randomUuidV7()),
          template: templateRef,
        );

        when(() => remoteDocuments.get(ref: templateRef)).thenAnswer(
          (_) => Future.error(DocumentNotFoundException(ref: templateRef)),
        );
        when(() => remoteDocuments.get(ref: proposal.ref)).thenAnswer(
          (_) => Future.error(DocumentNotFoundException(ref: templateRef)),
        );

        // When
        final ref = proposal.ref;
        final proposalDocumentFuture = repository.getDocumentData(
          ref: ref,
        );

        // Then
        expect(
          () async => proposalDocumentFuture,
          throwsA(isA<DocumentNotFoundException>()),
        );
      },
      onPlatform: driftOnPlatforms,
    );

    group('getDocumentData', () {
      test(
        'remote source is called only once for same proposal',
        () async {
          // Given
          final id = DocumentRefFactory.randomUuidV7();
          final version = id;

          final documentData = DocumentDataFactory.build(
            selfRef: SignedDocumentRef(id: id, version: version),
          );

          final ref = documentData.ref;

          when(() => remoteDocuments.get(ref: ref)).thenAnswer((_) => Future.value(documentData));

          // When
          await repository.getDocumentData(ref: ref);
          await repository.getDocumentData(ref: ref);

          // Then
          verify(() => remoteDocuments.get(ref: ref)).called(1);
        },
        onPlatform: driftOnPlatforms,
      );

      test(
        'latest version is called when ref is not exact ',
        () async {
          // Given
          final id = DocumentRefFactory.randomUuidV7();
          final version = id;

          final documentData = DocumentDataFactory.build(
            selfRef: SignedDocumentRef(id: id, version: version),
          );

          final ref = SignedDocumentRef(id: id);
          final exactRef = ref.copyWith(version: Optional(version));

          when(() => remoteDocuments.getLatestVersion(id)).thenAnswer((_) => Future.value(version));

          when(() => remoteDocuments.get(ref: exactRef))
              .thenAnswer((_) => Future.value(documentData));

          // When
          await repository.getDocumentData(ref: ref);

          // Then
          verify(() => remoteDocuments.getLatestVersion(id)).called(1);
          verify(() => remoteDocuments.get(ref: exactRef)).called(1);
        },
        onPlatform: driftOnPlatforms,
      );
    });

    group('watchDocumentWithRef', () {
      test(
        'template reference is watched and combined correctly',
        () async {
          // Given
          final templateRef = DocumentRefFactory.signedDocumentRef();
          final template = DocumentDataFactory.build(
            type: DocumentType.proposalTemplate,
            selfRef: templateRef,
          );
          final proposal = DocumentDataFactory.build(template: templateRef);

          when(() => remoteDocuments.get(ref: template.ref))
              .thenAnswer((_) => Future.value(template));
          when(() => remoteDocuments.get(ref: proposal.ref))
              .thenAnswer((_) => Future.value(proposal));

          // When
          final proposalStream = repository.watchDocumentWithRef(
            ref: proposal.ref,
            refGetter: (data) => data.metadata.template!,
          );

          // Then
          expect(
            proposalStream,
            emitsInOrder([
              // db initially is empty so emits null first,
              isNull,
              // second is emitted because template initially is not there
              isNull,
              // should have all data ready.
              predicate<DocumentsDataWithRefData?>(
                (data) => data?.data.ref == proposal.ref && data?.refData.ref == template.ref,
                'data or dataRef ref do not match',
              ),
            ]),
          );
        },
        onPlatform: driftOnPlatforms,
      );

      test(
        'loads template once when two documents refers to it',
        () async {
          // Given
          final templateRef = DocumentRefFactory.signedDocumentRef();
          final template = DocumentDataFactory.build(
            type: DocumentType.proposalTemplate,
            selfRef: templateRef,
          );
          final proposal1 = DocumentDataFactory.build(template: templateRef);
          final proposal2 = DocumentDataFactory.build(template: templateRef);

          when(() => remoteDocuments.get(ref: template.ref))
              .thenAnswer((_) => Future.value(template));
          when(() => remoteDocuments.get(ref: proposal1.ref))
              .thenAnswer((_) => Future.value(proposal1));
          when(() => remoteDocuments.get(ref: proposal2.ref))
              .thenAnswer((_) => Future.value(proposal2));

          // When
          final proposal1Future = repository
              .watchDocumentWithRef(
                ref: proposal1.ref,
                refGetter: (data) => data.metadata.template!,
              )
              .firstWhere((element) => element != null);
          final proposal2Future = repository
              .watchDocumentWithRef(
                ref: proposal2.ref,
                refGetter: (data) => data.metadata.template!,
              )
              .firstWhere((element) => element != null);

          final proposals = await Future.wait([proposal1Future, proposal2Future]);

          // Then
          expect(proposals[0]!.data.ref, proposal1.ref);
          expect(proposals[1]!.data.ref, proposal2.ref);

          verify(() => remoteDocuments.get(ref: template.ref)).called(1);
        },
        onPlatform: driftOnPlatforms,
      );
    });

    group('insertDocument', () {
      test(
        'draft document data is saved',
        () async {
          // Given
          final documentDataToSave = DocumentDataFactory.build(
            selfRef: DocumentRefFactory.draftRef(),
          );

          // When
          await repository.upsertDocument(document: documentDataToSave);

          // Then
          final savedDocumentData = await repository.getDocumentData(
            ref: documentDataToSave.metadata.selfRef,
          );

          expect(savedDocumentData, equals(documentDataToSave));
        },
        onPlatform: driftOnPlatforms,
      );
    });

    group('getAllDocumentsRefs', () {
      test(
        'duplicated refs are filtered out',
        () async {
          // Given
          const categoryType = DocumentType.categoryParametersDocument;
          final refs = List.generate(
            10,
            (_) => DocumentRefFactory.signedDocumentRef().toTyped(DocumentType.proposalDocument),
          );
          final remoteRefs = [...refs, ...refs];
          final expectedRefs = <TypedDocumentRef>[
            ...constantDocumentsRefs.expand(
              (e) {
                return e.allTyped.where((element) => element.type != categoryType);
              },
            ),
            ...refs,
          ];

          when(() => remoteDocuments.index()).thenAnswer((_) => Future.value(remoteRefs));

          // When
          final allRefs = await repository.getAllDocumentsRefs();

          // Then
          expect(
            allRefs,
            allOf(hasLength(expectedRefs.length), containsAll(expectedRefs)),
          );
        },
        onPlatform: driftOnPlatforms,
      );

      test(
        'does not call get latest version when '
        'all refs are exact',
        () async {
          // Given
          final refs = List.generate(
            10,
            (_) => DocumentRefFactory.signedDocumentRef().toTyped(DocumentType.proposalDocument),
          );

          // When
          when(() => remoteDocuments.index()).thenAnswer((_) => Future.value(refs));

          await repository.getAllDocumentsRefs();

          // Then
          verifyNever(() => remoteDocuments.getLatestVersion(any()));
        },
        onPlatform: driftOnPlatforms,
      );

      test(
        'loose refs are are specified to latest version',
        () async {
          // Given
          final exactRefs = List.generate(
            10,
            (_) => DocumentRefFactory.signedDocumentRef().toTyped(DocumentType.proposalDocument),
          );
          final looseRefs = List.generate(
            10,
            (_) => SignedDocumentRef.loose(id: DocumentRefFactory.randomUuidV7())
                .toTyped(DocumentType.proposalDocument),
          );
          final refs = [...exactRefs, ...looseRefs];

          // When
          when(() => remoteDocuments.index()).thenAnswer((_) => Future.value(refs));
          when(() => remoteDocuments.getLatestVersion(any()))
              .thenAnswer((_) => Future(DocumentRefFactory.randomUuidV7));

          final allRefs = await repository.getAllDocumentsRefs();

          // Then
          verify(() => remoteDocuments.getLatestVersion(any())).called(looseRefs.length);

          expect(allRefs.every((element) => element.ref.isExact), isTrue);
        },
        onPlatform: driftOnPlatforms,
      );

      test(
        'remote loose refs to const documents are removed',
        () async {
          // Given
          final constTemplatesRefs = constantDocumentsRefs
              .expand(
                (element) => [
                  element.proposal.toTyped(DocumentType.proposalTemplate),
                ],
              )
              .toList();

          final docsRefs = List.generate(
            10,
            (_) => DocumentRefFactory.signedDocumentRef().toTyped(DocumentType.proposalDocument),
          );
          final looseTemplatesRefs =
              constTemplatesRefs.map((e) => e.copyWith(ref: e.ref.toLoose()));
          final refs = [
            ...docsRefs,
            ...looseTemplatesRefs,
          ];

          // When
          when(() => remoteDocuments.index()).thenAnswer((_) => Future.value(refs));

          final allRefs = await repository.getAllDocumentsRefs();

          // Then
          expect(allRefs, isNot(containsAll(looseTemplatesRefs)));
          expect(allRefs, containsAll(constTemplatesRefs));

          verifyNever(() => remoteDocuments.getLatestVersion(any()));
        },
        onPlatform: driftOnPlatforms,
      );

      test(
        'categories refs are filtered out',
        () async {
          // Given
          final categoriesRefs = constantDocumentsRefs
              .expand(
                (element) => [
                  element.category.toTyped(DocumentType.categoryParametersDocument),
                ],
              )
              .toList();
          final categoriesIds = categoriesRefs.map((e) => e.ref.id).toList();

          final docsRefs = List.generate(
            10,
            (_) => DocumentRefFactory.signedDocumentRef().toTyped(DocumentType.proposalDocument),
          );
          final looseCategoriesRefs = categoriesRefs.map((e) => e.copyWith(ref: e.ref.toLoose()));
          final refs = [
            ...docsRefs,
            ...looseCategoriesRefs,
          ];

          // When
          when(() => remoteDocuments.index()).thenAnswer((_) => Future.value(refs));

          final allRefs = await repository.getAllDocumentsRefs();

          // Then
          expect(allRefs, isNot(containsAll(categoriesRefs)));
          expect(allRefs.none((e) => categoriesIds.contains(e.ref.id)), isTrue);

          verifyNever(() => remoteDocuments.getLatestVersion(any()));
        },
        onPlatform: driftOnPlatforms,
      );

      test(
        'unknown ref types are removed if same ref found if not unknown type',
        () async {
          // Given
          const categoryType = DocumentType.categoryParametersDocument;

<<<<<<< HEAD
          final ref = SignedDocumentRef.generateFirstRef();
          final docsRefs = <MaybeTypedDocumentRef>[
=======
          final ref = DocumentRefFactory.signedDocumentRef();
          final docsRefs = <TypedDocumentRef>[
>>>>>>> ecbaac09
            TypedDocumentRef(ref: ref, type: DocumentType.proposalDocument),
            MaybeTypedDocumentRef(ref: ref),
          ];
          final expectedRefs = <TypedDocumentRef>[
            ...constantDocumentsRefs.expand(
              (refs) => refs.allTyped.where((e) => e.type != categoryType),
            ),
            TypedDocumentRef(ref: ref, type: DocumentType.proposalDocument),
          ];

          // When
          when(() => remoteDocuments.index()).thenAnswer((_) => Future.value(docsRefs));

          final allRefs = await repository.getAllDocumentsRefs();

          // Then
          expect(allRefs, containsAll(expectedRefs));

          verifyNever(() => remoteDocuments.getLatestVersion(any()));
        },
        onPlatform: driftOnPlatforms,
      );
    });

    test(
      'updating proposal draft '
      'should emit changes',
      () async {
        // Given
        const updatedContent = DocumentDataContent({'title': 'My proposal'});

        final templateRef = DocumentRefFactory.signedDocumentRef();
        final templateData = DocumentDataFactory.build(
          selfRef: templateRef,
          type: DocumentType.proposalTemplate,
        );

        final draftRef = DocumentRefFactory.draftRef();
        final draftData = DocumentDataFactory.build(
          selfRef: draftRef,
          template: templateRef,
        );

        final updatedData = DocumentDataFactory.build(
          selfRef: draftRef,
          template: templateRef,
          content: updatedContent,
        );

        // When
        await localDocuments.save(data: templateData);
        await draftsSource.save(data: draftData);

        // Then
        await repository.upsertDocument(document: updatedData);

        final draftStream = repository.watchDocumentWithRef(
          ref: draftRef,
          refGetter: (data) => data.metadata.template!,
        );

        // Then
        expect(
          draftStream,
          emitsInOrder([
            predicate<DocumentsDataWithRefData?>((data) {
              final isRef = data?.data.ref == draftRef;
              final isContent = data?.data.content == updatedContent;
              return isRef && isContent;
            }),
          ]),
        );
      },
      onPlatform: driftOnPlatforms,
    );

    test(
      'watchProposalsDocuments returns correct model',
      () async {
        final templateRef = DocumentRefFactory.signedDocumentRef();
        final templateData = DocumentDataFactory.build(
          selfRef: templateRef,
          type: DocumentType.proposalTemplate,
        );
        const publicDraftContent = DocumentDataContent({'title': 'My proposal'});
        final publicDraftRef = DocumentRefFactory.draftRef();
        final publicDraftData = DocumentDataFactory.build(
          selfRef: publicDraftRef,
          template: templateRef,
          content: publicDraftContent,
        );

        await localDocuments.save(data: templateData);
        await localDocuments.save(data: publicDraftData);

        final latestProposals = repository.watchAllDocuments(
          refGetter: (data) => data.metadata.template!,
        );

        expect(
          latestProposals,
          emitsInOrder([
            predicate<List<DocumentsDataWithRefData>>((dataList) {
              if (dataList.isEmpty) return false;
              final data = dataList.first;
              final isRef = data.data.ref == publicDraftRef;
              final isContent = data.data.content == publicDraftContent;
              return isRef && isContent;
            }),
          ]),
        );
      },
      onPlatform: driftOnPlatforms,
    );
  });
}

class _MockDocumentDataRemoteSource extends Mock implements DocumentDataRemoteSource {}<|MERGE_RESOLUTION|>--- conflicted
+++ resolved
@@ -450,13 +450,8 @@
           // Given
           const categoryType = DocumentType.categoryParametersDocument;
 
-<<<<<<< HEAD
-          final ref = SignedDocumentRef.generateFirstRef();
+          final ref = DocumentRefFactory.signedDocumentRef();
           final docsRefs = <MaybeTypedDocumentRef>[
-=======
-          final ref = DocumentRefFactory.signedDocumentRef();
-          final docsRefs = <TypedDocumentRef>[
->>>>>>> ecbaac09
             TypedDocumentRef(ref: ref, type: DocumentType.proposalDocument),
             MaybeTypedDocumentRef(ref: ref),
           ];
