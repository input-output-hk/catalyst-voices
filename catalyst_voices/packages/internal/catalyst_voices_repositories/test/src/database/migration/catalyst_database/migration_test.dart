import 'package:flutter_test/flutter_test.dart';

import '../../drift_test_platforms.dart';
import 'unsupported.dart'
    if (dart.library.io) 'native.dart'
    if (dart.library.js_interop) 'web.dart';

void main() {
<<<<<<< HEAD
  driftRuntimeOptions.dontWarnAboutMultipleDatabases = true;
  late SchemaVerifier verifier;

  setUpAll(() {
    verifier = SchemaVerifier(GeneratedHelper());
  });

  group('database migrations', () {
    const versions = GeneratedHelper.versions;
    for (final (i, fromVersion) in versions.indexed) {
      group('from $fromVersion', () {
        for (final toVersion in versions.skip(i + 1)) {
          test(
            'to $toVersion',
            () async {
              final schema = await verifier.schemaAt(fromVersion);
              final db = DriftCatalystDatabase(schema.newConnection());
              await verifier.migrateAndValidate(db, toVersion);
              await db.close();
            },
            onPlatform: driftOnPlatforms,
          );
        }
      });
    }
  });

  test(
    'migration from v3 to v4 does not corrupt data',
    () async {
      // 1. Documents
      final docs = _generateDocuments(10);
      final oldDocumentsData = docs.map((e) => e.v3()).toList();
      final expectedNewDocumentsData = docs.map((e) => e.v4()).toList();

      // 2. Document Favorites
      final oldDocumentsFavoritesData = docs
          .mapIndexed(
            (index, e) => _buildDocFavV3(id: e.id.id, isFavorite: index.isEven),
          )
          .toList();
      final expectedNewDocumentsFavoritesData = docs
          .mapIndexed(
            (index, e) => _buildDocFavV4(id: e.id.id, isFavorite: index.isEven),
          )
          .toList();

      // 3. Drafts
      final drafts = _generateDocuments(5, isDraft: true);
      final oldDraftsData = drafts.map((e) => e.v3Draft()).toList();
      final expectedNewDraftsData = drafts.map((e) => e.v4Draft()).toList();

      // 4. Authors
      final expectedAuthors = docs.map((e) => e.v4Authors()).flattened.toList();

      await verifier.testWithDataIntegrity(
        oldVersion: 3,
        newVersion: 4,
        createOld: v3.DatabaseAtV3.new,
        createNew: v4.DatabaseAtV4.new,
        openTestedDatabase: DriftCatalystDatabase.new,
        createItems: (batch, oldDb) {
          batch
            ..insertAll(oldDb.documents, oldDocumentsData)
            ..insertAll(oldDb.documentsFavorites, oldDocumentsFavoritesData)
            ..insertAll(oldDb.drafts, oldDraftsData);
        },
        validateItems: (newDb) async {
          // 1. Documents
          final migratedDocs = await newDb.documentsV2.select().get();
          expect(
            migratedDocs.length,
            expectedNewDocumentsData.length,
            reason: 'Should migrate the same number of documents',
          );
          // Using a collection matcher for a more readable assertion
          expect(
            migratedDocs,
            orderedEquals(expectedNewDocumentsData),
            reason:
                'Migrated documents should match expected '
                'format and data in the correct order',
          );

          // 2. LocalMetadata (eg. fav)
          final migratedFavorites = await newDb.documentsLocalMetadata
              .select()
              .get();
          expect(
            migratedFavorites.length,
            expectedNewDocumentsFavoritesData.length,
            reason: 'Should migrate the same number of favorites',
          );
          expect(
            migratedFavorites,
            // Use unorderedEquals if the insertion order is not guaranteed
            unorderedEquals(expectedNewDocumentsFavoritesData),
            reason: 'All favorites should be migrated correctly',
          );

          // 3. Local drafts
          final migratedDrafts = await newDb.localDocumentsDrafts
              .select()
              .get();
          expect(
            migratedDrafts.length,
            expectedNewDraftsData.length,
            reason: 'Should migrate the same number of drafts',
          );
          expect(
            migratedDrafts,
            orderedEquals(expectedNewDraftsData),
            reason: 'Migrated drafts should match expected format and data',
          );

          // 4. Authors
          final authors = await newDb.documentAuthors.select().get();
          expect(
            authors.length,
            expectedAuthors.length,
            reason: 'Should migrate the same number of authors',
          );
          expect(
            authors,
            orderedEquals(expectedAuthors),
            reason: 'Migrated authors should match expected format and data',
          );
        },
      );
    },
    onPlatform: driftOnPlatforms,
  );
}

/* cSpell:disable */
const _testOrgCatalystIdUri =
    'id.catalyst://cardano/FftxFnOrj2qmTuB2oZG2v0YEWJfKvQ9Gg8AgNAhDsKE=';

const _testUserCatalystIdUri =
    'id.catalyst://john@preprod.cardano/FftxFnOrj2qmTuB2oZG2v0YEWJfKvQ9Gg8AgNAhDsKE=';
/* cSpell:enable */

DocumentData _buildDoc({
  String? id,
  String? ver,
  DocumentType type = DocumentType.proposalDocument,
  Map<String, dynamic> content = const <String, dynamic>{},
  String? section,
  DocumentRef? ref,
  SignedDocumentRef? reply,
  SignedDocumentRef? template,
  SignedDocumentRef? categoryId,
  List<CatalystId>? authors,
  bool isDraft = false,
  List<CatalystId>? collaborators,
}) {
  id ??= DocumentRefFactory.randomUuidV7();
  ver ??= id;

  final metadata = DocumentDataMetadata(
    type: type,
    id: DocumentRef.build(id: id, ver: ver, isDraft: isDraft),
    section: section,
    ref: ref,
    reply: reply,
    template: template,
    categoryId: categoryId,
    authors: authors,
    collaborators: collaborators,
  );

  return DocumentData(
    content: DocumentDataContent(content),
    metadata: metadata,
  );
}

v3.DocumentsFavoritesData _buildDocFavV3({
  required String id,
  required bool isFavorite,
}) {
  final idHiLo = UuidHiLo.from(id);

  return v3.DocumentsFavoritesData(
    idHi: idHiLo.high,
    idLo: idHiLo.low,
    isFavorite: isFavorite,
    type: DocumentType.proposalDocument.uuid,
=======
  group(
    'migration',
    migrationBody,
    skip: driftSkip,
>>>>>>> 8facbec5
  );
}<|MERGE_RESOLUTION|>--- conflicted
+++ resolved
@@ -6,200 +6,9 @@
     if (dart.library.js_interop) 'web.dart';
 
 void main() {
-<<<<<<< HEAD
-  driftRuntimeOptions.dontWarnAboutMultipleDatabases = true;
-  late SchemaVerifier verifier;
-
-  setUpAll(() {
-    verifier = SchemaVerifier(GeneratedHelper());
-  });
-
-  group('database migrations', () {
-    const versions = GeneratedHelper.versions;
-    for (final (i, fromVersion) in versions.indexed) {
-      group('from $fromVersion', () {
-        for (final toVersion in versions.skip(i + 1)) {
-          test(
-            'to $toVersion',
-            () async {
-              final schema = await verifier.schemaAt(fromVersion);
-              final db = DriftCatalystDatabase(schema.newConnection());
-              await verifier.migrateAndValidate(db, toVersion);
-              await db.close();
-            },
-            onPlatform: driftOnPlatforms,
-          );
-        }
-      });
-    }
-  });
-
-  test(
-    'migration from v3 to v4 does not corrupt data',
-    () async {
-      // 1. Documents
-      final docs = _generateDocuments(10);
-      final oldDocumentsData = docs.map((e) => e.v3()).toList();
-      final expectedNewDocumentsData = docs.map((e) => e.v4()).toList();
-
-      // 2. Document Favorites
-      final oldDocumentsFavoritesData = docs
-          .mapIndexed(
-            (index, e) => _buildDocFavV3(id: e.id.id, isFavorite: index.isEven),
-          )
-          .toList();
-      final expectedNewDocumentsFavoritesData = docs
-          .mapIndexed(
-            (index, e) => _buildDocFavV4(id: e.id.id, isFavorite: index.isEven),
-          )
-          .toList();
-
-      // 3. Drafts
-      final drafts = _generateDocuments(5, isDraft: true);
-      final oldDraftsData = drafts.map((e) => e.v3Draft()).toList();
-      final expectedNewDraftsData = drafts.map((e) => e.v4Draft()).toList();
-
-      // 4. Authors
-      final expectedAuthors = docs.map((e) => e.v4Authors()).flattened.toList();
-
-      await verifier.testWithDataIntegrity(
-        oldVersion: 3,
-        newVersion: 4,
-        createOld: v3.DatabaseAtV3.new,
-        createNew: v4.DatabaseAtV4.new,
-        openTestedDatabase: DriftCatalystDatabase.new,
-        createItems: (batch, oldDb) {
-          batch
-            ..insertAll(oldDb.documents, oldDocumentsData)
-            ..insertAll(oldDb.documentsFavorites, oldDocumentsFavoritesData)
-            ..insertAll(oldDb.drafts, oldDraftsData);
-        },
-        validateItems: (newDb) async {
-          // 1. Documents
-          final migratedDocs = await newDb.documentsV2.select().get();
-          expect(
-            migratedDocs.length,
-            expectedNewDocumentsData.length,
-            reason: 'Should migrate the same number of documents',
-          );
-          // Using a collection matcher for a more readable assertion
-          expect(
-            migratedDocs,
-            orderedEquals(expectedNewDocumentsData),
-            reason:
-                'Migrated documents should match expected '
-                'format and data in the correct order',
-          );
-
-          // 2. LocalMetadata (eg. fav)
-          final migratedFavorites = await newDb.documentsLocalMetadata
-              .select()
-              .get();
-          expect(
-            migratedFavorites.length,
-            expectedNewDocumentsFavoritesData.length,
-            reason: 'Should migrate the same number of favorites',
-          );
-          expect(
-            migratedFavorites,
-            // Use unorderedEquals if the insertion order is not guaranteed
-            unorderedEquals(expectedNewDocumentsFavoritesData),
-            reason: 'All favorites should be migrated correctly',
-          );
-
-          // 3. Local drafts
-          final migratedDrafts = await newDb.localDocumentsDrafts
-              .select()
-              .get();
-          expect(
-            migratedDrafts.length,
-            expectedNewDraftsData.length,
-            reason: 'Should migrate the same number of drafts',
-          );
-          expect(
-            migratedDrafts,
-            orderedEquals(expectedNewDraftsData),
-            reason: 'Migrated drafts should match expected format and data',
-          );
-
-          // 4. Authors
-          final authors = await newDb.documentAuthors.select().get();
-          expect(
-            authors.length,
-            expectedAuthors.length,
-            reason: 'Should migrate the same number of authors',
-          );
-          expect(
-            authors,
-            orderedEquals(expectedAuthors),
-            reason: 'Migrated authors should match expected format and data',
-          );
-        },
-      );
-    },
-    onPlatform: driftOnPlatforms,
-  );
-}
-
-/* cSpell:disable */
-const _testOrgCatalystIdUri =
-    'id.catalyst://cardano/FftxFnOrj2qmTuB2oZG2v0YEWJfKvQ9Gg8AgNAhDsKE=';
-
-const _testUserCatalystIdUri =
-    'id.catalyst://john@preprod.cardano/FftxFnOrj2qmTuB2oZG2v0YEWJfKvQ9Gg8AgNAhDsKE=';
-/* cSpell:enable */
-
-DocumentData _buildDoc({
-  String? id,
-  String? ver,
-  DocumentType type = DocumentType.proposalDocument,
-  Map<String, dynamic> content = const <String, dynamic>{},
-  String? section,
-  DocumentRef? ref,
-  SignedDocumentRef? reply,
-  SignedDocumentRef? template,
-  SignedDocumentRef? categoryId,
-  List<CatalystId>? authors,
-  bool isDraft = false,
-  List<CatalystId>? collaborators,
-}) {
-  id ??= DocumentRefFactory.randomUuidV7();
-  ver ??= id;
-
-  final metadata = DocumentDataMetadata(
-    type: type,
-    id: DocumentRef.build(id: id, ver: ver, isDraft: isDraft),
-    section: section,
-    ref: ref,
-    reply: reply,
-    template: template,
-    categoryId: categoryId,
-    authors: authors,
-    collaborators: collaborators,
-  );
-
-  return DocumentData(
-    content: DocumentDataContent(content),
-    metadata: metadata,
-  );
-}
-
-v3.DocumentsFavoritesData _buildDocFavV3({
-  required String id,
-  required bool isFavorite,
-}) {
-  final idHiLo = UuidHiLo.from(id);
-
-  return v3.DocumentsFavoritesData(
-    idHi: idHiLo.high,
-    idLo: idHiLo.low,
-    isFavorite: isFavorite,
-    type: DocumentType.proposalDocument.uuid,
-=======
   group(
     'migration',
     migrationBody,
     skip: driftSkip,
->>>>>>> 8facbec5
   );
 }