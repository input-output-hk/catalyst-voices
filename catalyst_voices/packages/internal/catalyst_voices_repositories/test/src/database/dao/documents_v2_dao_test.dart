// ignore_for_file: avoid_redundant_argument_values
import 'dart:typed_data';

import 'package:catalyst_voices_dev/catalyst_voices_dev.dart';
import 'package:catalyst_voices_models/catalyst_voices_models.dart';
import 'package:catalyst_voices_repositories/src/database/catalyst_database.dart';
import 'package:catalyst_voices_repositories/src/database/dao/documents_v2_dao.dart';
import 'package:catalyst_voices_repositories/src/database/model/document_composite_entity.dart';
import 'package:catalyst_voices_repositories/src/database/table/documents_v2.drift.dart';
import 'package:catalyst_voices_shared/catalyst_voices_shared.dart';
import 'package:flutter/foundation.dart';
import 'package:flutter_test/flutter_test.dart';

import '../../utils/document_composite_factory.dart';
import '../connection/test_connection.dart';
import '../drift_test_platforms.dart';

void main() {
  group(
    DocumentsV2Dao,
    () {
      late DriftCatalystDatabase db;
      late DocumentsV2Dao dao;

      setUp(() async {
        final connection = await buildTestConnection();
        db = DriftCatalystDatabase(connection);
        dao = db.documentsV2Dao;
      });
<<<<<<< HEAD

      tearDown(() async {
        await db.close();
      });

      group('count', () {
        test('returns zero for empty database', () async {
          // Given: An empty database

          // When: count is called
          final result = await dao.count();

          // Then: Returns 0
          expect(result, 0);
        });

        test('returns correct count after inserting new documents', () async {
          // Given
          final entities = [
            _createTestDocumentEntity(id: 'test-id-1', ver: 'test-ver-1'),
            _createTestDocumentEntity(id: 'test-id-2', ver: 'test-ver-2'),
          ];
          await dao.saveAll(entities);

          // When
          final result = await dao.count();

          // Then
          expect(result, 2);
        });

        test('ignores conflicts and returns accurate count', () async {
          // Given
          final existing = _createTestDocumentEntity(id: 'test-id', ver: 'test-ver');
          await dao.save(existing);

          final entities = [
            _createTestDocumentEntity(id: 'test-id', ver: 'test-ver'), // Conflict
            _createTestDocumentEntity(id: 'new-id', ver: 'new-ver'), // New
          ];
          await dao.saveAll(entities);

          // When
          final result = await dao.count();

          // Then
          expect(result, 2);
        });

        test('filters by type and returns matching count', () async {
          // Given
          final proposal = _createTestDocumentEntity(
            id: 'proposal-id',
            ver: 'proposal-ver',
            type: DocumentType.proposalDocument,
          );
          final comment = _createTestDocumentEntity(
            id: 'comment-id',
            ver: 'comment-ver',
            type: DocumentType.commentDocument,
          );
          final template = _createTestDocumentEntity(
            id: 'template-id',
            ver: 'template-ver',
            type: DocumentType.proposalTemplate,
          );
          await dao.saveAll([proposal, comment, template]);

          // When
          final result = await dao.count(type: DocumentType.proposalDocument);

          // Then
          expect(result, 1);
        });

        test('returns zero when no documents match type filter', () async {
          // Given
          final comment = _createTestDocumentEntity(
            id: 'comment-id',
            ver: 'comment-ver',
            type: DocumentType.commentDocument,
          );
          await dao.save(comment);

          // When
          final result = await dao.count(type: DocumentType.proposalDocument);

          // Then
          expect(result, 0);
        });

        test('filters by loose ref and returns all versions count', () async {
          // Given
          final v1 = _createTestDocumentEntity(id: 'multi-id', ver: 'ver-1');
          final v2 = _createTestDocumentEntity(id: 'multi-id', ver: 'ver-2');
          final other = _createTestDocumentEntity(id: 'other-id', ver: 'other-ver');
          await dao.saveAll([v1, v2, other]);

          // When
          final result = await dao.count(
            id: const SignedDocumentRef.loose(id: 'multi-id'),
          );

          // Then
          expect(result, 2);
        });

        test('filters by exact ref and returns single match', () async {
          // Given
          final v1 = _createTestDocumentEntity(id: 'multi-id', ver: 'ver-1');
          final v2 = _createTestDocumentEntity(id: 'multi-id', ver: 'ver-2');
          await dao.saveAll([v1, v2]);

          // When
          final result = await dao.count(
            id: const SignedDocumentRef.exact(id: 'multi-id', ver: 'ver-1'),
          );

          // Then
          expect(result, 1);
        });

        test('returns zero for non-existing ref', () async {
          // Given
          final entity = _createTestDocumentEntity(id: 'existing-id', ver: 'existing-ver');
          await dao.save(entity);

          // When
          final result = await dao.count(
            id: const SignedDocumentRef.exact(id: 'non-existent', ver: 'non-ver'),
          );

          // Then
          expect(result, 0);
        });

        test('filters by loose refTo and returns documents referencing id', () async {
          // Given
          final proposal = _createTestDocumentEntity(
            id: 'proposal-id',
            ver: 'proposal-ver',
            type: DocumentType.proposalDocument,
          );
          final action1 = _createTestDocumentEntity(
            id: 'action-1',
            ver: 'action-ver-1',
            type: DocumentType.proposalActionDocument,
            refId: 'proposal-id',
            refVer: 'proposal-ver',
          );
          final action2 = _createTestDocumentEntity(
            id: 'action-2',
            ver: 'action-ver-2',
            type: DocumentType.proposalActionDocument,
            refId: 'proposal-id',
            refVer: 'proposal-ver-2',
          );
          final unrelated = _createTestDocumentEntity(
            id: 'unrelated',
            ver: 'unrelated-ver',
            type: DocumentType.proposalActionDocument,
            refId: 'other-proposal',
            refVer: 'other-ver',
          );
          await dao.saveAll([proposal, action1, action2, unrelated]);

          // When
          final result = await dao.count(
            referencing: const SignedDocumentRef.loose(id: 'proposal-id'),
          );

          // Then
          expect(result, 2);
        });

        test('filters by exact refTo and returns documents referencing exact version', () async {
          // Given
          final action1 = _createTestDocumentEntity(
            id: 'action-1',
            ver: 'action-ver-1',
            type: DocumentType.proposalActionDocument,
            refId: 'proposal-id',
            refVer: 'proposal-ver-1',
          );
          final action2 = _createTestDocumentEntity(
            id: 'action-2',
            ver: 'action-ver-2',
            type: DocumentType.proposalActionDocument,
            refId: 'proposal-id',
            refVer: 'proposal-ver-2',
          );
          await dao.saveAll([action1, action2]);

          // When
          final result = await dao.count(
            referencing: const SignedDocumentRef.exact(
              id: 'proposal-id',
              ver: 'proposal-ver-1',
            ),
          );

          // Then
          expect(result, 1);
        });

        test('returns zero when no documents match refTo filter', () async {
          // Given
          final action = _createTestDocumentEntity(
            id: 'action-id',
            ver: 'action-ver',
            type: DocumentType.proposalActionDocument,
            refId: 'proposal-id',
            refVer: 'proposal-ver',
          );
          await dao.save(action);

          // When
          final result = await dao.count(
            referencing: const SignedDocumentRef.loose(id: 'non-existent-proposal'),
          );

          // Then
          expect(result, 0);
        });

        test('combines type and ref filters', () async {
          // Given
          final proposal1 = _createTestDocumentEntity(
            id: 'proposal-id',
            ver: 'ver-1',
            type: DocumentType.proposalDocument,
          );
          final proposal2 = _createTestDocumentEntity(
            id: 'proposal-id',
            ver: 'ver-2',
            type: DocumentType.proposalDocument,
          );
          final comment = _createTestDocumentEntity(
            id: 'proposal-id',
            ver: 'ver-3',
            type: DocumentType.commentDocument,
          );
          await dao.saveAll([proposal1, proposal2, comment]);

          // When
          final result = await dao.count(
            type: DocumentType.proposalDocument,
            id: const SignedDocumentRef.loose(id: 'proposal-id'),
          );

          // Then
          expect(result, 2);
        });

        test('combines type and refTo filters', () async {
          // Given
          final action = _createTestDocumentEntity(
            id: 'action-id',
            ver: 'action-ver',
            type: DocumentType.proposalActionDocument,
            refId: 'proposal-id',
            refVer: 'proposal-ver',
          );
          final comment = _createTestDocumentEntity(
            id: 'comment-id',
            ver: 'comment-ver',
            type: DocumentType.commentDocument,
            refId: 'proposal-id',
            refVer: 'proposal-ver',
          );
          await dao.saveAll([action, comment]);

          // When
          final result = await dao.count(
            type: DocumentType.proposalActionDocument,
            referencing: const SignedDocumentRef.loose(id: 'proposal-id'),
          );

          // Then
          expect(result, 1);
        });

        test('combines all three filters', () async {
          // Given
          final action1 = _createTestDocumentEntity(
            id: 'action-id',
            ver: 'ver-1',
            type: DocumentType.proposalActionDocument,
            refId: 'proposal-id',
            refVer: 'proposal-ver',
          );
          final action2 = _createTestDocumentEntity(
            id: 'action-id',
            ver: 'ver-2',
            type: DocumentType.proposalActionDocument,
            refId: 'proposal-id',
            refVer: 'proposal-ver',
          );
          final action3 = _createTestDocumentEntity(
            id: 'other-action',
            ver: 'ver-3',
            type: DocumentType.proposalActionDocument,
            refId: 'proposal-id',
            refVer: 'proposal-ver',
          );
          await dao.saveAll([action1, action2, action3]);

          // When
          final result = await dao.count(
            type: DocumentType.proposalActionDocument,
            id: const SignedDocumentRef.loose(id: 'action-id'),
            referencing: const SignedDocumentRef.loose(id: 'proposal-id'),
          );

          // Then
          expect(result, 2);
        });
      });

      group('exists', () {
        test('returns false for non-existing ref in empty database', () async {
=======

      tearDown(() async {
        await db.close();
      });

      group('count', () {
        test('returns zero for empty database', () async {
          // Given: An empty database

          // When: count is called
          final result = await dao.count();

          // Then: Returns 0
          expect(result, 0);
        });

        test('returns correct count after inserting new documents', () async {
          // Given
          final entities = [
            _createTestDocumentEntity(id: 'test-id-1', ver: 'test-ver-1'),
            _createTestDocumentEntity(id: 'test-id-2', ver: 'test-ver-2'),
          ];
          await dao.saveAll(entities);

          // When
          final result = await dao.count();

          // Then
          expect(result, 2);
        });

        test('ignores conflicts and returns accurate count', () async {
          // Given
          final existing = _createTestDocumentEntity(id: 'test-id', ver: 'test-ver');
          await dao.save(existing);

          final entities = [
            _createTestDocumentEntity(id: 'test-id', ver: 'test-ver'), // Conflict
            _createTestDocumentEntity(id: 'new-id', ver: 'new-ver'), // New
          ];
          await dao.saveAll(entities);

          // When
          final result = await dao.count();

          // Then
          expect(result, 2);
        });

        test('filters by type and returns matching count', () async {
          // Given
          final proposal = _createTestDocumentEntity(
            id: 'proposal-id',
            ver: 'proposal-ver',
            type: DocumentType.proposalDocument,
          );
          final comment = _createTestDocumentEntity(
            id: 'comment-id',
            ver: 'comment-ver',
            type: DocumentType.commentDocument,
          );
          final template = _createTestDocumentEntity(
            id: 'template-id',
            ver: 'template-ver',
            type: DocumentType.proposalTemplate,
          );
          await dao.saveAll([proposal, comment, template]);

          // When
          final result = await dao.count(type: DocumentType.proposalDocument);

          // Then
          expect(result, 1);
        });

        test('returns zero when no documents match type filter', () async {
          // Given
          final comment = _createTestDocumentEntity(
            id: 'comment-id',
            ver: 'comment-ver',
            type: DocumentType.commentDocument,
          );
          await dao.save(comment);

          // When
          final result = await dao.count(type: DocumentType.proposalDocument);

          // Then
          expect(result, 0);
        });

        test('filters by loose ref and returns all versions count', () async {
          // Given
          final v1 = _createTestDocumentEntity(id: 'multi-id', ver: 'ver-1');
          final v2 = _createTestDocumentEntity(id: 'multi-id', ver: 'ver-2');
          final other = _createTestDocumentEntity(id: 'other-id', ver: 'other-ver');
          await dao.saveAll([v1, v2, other]);

          // When
          final result = await dao.count(
            id: const SignedDocumentRef.loose(id: 'multi-id'),
          );

          // Then
          expect(result, 2);
        });

        test('filters by exact ref and returns single match', () async {
          // Given
          final v1 = _createTestDocumentEntity(id: 'multi-id', ver: 'ver-1');
          final v2 = _createTestDocumentEntity(id: 'multi-id', ver: 'ver-2');
          await dao.saveAll([v1, v2]);

          // When
          final result = await dao.count(
            id: const SignedDocumentRef.exact(id: 'multi-id', ver: 'ver-1'),
          );

          // Then
          expect(result, 1);
        });

        test('returns zero for non-existing ref', () async {
          // Given
          final entity = _createTestDocumentEntity(id: 'existing-id', ver: 'existing-ver');
          await dao.save(entity);

          // When
          final result = await dao.count(
            id: const SignedDocumentRef.exact(id: 'non-existent', ver: 'non-ver'),
          );

          // Then
          expect(result, 0);
        });

        test('filters by loose refTo and returns documents referencing id', () async {
          // Given
          final proposal = _createTestDocumentEntity(
            id: 'proposal-id',
            ver: 'proposal-ver',
            type: DocumentType.proposalDocument,
          );
          final action1 = _createTestDocumentEntity(
            id: 'action-1',
            ver: 'action-ver-1',
            type: DocumentType.proposalActionDocument,
            refId: 'proposal-id',
            refVer: 'proposal-ver',
          );
          final action2 = _createTestDocumentEntity(
            id: 'action-2',
            ver: 'action-ver-2',
            type: DocumentType.proposalActionDocument,
            refId: 'proposal-id',
            refVer: 'proposal-ver-2',
          );
          final unrelated = _createTestDocumentEntity(
            id: 'unrelated',
            ver: 'unrelated-ver',
            type: DocumentType.proposalActionDocument,
            refId: 'other-proposal',
            refVer: 'other-ver',
          );
          await dao.saveAll([proposal, action1, action2, unrelated]);

          // When
          final result = await dao.count(
            referencing: const SignedDocumentRef.loose(id: 'proposal-id'),
          );

          // Then
          expect(result, 2);
        });

        test('filters by exact refTo and returns documents referencing exact version', () async {
          // Given
          final action1 = _createTestDocumentEntity(
            id: 'action-1',
            ver: 'action-ver-1',
            type: DocumentType.proposalActionDocument,
            refId: 'proposal-id',
            refVer: 'proposal-ver-1',
          );
          final action2 = _createTestDocumentEntity(
            id: 'action-2',
            ver: 'action-ver-2',
            type: DocumentType.proposalActionDocument,
            refId: 'proposal-id',
            refVer: 'proposal-ver-2',
          );
          await dao.saveAll([action1, action2]);

          // When
          final result = await dao.count(
            referencing: const SignedDocumentRef.exact(
              id: 'proposal-id',
              ver: 'proposal-ver-1',
            ),
          );

          // Then
          expect(result, 1);
        });

        test('returns zero when no documents match refTo filter', () async {
          // Given
          final action = _createTestDocumentEntity(
            id: 'action-id',
            ver: 'action-ver',
            type: DocumentType.proposalActionDocument,
            refId: 'proposal-id',
            refVer: 'proposal-ver',
          );
          await dao.save(action);

          // When
          final result = await dao.count(
            referencing: const SignedDocumentRef.loose(id: 'non-existent-proposal'),
          );

          // Then
          expect(result, 0);
        });

        test('combines type and ref filters', () async {
          // Given
          final proposal1 = _createTestDocumentEntity(
            id: 'proposal-id',
            ver: 'ver-1',
            type: DocumentType.proposalDocument,
          );
          final proposal2 = _createTestDocumentEntity(
            id: 'proposal-id',
            ver: 'ver-2',
            type: DocumentType.proposalDocument,
          );
          final comment = _createTestDocumentEntity(
            id: 'proposal-id',
            ver: 'ver-3',
            type: DocumentType.commentDocument,
          );
          await dao.saveAll([proposal1, proposal2, comment]);

          // When
          final result = await dao.count(
            type: DocumentType.proposalDocument,
            id: const SignedDocumentRef.loose(id: 'proposal-id'),
          );

          // Then
          expect(result, 2);
        });

        test('combines type and refTo filters', () async {
          // Given
          final action = _createTestDocumentEntity(
            id: 'action-id',
            ver: 'action-ver',
            type: DocumentType.proposalActionDocument,
            refId: 'proposal-id',
            refVer: 'proposal-ver',
          );
          final comment = _createTestDocumentEntity(
            id: 'comment-id',
            ver: 'comment-ver',
            type: DocumentType.commentDocument,
            refId: 'proposal-id',
            refVer: 'proposal-ver',
          );
          await dao.saveAll([action, comment]);

          // When
          final result = await dao.count(
            type: DocumentType.proposalActionDocument,
            referencing: const SignedDocumentRef.loose(id: 'proposal-id'),
          );

          // Then
          expect(result, 1);
        });

        test('combines all three filters', () async {
          // Given
          final action1 = _createTestDocumentEntity(
            id: 'action-id',
            ver: 'ver-1',
            type: DocumentType.proposalActionDocument,
            refId: 'proposal-id',
            refVer: 'proposal-ver',
          );
          final action2 = _createTestDocumentEntity(
            id: 'action-id',
            ver: 'ver-2',
            type: DocumentType.proposalActionDocument,
            refId: 'proposal-id',
            refVer: 'proposal-ver',
          );
          final action3 = _createTestDocumentEntity(
            id: 'other-action',
            ver: 'ver-3',
            type: DocumentType.proposalActionDocument,
            refId: 'proposal-id',
            refVer: 'proposal-ver',
          );
          await dao.saveAll([action1, action2, action3]);

          // When
          final result = await dao.count(
            type: DocumentType.proposalActionDocument,
            id: const SignedDocumentRef.loose(id: 'action-id'),
            referencing: const SignedDocumentRef.loose(id: 'proposal-id'),
          );

          // Then
          expect(result, 2);
        });
      });

      group('exists', () {
        test('returns false for non-existing ref in empty database', () async {
          // Given
          const ref = SignedDocumentRef.exact(id: 'non-existent-id', ver: 'non-existent-ver');

          // When
          final result = await dao.exists(ref);

          // Then
          expect(result, isFalse);
        });

        test('returns true for existing exact ref', () async {
          // Given
          final entity = _createTestDocumentEntity(id: 'test-id', ver: 'test-ver');
          await dao.save(entity);

          // And
          const ref = SignedDocumentRef.exact(id: 'test-id', ver: 'test-ver');

          // When
          final result = await dao.exists(ref);

          // Then
          expect(result, isTrue);
        });

        test('returns false for non-existing exact ref', () async {
          // Given
          final entity = _createTestDocumentEntity(id: 'test-id', ver: 'test-ver');
          await dao.save(entity);

          // And
          const ref = SignedDocumentRef.exact(id: 'test-id', ver: 'wrong-ver');

          // When
          final result = await dao.exists(ref);

          // Then: Returns false (ver mismatch)
          expect(result, isFalse);
        });

        test('returns true for loose ref if any version exists', () async {
          // Given
          final entityV1 = _createTestDocumentEntity(id: 'test-id', ver: 'ver-1');
          final entityV2 = _createTestDocumentEntity(id: 'test-id', ver: 'ver-2');
          await dao.saveAll([entityV1, entityV2]);

          // And
          const ref = SignedDocumentRef.loose(id: 'test-id');

          // When
          final result = await dao.exists(ref);

          // Then
          expect(result, isTrue);
        });

        test('returns false for loose ref if no versions exist', () async {
          // Given
          final entity = _createTestDocumentEntity(id: 'other-id', ver: 'other-ver');
          await dao.save(entity);

          // And
          const ref = SignedDocumentRef.loose(id: 'non-existent-id');

          // When
          final result = await dao.exists(ref);

          // Then
          expect(result, isFalse);
        });

        test('handles null version in exact ref (treats as loose)', () async {
          // Given
          final entity = _createTestDocumentEntity(id: 'test-id', ver: 'test-ver');
          await dao.save(entity);

          // And
          const ref = SignedDocumentRef.loose(id: 'test-id');

          // When
          final result = await dao.exists(ref);

          // Then: Returns true (any version matches)
          expect(result, isTrue);
        });

        test('performs efficiently for large batches (no N+1 queries)', () async {
          // Given: 1000 entities inserted (simulate large sync)
          final entities = List.generate(
            1000,
            (i) => _createTestDocumentEntity(id: 'batch-$i', ver: 'ver-$i'),
          );
          await dao.saveAll(entities);

          // And: A ref for an existing id
          const ref = SignedDocumentRef.loose(id: 'batch-500');

          // When: exists is called (should use single query)
          final stopwatch = Stopwatch()..start();
          final result = await dao.exists(ref);
          stopwatch.stop();

          // Then: Returns true, and executes quickly (<10ms expected)
          expect(result, isTrue);
          expect(stopwatch.elapsedMilliseconds, lessThan(10));
        });
      });

      group('filterExisting', () {
        test('returns empty list for empty input', () async {
          // Given
          final refs = <DocumentRef>[];

          // When
          final result = await dao.filterExisting(refs);

          // Then
          expect(result, isEmpty);
        });

        test('returns all refs if they exist (mixed exact and loose)', () async {
          // Given
          final entity1 = _createTestDocumentEntity(id: 'id-1', ver: 'ver-1');
          final entity2 = _createTestDocumentEntity(id: 'id-2', ver: 'ver-2');
          await dao.saveAll([entity1, entity2]);

          // And
          final refs = [
            const SignedDocumentRef.exact(id: 'id-1', ver: 'ver-1'),
            const SignedDocumentRef.loose(id: 'id-2'),
          ];

          // When
          final result = await dao.filterExisting(refs);

          // Then
          expect(result, hasLength(2));
          expect(result[0].id, 'id-1');
          expect(result[0].ver, 'ver-1');
          expect(result[1].id, 'id-2');
          expect(result[1].ver, isNull);
        });

        test('filters out non-existing refs (mixed exact and loose)', () async {
          // Given
          final entity = _createTestDocumentEntity(id: 'existing-id', ver: 'existing-ver');
          await dao.save(entity);

          // And
          final refs = [
            const SignedDocumentRef.exact(id: 'existing-id', ver: 'existing-ver'),
            const SignedDocumentRef.exact(id: 'non-id', ver: 'non-ver'),
            const SignedDocumentRef.loose(id: 'existing-id'),
            const SignedDocumentRef.loose(id: 'non-id'),
          ];

          // When
          final result = await dao.filterExisting(refs);

          // Then
          expect(result, hasLength(2));
          expect(result[0].id, 'existing-id');
          expect(result[0].ver, 'existing-ver');
          expect(result[1].id, 'existing-id');
          expect(result[1].ver, isNull);
        });

        test('handles multiple versions for loose refs', () async {
          // Given
          final entityV1 = _createTestDocumentEntity(id: 'multi-id', ver: 'ver-1');
          final entityV2 = _createTestDocumentEntity(id: 'multi-id', ver: 'ver-2');
          await dao.saveAll([entityV1, entityV2]);

          // And
          final refs = [
            const SignedDocumentRef.loose(id: 'multi-id'),
            const SignedDocumentRef.exact(id: 'multi-id', ver: 'ver-1'),
            const SignedDocumentRef.exact(id: 'multi-id', ver: 'wrong-ver'),
          ];

          // When
          final result = await dao.filterExisting(refs);

          // Then
          expect(result, hasLength(2));
          expect(result[0].ver, isNull);
          expect(result[1].ver, 'ver-1');
        });

        test('performs efficiently for large lists (single query)', () async {
          // Given
          final entities = List.generate(
            1000,
            (i) => _createTestDocumentEntity(id: 'batch-${i % 500}', ver: 'ver-$i'),
          );
          await dao.saveAll(entities);

          // And
          final refs = List.generate(
            1000,
            (i) => i.isEven
                ? SignedDocumentRef.exact(id: 'batch-${i % 500}', ver: 'ver-$i')
                : SignedDocumentRef.loose(id: 'non-$i'),
          );

          // When
          final stopwatch = Stopwatch()..start();
          final result = await dao.filterExisting(refs);
          stopwatch.stop();

          // Then
          expect(result, hasLength(500));
          expect(stopwatch.elapsedMilliseconds, lessThan(100));
        });
      });

      group('getDocument', () {
        test('returns null for non-existing ref in empty database', () async {
          // Given
          const ref = SignedDocumentRef.exact(id: 'non-existent-id', ver: 'non-existent-ver');

          // When
          final result = await dao.getDocument(id: ref);

          // Then
          expect(result, isNull);
        });

        test('returns entity for existing exact ref', () async {
          // Given
          final entity = _createTestDocumentEntity(id: 'test-id', ver: 'test-ver');
          await dao.save(entity);

          // And
          const ref = SignedDocumentRef.exact(id: 'test-id', ver: 'test-ver');

          // When
          final result = await dao.getDocument(id: ref);

          // Then
          expect(result, isNotNull);
          expect(result!.id, 'test-id');
          expect(result.ver, 'test-ver');
        });

        test('returns null for non-existing exact ref', () async {
          // Given
          final entity = _createTestDocumentEntity(id: 'test-id', ver: 'test-ver');
          await dao.save(entity);

          // And
          const ref = SignedDocumentRef.exact(id: 'test-id', ver: 'wrong-ver');

          // When
          final result = await dao.getDocument(id: ref);

          // Then
          expect(result, isNull);
        });

        test('returns latest entity for loose ref if versions exist', () async {
          // Given
          final oldCreatedAt = DateTime.utc(2023, 2, 2);
          final newerCreatedAt = DateTime.utc(2024, 2, 2);

          final oldVer = _buildUuidV7At(oldCreatedAt);
          final newerVer = _buildUuidV7At(newerCreatedAt);
          final entityOld = _createTestDocumentEntity(id: 'test-id', ver: oldVer);
          final entityNew = _createTestDocumentEntity(id: 'test-id', ver: newerVer);
          await dao.saveAll([entityOld, entityNew]);

          // And
          const ref = SignedDocumentRef.loose(id: 'test-id');

          // When
          final result = await dao.getDocument(id: ref);

          // Then
          expect(result, isNotNull);
          expect(result!.ver, newerVer);
          expect(result.createdAt, newerCreatedAt);
        });

        test('returns null for loose ref if no versions exist', () async {
          // Given
          final entity = _createTestDocumentEntity(id: 'other-id', ver: 'other-ver');
          await dao.save(entity);

          // And
          const ref = SignedDocumentRef.loose(id: 'non-existent-id');

          // When
          final result = await dao.getDocument(id: ref);

          // Then
          expect(result, isNull);
        });

        test('filters by type and returns matching document', () async {
          // Given
          final proposal = _createTestDocumentEntity(
            id: 'proposal-id',
            ver: 'proposal-ver',
            type: DocumentType.proposalDocument,
          );
          final comment = _createTestDocumentEntity(
            id: 'comment-id',
            ver: 'comment-ver',
            type: DocumentType.commentDocument,
          );
          await dao.saveAll([proposal, comment]);

          // When
          final result = await dao.getDocument(type: DocumentType.proposalDocument);

          // Then
          expect(result, isNotNull);
          expect(result!.id, 'proposal-id');
          expect(result.type, DocumentType.proposalDocument);
        });

        test('returns null when no documents match type filter', () async {
          // Given
          final comment = _createTestDocumentEntity(
            id: 'comment-id',
            ver: 'comment-ver',
            type: DocumentType.commentDocument,
          );
          await dao.save(comment);

          // When
          final result = await dao.getDocument(type: DocumentType.proposalDocument);

          // Then
          expect(result, isNull);
        });

        test('returns latest document when filtering by type only', () async {
          // Given
          final oldCreatedAt = DateTime.utc(2023, 1, 1);
          final newerCreatedAt = DateTime.utc(2024, 1, 1);

          final oldVer = _buildUuidV7At(oldCreatedAt);
          final newerVer = _buildUuidV7At(newerCreatedAt);

          final oldProposal = _createTestDocumentEntity(
            id: 'proposal-1',
            ver: oldVer,
            type: DocumentType.proposalDocument,
          );
          final newProposal = _createTestDocumentEntity(
            id: 'proposal-2',
            ver: newerVer,
            type: DocumentType.proposalDocument,
          );
          await dao.saveAll([oldProposal, newProposal]);

          // When
          final result = await dao.getDocument(type: DocumentType.proposalDocument);

          // Then
          expect(result, isNotNull);
        });

        test('filters by loose refTo and returns latest referencing document', () async {
          // Given
          final oldCreatedAt = DateTime.utc(2023, 1, 1);
          final newerCreatedAt = DateTime.utc(2024, 1, 1);

          final oldVer = _buildUuidV7At(oldCreatedAt);
          final newerVer = _buildUuidV7At(newerCreatedAt);

          final action1 = _createTestDocumentEntity(
            id: 'action-1',
            ver: oldVer,
            type: DocumentType.proposalActionDocument,
            refId: 'proposal-id',
            refVer: 'proposal-ver',
          );
          final action2 = _createTestDocumentEntity(
            id: 'action-2',
            ver: newerVer,
            type: DocumentType.proposalActionDocument,
            refId: 'proposal-id',
            refVer: 'proposal-ver-2',
          );
          final unrelated = _createTestDocumentEntity(
            id: 'unrelated',
            ver: 'unrelated-ver',
            type: DocumentType.proposalActionDocument,
            refId: 'other-proposal',
            refVer: 'other-ver',
          );
          await dao.saveAll([action1, action2, unrelated]);

          // When
          final result = await dao.getDocument(
            referencing: const SignedDocumentRef.loose(id: 'proposal-id'),
          );

          // Then
          expect(result, isNotNull);
          expect(result!.refId, 'proposal-id');
        });

        test('filters by exact refTo and returns matching document', () async {
          // Given
          final action1 = _createTestDocumentEntity(
            id: 'action-1',
            ver: 'action-ver-1',
            type: DocumentType.proposalActionDocument,
            refId: 'proposal-id',
            refVer: 'proposal-ver-1',
          );
          final action2 = _createTestDocumentEntity(
            id: 'action-2',
            ver: 'action-ver-2',
            type: DocumentType.proposalActionDocument,
            refId: 'proposal-id',
            refVer: 'proposal-ver-2',
          );
          await dao.saveAll([action1, action2]);

          // When
          final result = await dao.getDocument(
            referencing: const SignedDocumentRef.exact(
              id: 'proposal-id',
              ver: 'proposal-ver-1',
            ),
          );

          // Then
          expect(result, isNotNull);
          expect(result!.id, 'action-1');
          expect(result.refVer, 'proposal-ver-1');
        });

        test('returns null when no documents match refTo filter', () async {
          // Given
          final action = _createTestDocumentEntity(
            id: 'action-id',
            ver: 'action-ver',
            type: DocumentType.proposalActionDocument,
            refId: 'proposal-id',
            refVer: 'proposal-ver',
          );
          await dao.save(action);

          // When
          final result = await dao.getDocument(
            referencing: const SignedDocumentRef.loose(id: 'non-existent-proposal'),
          );

          // Then
          expect(result, isNull);
        });

        test('combines type and ref filters', () async {
          // Given
          final proposal = _createTestDocumentEntity(
            id: 'doc-id',
            ver: 'ver-1',
            type: DocumentType.proposalDocument,
          );
          final comment = _createTestDocumentEntity(
            id: 'doc-id',
            ver: 'ver-2',
            type: DocumentType.commentDocument,
          );
          await dao.saveAll([proposal, comment]);

          // When
          final result = await dao.getDocument(
            type: DocumentType.proposalDocument,
            id: const SignedDocumentRef.loose(id: 'doc-id'),
          );

          // Then
          expect(result, isNotNull);
          expect(result!.id, 'doc-id');
          expect(result.ver, 'ver-1');
          expect(result.type, DocumentType.proposalDocument);
        });

        test('returns null when type and ref filters have no intersection', () async {
          // Given
          final proposal = _createTestDocumentEntity(
            id: 'proposal-id',
            ver: 'proposal-ver',
            type: DocumentType.proposalDocument,
          );
          await dao.save(proposal);

          // When
          final result = await dao.getDocument(
            type: DocumentType.commentDocument,
            id: const SignedDocumentRef.loose(id: 'proposal-id'),
          );

          // Then
          expect(result, isNull);
        });

        test('combines type and refTo filters', () async {
          // Given
          final action = _createTestDocumentEntity(
            id: 'action-id',
            ver: 'action-ver',
            type: DocumentType.proposalActionDocument,
            refId: 'proposal-id',
            refVer: 'proposal-ver',
          );
          final comment = _createTestDocumentEntity(
            id: 'comment-id',
            ver: 'comment-ver',
            type: DocumentType.commentDocument,
            refId: 'proposal-id',
            refVer: 'proposal-ver',
          );
          await dao.saveAll([action, comment]);

          // When
          final result = await dao.getDocument(
            type: DocumentType.proposalActionDocument,
            referencing: const SignedDocumentRef.loose(id: 'proposal-id'),
          );

          // Then
          expect(result, isNotNull);
          expect(result!.id, 'action-id');
          expect(result.type, DocumentType.proposalActionDocument);
        });

        test('combines ref and refTo filters', () async {
          // Given
          final action1 = _createTestDocumentEntity(
            id: 'action-id',
            ver: 'ver-1',
            type: DocumentType.proposalActionDocument,
            refId: 'proposal-1',
            refVer: 'proposal-ver',
          );
          final action2 = _createTestDocumentEntity(
            id: 'action-id',
            ver: 'ver-2',
            type: DocumentType.proposalActionDocument,
            refId: 'proposal-2',
            refVer: 'proposal-ver',
          );
          await dao.saveAll([action1, action2]);

          // When
          final result = await dao.getDocument(
            id: const SignedDocumentRef.loose(id: 'action-id'),
            referencing: const SignedDocumentRef.loose(id: 'proposal-1'),
          );

          // Then
          expect(result, isNotNull);
          expect(result!.id, 'action-id');
          expect(result.refId, 'proposal-1');
        });

        test('combines all three filters', () async {
          // Given
          final oldCreatedAt = DateTime.utc(2023, 1, 1);
          final newerCreatedAt = DateTime.utc(2024, 1, 1);

          final oldVer = _buildUuidV7At(oldCreatedAt);
          final newerVer = _buildUuidV7At(newerCreatedAt);

          final action1 = _createTestDocumentEntity(
            id: 'action-id',
            ver: oldVer,
            type: DocumentType.proposalActionDocument,
            refId: 'proposal-id',
            refVer: 'proposal-ver',
          );
          final action2 = _createTestDocumentEntity(
            id: 'action-id',
            ver: newerVer,
            type: DocumentType.proposalActionDocument,
            refId: 'proposal-id',
            refVer: 'proposal-ver',
          );
          final comment = _createTestDocumentEntity(
            id: 'action-id',
            ver: 'comment-ver',
            type: DocumentType.commentDocument,
            refId: 'proposal-id',
            refVer: 'proposal-ver',
          );
          await dao.saveAll([action1, action2, comment]);

          // When
          final result = await dao.getDocument(
            type: DocumentType.proposalActionDocument,
            id: const SignedDocumentRef.loose(id: 'action-id'),
            referencing: const SignedDocumentRef.loose(id: 'proposal-id'),
          );

          // Then
          expect(result, isNotNull);
          expect(result!.id, 'action-id');
          expect(result.ver, newerVer);
          expect(result.type, DocumentType.proposalActionDocument);
          expect(result.refId, 'proposal-id');
        });

        test('returns null when all three filters have no intersection', () async {
          // Given
          final action = _createTestDocumentEntity(
            id: 'action-id',
            ver: 'action-ver',
            type: DocumentType.proposalActionDocument,
            refId: 'proposal-id',
            refVer: 'proposal-ver',
          );
          await dao.save(action);

          // When
          final result = await dao.getDocument(
            type: DocumentType.commentDocument,
            id: const SignedDocumentRef.loose(id: 'action-id'),
            referencing: const SignedDocumentRef.loose(id: 'proposal-id'),
          );

          // Then
          expect(result, isNull);
        });

        test('returns newest document by author', () async {
          // Given
          final author = _createTestAuthor(name: 'Damian');
          final proposal1 = _createTestDocumentEntity(
            id: 'proposal1-id',
            ver: _buildUuidV7At(DateTime(2023)),
            type: DocumentType.proposalDocument,
            authors: author.toUri().toString(),
          );
          final newerVer = _buildUuidV7At(DateTime(2024));
          final proposal2 = _createTestDocumentEntity(
            id: 'proposal2-id',
            ver: newerVer,
            type: DocumentType.proposalDocument,
            authors: author.toUri().toString(),
          );
          await dao.saveAll([proposal1, proposal2]);

          // When
          final result = await dao.getDocument(author: author);

          // Then
          expect(result, isNotNull);
          expect(result?.ver, newerVer);
        });
      });

      group('saveAll', () {
        test('does nothing for empty list', () async {
          // Given
          final entities = <DocumentCompositeEntity>[];

          // When
          await dao.saveAll(entities);

          // Then
          final count = await dao.count();
          expect(count, 0);
        });

        test('inserts new documents', () async {
          // Given
          final entities = [
            _createTestDocumentEntity(),
            _createTestDocumentEntity(),
          ];

          // When
          await dao.saveAll(entities);

          // Then
          final saved = await db.select(db.documentsV2).get();
          final savedIds = saved.map((e) => e.id);
          final expectedIds = entities.map((e) => e.doc.id);

          expect(savedIds, expectedIds);
        });

        test('ignores conflicts on existing {id, ver}', () async {
          // Given
          final existing = _createTestDocumentEntity(
            id: 'test-id',
            ver: 'test-ver',
            contentData: {'key': 'original'},
          );
          await dao.save(existing);

          // And
          final entities = [
            _createTestDocumentEntity(
              id: 'test-id',
              ver: 'test-ver',
              contentData: {'key': 'modified'},
            ),
            _createTestDocumentEntity(id: 'new-id', ver: 'new-ver'),
          ];

          // When
          await dao.saveAll(entities);

          // Then
          final saved = await db.select(db.documentsV2).get();
          expect(saved, hasLength(2));
          final existingAfter = saved.firstWhere((e) => e.id == 'test-id');
          expect(existingAfter.content.data['key'], 'original');
          expect(saved.any((e) => e.id == 'new-id'), true);
        });

        test('handles mixed inserts and ignores atomically', () async {
          // Given
          final existing1 = _createTestDocumentEntity(id: 'existing-1', ver: 'ver-1');
          final existing2 = _createTestDocumentEntity(id: 'existing-2', ver: 'ver-2');
          await dao.save(existing1);
          await dao.save(existing2);

          // And:
          final entities = [
            _createTestDocumentEntity(id: 'existing-1', ver: 'ver-1'),
            _createTestDocumentEntity(id: 'new-1', ver: 'new-ver-1'),
            _createTestDocumentEntity(id: 'existing-2', ver: 'ver-2'),
            _createTestDocumentEntity(id: 'new-2', ver: 'new-ver-2'),
          ];

          // When
          await dao.saveAll(entities);

          // Then
          final saved = await db.select(db.documentsV2).get();
          expect(saved, hasLength(4));
          expect(saved.map((e) => e.id).toSet(), {'existing-1', 'existing-2', 'new-1', 'new-2'});
        });
      });

      group('save', () {
        test('inserts new document', () async {
          // Given
          final entity = _createTestDocumentEntity(
            id: 'test-id',
            ver: '0194d492-1daa-7371-8bd3-c15811b2b063',
          );

          // When
          await dao.save(entity);

          // Then
          final saved = await db.select(db.documentsV2).get();
          expect(saved, hasLength(1));
          expect(saved[0].id, 'test-id');
          expect(saved[0].ver, '0194d492-1daa-7371-8bd3-c15811b2b063');
        });

        test('ignores conflict on existing {id, ver}', () async {
          // Given
          final existing = _createTestDocumentEntity(
            id: 'test-id',
            ver: '0194d492-1daa-7371-8bd3-c15811b2b063',
            contentData: {'key': 'original'},
          );
          await dao.save(existing);

          // And
          final conflicting = _createTestDocumentEntity(
            id: 'test-id',
            ver: '0194d492-1daa-7371-8bd3-c15811b2b063',
            contentData: {'key': 'modified'},
          );

          // When
          await dao.save(conflicting);

          // Then
          final saved = await db.select(db.documentsV2).get();
          expect(saved, hasLength(1));
          expect(saved[0].content.data['key'], 'original');
        });
      });

      group('watchDocuments', () {
        test('emits all documents when no filters applied', () async {
          final doc1 = _createTestDocumentEntity(id: 'id1', type: DocumentType.proposalDocument);
          final doc2 = _createTestDocumentEntity(id: 'id2', type: DocumentType.proposalTemplate);
          final doc3 = _createTestDocumentEntity(
            id: 'id3',
            type: DocumentType.proposalActionDocument,
          );

          await dao.saveAll([doc1, doc2, doc3]);

          final stream = dao.watchDocuments();

          await expectLater(
            stream,
            emits(hasLength(3)),
          );
        });

        test('filters documents by type', () async {
          final proposal1 = _createTestDocumentEntity(
            id: 'id1',
            type: DocumentType.proposalDocument,
          );
          final proposal2 = _createTestDocumentEntity(
            id: 'id2',
            type: DocumentType.proposalDocument,
          );
          final template = _createTestDocumentEntity(
            id: 'id3',
            type: DocumentType.proposalTemplate,
          );

          await dao.saveAll([proposal1, proposal2, template]);

          final stream = dao.watchDocuments(type: DocumentType.proposalDocument);

          await expectLater(
            stream,
            emits(
              predicate<List<DocumentEntityV2>>((docs) {
                return docs.length == 2 &&
                    docs.every((d) => d.type == DocumentType.proposalDocument);
              }),
            ),
          );
        });

        test('respects limit parameter', () async {
          final docs = List.generate(
            10,
            (i) => _createTestDocumentEntity(id: 'id$i', type: DocumentType.proposalDocument),
          );

          await dao.saveAll(docs);

          final stream = dao.watchDocuments(limit: 5);

          await expectLater(
            stream,
            emits(hasLength(5)),
          );
        });

        test('respects offset parameter', () async {
          final docs = List.generate(
            10,
            (i) => _createTestDocumentEntity(id: 'id$i', type: DocumentType.proposalDocument),
          );

          await dao.saveAll(docs);

          final streamFirst = dao.watchDocuments(limit: 5, offset: 0);
          final streamSecond = dao.watchDocuments(limit: 5, offset: 5);

          final firstBatch = await streamFirst.first;
          final secondBatch = await streamSecond.first;

          expect(firstBatch.length, 5);
          expect(secondBatch.length, 5);
          expect(
            firstBatch
                .map((d) => d.id)
                .toSet()
                .intersection(
                  secondBatch.map((d) => d.id).toSet(),
                ),
            isEmpty,
          );
        });

        test('clamps limit to 999 when exceeds maximum', () async {
          final docs = List.generate(
            1000,
            (i) => _createTestDocumentEntity(id: 'id$i', type: DocumentType.proposalDocument),
          );

          await dao.saveAll(docs);

          final stream = dao.watchDocuments(limit: 1500);

          await expectLater(
            stream,
            emits(hasLength(999)),
          );
        });

        test('handles limit of 0', () async {
          final doc = _createTestDocumentEntity(id: 'id1', type: DocumentType.proposalDocument);

          await dao.save(doc);

          final stream = dao.watchDocuments(limit: 0);

          await expectLater(
            stream,
            emits(isEmpty),
          );
        });

        test('emits empty list when no documents exist', () async {
          final stream = dao.watchDocuments();

          await expectLater(
            stream,
            emits(isEmpty),
          );
        });

        test('emits empty list when type filter matches nothing', () async {
          final doc = _createTestDocumentEntity(id: 'id1', type: DocumentType.proposalDocument);

          await dao.save(doc);

          final stream = dao.watchDocuments(type: DocumentType.proposalTemplate);

          await expectLater(
            stream,
            emits(isEmpty),
          );
        });

        test('emits new values when documents are added', () async {
          final stream = dao.watchDocuments();

          final doc1 = _createTestDocumentEntity(id: 'id1', type: DocumentType.proposalDocument);
          final doc2 = _createTestDocumentEntity(id: 'id2', type: DocumentType.proposalDocument);

          final expectation = expectLater(
            stream,
            emitsInOrder([
              isEmpty,
              hasLength(1),
              hasLength(2),
            ]),
          );

          await pumpEventQueue();
          await dao.save(doc1);
          await pumpEventQueue();
          await dao.save(doc2);
          await pumpEventQueue();

          await expectation;
        });

        test('does not emit duplicate when same document saved twice', () async {
          final doc = _createTestDocumentEntity(id: 'id1', type: DocumentType.proposalDocument);

          await dao.save(doc);

          final stream = dao.watchDocuments();

          final expectation = expectLater(
            stream,
            emitsInOrder([
              hasLength(1),
              hasLength(1),
            ]),
          );

          await pumpEventQueue();
          await dao.save(doc);
          await pumpEventQueue();

          await expectation;
        });

        test('combines type filter with limit and offset', () async {
          final proposals = List.generate(
            20,
            (i) => _createTestDocumentEntity(id: 'proposal$i', type: DocumentType.proposalDocument),
          );

          final templates = List.generate(
            10,
            (i) => _createTestDocumentEntity(id: 'template$i', type: DocumentType.proposalTemplate),
          );

          await dao.saveAll([...proposals, ...templates]);

          final stream = dao.watchDocuments(
            type: DocumentType.proposalDocument,
            limit: 5,
            offset: 10,
          );

          await expectLater(
            stream,
            emits(
              predicate<List<DocumentEntityV2>>((docs) {
                return docs.length == 5 &&
                    docs.every((d) => d.type == DocumentType.proposalDocument);
              }),
            ),
          );
        });

        test('emits updates when filtered documents change', () async {
          final proposal = _createTestDocumentEntity(
            id: 'id1',
            type: DocumentType.proposalDocument,
          );
          final template = _createTestDocumentEntity(
            id: 'id2',
            type: DocumentType.proposalTemplate,
          );

          final stream = dao.watchDocuments(type: DocumentType.proposalDocument);

          final expectation = expectLater(
            stream,
            emitsInOrder([
              isEmpty,
              hasLength(1),
              hasLength(1),
            ]),
          );

          await pumpEventQueue();
          await dao.save(proposal);
          await pumpEventQueue();
          await dao.save(template);
          await pumpEventQueue();

          await expectation;
        });

        test('returns all versions when latestOnly is false', () async {
          final v1 = _createTestDocumentEntity(
            id: 'id1',
            ver: _buildUuidV7At(DateTime.utc(2024, 1, 1)),
          );
          final v2 = _createTestDocumentEntity(
            id: 'id1',
            ver: _buildUuidV7At(DateTime.utc(2024, 1, 2)),
          );
          final v3 = _createTestDocumentEntity(
            id: 'id1',
            ver: _buildUuidV7At(DateTime.utc(2024, 1, 3)),
          );

          await dao.saveAll([v1, v2, v3]);

          final stream = dao.watchDocuments(latestOnly: false);

          await expectLater(
            stream,
            emits(hasLength(3)),
          );
        });

        test('returns only latest version of each document when latestOnly is true', () async {
          final doc1v1 = _createTestDocumentEntity(
            id: 'id1',
            ver: _buildUuidV7At(DateTime.utc(2024, 1, 1)),
          );
          final doc1v2 = _createTestDocumentEntity(
            id: 'id1',
            ver: _buildUuidV7At(DateTime.utc(2024, 1, 2)),
          );
          final doc2v1 = _createTestDocumentEntity(
            id: 'id2',
            ver: _buildUuidV7At(DateTime.utc(2024, 1, 1)),
          );

          await dao.saveAll([doc1v1, doc1v2, doc2v1]);

          final stream = dao.watchDocuments(latestOnly: true);

          final result = await stream.first;

          expect(result, hasLength(2));
          expect(result.any((d) => d.id == 'id1' && d.ver == doc1v1.doc.ver), isFalse);
          expect(result.any((d) => d.id == 'id1' && d.ver == doc1v2.doc.ver), isTrue);
          expect(result.any((d) => d.id == 'id2' && d.ver == doc2v1.doc.ver), isTrue);
        });

        test('combines latestOnly with type filter', () async {
          final proposal1v1 = _createTestDocumentEntity(
            id: 'id1',
            ver: _buildUuidV7At(DateTime.utc(2024, 1, 1)),
            type: DocumentType.proposalDocument,
          );
          final proposal1v2 = _createTestDocumentEntity(
            id: 'id1',
            ver: _buildUuidV7At(DateTime.utc(2024, 1, 2)),
            type: DocumentType.proposalDocument,
          );
          final template1v1 = _createTestDocumentEntity(
            id: 'id2',
            ver: _buildUuidV7At(DateTime.utc(2024, 1, 1)),
            type: DocumentType.proposalTemplate,
          );
          final template1v2 = _createTestDocumentEntity(
            id: 'id2',
            ver: _buildUuidV7At(DateTime.utc(2024, 1, 2)),
            type: DocumentType.proposalTemplate,
          );

          await dao.saveAll([proposal1v1, proposal1v2, template1v1, template1v2]);

          final stream = dao.watchDocuments(
            type: DocumentType.proposalDocument,
            latestOnly: true,
          );

          final result = await stream.first;

          expect(result, hasLength(1));
          expect(result.first.id, 'id1');
          expect(result.first.ver, proposal1v2.doc.ver);
          expect(result.first.type, DocumentType.proposalDocument);
        });

        test('combines latestOnly with limit and offset', () async {
          final docs = <DocumentCompositeEntity>[];
          for (var i = 0; i < 10; i++) {
            docs
              ..add(
                _createTestDocumentEntity(
                  id: 'id$i',
                  ver: _buildUuidV7At(DateTime.utc(2024, 1, 1)),
                ),
              )
              ..add(
                _createTestDocumentEntity(
                  id: 'id$i',
                  ver: _buildUuidV7At(DateTime.utc(2024, 1, 2)),
                ),
              );
          }

          await dao.saveAll(docs);

          final stream = dao.watchDocuments(
            latestOnly: true,
            limit: 5,
            offset: 3,
          );

          final result = await stream.first;

          expect(result, hasLength(5));
          expect(
            result.every((d) => d.createdAt.isAtSameMomentAs(DateTime.utc(2024, 1, 2))),
            isTrue,
          );
        });

        test('emits updates when new version added with latestOnly', () async {
          final doc1v1 = _createTestDocumentEntity(
            id: 'id1',
            ver: _buildUuidV7At(DateTime.utc(2024, 1, 1)),
          );
          final doc1v2 = _createTestDocumentEntity(
            id: 'id1',
            ver: _buildUuidV7At(DateTime.utc(2024, 1, 2)),
          );

          final stream = dao.watchDocuments(latestOnly: true);

          final expectation = expectLater(
            stream,
            emitsInOrder([
              isEmpty,
              predicate<List<DocumentEntityV2>>(
                (docs) => docs.length == 1 && docs.first.ver == doc1v1.doc.ver,
              ),
              predicate<List<DocumentEntityV2>>(
                (docs) => docs.length == 1 && docs.first.ver == doc1v2.doc.ver,
              ),
            ]),
          );

          await pumpEventQueue();
          await dao.save(doc1v1);
          await pumpEventQueue();
          await dao.save(doc1v2);
          await pumpEventQueue();

          await expectation;
        });
      });

      group('getLatestOf', () {
        test('returns null for non-existing id in empty database', () async {
>>>>>>> 26f14482
          // Given
          const ref = SignedDocumentRef.exact(id: 'non-existent-id', ver: 'non-existent-ver');

          // When
<<<<<<< HEAD
          final result = await dao.exists(ref);

          // Then
          expect(result, isFalse);
        });

        test('returns true for existing exact ref', () async {
          // Given
          final entity = _createTestDocumentEntity(id: 'test-id', ver: 'test-ver');
          await dao.save(entity);

          // And
          const ref = SignedDocumentRef.exact(id: 'test-id', ver: 'test-ver');

          // When
          final result = await dao.exists(ref);

          // Then
          expect(result, isTrue);
        });

        test('returns false for non-existing exact ref', () async {
=======
          final result = await dao.getLatestOf(ref);

          // Then
          expect(result, isNull);
        });

        test('returns the document ref when only one version exists', () async {
>>>>>>> 26f14482
          // Given
          final entity = _createTestDocumentEntity(id: 'test-id', ver: 'test-ver');
          await dao.save(entity);

          // And
<<<<<<< HEAD
          const ref = SignedDocumentRef.exact(id: 'test-id', ver: 'wrong-ver');

          // When
          final result = await dao.exists(ref);

          // Then: Returns false (ver mismatch)
          expect(result, isFalse);
        });

        test('returns true for loose ref if any version exists', () async {
          // Given
          final entityV1 = _createTestDocumentEntity(id: 'test-id', ver: 'ver-1');
          final entityV2 = _createTestDocumentEntity(id: 'test-id', ver: 'ver-2');
          await dao.saveAll([entityV1, entityV2]);

          // And
          const ref = SignedDocumentRef.loose(id: 'test-id');

          // When
          final result = await dao.exists(ref);

          // Then
          expect(result, isTrue);
        });

        test('returns false for loose ref if no versions exist', () async {
          // Given
          final entity = _createTestDocumentEntity(id: 'other-id', ver: 'other-ver');
          await dao.save(entity);

          // And
          const ref = SignedDocumentRef.loose(id: 'non-existent-id');

          // When
          final result = await dao.exists(ref);

          // Then
          expect(result, isFalse);
        });

        test('handles null version in exact ref (treats as loose)', () async {
          // Given
          final entity = _createTestDocumentEntity(id: 'test-id', ver: 'test-ver');
          await dao.save(entity);
=======
          const ref = SignedDocumentRef.loose(id: 'test-id');

          // When
          final result = await dao.getLatestOf(ref);

          // Then
          expect(result, isNotNull);
          expect(result!.id, 'test-id');
          expect(result.ver, 'test-ver');
          expect(result.isExact, isTrue);
        });

        test('returns latest version when multiple versions exist (loose ref input)', () async {
          // Given
          final oldCreatedAt = DateTime.utc(2023, 1, 1);
          final newerCreatedAt = DateTime.utc(2024, 6, 15);

          final oldVer = _buildUuidV7At(oldCreatedAt);
          final newerVer = _buildUuidV7At(newerCreatedAt);
          final entityOld = _createTestDocumentEntity(id: 'test-id', ver: oldVer);
          final entityNew = _createTestDocumentEntity(id: 'test-id', ver: newerVer);
          await dao.saveAll([entityOld, entityNew]);
>>>>>>> 26f14482

          // And
          const ref = SignedDocumentRef.loose(id: 'test-id');

          // When
<<<<<<< HEAD
          final result = await dao.exists(ref);

          // Then: Returns true (any version matches)
          expect(result, isTrue);
        });

        test('performs efficiently for large batches (no N+1 queries)', () async {
          // Given: 1000 entities inserted (simulate large sync)
          final entities = List.generate(
            1000,
            (i) => _createTestDocumentEntity(id: 'batch-$i', ver: 'ver-$i'),
          );
          await dao.saveAll(entities);

          // And: A ref for an existing id
          const ref = SignedDocumentRef.loose(id: 'batch-500');

          // When: exists is called (should use single query)
          final stopwatch = Stopwatch()..start();
          final result = await dao.exists(ref);
          stopwatch.stop();

          // Then: Returns true, and executes quickly (<10ms expected)
          expect(result, isTrue);
          expect(stopwatch.elapsedMilliseconds, lessThan(10));
        });
      });

      group('filterExisting', () {
        test('returns empty list for empty input', () async {
          // Given
          final refs = <DocumentRef>[];

          // When
          final result = await dao.filterExisting(refs);

          // Then
          expect(result, isEmpty);
        });

        test('returns all refs if they exist (mixed exact and loose)', () async {
          // Given
          final entity1 = _createTestDocumentEntity(id: 'id-1', ver: 'ver-1');
          final entity2 = _createTestDocumentEntity(id: 'id-2', ver: 'ver-2');
          await dao.saveAll([entity1, entity2]);

          // And
          final refs = [
            const SignedDocumentRef.exact(id: 'id-1', ver: 'ver-1'),
            const SignedDocumentRef.loose(id: 'id-2'),
          ];

          // When
          final result = await dao.filterExisting(refs);

          // Then
          expect(result.length, 2);
          expect(result[0].id, 'id-1');
          expect(result[0].ver, 'ver-1');
          expect(result[1].id, 'id-2');
          expect(result[1].ver, isNull);
        });

        test('filters out non-existing refs (mixed exact and loose)', () async {
          // Given
          final entity = _createTestDocumentEntity(id: 'existing-id', ver: 'existing-ver');
          await dao.save(entity);

          // And
          final refs = [
            const SignedDocumentRef.exact(id: 'existing-id', ver: 'existing-ver'),
            const SignedDocumentRef.exact(id: 'non-id', ver: 'non-ver'),
            const SignedDocumentRef.loose(id: 'existing-id'),
            const SignedDocumentRef.loose(id: 'non-id'),
          ];

          // When
          final result = await dao.filterExisting(refs);

          // Then
          expect(result.length, 2);
          expect(result[0].id, 'existing-id');
          expect(result[0].ver, 'existing-ver');
          expect(result[1].id, 'existing-id');
          expect(result[1].ver, isNull);
        });

        test('handles multiple versions for loose refs', () async {
          // Given
          final entityV1 = _createTestDocumentEntity(id: 'multi-id', ver: 'ver-1');
          final entityV2 = _createTestDocumentEntity(id: 'multi-id', ver: 'ver-2');
          await dao.saveAll([entityV1, entityV2]);

          // And
          final refs = [
            const SignedDocumentRef.loose(id: 'multi-id'),
            const SignedDocumentRef.exact(id: 'multi-id', ver: 'ver-1'),
            const SignedDocumentRef.exact(id: 'multi-id', ver: 'wrong-ver'),
          ];

          // When
          final result = await dao.filterExisting(refs);

          // Then
          expect(result.length, 2);
          expect(result[0].ver, isNull);
          expect(result[1].ver, 'ver-1');
        });

        test('performs efficiently for large lists (single query)', () async {
          // Given
          final entities = List.generate(
            1000,
            (i) => _createTestDocumentEntity(id: 'batch-${i % 500}', ver: 'ver-$i'),
          );
          await dao.saveAll(entities);

          // And
          final refs = List.generate(
            1000,
            (i) => i.isEven
                ? SignedDocumentRef.exact(id: 'batch-${i % 500}', ver: 'ver-$i')
                : SignedDocumentRef.loose(id: 'non-$i'),
          );

          // When
          final stopwatch = Stopwatch()..start();
          final result = await dao.filterExisting(refs);
          stopwatch.stop();

          // Then
          expect(result.length, 500);
          expect(stopwatch.elapsedMilliseconds, lessThan(100));
        });
      });

      group('getDocument', () {
        test('returns null for non-existing ref in empty database', () async {
          // Given
          const ref = SignedDocumentRef.exact(id: 'non-existent-id', ver: 'non-existent-ver');

          // When
          final result = await dao.getDocument(id: ref);

          // Then
          expect(result, isNull);
        });

        test('returns entity for existing exact ref', () async {
          // Given
          final entity = _createTestDocumentEntity(id: 'test-id', ver: 'test-ver');
          await dao.save(entity);

          // And
          const ref = SignedDocumentRef.exact(id: 'test-id', ver: 'test-ver');

          // When
          final result = await dao.getDocument(id: ref);
=======
          final result = await dao.getLatestOf(ref);
>>>>>>> 26f14482

          // Then
          expect(result, isNotNull);
          expect(result!.id, 'test-id');
<<<<<<< HEAD
          expect(result.ver, 'test-ver');
        });

        test('returns null for non-existing exact ref', () async {
          // Given
          final entity = _createTestDocumentEntity(id: 'test-id', ver: 'test-ver');
          await dao.save(entity);

          // And
          const ref = SignedDocumentRef.exact(id: 'test-id', ver: 'wrong-ver');

          // When
          final result = await dao.getDocument(id: ref);

          // Then
          expect(result, isNull);
        });

        test('returns latest entity for loose ref if versions exist', () async {
          // Given
          final oldCreatedAt = DateTime.utc(2023, 2, 2);
          final newerCreatedAt = DateTime.utc(2024, 2, 2);
=======
          expect(result.ver, newerVer);
        });

        test('returns latest version even when exact ref points to older version', () async {
          // Given
          final oldCreatedAt = DateTime.utc(2023, 1, 1);
          final newerCreatedAt = DateTime.utc(2024, 6, 15);
>>>>>>> 26f14482

          final oldVer = _buildUuidV7At(oldCreatedAt);
          final newerVer = _buildUuidV7At(newerCreatedAt);
          final entityOld = _createTestDocumentEntity(id: 'test-id', ver: oldVer);
          final entityNew = _createTestDocumentEntity(id: 'test-id', ver: newerVer);
          await dao.saveAll([entityOld, entityNew]);

<<<<<<< HEAD
          // And
          const ref = SignedDocumentRef.loose(id: 'test-id');

          // When
          final result = await dao.getDocument(id: ref);

          // Then
          expect(result, isNotNull);
          expect(result!.ver, newerVer);
          expect(result.createdAt, newerCreatedAt);
        });

        test('returns null for loose ref if no versions exist', () async {
=======
          // And: exact ref pointing to older version
          final ref = SignedDocumentRef.exact(id: 'test-id', ver: oldVer);

          // When
          final result = await dao.getLatestOf(ref);

          // Then: still returns the latest version
          expect(result, isNotNull);
          expect(result!.id, 'test-id');
          expect(result.ver, newerVer);
        });

        test('returns null for non-existing id when other documents exist', () async {
>>>>>>> 26f14482
          // Given
          final entity = _createTestDocumentEntity(id: 'other-id', ver: 'other-ver');
          await dao.save(entity);

          // And
          const ref = SignedDocumentRef.loose(id: 'non-existent-id');

          // When
<<<<<<< HEAD
          final result = await dao.getDocument(id: ref);
=======
          final result = await dao.getLatestOf(ref);
>>>>>>> 26f14482

          // Then
          expect(result, isNull);
        });

<<<<<<< HEAD
        test('filters by type and returns matching document', () async {
          // Given
          final proposal = _createTestDocumentEntity(
            id: 'proposal-id',
            ver: 'proposal-ver',
            type: DocumentType.proposalDocument,
          );
          final comment = _createTestDocumentEntity(
            id: 'comment-id',
            ver: 'comment-ver',
            type: DocumentType.commentDocument,
          );
          await dao.saveAll([proposal, comment]);

          // When
          final result = await dao.getDocument(type: DocumentType.proposalDocument);

          // Then
          expect(result, isNotNull);
          expect(result!.id, 'proposal-id');
          expect(result.type, DocumentType.proposalDocument);
        });

        test('returns null when no documents match type filter', () async {
          // Given
          final comment = _createTestDocumentEntity(
            id: 'comment-id',
            ver: 'comment-ver',
            type: DocumentType.commentDocument,
          );
          await dao.save(comment);

          // When
          final result = await dao.getDocument(type: DocumentType.proposalDocument);

          // Then
          expect(result, isNull);
        });

        test('returns latest document when filtering by type only', () async {
          // Given
          final oldCreatedAt = DateTime.utc(2023, 1, 1);
          final newerCreatedAt = DateTime.utc(2024, 1, 1);

          final oldVer = _buildUuidV7At(oldCreatedAt);
          final newerVer = _buildUuidV7At(newerCreatedAt);

          final oldProposal = _createTestDocumentEntity(
            id: 'proposal-1',
            ver: oldVer,
            type: DocumentType.proposalDocument,
          );
          final newProposal = _createTestDocumentEntity(
            id: 'proposal-2',
            ver: newerVer,
            type: DocumentType.proposalDocument,
          );
          await dao.saveAll([oldProposal, newProposal]);

          // When
          final result = await dao.getDocument(type: DocumentType.proposalDocument);

          // Then
          expect(result, isNotNull);
        });

        test('filters by loose refTo and returns latest referencing document', () async {
          // Given
          final oldCreatedAt = DateTime.utc(2023, 1, 1);
          final newerCreatedAt = DateTime.utc(2024, 1, 1);

          final oldVer = _buildUuidV7At(oldCreatedAt);
          final newerVer = _buildUuidV7At(newerCreatedAt);

          final action1 = _createTestDocumentEntity(
            id: 'action-1',
            ver: oldVer,
            type: DocumentType.proposalActionDocument,
            refId: 'proposal-id',
            refVer: 'proposal-ver',
          );
          final action2 = _createTestDocumentEntity(
            id: 'action-2',
            ver: newerVer,
            type: DocumentType.proposalActionDocument,
            refId: 'proposal-id',
            refVer: 'proposal-ver-2',
          );
          final unrelated = _createTestDocumentEntity(
            id: 'unrelated',
            ver: 'unrelated-ver',
            type: DocumentType.proposalActionDocument,
            refId: 'other-proposal',
            refVer: 'other-ver',
          );
          await dao.saveAll([action1, action2, unrelated]);

          // When
          final result = await dao.getDocument(
            referencing: const SignedDocumentRef.loose(id: 'proposal-id'),
          );

          // Then
          expect(result, isNotNull);
          expect(result!.refId, 'proposal-id');
        });

        test('filters by exact refTo and returns matching document', () async {
          // Given
          final action1 = _createTestDocumentEntity(
            id: 'action-1',
            ver: 'action-ver-1',
            type: DocumentType.proposalActionDocument,
            refId: 'proposal-id',
            refVer: 'proposal-ver-1',
          );
          final action2 = _createTestDocumentEntity(
            id: 'action-2',
            ver: 'action-ver-2',
            type: DocumentType.proposalActionDocument,
            refId: 'proposal-id',
            refVer: 'proposal-ver-2',
          );
          await dao.saveAll([action1, action2]);

          // When
          final result = await dao.getDocument(
            referencing: const SignedDocumentRef.exact(
              id: 'proposal-id',
              ver: 'proposal-ver-1',
            ),
          );

          // Then
          expect(result, isNotNull);
          expect(result!.id, 'action-1');
          expect(result.refVer, 'proposal-ver-1');
        });

        test('returns null when no documents match refTo filter', () async {
          // Given
          final action = _createTestDocumentEntity(
            id: 'action-id',
            ver: 'action-ver',
            type: DocumentType.proposalActionDocument,
            refId: 'proposal-id',
            refVer: 'proposal-ver',
          );
          await dao.save(action);

          // When
          final result = await dao.getDocument(
            referencing: const SignedDocumentRef.loose(id: 'non-existent-proposal'),
          );

          // Then
          expect(result, isNull);
        });

        test('combines type and ref filters', () async {
          // Given
          final proposal = _createTestDocumentEntity(
            id: 'doc-id',
            ver: 'ver-1',
            type: DocumentType.proposalDocument,
          );
          final comment = _createTestDocumentEntity(
            id: 'doc-id',
            ver: 'ver-2',
            type: DocumentType.commentDocument,
          );
          await dao.saveAll([proposal, comment]);

          // When
          final result = await dao.getDocument(
            type: DocumentType.proposalDocument,
            id: const SignedDocumentRef.loose(id: 'doc-id'),
          );

          // Then
          expect(result, isNotNull);
          expect(result!.id, 'doc-id');
          expect(result.ver, 'ver-1');
          expect(result.type, DocumentType.proposalDocument);
        });

        test('returns null when type and ref filters have no intersection', () async {
=======
        test('returns latest among many versions', () async {
          // Given
          final dates = [
            DateTime.utc(2023, 1, 1),
            DateTime.utc(2023, 6, 15),
            DateTime.utc(2024, 3, 10),
            DateTime.utc(2024, 12, 25),
            DateTime.utc(2024, 8, 1),
          ];
          final versions = dates.map(_buildUuidV7At).toList();
          final entities = versions
              .map((ver) => _createTestDocumentEntity(id: 'multi-ver-id', ver: ver))
              .toList();
          await dao.saveAll(entities);

          // And
          const ref = SignedDocumentRef.loose(id: 'multi-ver-id');

          // When
          final result = await dao.getLatestOf(ref);

          // Then: returns the version with latest createdAt (2024-12-25)
          expect(result, isNotNull);
          expect(result!.ver, versions[3]);
        });
      });

      group('deleteWhere', () {
        test('returns zero when database is empty', () async {
          // Given: An empty database

          // When
          final result = await dao.deleteWhere();

          // Then
          expect(result, 0);
        });

        test('deletes all documents when no filter is provided', () async {
          // Given
          final entities = [
            _createTestDocumentEntity(
              id: 'id-1',
              ver: 'ver-1',
              type: DocumentType.proposalDocument,
            ),
            _createTestDocumentEntity(
              id: 'id-2',
              ver: 'ver-2',
              type: DocumentType.commentDocument,
            ),
            _createTestDocumentEntity(
              id: 'id-3',
              ver: 'ver-3',
              type: DocumentType.proposalTemplate,
            ),
          ];
          await dao.saveAll(entities);

          // When
          final result = await dao.deleteWhere();

          // Then
          expect(result, 3);
          expect(await dao.count(), 0);
        });

        test('deletes documents not in notInType list', () async {
          // Given
          final proposal = _createTestDocumentEntity(
            id: 'proposal-id',
            ver: 'proposal-ver',
            type: DocumentType.proposalDocument,
          );
          final comment = _createTestDocumentEntity(
            id: 'comment-id',
            ver: 'comment-ver',
            type: DocumentType.commentDocument,
          );
          final template = _createTestDocumentEntity(
            id: 'template-id',
            ver: 'template-ver',
            type: DocumentType.proposalTemplate,
          );
          await dao.saveAll([proposal, comment, template]);

          // When
          final result = await dao.deleteWhere(
            excludeTypes: [DocumentType.proposalDocument],
          );

          // Then
          expect(result, 2);
          expect(await dao.count(), 1);

          final remaining = await dao.getDocument(
            id: const SignedDocumentRef.exact(id: 'proposal-id', ver: 'proposal-ver'),
          );
          expect(remaining, isNotNull);
          expect(remaining!.type, DocumentType.proposalDocument);
        });

        test('keeps multiple document types when specified in notInType', () async {
>>>>>>> 26f14482
          // Given
          final proposal = _createTestDocumentEntity(
            id: 'proposal-id',
            ver: 'proposal-ver',
            type: DocumentType.proposalDocument,
          );
<<<<<<< HEAD
          await dao.save(proposal);

          // When
          final result = await dao.getDocument(
            type: DocumentType.commentDocument,
            id: const SignedDocumentRef.loose(id: 'proposal-id'),
          );

          // Then
          expect(result, isNull);
        });

        test('combines type and refTo filters', () async {
          // Given
=======
          final comment = _createTestDocumentEntity(
            id: 'comment-id',
            ver: 'comment-ver',
            type: DocumentType.commentDocument,
          );
          final template = _createTestDocumentEntity(
            id: 'template-id',
            ver: 'template-ver',
            type: DocumentType.proposalTemplate,
          );
>>>>>>> 26f14482
          final action = _createTestDocumentEntity(
            id: 'action-id',
            ver: 'action-ver',
            type: DocumentType.proposalActionDocument,
<<<<<<< HEAD
            refId: 'proposal-id',
            refVer: 'proposal-ver',
          );
          final comment = _createTestDocumentEntity(
            id: 'comment-id',
            ver: 'comment-ver',
            type: DocumentType.commentDocument,
            refId: 'proposal-id',
            refVer: 'proposal-ver',
          );
          await dao.saveAll([action, comment]);

          // When
          final result = await dao.getDocument(
            type: DocumentType.proposalActionDocument,
            referencing: const SignedDocumentRef.loose(id: 'proposal-id'),
          );

          // Then
          expect(result, isNotNull);
          expect(result!.id, 'action-id');
          expect(result.type, DocumentType.proposalActionDocument);
        });

        test('combines ref and refTo filters', () async {
          // Given
          final action1 = _createTestDocumentEntity(
            id: 'action-id',
            ver: 'ver-1',
            type: DocumentType.proposalActionDocument,
            refId: 'proposal-1',
            refVer: 'proposal-ver',
          );
          final action2 = _createTestDocumentEntity(
            id: 'action-id',
            ver: 'ver-2',
            type: DocumentType.proposalActionDocument,
            refId: 'proposal-2',
            refVer: 'proposal-ver',
          );
          await dao.saveAll([action1, action2]);

          // When
          final result = await dao.getDocument(
            id: const SignedDocumentRef.loose(id: 'action-id'),
            referencing: const SignedDocumentRef.loose(id: 'proposal-1'),
          );

          // Then
          expect(result, isNotNull);
          expect(result!.id, 'action-id');
          expect(result.refId, 'proposal-1');
        });

        test('combines all three filters', () async {
          // Given
          final oldCreatedAt = DateTime.utc(2023, 1, 1);
          final newerCreatedAt = DateTime.utc(2024, 1, 1);

          final oldVer = _buildUuidV7At(oldCreatedAt);
          final newerVer = _buildUuidV7At(newerCreatedAt);

          final action1 = _createTestDocumentEntity(
            id: 'action-id',
            ver: oldVer,
            type: DocumentType.proposalActionDocument,
            refId: 'proposal-id',
            refVer: 'proposal-ver',
          );
          final action2 = _createTestDocumentEntity(
            id: 'action-id',
            ver: newerVer,
            type: DocumentType.proposalActionDocument,
            refId: 'proposal-id',
            refVer: 'proposal-ver',
          );
          final comment = _createTestDocumentEntity(
            id: 'action-id',
            ver: 'comment-ver',
            type: DocumentType.commentDocument,
            refId: 'proposal-id',
            refVer: 'proposal-ver',
          );
          await dao.saveAll([action1, action2, comment]);

          // When
          final result = await dao.getDocument(
            type: DocumentType.proposalActionDocument,
            id: const SignedDocumentRef.loose(id: 'action-id'),
            referencing: const SignedDocumentRef.loose(id: 'proposal-id'),
          );

          // Then
          expect(result, isNotNull);
          expect(result!.id, 'action-id');
          expect(result.ver, newerVer);
          expect(result.type, DocumentType.proposalActionDocument);
          expect(result.refId, 'proposal-id');
        });

        test('returns null when all three filters have no intersection', () async {
          // Given
          final action = _createTestDocumentEntity(
            id: 'action-id',
            ver: 'action-ver',
            type: DocumentType.proposalActionDocument,
            refId: 'proposal-id',
            refVer: 'proposal-ver',
          );
          await dao.save(action);

          // When
          final result = await dao.getDocument(
            type: DocumentType.commentDocument,
            id: const SignedDocumentRef.loose(id: 'action-id'),
            referencing: const SignedDocumentRef.loose(id: 'proposal-id'),
          );

          // Then
          expect(result, isNull);
        });

        test('returns newest document by author', () async {
          // Given
          final author = _createTestAuthor(name: 'Damian');
          final proposal1 = _createTestDocumentEntity(
            id: 'proposal1-id',
            ver: _buildUuidV7At(DateTime(2023)),
            type: DocumentType.proposalDocument,
            authors: [author],
          );
          final newerVer = _buildUuidV7At(DateTime(2024));
          final proposal2 = _createTestDocumentEntity(
            id: 'proposal2-id',
            ver: newerVer,
            type: DocumentType.proposalDocument,
            authors: [author],
          );
          await dao.saveAll([proposal1, proposal2]);

          // When
          final result = await dao.getDocument(author: author);

          // Then
          expect(result, isNotNull);
          expect(result?.ver, newerVer);
        });
      });

      group('saveAll', () {
        test('does nothing for empty list', () async {
          // Given
          final entities = <DocumentCompositeEntity>[];

          // When
          await dao.saveAll(entities);

          // Then
          final count = await dao.count();
          expect(count, 0);
        });

        test('inserts new documents', () async {
          // Given
          final entities = [
            _createTestDocumentEntity(),
            _createTestDocumentEntity(),
          ];

          // When
          await dao.saveAll(entities);

          // Then
          final saved = await db.select(db.documentsV2).get();
          final savedIds = saved.map((e) => e.id);
          final expectedIds = entities.map((e) => e.doc.id);

          expect(savedIds, expectedIds);
        });

        test('ignores conflicts on existing {id, ver}', () async {
          // Given
          final existing = _createTestDocumentEntity(
            id: 'test-id',
            ver: 'test-ver',
            contentData: {'key': 'original'},
          );
          await dao.save(existing);

          // And
          final entities = [
            _createTestDocumentEntity(
              id: 'test-id',
              ver: 'test-ver',
              contentData: {'key': 'modified'},
            ),
            _createTestDocumentEntity(id: 'new-id', ver: 'new-ver'),
          ];

          // When
          await dao.saveAll(entities);

          // Then
          final saved = await db.select(db.documentsV2).get();
          expect(saved.length, 2);
          final existingAfter = saved.firstWhere((e) => e.id == 'test-id');
          expect(existingAfter.content.data['key'], 'original');
          expect(saved.any((e) => e.id == 'new-id'), true);
        });

        test('handles mixed inserts and ignores atomically', () async {
          // Given
          final existing1 = _createTestDocumentEntity(id: 'existing-1', ver: 'ver-1');
          final existing2 = _createTestDocumentEntity(id: 'existing-2', ver: 'ver-2');
          await dao.save(existing1);
          await dao.save(existing2);

          // And:
          final entities = [
            _createTestDocumentEntity(id: 'existing-1', ver: 'ver-1'),
            _createTestDocumentEntity(id: 'new-1', ver: 'new-ver-1'),
            _createTestDocumentEntity(id: 'existing-2', ver: 'ver-2'),
            _createTestDocumentEntity(id: 'new-2', ver: 'new-ver-2'),
          ];

          // When
          await dao.saveAll(entities);

          // Then
          final saved = await db.select(db.documentsV2).get();
          expect(saved.length, 4);
          expect(saved.map((e) => e.id).toSet(), {'existing-1', 'existing-2', 'new-1', 'new-2'});
        });
      });

      group('save', () {
        test('inserts new document', () async {
          // Given
          final entity = _createTestDocumentEntity(
            id: 'test-id',
            ver: '0194d492-1daa-7371-8bd3-c15811b2b063',
          );

          // When
          await dao.save(entity);

          // Then
          final saved = await db.select(db.documentsV2).get();
          expect(saved.length, 1);
          expect(saved[0].id, 'test-id');
          expect(saved[0].ver, '0194d492-1daa-7371-8bd3-c15811b2b063');
        });

        test('ignores conflict on existing {id, ver}', () async {
          // Given
          final existing = _createTestDocumentEntity(
            id: 'test-id',
            ver: '0194d492-1daa-7371-8bd3-c15811b2b063',
            contentData: {'key': 'original'},
          );
          await dao.save(existing);

          // And
          final conflicting = _createTestDocumentEntity(
            id: 'test-id',
            ver: '0194d492-1daa-7371-8bd3-c15811b2b063',
            contentData: {'key': 'modified'},
          );

          // When
          await dao.save(conflicting);

          // Then
          final saved = await db.select(db.documentsV2).get();
          expect(saved.length, 1);
          expect(saved[0].content.data['key'], 'original');
        });

        test(
          'document which author has coma in username is saved and recovered correctly',
          () async {
            // Given
            final author = _createTestAuthor(name: 'Hello,World');
            final entity = _createTestDocumentEntity(
              id: 'test-id',
              ver: '0194d492-1daa-7371-8bd3-c15811b2b063',
              authors: [author],
            );

            // When
            await dao.save(entity);

            // Then
            final saved = await db.select(db.documentsV2).get();
            expect(saved.length, 1);
            expect(saved[0].id, 'test-id');
            expect(saved[0].ver, '0194d492-1daa-7371-8bd3-c15811b2b063');
            expect(saved[0].authors, [author]);
            expect(saved[0].authors.first.username, author.username);
          },
        );
      });

      group('watchDocuments', () {
        test('emits all documents when no filters applied', () async {
          final doc1 = _createTestDocumentEntity(id: 'id1', type: DocumentType.proposalDocument);
          final doc2 = _createTestDocumentEntity(id: 'id2', type: DocumentType.proposalTemplate);
          final doc3 = _createTestDocumentEntity(
            id: 'id3',
            type: DocumentType.proposalActionDocument,
          );

          await dao.saveAll([doc1, doc2, doc3]);

          final stream = dao.watchDocuments();

          await expectLater(
            stream,
            emits(hasLength(3)),
          );
        });

        test('filters documents by type', () async {
          final proposal1 = _createTestDocumentEntity(
            id: 'id1',
            type: DocumentType.proposalDocument,
          );
          final proposal2 = _createTestDocumentEntity(
            id: 'id2',
            type: DocumentType.proposalDocument,
          );
          final template = _createTestDocumentEntity(
            id: 'id3',
            type: DocumentType.proposalTemplate,
          );

          await dao.saveAll([proposal1, proposal2, template]);

          final stream = dao.watchDocuments(type: DocumentType.proposalDocument);

          await expectLater(
            stream,
            emits(
              predicate<List<DocumentEntityV2>>((docs) {
                return docs.length == 2 &&
                    docs.every((d) => d.type == DocumentType.proposalDocument);
              }),
            ),
          );
        });

        test('respects limit parameter', () async {
          final docs = List.generate(
            10,
            (i) => _createTestDocumentEntity(id: 'id$i', type: DocumentType.proposalDocument),
          );

          await dao.saveAll(docs);

          final stream = dao.watchDocuments(limit: 5);

          await expectLater(
            stream,
            emits(hasLength(5)),
          );
        });

        test('respects offset parameter', () async {
          final docs = List.generate(
            10,
            (i) => _createTestDocumentEntity(id: 'id$i', type: DocumentType.proposalDocument),
          );

          await dao.saveAll(docs);

          final streamFirst = dao.watchDocuments(limit: 5, offset: 0);
          final streamSecond = dao.watchDocuments(limit: 5, offset: 5);

          final firstBatch = await streamFirst.first;
          final secondBatch = await streamSecond.first;

          expect(firstBatch.length, 5);
          expect(secondBatch.length, 5);
          expect(
            firstBatch
                .map((d) => d.id)
                .toSet()
                .intersection(
                  secondBatch.map((d) => d.id).toSet(),
                ),
            isEmpty,
          );
        });

        test('clamps limit to 999 when exceeds maximum', () async {
          final docs = List.generate(
            1000,
            (i) => _createTestDocumentEntity(id: 'id$i', type: DocumentType.proposalDocument),
          );

          await dao.saveAll(docs);

          final stream = dao.watchDocuments(limit: 1500);

          await expectLater(
            stream,
            emits(hasLength(999)),
          );
        });

        test('handles limit of 0', () async {
          final doc = _createTestDocumentEntity(id: 'id1', type: DocumentType.proposalDocument);

          await dao.save(doc);

          final stream = dao.watchDocuments(limit: 0);

          await expectLater(
            stream,
            emits(isEmpty),
          );
        });

        test('emits empty list when no documents exist', () async {
          final stream = dao.watchDocuments();

          await expectLater(
            stream,
            emits(isEmpty),
          );
        });

        test('emits empty list when type filter matches nothing', () async {
          final doc = _createTestDocumentEntity(id: 'id1', type: DocumentType.proposalDocument);

          await dao.save(doc);

          final stream = dao.watchDocuments(type: DocumentType.proposalTemplate);

          await expectLater(
            stream,
            emits(isEmpty),
          );
        });

        test('emits new values when documents are added', () async {
          final stream = dao.watchDocuments();

          final doc1 = _createTestDocumentEntity(id: 'id1', type: DocumentType.proposalDocument);
          final doc2 = _createTestDocumentEntity(id: 'id2', type: DocumentType.proposalDocument);

          final expectation = expectLater(
            stream,
            emitsInOrder([
              isEmpty,
              hasLength(1),
              hasLength(2),
            ]),
          );

          await pumpEventQueue();
          await dao.save(doc1);
          await pumpEventQueue();
          await dao.save(doc2);
          await pumpEventQueue();

          await expectation;
        });

        test('does not emit duplicate when same document saved twice', () async {
          final doc = _createTestDocumentEntity(id: 'id1', type: DocumentType.proposalDocument);

          await dao.save(doc);

          final stream = dao.watchDocuments();

          final expectation = expectLater(
            stream,
            emitsInOrder([
              hasLength(1),
              hasLength(1),
            ]),
          );

          await pumpEventQueue();
          await dao.save(doc);
          await pumpEventQueue();

          await expectation;
        });

        test('combines type filter with limit and offset', () async {
          final proposals = List.generate(
            20,
            (i) => _createTestDocumentEntity(id: 'proposal$i', type: DocumentType.proposalDocument),
          );

          final templates = List.generate(
            10,
            (i) => _createTestDocumentEntity(id: 'template$i', type: DocumentType.proposalTemplate),
          );

          await dao.saveAll([...proposals, ...templates]);

          final stream = dao.watchDocuments(
            type: DocumentType.proposalDocument,
            limit: 5,
            offset: 10,
          );

          await expectLater(
            stream,
            emits(
              predicate<List<DocumentEntityV2>>((docs) {
                return docs.length == 5 &&
                    docs.every((d) => d.type == DocumentType.proposalDocument);
              }),
            ),
          );
        });

        test('emits updates when filtered documents change', () async {
          final proposal = _createTestDocumentEntity(
            id: 'id1',
            type: DocumentType.proposalDocument,
          );
          final template = _createTestDocumentEntity(
            id: 'id2',
            type: DocumentType.proposalTemplate,
          );

          final stream = dao.watchDocuments(type: DocumentType.proposalDocument);

          final expectation = expectLater(
            stream,
            emitsInOrder([
              isEmpty,
              hasLength(1),
              hasLength(1),
            ]),
          );

          await pumpEventQueue();
          await dao.save(proposal);
          await pumpEventQueue();
          await dao.save(template);
          await pumpEventQueue();

          await expectation;
        });

        test('returns all versions when latestOnly is false', () async {
          final v1 = _createTestDocumentEntity(
            id: 'id1',
            ver: _buildUuidV7At(DateTime.utc(2024, 1, 1)),
          );
          final v2 = _createTestDocumentEntity(
            id: 'id1',
            ver: _buildUuidV7At(DateTime.utc(2024, 1, 2)),
          );
          final v3 = _createTestDocumentEntity(
            id: 'id1',
            ver: _buildUuidV7At(DateTime.utc(2024, 1, 3)),
          );

          await dao.saveAll([v1, v2, v3]);

          final stream = dao.watchDocuments(latestOnly: false);

          await expectLater(
            stream,
            emits(hasLength(3)),
          );
        });

        test('returns only latest version of each document when latestOnly is true', () async {
          final doc1v1 = _createTestDocumentEntity(
            id: 'id1',
            ver: _buildUuidV7At(DateTime.utc(2024, 1, 1)),
          );
          final doc1v2 = _createTestDocumentEntity(
            id: 'id1',
            ver: _buildUuidV7At(DateTime.utc(2024, 1, 2)),
          );
          final doc2v1 = _createTestDocumentEntity(
            id: 'id2',
            ver: _buildUuidV7At(DateTime.utc(2024, 1, 1)),
          );

          await dao.saveAll([doc1v1, doc1v2, doc2v1]);

          final stream = dao.watchDocuments(latestOnly: true);

          final result = await stream.first;

          expect(result.length, 2);
          expect(result.any((d) => d.id == 'id1' && d.ver == doc1v1.doc.ver), isFalse);
          expect(result.any((d) => d.id == 'id1' && d.ver == doc1v2.doc.ver), isTrue);
          expect(result.any((d) => d.id == 'id2' && d.ver == doc2v1.doc.ver), isTrue);
        });

        test('combines latestOnly with type filter', () async {
          final proposal1v1 = _createTestDocumentEntity(
            id: 'id1',
            ver: _buildUuidV7At(DateTime.utc(2024, 1, 1)),
            type: DocumentType.proposalDocument,
          );
          final proposal1v2 = _createTestDocumentEntity(
            id: 'id1',
            ver: _buildUuidV7At(DateTime.utc(2024, 1, 2)),
            type: DocumentType.proposalDocument,
          );
          final template1v1 = _createTestDocumentEntity(
            id: 'id2',
            ver: _buildUuidV7At(DateTime.utc(2024, 1, 1)),
            type: DocumentType.proposalTemplate,
          );
          final template1v2 = _createTestDocumentEntity(
            id: 'id2',
            ver: _buildUuidV7At(DateTime.utc(2024, 1, 2)),
            type: DocumentType.proposalTemplate,
          );

          await dao.saveAll([proposal1v1, proposal1v2, template1v1, template1v2]);

          final stream = dao.watchDocuments(
            type: DocumentType.proposalDocument,
            latestOnly: true,
          );

          final result = await stream.first;

          expect(result.length, 1);
          expect(result.first.id, 'id1');
          expect(result.first.ver, proposal1v2.doc.ver);
          expect(result.first.type, DocumentType.proposalDocument);
        });

        test('combines latestOnly with limit and offset', () async {
          final docs = <DocumentCompositeEntity>[];
          for (var i = 0; i < 10; i++) {
            docs
              ..add(
                _createTestDocumentEntity(
                  id: 'id$i',
                  ver: _buildUuidV7At(DateTime.utc(2024, 1, 1)),
                ),
              )
              ..add(
                _createTestDocumentEntity(
                  id: 'id$i',
                  ver: _buildUuidV7At(DateTime.utc(2024, 1, 2)),
                ),
              );
          }

          await dao.saveAll(docs);

          final stream = dao.watchDocuments(
            latestOnly: true,
            limit: 5,
            offset: 3,
          );

          final result = await stream.first;

          expect(result.length, 5);
          expect(
            result.every((d) => d.createdAt.isAtSameMomentAs(DateTime.utc(2024, 1, 2))),
            isTrue,
          );
        });

        test('emits updates when new version added with latestOnly', () async {
          final doc1v1 = _createTestDocumentEntity(
            id: 'id1',
            ver: _buildUuidV7At(DateTime.utc(2024, 1, 1)),
          );
          final doc1v2 = _createTestDocumentEntity(
            id: 'id1',
            ver: _buildUuidV7At(DateTime.utc(2024, 1, 2)),
          );

          final stream = dao.watchDocuments(latestOnly: true);

          final expectation = expectLater(
            stream,
            emitsInOrder([
              isEmpty,
              predicate<List<DocumentEntityV2>>(
                (docs) => docs.length == 1 && docs.first.ver == doc1v1.doc.ver,
              ),
              predicate<List<DocumentEntityV2>>(
                (docs) => docs.length == 1 && docs.first.ver == doc1v2.doc.ver,
              ),
            ]),
          );

          await pumpEventQueue();
          await dao.save(doc1v1);
          await pumpEventQueue();
          await dao.save(doc1v2);
          await pumpEventQueue();

          await expectation;
        });
      });

      group('getLatestOf', () {
        test('returns null for non-existing id in empty database', () async {
          // Given
          const ref = SignedDocumentRef.exact(id: 'non-existent-id', ver: 'non-existent-ver');

          // When
          final result = await dao.getLatestOf(ref);

          // Then
          expect(result, isNull);
        });

        test('returns the document ref when only one version exists', () async {
          // Given
          final entity = _createTestDocumentEntity(id: 'test-id', ver: 'test-ver');
          await dao.save(entity);

          // And
          const ref = SignedDocumentRef.loose(id: 'test-id');

          // When
          final result = await dao.getLatestOf(ref);

          // Then
          expect(result, isNotNull);
          expect(result!.id, 'test-id');
          expect(result.ver, 'test-ver');
          expect(result.isExact, isTrue);
        });

        test('returns latest version when multiple versions exist (loose ref input)', () async {
          // Given
          final oldCreatedAt = DateTime.utc(2023, 1, 1);
          final newerCreatedAt = DateTime.utc(2024, 6, 15);

          final oldVer = _buildUuidV7At(oldCreatedAt);
          final newerVer = _buildUuidV7At(newerCreatedAt);
          final entityOld = _createTestDocumentEntity(id: 'test-id', ver: oldVer);
          final entityNew = _createTestDocumentEntity(id: 'test-id', ver: newerVer);
          await dao.saveAll([entityOld, entityNew]);

          // And
          const ref = SignedDocumentRef.loose(id: 'test-id');

          // When
          final result = await dao.getLatestOf(ref);

          // Then
          expect(result, isNotNull);
          expect(result!.id, 'test-id');
          expect(result.ver, newerVer);
        });

        test('returns latest version even when exact ref points to older version', () async {
          // Given
          final oldCreatedAt = DateTime.utc(2023, 1, 1);
          final newerCreatedAt = DateTime.utc(2024, 6, 15);

          final oldVer = _buildUuidV7At(oldCreatedAt);
          final newerVer = _buildUuidV7At(newerCreatedAt);
          final entityOld = _createTestDocumentEntity(id: 'test-id', ver: oldVer);
          final entityNew = _createTestDocumentEntity(id: 'test-id', ver: newerVer);
          await dao.saveAll([entityOld, entityNew]);

          // And: exact ref pointing to older version
          final ref = SignedDocumentRef.exact(id: 'test-id', ver: oldVer);

          // When
          final result = await dao.getLatestOf(ref);

          // Then: still returns the latest version
          expect(result, isNotNull);
          expect(result!.id, 'test-id');
          expect(result.ver, newerVer);
        });

        test('returns null for non-existing id when other documents exist', () async {
          // Given
          final entity = _createTestDocumentEntity(id: 'other-id', ver: 'other-ver');
          await dao.save(entity);

          // And
          const ref = SignedDocumentRef.loose(id: 'non-existent-id');

          // When
          final result = await dao.getLatestOf(ref);

          // Then
          expect(result, isNull);
        });

        test('returns latest among many versions', () async {
          // Given
          final dates = [
            DateTime.utc(2023, 1, 1),
            DateTime.utc(2023, 6, 15),
            DateTime.utc(2024, 3, 10),
            DateTime.utc(2024, 12, 25),
            DateTime.utc(2024, 8, 1),
          ];
          final versions = dates.map(_buildUuidV7At).toList();
          final entities = versions
              .map((ver) => _createTestDocumentEntity(id: 'multi-ver-id', ver: ver))
              .toList();
          await dao.saveAll(entities);

          // And
          const ref = SignedDocumentRef.loose(id: 'multi-ver-id');

          // When
          final result = await dao.getLatestOf(ref);

          // Then: returns the version with latest createdAt (2024-12-25)
          expect(result, isNotNull);
          expect(result!.ver, versions[3]);
        });
      });

      group('deleteWhere', () {
        test('returns zero when database is empty', () async {
          // Given: An empty database

          // When
          final result = await dao.deleteWhere();

          // Then
          expect(result, 0);
        });

        test('deletes all documents when no filter is provided', () async {
          // Given
          final entities = [
            _createTestDocumentEntity(
              id: 'id-1',
              ver: 'ver-1',
              type: DocumentType.proposalDocument,
            ),
            _createTestDocumentEntity(
              id: 'id-2',
              ver: 'ver-2',
              type: DocumentType.commentDocument,
            ),
            _createTestDocumentEntity(
              id: 'id-3',
              ver: 'ver-3',
              type: DocumentType.proposalTemplate,
            ),
          ];
          await dao.saveAll(entities);

          // When
          final result = await dao.deleteWhere();

          // Then
          expect(result, 3);
          expect(await dao.count(), 0);
        });

        test('deletes documents not in notInType list', () async {
          // Given
          final proposal = _createTestDocumentEntity(
            id: 'proposal-id',
            ver: 'proposal-ver',
            type: DocumentType.proposalDocument,
          );
          final comment = _createTestDocumentEntity(
            id: 'comment-id',
            ver: 'comment-ver',
            type: DocumentType.commentDocument,
          );
          final template = _createTestDocumentEntity(
            id: 'template-id',
            ver: 'template-ver',
            type: DocumentType.proposalTemplate,
          );
          await dao.saveAll([proposal, comment, template]);

          // When
          final result = await dao.deleteWhere(
            excludeTypes: [DocumentType.proposalDocument],
          );

          // Then
          expect(result, 2);
          expect(await dao.count(), 1);

          final remaining = await dao.getDocument(
            id: const SignedDocumentRef.exact(id: 'proposal-id', ver: 'proposal-ver'),
          );
          expect(remaining, isNotNull);
          expect(remaining!.type, DocumentType.proposalDocument);
        });

        test('keeps multiple document types when specified in notInType', () async {
          // Given
          final proposal = _createTestDocumentEntity(
            id: 'proposal-id',
            ver: 'proposal-ver',
            type: DocumentType.proposalDocument,
          );
          final comment = _createTestDocumentEntity(
            id: 'comment-id',
            ver: 'comment-ver',
            type: DocumentType.commentDocument,
          );
          final template = _createTestDocumentEntity(
            id: 'template-id',
            ver: 'template-ver',
            type: DocumentType.proposalTemplate,
          );
          final action = _createTestDocumentEntity(
            id: 'action-id',
            ver: 'action-ver',
            type: DocumentType.proposalActionDocument,
          );
          await dao.saveAll([proposal, comment, template, action]);

          // When
          final result = await dao.deleteWhere(
            excludeTypes: [
              DocumentType.proposalDocument,
              DocumentType.proposalTemplate,
            ],
          );

          // Then
          expect(result, 2);
          expect(await dao.count(), 2);

          final remainingProposal = await dao.getDocument(
            id: const SignedDocumentRef.exact(id: 'proposal-id', ver: 'proposal-ver'),
          );
          final remainingTemplate = await dao.getDocument(
            id: const SignedDocumentRef.exact(id: 'template-id', ver: 'template-ver'),
          );
          final deletedComment = await dao.getDocument(
            id: const SignedDocumentRef.exact(id: 'comment-id', ver: 'comment-ver'),
          );
          final deletedAction = await dao.getDocument(
            id: const SignedDocumentRef.exact(id: 'action-id', ver: 'action-ver'),
          );

          expect(remainingProposal, isNotNull);
          expect(remainingTemplate, isNotNull);
          expect(deletedComment, isNull);
          expect(deletedAction, isNull);
        });

        test('deletes all documents when notInType is empty list', () async {
          // Given
          final entities = [
            _createTestDocumentEntity(
              id: 'id-1',
              ver: 'ver-1',
              type: DocumentType.proposalDocument,
            ),
            _createTestDocumentEntity(
              id: 'id-2',
              ver: 'ver-2',
              type: DocumentType.commentDocument,
            ),
          ];
          await dao.saveAll(entities);

          // When
          final result = await dao.deleteWhere(excludeTypes: []);

          // Then
          expect(result, 2);
          expect(await dao.count(), 0);
        });

        test('returns zero when all documents match notInType filter', () async {
          // Given
          final entities = [
            _createTestDocumentEntity(
              id: 'id-1',
              ver: 'ver-1',
              type: DocumentType.proposalDocument,
            ),
            _createTestDocumentEntity(
              id: 'id-2',
              ver: 'ver-2',
              type: DocumentType.proposalDocument,
            ),
          ];
          await dao.saveAll(entities);

          // When
          final result = await dao.deleteWhere(
            excludeTypes: [DocumentType.proposalDocument],
          );

          // Then
          expect(result, 0);
          expect(await dao.count(), 2);
        });

        test('handles multiple versions of same document id', () async {
          // Given
          final v1 = _createTestDocumentEntity(
            id: 'multi-id',
            ver: 'ver-1',
            type: DocumentType.proposalDocument,
          );
          final v2 = _createTestDocumentEntity(
            id: 'multi-id',
            ver: 'ver-2',
            type: DocumentType.proposalDocument,
          );
          final other = _createTestDocumentEntity(
            id: 'other-id',
            ver: 'other-ver',
            type: DocumentType.commentDocument,
          );
          await dao.saveAll([v1, v2, other]);

          // When
          final result = await dao.deleteWhere(
            excludeTypes: [DocumentType.proposalDocument],
          );

          // Then
          expect(result, 1);
          expect(await dao.count(), 2);
        });

        test('deletes documents with all different types correctly', () async {
          // Given
          final entities = [
            _createTestDocumentEntity(
              id: 'id-1',
              ver: 'ver-1',
              type: DocumentType.proposalDocument,
            ),
            _createTestDocumentEntity(
              id: 'id-2',
              ver: 'ver-2',
              type: DocumentType.commentDocument,
            ),
            _createTestDocumentEntity(
              id: 'id-3',
              ver: 'ver-3',
              type: DocumentType.reviewDocument,
            ),
            _createTestDocumentEntity(
              id: 'id-4',
              ver: 'ver-4',
              type: DocumentType.proposalActionDocument,
            ),
            _createTestDocumentEntity(
              id: 'id-5',
              ver: 'ver-5',
              type: DocumentType.proposalTemplate,
            ),
          ];
          await dao.saveAll(entities);

          // When
          final result = await dao.deleteWhere(
            excludeTypes: [
              DocumentType.proposalDocument,
              DocumentType.proposalTemplate,
              DocumentType.proposalActionDocument,
            ],
          );

          // Then
          expect(result, 2);
          expect(await dao.count(), 3);
        });

        test('performs efficiently with large dataset', () async {
          // Given
          final entities = List.generate(
            1000,
            (i) => _createTestDocumentEntity(
              id: 'id-$i',
              ver: 'ver-$i',
              type: i.isEven ? DocumentType.proposalDocument : DocumentType.commentDocument,
            ),
          );
          await dao.saveAll(entities);

          // When
          final result = await dao.deleteWhere(
            excludeTypes: [DocumentType.proposalDocument],
          );

          // Then
          expect(result, 500);
          expect(await dao.count(), 500);
        });
      });

      group('getDocuments', () {
        test('returns empty list for empty database', () async {
          // Given: An empty database

          // When
          final result = await dao.getDocuments(
            latestOnly: false,
            limit: 100,
            offset: 0,
          );

          // Then
          expect(result, isEmpty);
        });

        test('returns all documents when no filters applied', () async {
          // Given
          final doc1 = _createTestDocumentEntity(id: 'id-1', ver: 'ver-1');
          final doc2 = _createTestDocumentEntity(id: 'id-2', ver: 'ver-1');
          await dao.saveAll([doc1, doc2]);

          // When
          final result = await dao.getDocuments(
            latestOnly: false,
            limit: 100,
            offset: 0,
          );

          // Then
          expect(result.length, 2);
          expect(result.map((e) => e.id), containsAll(['id-1', 'id-2']));
        });

        test('filters by type', () async {
          // Given
          final proposal = _createTestDocumentEntity(
            id: 'p-1',
            type: DocumentType.proposalDocument,
          );
          final template = _createTestDocumentEntity(
            id: 't-1',
            type: DocumentType.proposalTemplate,
          );
          await dao.saveAll([proposal, template]);

          // When
          final result = await dao.getDocuments(
            type: DocumentType.proposalDocument,
            latestOnly: false,
            limit: 100,
            offset: 0,
          );

          // Then
          expect(result.length, 1);
          expect(result.first.id, 'p-1');
          expect(result.first.type, DocumentType.proposalDocument);
        });

        test('filters by loose ref (returns all versions)', () async {
          // Given
          final v1 = _createTestDocumentEntity(id: 'doc-1', ver: 'v1');
          final v2 = _createTestDocumentEntity(id: 'doc-1', ver: 'v2');
          final other = _createTestDocumentEntity(id: 'doc-2', ver: 'v1');
          await dao.saveAll([v1, v2, other]);

          // When
          final result = await dao.getDocuments(
            id: const SignedDocumentRef.loose(id: 'doc-1'),
            latestOnly: false,
            limit: 100,
            offset: 0,
          );

          // Then
          expect(result.length, 2);
          expect(result.map((e) => e.ver), containsAll(['v1', 'v2']));
        });

        test('filters by exact ref', () async {
          // Given
          final v1 = _createTestDocumentEntity(id: 'doc-1', ver: 'v1');
          final v2 = _createTestDocumentEntity(id: 'doc-1', ver: 'v2');
          await dao.saveAll([v1, v2]);

          // When
          final result = await dao.getDocuments(
            id: const SignedDocumentRef.exact(id: 'doc-1', ver: 'v1'),
            latestOnly: false,
            limit: 100,
            offset: 0,
          );

          // Then
          expect(result.length, 1);
          expect(result.first.ver, 'v1');
        });

        test('filters by refTo (loose)', () async {
          // Given
          final target = _createTestDocumentEntity(id: 'target-1');
          final ref1 = _createTestDocumentEntity(
            id: 'ref-1',
            refId: 'target-1',
            refVer: 'any',
          );
          final ref2 = _createTestDocumentEntity(
            id: 'ref-2',
            refId: 'target-1',
            refVer: 'other',
          );
          final other = _createTestDocumentEntity(id: 'other', refId: 'other-target');
          await dao.saveAll([target, ref1, ref2, other]);

          // When
          final result = await dao.getDocuments(
            referencing: const SignedDocumentRef.loose(id: 'target-1'),
            latestOnly: false,
            limit: 100,
            offset: 0,
          );

          // Then
          expect(result.length, 2);
          expect(result.map((e) => e.id), containsAll(['ref-1', 'ref-2']));
        });

        test('filters by refTo (exact)', () async {
          // Given
          final v1 = _createTestDocumentEntity(
            id: 'ref-1',
            refId: 'target',
            refVer: 'v1',
          );
          final v2 = _createTestDocumentEntity(
            id: 'ref-2',
            refId: 'target',
            refVer: 'v2',
          );
          await dao.saveAll([v1, v2]);

          // When
          final result = await dao.getDocuments(
            referencing: const SignedDocumentRef.exact(id: 'target', ver: 'v1'),
            latestOnly: false,
            limit: 100,
            offset: 0,
          );

          // Then
          expect(result.length, 1);
          expect(result.first.id, 'ref-1');
        });

        test('returns only latest versions when latestOnly is true', () async {
          // Given
          final oldTime = DateTime.utc(2024, 1, 1);
          final newTime = DateTime.utc(2024, 1, 2);

          final doc1V1 = _createTestDocumentEntity(
            id: 'doc-1',
            ver: _buildUuidV7At(oldTime),
          );
          final doc1V2 = _createTestDocumentEntity(
            id: 'doc-1',
            ver: _buildUuidV7At(newTime),
          );
          final doc2 = _createTestDocumentEntity(
            id: 'doc-2',
            ver: _buildUuidV7At(oldTime),
          );

          await dao.saveAll([doc1V1, doc1V2, doc2]);

          // When
          final result = await dao.getDocuments(
            latestOnly: true,
            limit: 100,
            offset: 0,
          );

          // Then
          expect(result.length, 2);
          expect(result.map((e) => e.id), containsAll(['doc-1', 'doc-2']));

          final resultDoc1 = result.firstWhere((e) => e.id == 'doc-1');
          expect(resultDoc1.ver, doc1V2.doc.ver);
        });

        test('pagination works with limit and offset', () async {
          // Given: 5 documents
          final docs = List.generate(
            5,
            (i) => _createTestDocumentEntity(
              id: 'doc-$i',
              ver: _buildUuidV7At(DateTime.utc(2024, 1, 1).add(Duration(minutes: i))),
            ),
          );

          await dao.saveAll(docs);

          // When
          final result = await dao.getDocuments(
            latestOnly: false,
            limit: 2,
            offset: 1,
          );

          // Then
          expect(result.length, 2);
        });

        test('respects campaign filters (categories)', () async {
          // Given
          final cat1 = DocumentRefFactory.signedDocumentRef();
          final cat2 = DocumentRefFactory.signedDocumentRef();

          final doc1 = _createTestDocumentEntity(id: 'd1', parameters: [cat1]);
          final doc2 = _createTestDocumentEntity(id: 'd2', parameters: [cat2]);
          final doc3 = _createTestDocumentEntity(id: 'd3', parameters: [cat1]);
          await dao.saveAll([doc1, doc2, doc3]);

          // When
          final result = await dao.getDocuments(
            filters: CampaignFilters(categoriesIds: [cat1.id]),
            latestOnly: false,
            limit: 100,
            offset: 0,
          );

          // Then
          expect(result.length, 2);
          expect(result.map((e) => e.id), containsAll(['d1', 'd3']));
        });

        test('combines type, latestOnly and campaign filters', () async {
          // Given
          final catA = DocumentRefFactory.signedDocumentRef();
          final catB = DocumentRefFactory.signedDocumentRef();

          final oldProposal = _createTestDocumentEntity(
            id: 'p1',
            ver: _buildUuidV7At(DateTime(2023)),
            type: DocumentType.proposalDocument,
            parameters: [catA],
          );
          final newProposal = _createTestDocumentEntity(
            id: 'p1',
            ver: _buildUuidV7At(DateTime(2024)),
            type: DocumentType.proposalDocument,
            parameters: [catA],
          );
          final otherCatProposal = _createTestDocumentEntity(
            id: 'p2',
            ver: _buildUuidV7At(DateTime(2024)),
            type: DocumentType.proposalDocument,
            parameters: [catB],
          );
          final wrongType = _createTestDocumentEntity(
            id: 't1',
            type: DocumentType.proposalTemplate,
            parameters: [catA],
          );

          await dao.saveAll([oldProposal, newProposal, otherCatProposal, wrongType]);

          // When
          final result = await dao.getDocuments(
            type: DocumentType.proposalDocument,
            filters: CampaignFilters(categoriesIds: [catA.id]),
            latestOnly: true,
            limit: 10,
            offset: 0,
          );

          // Then
          expect(result.length, 1);
          expect(result.first.id, 'p1');
          expect(result.first.ver, newProposal.doc.ver);
        });

        test('results should be ordered by createdAt DESC (Newest First)', () async {
          // Given: Three documents with distinct creation times
          final oldestDate = DateTime.utc(2023, 1, 1);
          final middleDate = DateTime.utc(2023, 6, 1);
          final newestDate = DateTime.utc(2024, 1, 1);

          final oldestDoc = _createTestDocumentEntity(
            id: 'doc-old',
            ver: _buildUuidV7At(oldestDate),
          );
          final middleDoc = _createTestDocumentEntity(
            id: 'doc-mid',
            ver: _buildUuidV7At(middleDate),
          );
          final newestDoc = _createTestDocumentEntity(
            id: 'doc-new',
            ver: _buildUuidV7At(newestDate),
          );

          // When: Saved in SCRAMBLED order (Old -> New -> Middle)
          await dao.save(oldestDoc);
          await dao.save(newestDoc);
          await dao.save(middleDoc);

          // And: We query with pagination
          final result = await dao.getDocuments(
            latestOnly: false,
            limit: 10,
            offset: 0,
          );

          // Then: We EXPECT them sorted by time (New -> Mid -> Old)
          expect(result.length, 3);

          expect(
            result[0].id,
            'doc-new',
            reason: 'First item should be the newest document',
          );

          expect(
            result[1].id,
            'doc-mid',
            reason: 'Second item should be the middle document',
          );

          expect(
            result[2].id,
            'doc-old',
            reason: 'Last item should be the oldest document',
          );
        });

        test('pagination stays consistent across updates', () async {
          // Given
          final docs = List.generate(
            5,
            (i) => _createTestDocumentEntity(
              id: 'doc-$i',
              ver: _buildUuidV7At(DateTime.utc(2024, 1, 1).add(Duration(minutes: i))),
            ),
          );

          await dao.saveAll(docs);

          // When: We fetch Page 1 (size 2)
          final page1 = await dao.getDocuments(latestOnly: false, limit: 2, offset: 0);

          // And: We insert a VERY OLD document (simulating a sync of historical data)
          final ancientDoc = _createTestDocumentEntity(
            id: 'doc-ancient',
            ver: _buildUuidV7At(DateTime.utc(2020, 1, 1)),
          );
          await dao.save(ancientDoc);

          // And
          final page1Again = await dao.getDocuments(latestOnly: false, limit: 2, offset: 0);

=======
          );
          await dao.saveAll([proposal, comment, template, action]);

          // When
          final result = await dao.deleteWhere(
            excludeTypes: [
              DocumentType.proposalDocument,
              DocumentType.proposalTemplate,
            ],
          );

          // Then
          expect(result, 2);
          expect(await dao.count(), 2);

          final remainingProposal = await dao.getDocument(
            id: const SignedDocumentRef.exact(id: 'proposal-id', ver: 'proposal-ver'),
          );
          final remainingTemplate = await dao.getDocument(
            id: const SignedDocumentRef.exact(id: 'template-id', ver: 'template-ver'),
          );
          final deletedComment = await dao.getDocument(
            id: const SignedDocumentRef.exact(id: 'comment-id', ver: 'comment-ver'),
          );
          final deletedAction = await dao.getDocument(
            id: const SignedDocumentRef.exact(id: 'action-id', ver: 'action-ver'),
          );

          expect(remainingProposal, isNotNull);
          expect(remainingTemplate, isNotNull);
          expect(deletedComment, isNull);
          expect(deletedAction, isNull);
        });

        test('deletes all documents when notInType is empty list', () async {
          // Given
          final entities = [
            _createTestDocumentEntity(
              id: 'id-1',
              ver: 'ver-1',
              type: DocumentType.proposalDocument,
            ),
            _createTestDocumentEntity(
              id: 'id-2',
              ver: 'ver-2',
              type: DocumentType.commentDocument,
            ),
          ];
          await dao.saveAll(entities);

          // When
          final result = await dao.deleteWhere(excludeTypes: []);

          // Then
          expect(result, 2);
          expect(await dao.count(), 0);
        });

        test('returns zero when all documents match notInType filter', () async {
          // Given
          final entities = [
            _createTestDocumentEntity(
              id: 'id-1',
              ver: 'ver-1',
              type: DocumentType.proposalDocument,
            ),
            _createTestDocumentEntity(
              id: 'id-2',
              ver: 'ver-2',
              type: DocumentType.proposalDocument,
            ),
          ];
          await dao.saveAll(entities);

          // When
          final result = await dao.deleteWhere(
            excludeTypes: [DocumentType.proposalDocument],
          );

          // Then
          expect(result, 0);
          expect(await dao.count(), 2);
        });

        test('handles multiple versions of same document id', () async {
          // Given
          final v1 = _createTestDocumentEntity(
            id: 'multi-id',
            ver: 'ver-1',
            type: DocumentType.proposalDocument,
          );
          final v2 = _createTestDocumentEntity(
            id: 'multi-id',
            ver: 'ver-2',
            type: DocumentType.proposalDocument,
          );
          final other = _createTestDocumentEntity(
            id: 'other-id',
            ver: 'other-ver',
            type: DocumentType.commentDocument,
          );
          await dao.saveAll([v1, v2, other]);

          // When
          final result = await dao.deleteWhere(
            excludeTypes: [DocumentType.proposalDocument],
          );

          // Then
          expect(result, 1);
          expect(await dao.count(), 2);
        });

        test('deletes documents with all different types correctly', () async {
          // Given
          final entities = [
            _createTestDocumentEntity(
              id: 'id-1',
              ver: 'ver-1',
              type: DocumentType.proposalDocument,
            ),
            _createTestDocumentEntity(
              id: 'id-2',
              ver: 'ver-2',
              type: DocumentType.commentDocument,
            ),
            _createTestDocumentEntity(
              id: 'id-3',
              ver: 'ver-3',
              type: DocumentType.reviewDocument,
            ),
            _createTestDocumentEntity(
              id: 'id-4',
              ver: 'ver-4',
              type: DocumentType.proposalActionDocument,
            ),
            _createTestDocumentEntity(
              id: 'id-5',
              ver: 'ver-5',
              type: DocumentType.proposalTemplate,
            ),
          ];
          await dao.saveAll(entities);

          // When
          final result = await dao.deleteWhere(
            excludeTypes: [
              DocumentType.proposalDocument,
              DocumentType.proposalTemplate,
              DocumentType.proposalActionDocument,
            ],
          );

          // Then
          expect(result, 2);
          expect(await dao.count(), 3);
        });

        test('performs efficiently with large dataset', () async {
          // Given
          final entities = List.generate(
            1000,
            (i) => _createTestDocumentEntity(
              id: 'id-$i',
              ver: 'ver-$i',
              type: i.isEven ? DocumentType.proposalDocument : DocumentType.commentDocument,
            ),
          );
          await dao.saveAll(entities);

          // When
          final result = await dao.deleteWhere(
            excludeTypes: [DocumentType.proposalDocument],
          );

          // Then
          expect(result, 500);
          expect(await dao.count(), 500);
        });
      });

      group('getDocuments', () {
        test('returns empty list for empty database', () async {
          // Given: An empty database

          // When
          final result = await dao.getDocuments(
            latestOnly: false,
            limit: 100,
            offset: 0,
          );

          // Then
          expect(result, isEmpty);
        });

        test('returns all documents when no filters applied', () async {
          // Given
          final doc1 = _createTestDocumentEntity(id: 'id-1', ver: 'ver-1');
          final doc2 = _createTestDocumentEntity(id: 'id-2', ver: 'ver-1');
          await dao.saveAll([doc1, doc2]);

          // When
          final result = await dao.getDocuments(
            latestOnly: false,
            limit: 100,
            offset: 0,
          );

          // Then
          expect(result, hasLength(2));
          expect(result.map((e) => e.id), containsAll(['id-1', 'id-2']));
        });

        test('filters by type', () async {
          // Given
          final proposal = _createTestDocumentEntity(
            id: 'p-1',
            type: DocumentType.proposalDocument,
          );
          final template = _createTestDocumentEntity(
            id: 't-1',
            type: DocumentType.proposalTemplate,
          );
          await dao.saveAll([proposal, template]);

          // When
          final result = await dao.getDocuments(
            type: DocumentType.proposalDocument,
            latestOnly: false,
            limit: 100,
            offset: 0,
          );

          // Then
          expect(result, hasLength(1));
          expect(result.first.id, 'p-1');
          expect(result.first.type, DocumentType.proposalDocument);
        });

        test('filters by loose ref (returns all versions)', () async {
          // Given
          final v1 = _createTestDocumentEntity(id: 'doc-1', ver: 'v1');
          final v2 = _createTestDocumentEntity(id: 'doc-1', ver: 'v2');
          final other = _createTestDocumentEntity(id: 'doc-2', ver: 'v1');
          await dao.saveAll([v1, v2, other]);

          // When
          final result = await dao.getDocuments(
            id: const SignedDocumentRef.loose(id: 'doc-1'),
            latestOnly: false,
            limit: 100,
            offset: 0,
          );

          // Then
          expect(result, hasLength(2));
          expect(result.map((e) => e.ver), containsAll(['v1', 'v2']));
        });

        test('filters by exact ref', () async {
          // Given
          final v1 = _createTestDocumentEntity(id: 'doc-1', ver: 'v1');
          final v2 = _createTestDocumentEntity(id: 'doc-1', ver: 'v2');
          await dao.saveAll([v1, v2]);

          // When
          final result = await dao.getDocuments(
            id: const SignedDocumentRef.exact(id: 'doc-1', ver: 'v1'),
            latestOnly: false,
            limit: 100,
            offset: 0,
          );

          // Then
          expect(result, hasLength(1));
          expect(result.first.ver, 'v1');
        });

        test('filters by refTo (loose)', () async {
          // Given
          final target = _createTestDocumentEntity(id: 'target-1');
          final ref1 = _createTestDocumentEntity(
            id: 'ref-1',
            refId: 'target-1',
            refVer: 'any',
          );
          final ref2 = _createTestDocumentEntity(
            id: 'ref-2',
            refId: 'target-1',
            refVer: 'other',
          );
          final other = _createTestDocumentEntity(id: 'other', refId: 'other-target');
          await dao.saveAll([target, ref1, ref2, other]);

          // When
          final result = await dao.getDocuments(
            referencing: const SignedDocumentRef.loose(id: 'target-1'),
            latestOnly: false,
            limit: 100,
            offset: 0,
          );

          // Then
          expect(result, hasLength(2));
          expect(result.map((e) => e.id), containsAll(['ref-1', 'ref-2']));
        });

        test('filters by refTo (exact)', () async {
          // Given
          final v1 = _createTestDocumentEntity(
            id: 'ref-1',
            refId: 'target',
            refVer: 'v1',
          );
          final v2 = _createTestDocumentEntity(
            id: 'ref-2',
            refId: 'target',
            refVer: 'v2',
          );
          await dao.saveAll([v1, v2]);

          // When
          final result = await dao.getDocuments(
            referencing: const SignedDocumentRef.exact(id: 'target', ver: 'v1'),
            latestOnly: false,
            limit: 100,
            offset: 0,
          );

          // Then
          expect(result, hasLength(1));
          expect(result.first.id, 'ref-1');
        });

        test('returns only latest versions when latestOnly is true', () async {
          // Given
          final oldTime = DateTime.utc(2024, 1, 1);
          final newTime = DateTime.utc(2024, 1, 2);

          final doc1V1 = _createTestDocumentEntity(
            id: 'doc-1',
            ver: _buildUuidV7At(oldTime),
          );
          final doc1V2 = _createTestDocumentEntity(
            id: 'doc-1',
            ver: _buildUuidV7At(newTime),
          );
          final doc2 = _createTestDocumentEntity(
            id: 'doc-2',
            ver: _buildUuidV7At(oldTime),
          );

          await dao.saveAll([doc1V1, doc1V2, doc2]);

          // When
          final result = await dao.getDocuments(
            latestOnly: true,
            limit: 100,
            offset: 0,
          );

          // Then
          expect(result, hasLength(2));
          expect(result.map((e) => e.id), containsAll(['doc-1', 'doc-2']));

          final resultDoc1 = result.firstWhere((e) => e.id == 'doc-1');
          expect(resultDoc1.ver, doc1V2.doc.ver);
        });

        test('pagination works with limit and offset', () async {
          // Given: 5 documents
          final docs = List.generate(
            5,
            (i) => _createTestDocumentEntity(
              id: 'doc-$i',
              ver: _buildUuidV7At(DateTime.utc(2024, 1, 1).add(Duration(minutes: i))),
            ),
          );

          await dao.saveAll(docs);

          // When
          final result = await dao.getDocuments(
            latestOnly: false,
            limit: 2,
            offset: 1,
          );

          // Then
          expect(result, hasLength(2));
        });

        test('respects campaign filters (categories)', () async {
          // Given
          final cat1 = DocumentRefFactory.signedDocumentRef();
          final cat2 = DocumentRefFactory.signedDocumentRef();

          final doc1 = _createTestDocumentEntity(id: 'd1', parameters: [cat1]);
          final doc2 = _createTestDocumentEntity(id: 'd2', parameters: [cat2]);
          final doc3 = _createTestDocumentEntity(id: 'd3', parameters: [cat1]);
          await dao.saveAll([doc1, doc2, doc3]);

          // When
          final result = await dao.getDocuments(
            filters: CampaignFilters(categoriesIds: [cat1.id]),
            latestOnly: false,
            limit: 100,
            offset: 0,
          );

          // Then
          expect(result, hasLength(2));
          expect(result.map((e) => e.id), containsAll(['d1', 'd3']));
        });

        test('combines type, latestOnly and campaign filters', () async {
          // Given
          final catA = DocumentRefFactory.signedDocumentRef();
          final catB = DocumentRefFactory.signedDocumentRef();

          final oldProposal = _createTestDocumentEntity(
            id: 'p1',
            ver: _buildUuidV7At(DateTime(2023)),
            type: DocumentType.proposalDocument,
            parameters: [catA],
          );
          final newProposal = _createTestDocumentEntity(
            id: 'p1',
            ver: _buildUuidV7At(DateTime(2024)),
            type: DocumentType.proposalDocument,
            parameters: [catA],
          );
          final otherCatProposal = _createTestDocumentEntity(
            id: 'p2',
            ver: _buildUuidV7At(DateTime(2024)),
            type: DocumentType.proposalDocument,
            parameters: [catB],
          );
          final wrongType = _createTestDocumentEntity(
            id: 't1',
            type: DocumentType.proposalTemplate,
            parameters: [catA],
          );

          await dao.saveAll([oldProposal, newProposal, otherCatProposal, wrongType]);

          // When
          final result = await dao.getDocuments(
            type: DocumentType.proposalDocument,
            filters: CampaignFilters(categoriesIds: [catA.id]),
            latestOnly: true,
            limit: 10,
            offset: 0,
          );

          // Then
          expect(result, hasLength(1));
          expect(result.first.id, 'p1');
          expect(result.first.ver, newProposal.doc.ver);
        });

        test('results should be ordered by createdAt DESC (Newest First)', () async {
          // Given: Three documents with distinct creation times
          final oldestDate = DateTime.utc(2023, 1, 1);
          final middleDate = DateTime.utc(2023, 6, 1);
          final newestDate = DateTime.utc(2024, 1, 1);

          final oldestDoc = _createTestDocumentEntity(
            id: 'doc-old',
            ver: _buildUuidV7At(oldestDate),
          );
          final middleDoc = _createTestDocumentEntity(
            id: 'doc-mid',
            ver: _buildUuidV7At(middleDate),
          );
          final newestDoc = _createTestDocumentEntity(
            id: 'doc-new',
            ver: _buildUuidV7At(newestDate),
          );

          // When: Saved in SCRAMBLED order (Old -> New -> Middle)
          await dao.save(oldestDoc);
          await dao.save(newestDoc);
          await dao.save(middleDoc);

          // And: We query with pagination
          final result = await dao.getDocuments(
            latestOnly: false,
            limit: 10,
            offset: 0,
          );

          // Then: We EXPECT them sorted by time (New -> Mid -> Old)
          expect(result, hasLength(3));

          expect(
            result[0].id,
            'doc-new',
            reason: 'First item should be the newest document',
          );

          expect(
            result[1].id,
            'doc-mid',
            reason: 'Second item should be the middle document',
          );

          expect(
            result[2].id,
            'doc-old',
            reason: 'Last item should be the oldest document',
          );
        });

        test('pagination stays consistent across updates', () async {
          // Given
          final docs = List.generate(
            5,
            (i) => _createTestDocumentEntity(
              id: 'doc-$i',
              ver: _buildUuidV7At(DateTime.utc(2024, 1, 1).add(Duration(minutes: i))),
            ),
          );

          await dao.saveAll(docs);

          // When: We fetch Page 1 (size 2)
          final page1 = await dao.getDocuments(latestOnly: false, limit: 2, offset: 0);

          // And: We insert a VERY OLD document (simulating a sync of historical data)
          final ancientDoc = _createTestDocumentEntity(
            id: 'doc-ancient',
            ver: _buildUuidV7At(DateTime.utc(2020, 1, 1)),
          );
          await dao.save(ancientDoc);

          // And
          final page1Again = await dao.getDocuments(latestOnly: false, limit: 2, offset: 0);

>>>>>>> 26f14482
          // Then
          expect(page1Again[0].id, page1[0].id);
        });
      });
    },
    skip: driftSkip,
  );
}

String _buildUuidV7At(DateTime dateTime) => DocumentRefFactory.uuidV7At(dateTime);

CatalystId _createTestAuthor({
  String? name,
  int role0KeySeed = 0,
}) {
  final buffer = StringBuffer('id.catalyst://');
  final role0Key = Uint8List.fromList(List.filled(32, role0KeySeed));

  if (name != null) {
    buffer
      ..write(name)
      ..write('@');
  }

  buffer
    ..write('preprod.cardano/')
    ..write(base64UrlNoPadEncode(role0Key));

  return CatalystId.parse(buffer.toString());
}

DocumentCompositeEntity _createTestDocumentEntity({
  String? id,
  String? ver,
  Map<String, dynamic> contentData = const {},
  DocumentType type = DocumentType.proposalDocument,
<<<<<<< HEAD
  List<CatalystId>? authors,
=======
  String? authors,
>>>>>>> 26f14482
  String? refId,
  String? refVer,
  String? replyId,
  String? replyVer,
  String? section,
  String? templateId,
  String? templateVer,
  List<CatalystId>? collaborators,
  List<DocumentRef>? parameters,
}) {
  return DocumentCompositeFactory.create(
    id: id,
    ver: ver,
    contentData: contentData,
    type: type,
    authors: authors,
    refId: refId,
    refVer: refVer,
    replyId: replyId,
    replyVer: replyVer,
    section: section,
    templateId: templateId,
    templateVer: templateVer,
    parameters: parameters ?? [],
    collaborators: collaborators ?? [],
  );
}<|MERGE_RESOLUTION|>--- conflicted
+++ resolved
@@ -27,329 +27,6 @@
         db = DriftCatalystDatabase(connection);
         dao = db.documentsV2Dao;
       });
-<<<<<<< HEAD
-
-      tearDown(() async {
-        await db.close();
-      });
-
-      group('count', () {
-        test('returns zero for empty database', () async {
-          // Given: An empty database
-
-          // When: count is called
-          final result = await dao.count();
-
-          // Then: Returns 0
-          expect(result, 0);
-        });
-
-        test('returns correct count after inserting new documents', () async {
-          // Given
-          final entities = [
-            _createTestDocumentEntity(id: 'test-id-1', ver: 'test-ver-1'),
-            _createTestDocumentEntity(id: 'test-id-2', ver: 'test-ver-2'),
-          ];
-          await dao.saveAll(entities);
-
-          // When
-          final result = await dao.count();
-
-          // Then
-          expect(result, 2);
-        });
-
-        test('ignores conflicts and returns accurate count', () async {
-          // Given
-          final existing = _createTestDocumentEntity(id: 'test-id', ver: 'test-ver');
-          await dao.save(existing);
-
-          final entities = [
-            _createTestDocumentEntity(id: 'test-id', ver: 'test-ver'), // Conflict
-            _createTestDocumentEntity(id: 'new-id', ver: 'new-ver'), // New
-          ];
-          await dao.saveAll(entities);
-
-          // When
-          final result = await dao.count();
-
-          // Then
-          expect(result, 2);
-        });
-
-        test('filters by type and returns matching count', () async {
-          // Given
-          final proposal = _createTestDocumentEntity(
-            id: 'proposal-id',
-            ver: 'proposal-ver',
-            type: DocumentType.proposalDocument,
-          );
-          final comment = _createTestDocumentEntity(
-            id: 'comment-id',
-            ver: 'comment-ver',
-            type: DocumentType.commentDocument,
-          );
-          final template = _createTestDocumentEntity(
-            id: 'template-id',
-            ver: 'template-ver',
-            type: DocumentType.proposalTemplate,
-          );
-          await dao.saveAll([proposal, comment, template]);
-
-          // When
-          final result = await dao.count(type: DocumentType.proposalDocument);
-
-          // Then
-          expect(result, 1);
-        });
-
-        test('returns zero when no documents match type filter', () async {
-          // Given
-          final comment = _createTestDocumentEntity(
-            id: 'comment-id',
-            ver: 'comment-ver',
-            type: DocumentType.commentDocument,
-          );
-          await dao.save(comment);
-
-          // When
-          final result = await dao.count(type: DocumentType.proposalDocument);
-
-          // Then
-          expect(result, 0);
-        });
-
-        test('filters by loose ref and returns all versions count', () async {
-          // Given
-          final v1 = _createTestDocumentEntity(id: 'multi-id', ver: 'ver-1');
-          final v2 = _createTestDocumentEntity(id: 'multi-id', ver: 'ver-2');
-          final other = _createTestDocumentEntity(id: 'other-id', ver: 'other-ver');
-          await dao.saveAll([v1, v2, other]);
-
-          // When
-          final result = await dao.count(
-            id: const SignedDocumentRef.loose(id: 'multi-id'),
-          );
-
-          // Then
-          expect(result, 2);
-        });
-
-        test('filters by exact ref and returns single match', () async {
-          // Given
-          final v1 = _createTestDocumentEntity(id: 'multi-id', ver: 'ver-1');
-          final v2 = _createTestDocumentEntity(id: 'multi-id', ver: 'ver-2');
-          await dao.saveAll([v1, v2]);
-
-          // When
-          final result = await dao.count(
-            id: const SignedDocumentRef.exact(id: 'multi-id', ver: 'ver-1'),
-          );
-
-          // Then
-          expect(result, 1);
-        });
-
-        test('returns zero for non-existing ref', () async {
-          // Given
-          final entity = _createTestDocumentEntity(id: 'existing-id', ver: 'existing-ver');
-          await dao.save(entity);
-
-          // When
-          final result = await dao.count(
-            id: const SignedDocumentRef.exact(id: 'non-existent', ver: 'non-ver'),
-          );
-
-          // Then
-          expect(result, 0);
-        });
-
-        test('filters by loose refTo and returns documents referencing id', () async {
-          // Given
-          final proposal = _createTestDocumentEntity(
-            id: 'proposal-id',
-            ver: 'proposal-ver',
-            type: DocumentType.proposalDocument,
-          );
-          final action1 = _createTestDocumentEntity(
-            id: 'action-1',
-            ver: 'action-ver-1',
-            type: DocumentType.proposalActionDocument,
-            refId: 'proposal-id',
-            refVer: 'proposal-ver',
-          );
-          final action2 = _createTestDocumentEntity(
-            id: 'action-2',
-            ver: 'action-ver-2',
-            type: DocumentType.proposalActionDocument,
-            refId: 'proposal-id',
-            refVer: 'proposal-ver-2',
-          );
-          final unrelated = _createTestDocumentEntity(
-            id: 'unrelated',
-            ver: 'unrelated-ver',
-            type: DocumentType.proposalActionDocument,
-            refId: 'other-proposal',
-            refVer: 'other-ver',
-          );
-          await dao.saveAll([proposal, action1, action2, unrelated]);
-
-          // When
-          final result = await dao.count(
-            referencing: const SignedDocumentRef.loose(id: 'proposal-id'),
-          );
-
-          // Then
-          expect(result, 2);
-        });
-
-        test('filters by exact refTo and returns documents referencing exact version', () async {
-          // Given
-          final action1 = _createTestDocumentEntity(
-            id: 'action-1',
-            ver: 'action-ver-1',
-            type: DocumentType.proposalActionDocument,
-            refId: 'proposal-id',
-            refVer: 'proposal-ver-1',
-          );
-          final action2 = _createTestDocumentEntity(
-            id: 'action-2',
-            ver: 'action-ver-2',
-            type: DocumentType.proposalActionDocument,
-            refId: 'proposal-id',
-            refVer: 'proposal-ver-2',
-          );
-          await dao.saveAll([action1, action2]);
-
-          // When
-          final result = await dao.count(
-            referencing: const SignedDocumentRef.exact(
-              id: 'proposal-id',
-              ver: 'proposal-ver-1',
-            ),
-          );
-
-          // Then
-          expect(result, 1);
-        });
-
-        test('returns zero when no documents match refTo filter', () async {
-          // Given
-          final action = _createTestDocumentEntity(
-            id: 'action-id',
-            ver: 'action-ver',
-            type: DocumentType.proposalActionDocument,
-            refId: 'proposal-id',
-            refVer: 'proposal-ver',
-          );
-          await dao.save(action);
-
-          // When
-          final result = await dao.count(
-            referencing: const SignedDocumentRef.loose(id: 'non-existent-proposal'),
-          );
-
-          // Then
-          expect(result, 0);
-        });
-
-        test('combines type and ref filters', () async {
-          // Given
-          final proposal1 = _createTestDocumentEntity(
-            id: 'proposal-id',
-            ver: 'ver-1',
-            type: DocumentType.proposalDocument,
-          );
-          final proposal2 = _createTestDocumentEntity(
-            id: 'proposal-id',
-            ver: 'ver-2',
-            type: DocumentType.proposalDocument,
-          );
-          final comment = _createTestDocumentEntity(
-            id: 'proposal-id',
-            ver: 'ver-3',
-            type: DocumentType.commentDocument,
-          );
-          await dao.saveAll([proposal1, proposal2, comment]);
-
-          // When
-          final result = await dao.count(
-            type: DocumentType.proposalDocument,
-            id: const SignedDocumentRef.loose(id: 'proposal-id'),
-          );
-
-          // Then
-          expect(result, 2);
-        });
-
-        test('combines type and refTo filters', () async {
-          // Given
-          final action = _createTestDocumentEntity(
-            id: 'action-id',
-            ver: 'action-ver',
-            type: DocumentType.proposalActionDocument,
-            refId: 'proposal-id',
-            refVer: 'proposal-ver',
-          );
-          final comment = _createTestDocumentEntity(
-            id: 'comment-id',
-            ver: 'comment-ver',
-            type: DocumentType.commentDocument,
-            refId: 'proposal-id',
-            refVer: 'proposal-ver',
-          );
-          await dao.saveAll([action, comment]);
-
-          // When
-          final result = await dao.count(
-            type: DocumentType.proposalActionDocument,
-            referencing: const SignedDocumentRef.loose(id: 'proposal-id'),
-          );
-
-          // Then
-          expect(result, 1);
-        });
-
-        test('combines all three filters', () async {
-          // Given
-          final action1 = _createTestDocumentEntity(
-            id: 'action-id',
-            ver: 'ver-1',
-            type: DocumentType.proposalActionDocument,
-            refId: 'proposal-id',
-            refVer: 'proposal-ver',
-          );
-          final action2 = _createTestDocumentEntity(
-            id: 'action-id',
-            ver: 'ver-2',
-            type: DocumentType.proposalActionDocument,
-            refId: 'proposal-id',
-            refVer: 'proposal-ver',
-          );
-          final action3 = _createTestDocumentEntity(
-            id: 'other-action',
-            ver: 'ver-3',
-            type: DocumentType.proposalActionDocument,
-            refId: 'proposal-id',
-            refVer: 'proposal-ver',
-          );
-          await dao.saveAll([action1, action2, action3]);
-
-          // When
-          final result = await dao.count(
-            type: DocumentType.proposalActionDocument,
-            id: const SignedDocumentRef.loose(id: 'action-id'),
-            referencing: const SignedDocumentRef.loose(id: 'proposal-id'),
-          );
-
-          // Then
-          expect(result, 2);
-        });
-      });
-
-      group('exists', () {
-        test('returns false for non-existing ref in empty database', () async {
-=======
 
       tearDown(() async {
         await db.close();
@@ -855,7 +532,7 @@
           final result = await dao.filterExisting(refs);
 
           // Then
-          expect(result, hasLength(2));
+          expect(result.length, 2);
           expect(result[0].ver, isNull);
           expect(result[1].ver, 'ver-1');
         });
@@ -882,7 +559,7 @@
           stopwatch.stop();
 
           // Then
-          expect(result, hasLength(500));
+          expect(result.length, 500);
           expect(stopwatch.elapsedMilliseconds, lessThan(100));
         });
       });
@@ -1309,14 +986,14 @@
             id: 'proposal1-id',
             ver: _buildUuidV7At(DateTime(2023)),
             type: DocumentType.proposalDocument,
-            authors: author.toUri().toString(),
+            authors: [author],
           );
           final newerVer = _buildUuidV7At(DateTime(2024));
           final proposal2 = _createTestDocumentEntity(
             id: 'proposal2-id',
             ver: newerVer,
             type: DocumentType.proposalDocument,
-            authors: author.toUri().toString(),
+            authors: [author],
           );
           await dao.saveAll([proposal1, proposal2]);
 
@@ -1457,6 +1134,30 @@
           expect(saved, hasLength(1));
           expect(saved[0].content.data['key'], 'original');
         });
+
+        test(
+          'document which author has coma in username is saved and recovered correctly',
+          () async {
+            // Given
+            final author = _createTestAuthor(name: 'Hello,World');
+            final entity = _createTestDocumentEntity(
+              id: 'test-id',
+              ver: '0194d492-1daa-7371-8bd3-c15811b2b063',
+              authors: [author],
+            );
+
+            // When
+            await dao.save(entity);
+
+            // Then
+            final saved = await db.select(db.documentsV2).get();
+            expect(saved.length, 1);
+            expect(saved[0].id, 'test-id');
+            expect(saved[0].ver, '0194d492-1daa-7371-8bd3-c15811b2b063');
+            expect(saved[0].authors, [author]);
+            expect(saved[0].authors.first.username, author.username);
+          },
+        );
       });
 
       group('watchDocuments', () {
@@ -1823,1415 +1524,6 @@
           final result = await stream.first;
 
           expect(result, hasLength(5));
-          expect(
-            result.every((d) => d.createdAt.isAtSameMomentAs(DateTime.utc(2024, 1, 2))),
-            isTrue,
-          );
-        });
-
-        test('emits updates when new version added with latestOnly', () async {
-          final doc1v1 = _createTestDocumentEntity(
-            id: 'id1',
-            ver: _buildUuidV7At(DateTime.utc(2024, 1, 1)),
-          );
-          final doc1v2 = _createTestDocumentEntity(
-            id: 'id1',
-            ver: _buildUuidV7At(DateTime.utc(2024, 1, 2)),
-          );
-
-          final stream = dao.watchDocuments(latestOnly: true);
-
-          final expectation = expectLater(
-            stream,
-            emitsInOrder([
-              isEmpty,
-              predicate<List<DocumentEntityV2>>(
-                (docs) => docs.length == 1 && docs.first.ver == doc1v1.doc.ver,
-              ),
-              predicate<List<DocumentEntityV2>>(
-                (docs) => docs.length == 1 && docs.first.ver == doc1v2.doc.ver,
-              ),
-            ]),
-          );
-
-          await pumpEventQueue();
-          await dao.save(doc1v1);
-          await pumpEventQueue();
-          await dao.save(doc1v2);
-          await pumpEventQueue();
-
-          await expectation;
-        });
-      });
-
-      group('getLatestOf', () {
-        test('returns null for non-existing id in empty database', () async {
->>>>>>> 26f14482
-          // Given
-          const ref = SignedDocumentRef.exact(id: 'non-existent-id', ver: 'non-existent-ver');
-
-          // When
-<<<<<<< HEAD
-          final result = await dao.exists(ref);
-
-          // Then
-          expect(result, isFalse);
-        });
-
-        test('returns true for existing exact ref', () async {
-          // Given
-          final entity = _createTestDocumentEntity(id: 'test-id', ver: 'test-ver');
-          await dao.save(entity);
-
-          // And
-          const ref = SignedDocumentRef.exact(id: 'test-id', ver: 'test-ver');
-
-          // When
-          final result = await dao.exists(ref);
-
-          // Then
-          expect(result, isTrue);
-        });
-
-        test('returns false for non-existing exact ref', () async {
-=======
-          final result = await dao.getLatestOf(ref);
-
-          // Then
-          expect(result, isNull);
-        });
-
-        test('returns the document ref when only one version exists', () async {
->>>>>>> 26f14482
-          // Given
-          final entity = _createTestDocumentEntity(id: 'test-id', ver: 'test-ver');
-          await dao.save(entity);
-
-          // And
-<<<<<<< HEAD
-          const ref = SignedDocumentRef.exact(id: 'test-id', ver: 'wrong-ver');
-
-          // When
-          final result = await dao.exists(ref);
-
-          // Then: Returns false (ver mismatch)
-          expect(result, isFalse);
-        });
-
-        test('returns true for loose ref if any version exists', () async {
-          // Given
-          final entityV1 = _createTestDocumentEntity(id: 'test-id', ver: 'ver-1');
-          final entityV2 = _createTestDocumentEntity(id: 'test-id', ver: 'ver-2');
-          await dao.saveAll([entityV1, entityV2]);
-
-          // And
-          const ref = SignedDocumentRef.loose(id: 'test-id');
-
-          // When
-          final result = await dao.exists(ref);
-
-          // Then
-          expect(result, isTrue);
-        });
-
-        test('returns false for loose ref if no versions exist', () async {
-          // Given
-          final entity = _createTestDocumentEntity(id: 'other-id', ver: 'other-ver');
-          await dao.save(entity);
-
-          // And
-          const ref = SignedDocumentRef.loose(id: 'non-existent-id');
-
-          // When
-          final result = await dao.exists(ref);
-
-          // Then
-          expect(result, isFalse);
-        });
-
-        test('handles null version in exact ref (treats as loose)', () async {
-          // Given
-          final entity = _createTestDocumentEntity(id: 'test-id', ver: 'test-ver');
-          await dao.save(entity);
-=======
-          const ref = SignedDocumentRef.loose(id: 'test-id');
-
-          // When
-          final result = await dao.getLatestOf(ref);
-
-          // Then
-          expect(result, isNotNull);
-          expect(result!.id, 'test-id');
-          expect(result.ver, 'test-ver');
-          expect(result.isExact, isTrue);
-        });
-
-        test('returns latest version when multiple versions exist (loose ref input)', () async {
-          // Given
-          final oldCreatedAt = DateTime.utc(2023, 1, 1);
-          final newerCreatedAt = DateTime.utc(2024, 6, 15);
-
-          final oldVer = _buildUuidV7At(oldCreatedAt);
-          final newerVer = _buildUuidV7At(newerCreatedAt);
-          final entityOld = _createTestDocumentEntity(id: 'test-id', ver: oldVer);
-          final entityNew = _createTestDocumentEntity(id: 'test-id', ver: newerVer);
-          await dao.saveAll([entityOld, entityNew]);
->>>>>>> 26f14482
-
-          // And
-          const ref = SignedDocumentRef.loose(id: 'test-id');
-
-          // When
-<<<<<<< HEAD
-          final result = await dao.exists(ref);
-
-          // Then: Returns true (any version matches)
-          expect(result, isTrue);
-        });
-
-        test('performs efficiently for large batches (no N+1 queries)', () async {
-          // Given: 1000 entities inserted (simulate large sync)
-          final entities = List.generate(
-            1000,
-            (i) => _createTestDocumentEntity(id: 'batch-$i', ver: 'ver-$i'),
-          );
-          await dao.saveAll(entities);
-
-          // And: A ref for an existing id
-          const ref = SignedDocumentRef.loose(id: 'batch-500');
-
-          // When: exists is called (should use single query)
-          final stopwatch = Stopwatch()..start();
-          final result = await dao.exists(ref);
-          stopwatch.stop();
-
-          // Then: Returns true, and executes quickly (<10ms expected)
-          expect(result, isTrue);
-          expect(stopwatch.elapsedMilliseconds, lessThan(10));
-        });
-      });
-
-      group('filterExisting', () {
-        test('returns empty list for empty input', () async {
-          // Given
-          final refs = <DocumentRef>[];
-
-          // When
-          final result = await dao.filterExisting(refs);
-
-          // Then
-          expect(result, isEmpty);
-        });
-
-        test('returns all refs if they exist (mixed exact and loose)', () async {
-          // Given
-          final entity1 = _createTestDocumentEntity(id: 'id-1', ver: 'ver-1');
-          final entity2 = _createTestDocumentEntity(id: 'id-2', ver: 'ver-2');
-          await dao.saveAll([entity1, entity2]);
-
-          // And
-          final refs = [
-            const SignedDocumentRef.exact(id: 'id-1', ver: 'ver-1'),
-            const SignedDocumentRef.loose(id: 'id-2'),
-          ];
-
-          // When
-          final result = await dao.filterExisting(refs);
-
-          // Then
-          expect(result.length, 2);
-          expect(result[0].id, 'id-1');
-          expect(result[0].ver, 'ver-1');
-          expect(result[1].id, 'id-2');
-          expect(result[1].ver, isNull);
-        });
-
-        test('filters out non-existing refs (mixed exact and loose)', () async {
-          // Given
-          final entity = _createTestDocumentEntity(id: 'existing-id', ver: 'existing-ver');
-          await dao.save(entity);
-
-          // And
-          final refs = [
-            const SignedDocumentRef.exact(id: 'existing-id', ver: 'existing-ver'),
-            const SignedDocumentRef.exact(id: 'non-id', ver: 'non-ver'),
-            const SignedDocumentRef.loose(id: 'existing-id'),
-            const SignedDocumentRef.loose(id: 'non-id'),
-          ];
-
-          // When
-          final result = await dao.filterExisting(refs);
-
-          // Then
-          expect(result.length, 2);
-          expect(result[0].id, 'existing-id');
-          expect(result[0].ver, 'existing-ver');
-          expect(result[1].id, 'existing-id');
-          expect(result[1].ver, isNull);
-        });
-
-        test('handles multiple versions for loose refs', () async {
-          // Given
-          final entityV1 = _createTestDocumentEntity(id: 'multi-id', ver: 'ver-1');
-          final entityV2 = _createTestDocumentEntity(id: 'multi-id', ver: 'ver-2');
-          await dao.saveAll([entityV1, entityV2]);
-
-          // And
-          final refs = [
-            const SignedDocumentRef.loose(id: 'multi-id'),
-            const SignedDocumentRef.exact(id: 'multi-id', ver: 'ver-1'),
-            const SignedDocumentRef.exact(id: 'multi-id', ver: 'wrong-ver'),
-          ];
-
-          // When
-          final result = await dao.filterExisting(refs);
-
-          // Then
-          expect(result.length, 2);
-          expect(result[0].ver, isNull);
-          expect(result[1].ver, 'ver-1');
-        });
-
-        test('performs efficiently for large lists (single query)', () async {
-          // Given
-          final entities = List.generate(
-            1000,
-            (i) => _createTestDocumentEntity(id: 'batch-${i % 500}', ver: 'ver-$i'),
-          );
-          await dao.saveAll(entities);
-
-          // And
-          final refs = List.generate(
-            1000,
-            (i) => i.isEven
-                ? SignedDocumentRef.exact(id: 'batch-${i % 500}', ver: 'ver-$i')
-                : SignedDocumentRef.loose(id: 'non-$i'),
-          );
-
-          // When
-          final stopwatch = Stopwatch()..start();
-          final result = await dao.filterExisting(refs);
-          stopwatch.stop();
-
-          // Then
-          expect(result.length, 500);
-          expect(stopwatch.elapsedMilliseconds, lessThan(100));
-        });
-      });
-
-      group('getDocument', () {
-        test('returns null for non-existing ref in empty database', () async {
-          // Given
-          const ref = SignedDocumentRef.exact(id: 'non-existent-id', ver: 'non-existent-ver');
-
-          // When
-          final result = await dao.getDocument(id: ref);
-
-          // Then
-          expect(result, isNull);
-        });
-
-        test('returns entity for existing exact ref', () async {
-          // Given
-          final entity = _createTestDocumentEntity(id: 'test-id', ver: 'test-ver');
-          await dao.save(entity);
-
-          // And
-          const ref = SignedDocumentRef.exact(id: 'test-id', ver: 'test-ver');
-
-          // When
-          final result = await dao.getDocument(id: ref);
-=======
-          final result = await dao.getLatestOf(ref);
->>>>>>> 26f14482
-
-          // Then
-          expect(result, isNotNull);
-          expect(result!.id, 'test-id');
-<<<<<<< HEAD
-          expect(result.ver, 'test-ver');
-        });
-
-        test('returns null for non-existing exact ref', () async {
-          // Given
-          final entity = _createTestDocumentEntity(id: 'test-id', ver: 'test-ver');
-          await dao.save(entity);
-
-          // And
-          const ref = SignedDocumentRef.exact(id: 'test-id', ver: 'wrong-ver');
-
-          // When
-          final result = await dao.getDocument(id: ref);
-
-          // Then
-          expect(result, isNull);
-        });
-
-        test('returns latest entity for loose ref if versions exist', () async {
-          // Given
-          final oldCreatedAt = DateTime.utc(2023, 2, 2);
-          final newerCreatedAt = DateTime.utc(2024, 2, 2);
-=======
-          expect(result.ver, newerVer);
-        });
-
-        test('returns latest version even when exact ref points to older version', () async {
-          // Given
-          final oldCreatedAt = DateTime.utc(2023, 1, 1);
-          final newerCreatedAt = DateTime.utc(2024, 6, 15);
->>>>>>> 26f14482
-
-          final oldVer = _buildUuidV7At(oldCreatedAt);
-          final newerVer = _buildUuidV7At(newerCreatedAt);
-          final entityOld = _createTestDocumentEntity(id: 'test-id', ver: oldVer);
-          final entityNew = _createTestDocumentEntity(id: 'test-id', ver: newerVer);
-          await dao.saveAll([entityOld, entityNew]);
-
-<<<<<<< HEAD
-          // And
-          const ref = SignedDocumentRef.loose(id: 'test-id');
-
-          // When
-          final result = await dao.getDocument(id: ref);
-
-          // Then
-          expect(result, isNotNull);
-          expect(result!.ver, newerVer);
-          expect(result.createdAt, newerCreatedAt);
-        });
-
-        test('returns null for loose ref if no versions exist', () async {
-=======
-          // And: exact ref pointing to older version
-          final ref = SignedDocumentRef.exact(id: 'test-id', ver: oldVer);
-
-          // When
-          final result = await dao.getLatestOf(ref);
-
-          // Then: still returns the latest version
-          expect(result, isNotNull);
-          expect(result!.id, 'test-id');
-          expect(result.ver, newerVer);
-        });
-
-        test('returns null for non-existing id when other documents exist', () async {
->>>>>>> 26f14482
-          // Given
-          final entity = _createTestDocumentEntity(id: 'other-id', ver: 'other-ver');
-          await dao.save(entity);
-
-          // And
-          const ref = SignedDocumentRef.loose(id: 'non-existent-id');
-
-          // When
-<<<<<<< HEAD
-          final result = await dao.getDocument(id: ref);
-=======
-          final result = await dao.getLatestOf(ref);
->>>>>>> 26f14482
-
-          // Then
-          expect(result, isNull);
-        });
-
-<<<<<<< HEAD
-        test('filters by type and returns matching document', () async {
-          // Given
-          final proposal = _createTestDocumentEntity(
-            id: 'proposal-id',
-            ver: 'proposal-ver',
-            type: DocumentType.proposalDocument,
-          );
-          final comment = _createTestDocumentEntity(
-            id: 'comment-id',
-            ver: 'comment-ver',
-            type: DocumentType.commentDocument,
-          );
-          await dao.saveAll([proposal, comment]);
-
-          // When
-          final result = await dao.getDocument(type: DocumentType.proposalDocument);
-
-          // Then
-          expect(result, isNotNull);
-          expect(result!.id, 'proposal-id');
-          expect(result.type, DocumentType.proposalDocument);
-        });
-
-        test('returns null when no documents match type filter', () async {
-          // Given
-          final comment = _createTestDocumentEntity(
-            id: 'comment-id',
-            ver: 'comment-ver',
-            type: DocumentType.commentDocument,
-          );
-          await dao.save(comment);
-
-          // When
-          final result = await dao.getDocument(type: DocumentType.proposalDocument);
-
-          // Then
-          expect(result, isNull);
-        });
-
-        test('returns latest document when filtering by type only', () async {
-          // Given
-          final oldCreatedAt = DateTime.utc(2023, 1, 1);
-          final newerCreatedAt = DateTime.utc(2024, 1, 1);
-
-          final oldVer = _buildUuidV7At(oldCreatedAt);
-          final newerVer = _buildUuidV7At(newerCreatedAt);
-
-          final oldProposal = _createTestDocumentEntity(
-            id: 'proposal-1',
-            ver: oldVer,
-            type: DocumentType.proposalDocument,
-          );
-          final newProposal = _createTestDocumentEntity(
-            id: 'proposal-2',
-            ver: newerVer,
-            type: DocumentType.proposalDocument,
-          );
-          await dao.saveAll([oldProposal, newProposal]);
-
-          // When
-          final result = await dao.getDocument(type: DocumentType.proposalDocument);
-
-          // Then
-          expect(result, isNotNull);
-        });
-
-        test('filters by loose refTo and returns latest referencing document', () async {
-          // Given
-          final oldCreatedAt = DateTime.utc(2023, 1, 1);
-          final newerCreatedAt = DateTime.utc(2024, 1, 1);
-
-          final oldVer = _buildUuidV7At(oldCreatedAt);
-          final newerVer = _buildUuidV7At(newerCreatedAt);
-
-          final action1 = _createTestDocumentEntity(
-            id: 'action-1',
-            ver: oldVer,
-            type: DocumentType.proposalActionDocument,
-            refId: 'proposal-id',
-            refVer: 'proposal-ver',
-          );
-          final action2 = _createTestDocumentEntity(
-            id: 'action-2',
-            ver: newerVer,
-            type: DocumentType.proposalActionDocument,
-            refId: 'proposal-id',
-            refVer: 'proposal-ver-2',
-          );
-          final unrelated = _createTestDocumentEntity(
-            id: 'unrelated',
-            ver: 'unrelated-ver',
-            type: DocumentType.proposalActionDocument,
-            refId: 'other-proposal',
-            refVer: 'other-ver',
-          );
-          await dao.saveAll([action1, action2, unrelated]);
-
-          // When
-          final result = await dao.getDocument(
-            referencing: const SignedDocumentRef.loose(id: 'proposal-id'),
-          );
-
-          // Then
-          expect(result, isNotNull);
-          expect(result!.refId, 'proposal-id');
-        });
-
-        test('filters by exact refTo and returns matching document', () async {
-          // Given
-          final action1 = _createTestDocumentEntity(
-            id: 'action-1',
-            ver: 'action-ver-1',
-            type: DocumentType.proposalActionDocument,
-            refId: 'proposal-id',
-            refVer: 'proposal-ver-1',
-          );
-          final action2 = _createTestDocumentEntity(
-            id: 'action-2',
-            ver: 'action-ver-2',
-            type: DocumentType.proposalActionDocument,
-            refId: 'proposal-id',
-            refVer: 'proposal-ver-2',
-          );
-          await dao.saveAll([action1, action2]);
-
-          // When
-          final result = await dao.getDocument(
-            referencing: const SignedDocumentRef.exact(
-              id: 'proposal-id',
-              ver: 'proposal-ver-1',
-            ),
-          );
-
-          // Then
-          expect(result, isNotNull);
-          expect(result!.id, 'action-1');
-          expect(result.refVer, 'proposal-ver-1');
-        });
-
-        test('returns null when no documents match refTo filter', () async {
-          // Given
-          final action = _createTestDocumentEntity(
-            id: 'action-id',
-            ver: 'action-ver',
-            type: DocumentType.proposalActionDocument,
-            refId: 'proposal-id',
-            refVer: 'proposal-ver',
-          );
-          await dao.save(action);
-
-          // When
-          final result = await dao.getDocument(
-            referencing: const SignedDocumentRef.loose(id: 'non-existent-proposal'),
-          );
-
-          // Then
-          expect(result, isNull);
-        });
-
-        test('combines type and ref filters', () async {
-          // Given
-          final proposal = _createTestDocumentEntity(
-            id: 'doc-id',
-            ver: 'ver-1',
-            type: DocumentType.proposalDocument,
-          );
-          final comment = _createTestDocumentEntity(
-            id: 'doc-id',
-            ver: 'ver-2',
-            type: DocumentType.commentDocument,
-          );
-          await dao.saveAll([proposal, comment]);
-
-          // When
-          final result = await dao.getDocument(
-            type: DocumentType.proposalDocument,
-            id: const SignedDocumentRef.loose(id: 'doc-id'),
-          );
-
-          // Then
-          expect(result, isNotNull);
-          expect(result!.id, 'doc-id');
-          expect(result.ver, 'ver-1');
-          expect(result.type, DocumentType.proposalDocument);
-        });
-
-        test('returns null when type and ref filters have no intersection', () async {
-=======
-        test('returns latest among many versions', () async {
-          // Given
-          final dates = [
-            DateTime.utc(2023, 1, 1),
-            DateTime.utc(2023, 6, 15),
-            DateTime.utc(2024, 3, 10),
-            DateTime.utc(2024, 12, 25),
-            DateTime.utc(2024, 8, 1),
-          ];
-          final versions = dates.map(_buildUuidV7At).toList();
-          final entities = versions
-              .map((ver) => _createTestDocumentEntity(id: 'multi-ver-id', ver: ver))
-              .toList();
-          await dao.saveAll(entities);
-
-          // And
-          const ref = SignedDocumentRef.loose(id: 'multi-ver-id');
-
-          // When
-          final result = await dao.getLatestOf(ref);
-
-          // Then: returns the version with latest createdAt (2024-12-25)
-          expect(result, isNotNull);
-          expect(result!.ver, versions[3]);
-        });
-      });
-
-      group('deleteWhere', () {
-        test('returns zero when database is empty', () async {
-          // Given: An empty database
-
-          // When
-          final result = await dao.deleteWhere();
-
-          // Then
-          expect(result, 0);
-        });
-
-        test('deletes all documents when no filter is provided', () async {
-          // Given
-          final entities = [
-            _createTestDocumentEntity(
-              id: 'id-1',
-              ver: 'ver-1',
-              type: DocumentType.proposalDocument,
-            ),
-            _createTestDocumentEntity(
-              id: 'id-2',
-              ver: 'ver-2',
-              type: DocumentType.commentDocument,
-            ),
-            _createTestDocumentEntity(
-              id: 'id-3',
-              ver: 'ver-3',
-              type: DocumentType.proposalTemplate,
-            ),
-          ];
-          await dao.saveAll(entities);
-
-          // When
-          final result = await dao.deleteWhere();
-
-          // Then
-          expect(result, 3);
-          expect(await dao.count(), 0);
-        });
-
-        test('deletes documents not in notInType list', () async {
-          // Given
-          final proposal = _createTestDocumentEntity(
-            id: 'proposal-id',
-            ver: 'proposal-ver',
-            type: DocumentType.proposalDocument,
-          );
-          final comment = _createTestDocumentEntity(
-            id: 'comment-id',
-            ver: 'comment-ver',
-            type: DocumentType.commentDocument,
-          );
-          final template = _createTestDocumentEntity(
-            id: 'template-id',
-            ver: 'template-ver',
-            type: DocumentType.proposalTemplate,
-          );
-          await dao.saveAll([proposal, comment, template]);
-
-          // When
-          final result = await dao.deleteWhere(
-            excludeTypes: [DocumentType.proposalDocument],
-          );
-
-          // Then
-          expect(result, 2);
-          expect(await dao.count(), 1);
-
-          final remaining = await dao.getDocument(
-            id: const SignedDocumentRef.exact(id: 'proposal-id', ver: 'proposal-ver'),
-          );
-          expect(remaining, isNotNull);
-          expect(remaining!.type, DocumentType.proposalDocument);
-        });
-
-        test('keeps multiple document types when specified in notInType', () async {
->>>>>>> 26f14482
-          // Given
-          final proposal = _createTestDocumentEntity(
-            id: 'proposal-id',
-            ver: 'proposal-ver',
-            type: DocumentType.proposalDocument,
-          );
-<<<<<<< HEAD
-          await dao.save(proposal);
-
-          // When
-          final result = await dao.getDocument(
-            type: DocumentType.commentDocument,
-            id: const SignedDocumentRef.loose(id: 'proposal-id'),
-          );
-
-          // Then
-          expect(result, isNull);
-        });
-
-        test('combines type and refTo filters', () async {
-          // Given
-=======
-          final comment = _createTestDocumentEntity(
-            id: 'comment-id',
-            ver: 'comment-ver',
-            type: DocumentType.commentDocument,
-          );
-          final template = _createTestDocumentEntity(
-            id: 'template-id',
-            ver: 'template-ver',
-            type: DocumentType.proposalTemplate,
-          );
->>>>>>> 26f14482
-          final action = _createTestDocumentEntity(
-            id: 'action-id',
-            ver: 'action-ver',
-            type: DocumentType.proposalActionDocument,
-<<<<<<< HEAD
-            refId: 'proposal-id',
-            refVer: 'proposal-ver',
-          );
-          final comment = _createTestDocumentEntity(
-            id: 'comment-id',
-            ver: 'comment-ver',
-            type: DocumentType.commentDocument,
-            refId: 'proposal-id',
-            refVer: 'proposal-ver',
-          );
-          await dao.saveAll([action, comment]);
-
-          // When
-          final result = await dao.getDocument(
-            type: DocumentType.proposalActionDocument,
-            referencing: const SignedDocumentRef.loose(id: 'proposal-id'),
-          );
-
-          // Then
-          expect(result, isNotNull);
-          expect(result!.id, 'action-id');
-          expect(result.type, DocumentType.proposalActionDocument);
-        });
-
-        test('combines ref and refTo filters', () async {
-          // Given
-          final action1 = _createTestDocumentEntity(
-            id: 'action-id',
-            ver: 'ver-1',
-            type: DocumentType.proposalActionDocument,
-            refId: 'proposal-1',
-            refVer: 'proposal-ver',
-          );
-          final action2 = _createTestDocumentEntity(
-            id: 'action-id',
-            ver: 'ver-2',
-            type: DocumentType.proposalActionDocument,
-            refId: 'proposal-2',
-            refVer: 'proposal-ver',
-          );
-          await dao.saveAll([action1, action2]);
-
-          // When
-          final result = await dao.getDocument(
-            id: const SignedDocumentRef.loose(id: 'action-id'),
-            referencing: const SignedDocumentRef.loose(id: 'proposal-1'),
-          );
-
-          // Then
-          expect(result, isNotNull);
-          expect(result!.id, 'action-id');
-          expect(result.refId, 'proposal-1');
-        });
-
-        test('combines all three filters', () async {
-          // Given
-          final oldCreatedAt = DateTime.utc(2023, 1, 1);
-          final newerCreatedAt = DateTime.utc(2024, 1, 1);
-
-          final oldVer = _buildUuidV7At(oldCreatedAt);
-          final newerVer = _buildUuidV7At(newerCreatedAt);
-
-          final action1 = _createTestDocumentEntity(
-            id: 'action-id',
-            ver: oldVer,
-            type: DocumentType.proposalActionDocument,
-            refId: 'proposal-id',
-            refVer: 'proposal-ver',
-          );
-          final action2 = _createTestDocumentEntity(
-            id: 'action-id',
-            ver: newerVer,
-            type: DocumentType.proposalActionDocument,
-            refId: 'proposal-id',
-            refVer: 'proposal-ver',
-          );
-          final comment = _createTestDocumentEntity(
-            id: 'action-id',
-            ver: 'comment-ver',
-            type: DocumentType.commentDocument,
-            refId: 'proposal-id',
-            refVer: 'proposal-ver',
-          );
-          await dao.saveAll([action1, action2, comment]);
-
-          // When
-          final result = await dao.getDocument(
-            type: DocumentType.proposalActionDocument,
-            id: const SignedDocumentRef.loose(id: 'action-id'),
-            referencing: const SignedDocumentRef.loose(id: 'proposal-id'),
-          );
-
-          // Then
-          expect(result, isNotNull);
-          expect(result!.id, 'action-id');
-          expect(result.ver, newerVer);
-          expect(result.type, DocumentType.proposalActionDocument);
-          expect(result.refId, 'proposal-id');
-        });
-
-        test('returns null when all three filters have no intersection', () async {
-          // Given
-          final action = _createTestDocumentEntity(
-            id: 'action-id',
-            ver: 'action-ver',
-            type: DocumentType.proposalActionDocument,
-            refId: 'proposal-id',
-            refVer: 'proposal-ver',
-          );
-          await dao.save(action);
-
-          // When
-          final result = await dao.getDocument(
-            type: DocumentType.commentDocument,
-            id: const SignedDocumentRef.loose(id: 'action-id'),
-            referencing: const SignedDocumentRef.loose(id: 'proposal-id'),
-          );
-
-          // Then
-          expect(result, isNull);
-        });
-
-        test('returns newest document by author', () async {
-          // Given
-          final author = _createTestAuthor(name: 'Damian');
-          final proposal1 = _createTestDocumentEntity(
-            id: 'proposal1-id',
-            ver: _buildUuidV7At(DateTime(2023)),
-            type: DocumentType.proposalDocument,
-            authors: [author],
-          );
-          final newerVer = _buildUuidV7At(DateTime(2024));
-          final proposal2 = _createTestDocumentEntity(
-            id: 'proposal2-id',
-            ver: newerVer,
-            type: DocumentType.proposalDocument,
-            authors: [author],
-          );
-          await dao.saveAll([proposal1, proposal2]);
-
-          // When
-          final result = await dao.getDocument(author: author);
-
-          // Then
-          expect(result, isNotNull);
-          expect(result?.ver, newerVer);
-        });
-      });
-
-      group('saveAll', () {
-        test('does nothing for empty list', () async {
-          // Given
-          final entities = <DocumentCompositeEntity>[];
-
-          // When
-          await dao.saveAll(entities);
-
-          // Then
-          final count = await dao.count();
-          expect(count, 0);
-        });
-
-        test('inserts new documents', () async {
-          // Given
-          final entities = [
-            _createTestDocumentEntity(),
-            _createTestDocumentEntity(),
-          ];
-
-          // When
-          await dao.saveAll(entities);
-
-          // Then
-          final saved = await db.select(db.documentsV2).get();
-          final savedIds = saved.map((e) => e.id);
-          final expectedIds = entities.map((e) => e.doc.id);
-
-          expect(savedIds, expectedIds);
-        });
-
-        test('ignores conflicts on existing {id, ver}', () async {
-          // Given
-          final existing = _createTestDocumentEntity(
-            id: 'test-id',
-            ver: 'test-ver',
-            contentData: {'key': 'original'},
-          );
-          await dao.save(existing);
-
-          // And
-          final entities = [
-            _createTestDocumentEntity(
-              id: 'test-id',
-              ver: 'test-ver',
-              contentData: {'key': 'modified'},
-            ),
-            _createTestDocumentEntity(id: 'new-id', ver: 'new-ver'),
-          ];
-
-          // When
-          await dao.saveAll(entities);
-
-          // Then
-          final saved = await db.select(db.documentsV2).get();
-          expect(saved.length, 2);
-          final existingAfter = saved.firstWhere((e) => e.id == 'test-id');
-          expect(existingAfter.content.data['key'], 'original');
-          expect(saved.any((e) => e.id == 'new-id'), true);
-        });
-
-        test('handles mixed inserts and ignores atomically', () async {
-          // Given
-          final existing1 = _createTestDocumentEntity(id: 'existing-1', ver: 'ver-1');
-          final existing2 = _createTestDocumentEntity(id: 'existing-2', ver: 'ver-2');
-          await dao.save(existing1);
-          await dao.save(existing2);
-
-          // And:
-          final entities = [
-            _createTestDocumentEntity(id: 'existing-1', ver: 'ver-1'),
-            _createTestDocumentEntity(id: 'new-1', ver: 'new-ver-1'),
-            _createTestDocumentEntity(id: 'existing-2', ver: 'ver-2'),
-            _createTestDocumentEntity(id: 'new-2', ver: 'new-ver-2'),
-          ];
-
-          // When
-          await dao.saveAll(entities);
-
-          // Then
-          final saved = await db.select(db.documentsV2).get();
-          expect(saved.length, 4);
-          expect(saved.map((e) => e.id).toSet(), {'existing-1', 'existing-2', 'new-1', 'new-2'});
-        });
-      });
-
-      group('save', () {
-        test('inserts new document', () async {
-          // Given
-          final entity = _createTestDocumentEntity(
-            id: 'test-id',
-            ver: '0194d492-1daa-7371-8bd3-c15811b2b063',
-          );
-
-          // When
-          await dao.save(entity);
-
-          // Then
-          final saved = await db.select(db.documentsV2).get();
-          expect(saved.length, 1);
-          expect(saved[0].id, 'test-id');
-          expect(saved[0].ver, '0194d492-1daa-7371-8bd3-c15811b2b063');
-        });
-
-        test('ignores conflict on existing {id, ver}', () async {
-          // Given
-          final existing = _createTestDocumentEntity(
-            id: 'test-id',
-            ver: '0194d492-1daa-7371-8bd3-c15811b2b063',
-            contentData: {'key': 'original'},
-          );
-          await dao.save(existing);
-
-          // And
-          final conflicting = _createTestDocumentEntity(
-            id: 'test-id',
-            ver: '0194d492-1daa-7371-8bd3-c15811b2b063',
-            contentData: {'key': 'modified'},
-          );
-
-          // When
-          await dao.save(conflicting);
-
-          // Then
-          final saved = await db.select(db.documentsV2).get();
-          expect(saved.length, 1);
-          expect(saved[0].content.data['key'], 'original');
-        });
-
-        test(
-          'document which author has coma in username is saved and recovered correctly',
-          () async {
-            // Given
-            final author = _createTestAuthor(name: 'Hello,World');
-            final entity = _createTestDocumentEntity(
-              id: 'test-id',
-              ver: '0194d492-1daa-7371-8bd3-c15811b2b063',
-              authors: [author],
-            );
-
-            // When
-            await dao.save(entity);
-
-            // Then
-            final saved = await db.select(db.documentsV2).get();
-            expect(saved.length, 1);
-            expect(saved[0].id, 'test-id');
-            expect(saved[0].ver, '0194d492-1daa-7371-8bd3-c15811b2b063');
-            expect(saved[0].authors, [author]);
-            expect(saved[0].authors.first.username, author.username);
-          },
-        );
-      });
-
-      group('watchDocuments', () {
-        test('emits all documents when no filters applied', () async {
-          final doc1 = _createTestDocumentEntity(id: 'id1', type: DocumentType.proposalDocument);
-          final doc2 = _createTestDocumentEntity(id: 'id2', type: DocumentType.proposalTemplate);
-          final doc3 = _createTestDocumentEntity(
-            id: 'id3',
-            type: DocumentType.proposalActionDocument,
-          );
-
-          await dao.saveAll([doc1, doc2, doc3]);
-
-          final stream = dao.watchDocuments();
-
-          await expectLater(
-            stream,
-            emits(hasLength(3)),
-          );
-        });
-
-        test('filters documents by type', () async {
-          final proposal1 = _createTestDocumentEntity(
-            id: 'id1',
-            type: DocumentType.proposalDocument,
-          );
-          final proposal2 = _createTestDocumentEntity(
-            id: 'id2',
-            type: DocumentType.proposalDocument,
-          );
-          final template = _createTestDocumentEntity(
-            id: 'id3',
-            type: DocumentType.proposalTemplate,
-          );
-
-          await dao.saveAll([proposal1, proposal2, template]);
-
-          final stream = dao.watchDocuments(type: DocumentType.proposalDocument);
-
-          await expectLater(
-            stream,
-            emits(
-              predicate<List<DocumentEntityV2>>((docs) {
-                return docs.length == 2 &&
-                    docs.every((d) => d.type == DocumentType.proposalDocument);
-              }),
-            ),
-          );
-        });
-
-        test('respects limit parameter', () async {
-          final docs = List.generate(
-            10,
-            (i) => _createTestDocumentEntity(id: 'id$i', type: DocumentType.proposalDocument),
-          );
-
-          await dao.saveAll(docs);
-
-          final stream = dao.watchDocuments(limit: 5);
-
-          await expectLater(
-            stream,
-            emits(hasLength(5)),
-          );
-        });
-
-        test('respects offset parameter', () async {
-          final docs = List.generate(
-            10,
-            (i) => _createTestDocumentEntity(id: 'id$i', type: DocumentType.proposalDocument),
-          );
-
-          await dao.saveAll(docs);
-
-          final streamFirst = dao.watchDocuments(limit: 5, offset: 0);
-          final streamSecond = dao.watchDocuments(limit: 5, offset: 5);
-
-          final firstBatch = await streamFirst.first;
-          final secondBatch = await streamSecond.first;
-
-          expect(firstBatch.length, 5);
-          expect(secondBatch.length, 5);
-          expect(
-            firstBatch
-                .map((d) => d.id)
-                .toSet()
-                .intersection(
-                  secondBatch.map((d) => d.id).toSet(),
-                ),
-            isEmpty,
-          );
-        });
-
-        test('clamps limit to 999 when exceeds maximum', () async {
-          final docs = List.generate(
-            1000,
-            (i) => _createTestDocumentEntity(id: 'id$i', type: DocumentType.proposalDocument),
-          );
-
-          await dao.saveAll(docs);
-
-          final stream = dao.watchDocuments(limit: 1500);
-
-          await expectLater(
-            stream,
-            emits(hasLength(999)),
-          );
-        });
-
-        test('handles limit of 0', () async {
-          final doc = _createTestDocumentEntity(id: 'id1', type: DocumentType.proposalDocument);
-
-          await dao.save(doc);
-
-          final stream = dao.watchDocuments(limit: 0);
-
-          await expectLater(
-            stream,
-            emits(isEmpty),
-          );
-        });
-
-        test('emits empty list when no documents exist', () async {
-          final stream = dao.watchDocuments();
-
-          await expectLater(
-            stream,
-            emits(isEmpty),
-          );
-        });
-
-        test('emits empty list when type filter matches nothing', () async {
-          final doc = _createTestDocumentEntity(id: 'id1', type: DocumentType.proposalDocument);
-
-          await dao.save(doc);
-
-          final stream = dao.watchDocuments(type: DocumentType.proposalTemplate);
-
-          await expectLater(
-            stream,
-            emits(isEmpty),
-          );
-        });
-
-        test('emits new values when documents are added', () async {
-          final stream = dao.watchDocuments();
-
-          final doc1 = _createTestDocumentEntity(id: 'id1', type: DocumentType.proposalDocument);
-          final doc2 = _createTestDocumentEntity(id: 'id2', type: DocumentType.proposalDocument);
-
-          final expectation = expectLater(
-            stream,
-            emitsInOrder([
-              isEmpty,
-              hasLength(1),
-              hasLength(2),
-            ]),
-          );
-
-          await pumpEventQueue();
-          await dao.save(doc1);
-          await pumpEventQueue();
-          await dao.save(doc2);
-          await pumpEventQueue();
-
-          await expectation;
-        });
-
-        test('does not emit duplicate when same document saved twice', () async {
-          final doc = _createTestDocumentEntity(id: 'id1', type: DocumentType.proposalDocument);
-
-          await dao.save(doc);
-
-          final stream = dao.watchDocuments();
-
-          final expectation = expectLater(
-            stream,
-            emitsInOrder([
-              hasLength(1),
-              hasLength(1),
-            ]),
-          );
-
-          await pumpEventQueue();
-          await dao.save(doc);
-          await pumpEventQueue();
-
-          await expectation;
-        });
-
-        test('combines type filter with limit and offset', () async {
-          final proposals = List.generate(
-            20,
-            (i) => _createTestDocumentEntity(id: 'proposal$i', type: DocumentType.proposalDocument),
-          );
-
-          final templates = List.generate(
-            10,
-            (i) => _createTestDocumentEntity(id: 'template$i', type: DocumentType.proposalTemplate),
-          );
-
-          await dao.saveAll([...proposals, ...templates]);
-
-          final stream = dao.watchDocuments(
-            type: DocumentType.proposalDocument,
-            limit: 5,
-            offset: 10,
-          );
-
-          await expectLater(
-            stream,
-            emits(
-              predicate<List<DocumentEntityV2>>((docs) {
-                return docs.length == 5 &&
-                    docs.every((d) => d.type == DocumentType.proposalDocument);
-              }),
-            ),
-          );
-        });
-
-        test('emits updates when filtered documents change', () async {
-          final proposal = _createTestDocumentEntity(
-            id: 'id1',
-            type: DocumentType.proposalDocument,
-          );
-          final template = _createTestDocumentEntity(
-            id: 'id2',
-            type: DocumentType.proposalTemplate,
-          );
-
-          final stream = dao.watchDocuments(type: DocumentType.proposalDocument);
-
-          final expectation = expectLater(
-            stream,
-            emitsInOrder([
-              isEmpty,
-              hasLength(1),
-              hasLength(1),
-            ]),
-          );
-
-          await pumpEventQueue();
-          await dao.save(proposal);
-          await pumpEventQueue();
-          await dao.save(template);
-          await pumpEventQueue();
-
-          await expectation;
-        });
-
-        test('returns all versions when latestOnly is false', () async {
-          final v1 = _createTestDocumentEntity(
-            id: 'id1',
-            ver: _buildUuidV7At(DateTime.utc(2024, 1, 1)),
-          );
-          final v2 = _createTestDocumentEntity(
-            id: 'id1',
-            ver: _buildUuidV7At(DateTime.utc(2024, 1, 2)),
-          );
-          final v3 = _createTestDocumentEntity(
-            id: 'id1',
-            ver: _buildUuidV7At(DateTime.utc(2024, 1, 3)),
-          );
-
-          await dao.saveAll([v1, v2, v3]);
-
-          final stream = dao.watchDocuments(latestOnly: false);
-
-          await expectLater(
-            stream,
-            emits(hasLength(3)),
-          );
-        });
-
-        test('returns only latest version of each document when latestOnly is true', () async {
-          final doc1v1 = _createTestDocumentEntity(
-            id: 'id1',
-            ver: _buildUuidV7At(DateTime.utc(2024, 1, 1)),
-          );
-          final doc1v2 = _createTestDocumentEntity(
-            id: 'id1',
-            ver: _buildUuidV7At(DateTime.utc(2024, 1, 2)),
-          );
-          final doc2v1 = _createTestDocumentEntity(
-            id: 'id2',
-            ver: _buildUuidV7At(DateTime.utc(2024, 1, 1)),
-          );
-
-          await dao.saveAll([doc1v1, doc1v2, doc2v1]);
-
-          final stream = dao.watchDocuments(latestOnly: true);
-
-          final result = await stream.first;
-
-          expect(result.length, 2);
-          expect(result.any((d) => d.id == 'id1' && d.ver == doc1v1.doc.ver), isFalse);
-          expect(result.any((d) => d.id == 'id1' && d.ver == doc1v2.doc.ver), isTrue);
-          expect(result.any((d) => d.id == 'id2' && d.ver == doc2v1.doc.ver), isTrue);
-        });
-
-        test('combines latestOnly with type filter', () async {
-          final proposal1v1 = _createTestDocumentEntity(
-            id: 'id1',
-            ver: _buildUuidV7At(DateTime.utc(2024, 1, 1)),
-            type: DocumentType.proposalDocument,
-          );
-          final proposal1v2 = _createTestDocumentEntity(
-            id: 'id1',
-            ver: _buildUuidV7At(DateTime.utc(2024, 1, 2)),
-            type: DocumentType.proposalDocument,
-          );
-          final template1v1 = _createTestDocumentEntity(
-            id: 'id2',
-            ver: _buildUuidV7At(DateTime.utc(2024, 1, 1)),
-            type: DocumentType.proposalTemplate,
-          );
-          final template1v2 = _createTestDocumentEntity(
-            id: 'id2',
-            ver: _buildUuidV7At(DateTime.utc(2024, 1, 2)),
-            type: DocumentType.proposalTemplate,
-          );
-
-          await dao.saveAll([proposal1v1, proposal1v2, template1v1, template1v2]);
-
-          final stream = dao.watchDocuments(
-            type: DocumentType.proposalDocument,
-            latestOnly: true,
-          );
-
-          final result = await stream.first;
-
-          expect(result.length, 1);
-          expect(result.first.id, 'id1');
-          expect(result.first.ver, proposal1v2.doc.ver);
-          expect(result.first.type, DocumentType.proposalDocument);
-        });
-
-        test('combines latestOnly with limit and offset', () async {
-          final docs = <DocumentCompositeEntity>[];
-          for (var i = 0; i < 10; i++) {
-            docs
-              ..add(
-                _createTestDocumentEntity(
-                  id: 'id$i',
-                  ver: _buildUuidV7At(DateTime.utc(2024, 1, 1)),
-                ),
-              )
-              ..add(
-                _createTestDocumentEntity(
-                  id: 'id$i',
-                  ver: _buildUuidV7At(DateTime.utc(2024, 1, 2)),
-                ),
-              );
-          }
-
-          await dao.saveAll(docs);
-
-          final stream = dao.watchDocuments(
-            latestOnly: true,
-            limit: 5,
-            offset: 3,
-          );
-
-          final result = await stream.first;
-
-          expect(result.length, 5);
           expect(
             result.every((d) => d.createdAt.isAtSameMomentAs(DateTime.utc(2024, 1, 2))),
             isTrue,
@@ -3697,7 +1989,7 @@
           );
 
           // Then
-          expect(result.length, 2);
+          expect(result, hasLength(2));
           expect(result.map((e) => e.id), containsAll(['id-1', 'id-2']));
         });
 
@@ -3722,7 +2014,7 @@
           );
 
           // Then
-          expect(result.length, 1);
+          expect(result, hasLength(1));
           expect(result.first.id, 'p-1');
           expect(result.first.type, DocumentType.proposalDocument);
         });
@@ -3743,7 +2035,7 @@
           );
 
           // Then
-          expect(result.length, 2);
+          expect(result, hasLength(2));
           expect(result.map((e) => e.ver), containsAll(['v1', 'v2']));
         });
 
@@ -3762,7 +2054,7 @@
           );
 
           // Then
-          expect(result.length, 1);
+          expect(result, hasLength(1));
           expect(result.first.ver, 'v1');
         });
 
@@ -3791,7 +2083,7 @@
           );
 
           // Then
-          expect(result.length, 2);
+          expect(result, hasLength(2));
           expect(result.map((e) => e.id), containsAll(['ref-1', 'ref-2']));
         });
 
@@ -3818,7 +2110,7 @@
           );
 
           // Then
-          expect(result.length, 1);
+          expect(result, hasLength(1));
           expect(result.first.id, 'ref-1');
         });
 
@@ -3850,7 +2142,7 @@
           );
 
           // Then
-          expect(result.length, 2);
+          expect(result, hasLength(2));
           expect(result.map((e) => e.id), containsAll(['doc-1', 'doc-2']));
 
           final resultDoc1 = result.firstWhere((e) => e.id == 'doc-1');
@@ -3877,7 +2169,7 @@
           );
 
           // Then
-          expect(result.length, 2);
+          expect(result, hasLength(2));
         });
 
         test('respects campaign filters (categories)', () async {
@@ -3899,7 +2191,7 @@
           );
 
           // Then
-          expect(result.length, 2);
+          expect(result, hasLength(2));
           expect(result.map((e) => e.id), containsAll(['d1', 'd3']));
         });
 
@@ -3944,7 +2236,7 @@
           );
 
           // Then
-          expect(result.length, 1);
+          expect(result, hasLength(1));
           expect(result.first.id, 'p1');
           expect(result.first.ver, newProposal.doc.ver);
         });
@@ -3981,7 +2273,7 @@
           );
 
           // Then: We EXPECT them sorted by time (New -> Mid -> Old)
-          expect(result.length, 3);
+          expect(result, hasLength(3));
 
           expect(
             result[0].id,
@@ -4027,548 +2319,6 @@
           // And
           final page1Again = await dao.getDocuments(latestOnly: false, limit: 2, offset: 0);
 
-=======
-          );
-          await dao.saveAll([proposal, comment, template, action]);
-
-          // When
-          final result = await dao.deleteWhere(
-            excludeTypes: [
-              DocumentType.proposalDocument,
-              DocumentType.proposalTemplate,
-            ],
-          );
-
-          // Then
-          expect(result, 2);
-          expect(await dao.count(), 2);
-
-          final remainingProposal = await dao.getDocument(
-            id: const SignedDocumentRef.exact(id: 'proposal-id', ver: 'proposal-ver'),
-          );
-          final remainingTemplate = await dao.getDocument(
-            id: const SignedDocumentRef.exact(id: 'template-id', ver: 'template-ver'),
-          );
-          final deletedComment = await dao.getDocument(
-            id: const SignedDocumentRef.exact(id: 'comment-id', ver: 'comment-ver'),
-          );
-          final deletedAction = await dao.getDocument(
-            id: const SignedDocumentRef.exact(id: 'action-id', ver: 'action-ver'),
-          );
-
-          expect(remainingProposal, isNotNull);
-          expect(remainingTemplate, isNotNull);
-          expect(deletedComment, isNull);
-          expect(deletedAction, isNull);
-        });
-
-        test('deletes all documents when notInType is empty list', () async {
-          // Given
-          final entities = [
-            _createTestDocumentEntity(
-              id: 'id-1',
-              ver: 'ver-1',
-              type: DocumentType.proposalDocument,
-            ),
-            _createTestDocumentEntity(
-              id: 'id-2',
-              ver: 'ver-2',
-              type: DocumentType.commentDocument,
-            ),
-          ];
-          await dao.saveAll(entities);
-
-          // When
-          final result = await dao.deleteWhere(excludeTypes: []);
-
-          // Then
-          expect(result, 2);
-          expect(await dao.count(), 0);
-        });
-
-        test('returns zero when all documents match notInType filter', () async {
-          // Given
-          final entities = [
-            _createTestDocumentEntity(
-              id: 'id-1',
-              ver: 'ver-1',
-              type: DocumentType.proposalDocument,
-            ),
-            _createTestDocumentEntity(
-              id: 'id-2',
-              ver: 'ver-2',
-              type: DocumentType.proposalDocument,
-            ),
-          ];
-          await dao.saveAll(entities);
-
-          // When
-          final result = await dao.deleteWhere(
-            excludeTypes: [DocumentType.proposalDocument],
-          );
-
-          // Then
-          expect(result, 0);
-          expect(await dao.count(), 2);
-        });
-
-        test('handles multiple versions of same document id', () async {
-          // Given
-          final v1 = _createTestDocumentEntity(
-            id: 'multi-id',
-            ver: 'ver-1',
-            type: DocumentType.proposalDocument,
-          );
-          final v2 = _createTestDocumentEntity(
-            id: 'multi-id',
-            ver: 'ver-2',
-            type: DocumentType.proposalDocument,
-          );
-          final other = _createTestDocumentEntity(
-            id: 'other-id',
-            ver: 'other-ver',
-            type: DocumentType.commentDocument,
-          );
-          await dao.saveAll([v1, v2, other]);
-
-          // When
-          final result = await dao.deleteWhere(
-            excludeTypes: [DocumentType.proposalDocument],
-          );
-
-          // Then
-          expect(result, 1);
-          expect(await dao.count(), 2);
-        });
-
-        test('deletes documents with all different types correctly', () async {
-          // Given
-          final entities = [
-            _createTestDocumentEntity(
-              id: 'id-1',
-              ver: 'ver-1',
-              type: DocumentType.proposalDocument,
-            ),
-            _createTestDocumentEntity(
-              id: 'id-2',
-              ver: 'ver-2',
-              type: DocumentType.commentDocument,
-            ),
-            _createTestDocumentEntity(
-              id: 'id-3',
-              ver: 'ver-3',
-              type: DocumentType.reviewDocument,
-            ),
-            _createTestDocumentEntity(
-              id: 'id-4',
-              ver: 'ver-4',
-              type: DocumentType.proposalActionDocument,
-            ),
-            _createTestDocumentEntity(
-              id: 'id-5',
-              ver: 'ver-5',
-              type: DocumentType.proposalTemplate,
-            ),
-          ];
-          await dao.saveAll(entities);
-
-          // When
-          final result = await dao.deleteWhere(
-            excludeTypes: [
-              DocumentType.proposalDocument,
-              DocumentType.proposalTemplate,
-              DocumentType.proposalActionDocument,
-            ],
-          );
-
-          // Then
-          expect(result, 2);
-          expect(await dao.count(), 3);
-        });
-
-        test('performs efficiently with large dataset', () async {
-          // Given
-          final entities = List.generate(
-            1000,
-            (i) => _createTestDocumentEntity(
-              id: 'id-$i',
-              ver: 'ver-$i',
-              type: i.isEven ? DocumentType.proposalDocument : DocumentType.commentDocument,
-            ),
-          );
-          await dao.saveAll(entities);
-
-          // When
-          final result = await dao.deleteWhere(
-            excludeTypes: [DocumentType.proposalDocument],
-          );
-
-          // Then
-          expect(result, 500);
-          expect(await dao.count(), 500);
-        });
-      });
-
-      group('getDocuments', () {
-        test('returns empty list for empty database', () async {
-          // Given: An empty database
-
-          // When
-          final result = await dao.getDocuments(
-            latestOnly: false,
-            limit: 100,
-            offset: 0,
-          );
-
-          // Then
-          expect(result, isEmpty);
-        });
-
-        test('returns all documents when no filters applied', () async {
-          // Given
-          final doc1 = _createTestDocumentEntity(id: 'id-1', ver: 'ver-1');
-          final doc2 = _createTestDocumentEntity(id: 'id-2', ver: 'ver-1');
-          await dao.saveAll([doc1, doc2]);
-
-          // When
-          final result = await dao.getDocuments(
-            latestOnly: false,
-            limit: 100,
-            offset: 0,
-          );
-
-          // Then
-          expect(result, hasLength(2));
-          expect(result.map((e) => e.id), containsAll(['id-1', 'id-2']));
-        });
-
-        test('filters by type', () async {
-          // Given
-          final proposal = _createTestDocumentEntity(
-            id: 'p-1',
-            type: DocumentType.proposalDocument,
-          );
-          final template = _createTestDocumentEntity(
-            id: 't-1',
-            type: DocumentType.proposalTemplate,
-          );
-          await dao.saveAll([proposal, template]);
-
-          // When
-          final result = await dao.getDocuments(
-            type: DocumentType.proposalDocument,
-            latestOnly: false,
-            limit: 100,
-            offset: 0,
-          );
-
-          // Then
-          expect(result, hasLength(1));
-          expect(result.first.id, 'p-1');
-          expect(result.first.type, DocumentType.proposalDocument);
-        });
-
-        test('filters by loose ref (returns all versions)', () async {
-          // Given
-          final v1 = _createTestDocumentEntity(id: 'doc-1', ver: 'v1');
-          final v2 = _createTestDocumentEntity(id: 'doc-1', ver: 'v2');
-          final other = _createTestDocumentEntity(id: 'doc-2', ver: 'v1');
-          await dao.saveAll([v1, v2, other]);
-
-          // When
-          final result = await dao.getDocuments(
-            id: const SignedDocumentRef.loose(id: 'doc-1'),
-            latestOnly: false,
-            limit: 100,
-            offset: 0,
-          );
-
-          // Then
-          expect(result, hasLength(2));
-          expect(result.map((e) => e.ver), containsAll(['v1', 'v2']));
-        });
-
-        test('filters by exact ref', () async {
-          // Given
-          final v1 = _createTestDocumentEntity(id: 'doc-1', ver: 'v1');
-          final v2 = _createTestDocumentEntity(id: 'doc-1', ver: 'v2');
-          await dao.saveAll([v1, v2]);
-
-          // When
-          final result = await dao.getDocuments(
-            id: const SignedDocumentRef.exact(id: 'doc-1', ver: 'v1'),
-            latestOnly: false,
-            limit: 100,
-            offset: 0,
-          );
-
-          // Then
-          expect(result, hasLength(1));
-          expect(result.first.ver, 'v1');
-        });
-
-        test('filters by refTo (loose)', () async {
-          // Given
-          final target = _createTestDocumentEntity(id: 'target-1');
-          final ref1 = _createTestDocumentEntity(
-            id: 'ref-1',
-            refId: 'target-1',
-            refVer: 'any',
-          );
-          final ref2 = _createTestDocumentEntity(
-            id: 'ref-2',
-            refId: 'target-1',
-            refVer: 'other',
-          );
-          final other = _createTestDocumentEntity(id: 'other', refId: 'other-target');
-          await dao.saveAll([target, ref1, ref2, other]);
-
-          // When
-          final result = await dao.getDocuments(
-            referencing: const SignedDocumentRef.loose(id: 'target-1'),
-            latestOnly: false,
-            limit: 100,
-            offset: 0,
-          );
-
-          // Then
-          expect(result, hasLength(2));
-          expect(result.map((e) => e.id), containsAll(['ref-1', 'ref-2']));
-        });
-
-        test('filters by refTo (exact)', () async {
-          // Given
-          final v1 = _createTestDocumentEntity(
-            id: 'ref-1',
-            refId: 'target',
-            refVer: 'v1',
-          );
-          final v2 = _createTestDocumentEntity(
-            id: 'ref-2',
-            refId: 'target',
-            refVer: 'v2',
-          );
-          await dao.saveAll([v1, v2]);
-
-          // When
-          final result = await dao.getDocuments(
-            referencing: const SignedDocumentRef.exact(id: 'target', ver: 'v1'),
-            latestOnly: false,
-            limit: 100,
-            offset: 0,
-          );
-
-          // Then
-          expect(result, hasLength(1));
-          expect(result.first.id, 'ref-1');
-        });
-
-        test('returns only latest versions when latestOnly is true', () async {
-          // Given
-          final oldTime = DateTime.utc(2024, 1, 1);
-          final newTime = DateTime.utc(2024, 1, 2);
-
-          final doc1V1 = _createTestDocumentEntity(
-            id: 'doc-1',
-            ver: _buildUuidV7At(oldTime),
-          );
-          final doc1V2 = _createTestDocumentEntity(
-            id: 'doc-1',
-            ver: _buildUuidV7At(newTime),
-          );
-          final doc2 = _createTestDocumentEntity(
-            id: 'doc-2',
-            ver: _buildUuidV7At(oldTime),
-          );
-
-          await dao.saveAll([doc1V1, doc1V2, doc2]);
-
-          // When
-          final result = await dao.getDocuments(
-            latestOnly: true,
-            limit: 100,
-            offset: 0,
-          );
-
-          // Then
-          expect(result, hasLength(2));
-          expect(result.map((e) => e.id), containsAll(['doc-1', 'doc-2']));
-
-          final resultDoc1 = result.firstWhere((e) => e.id == 'doc-1');
-          expect(resultDoc1.ver, doc1V2.doc.ver);
-        });
-
-        test('pagination works with limit and offset', () async {
-          // Given: 5 documents
-          final docs = List.generate(
-            5,
-            (i) => _createTestDocumentEntity(
-              id: 'doc-$i',
-              ver: _buildUuidV7At(DateTime.utc(2024, 1, 1).add(Duration(minutes: i))),
-            ),
-          );
-
-          await dao.saveAll(docs);
-
-          // When
-          final result = await dao.getDocuments(
-            latestOnly: false,
-            limit: 2,
-            offset: 1,
-          );
-
-          // Then
-          expect(result, hasLength(2));
-        });
-
-        test('respects campaign filters (categories)', () async {
-          // Given
-          final cat1 = DocumentRefFactory.signedDocumentRef();
-          final cat2 = DocumentRefFactory.signedDocumentRef();
-
-          final doc1 = _createTestDocumentEntity(id: 'd1', parameters: [cat1]);
-          final doc2 = _createTestDocumentEntity(id: 'd2', parameters: [cat2]);
-          final doc3 = _createTestDocumentEntity(id: 'd3', parameters: [cat1]);
-          await dao.saveAll([doc1, doc2, doc3]);
-
-          // When
-          final result = await dao.getDocuments(
-            filters: CampaignFilters(categoriesIds: [cat1.id]),
-            latestOnly: false,
-            limit: 100,
-            offset: 0,
-          );
-
-          // Then
-          expect(result, hasLength(2));
-          expect(result.map((e) => e.id), containsAll(['d1', 'd3']));
-        });
-
-        test('combines type, latestOnly and campaign filters', () async {
-          // Given
-          final catA = DocumentRefFactory.signedDocumentRef();
-          final catB = DocumentRefFactory.signedDocumentRef();
-
-          final oldProposal = _createTestDocumentEntity(
-            id: 'p1',
-            ver: _buildUuidV7At(DateTime(2023)),
-            type: DocumentType.proposalDocument,
-            parameters: [catA],
-          );
-          final newProposal = _createTestDocumentEntity(
-            id: 'p1',
-            ver: _buildUuidV7At(DateTime(2024)),
-            type: DocumentType.proposalDocument,
-            parameters: [catA],
-          );
-          final otherCatProposal = _createTestDocumentEntity(
-            id: 'p2',
-            ver: _buildUuidV7At(DateTime(2024)),
-            type: DocumentType.proposalDocument,
-            parameters: [catB],
-          );
-          final wrongType = _createTestDocumentEntity(
-            id: 't1',
-            type: DocumentType.proposalTemplate,
-            parameters: [catA],
-          );
-
-          await dao.saveAll([oldProposal, newProposal, otherCatProposal, wrongType]);
-
-          // When
-          final result = await dao.getDocuments(
-            type: DocumentType.proposalDocument,
-            filters: CampaignFilters(categoriesIds: [catA.id]),
-            latestOnly: true,
-            limit: 10,
-            offset: 0,
-          );
-
-          // Then
-          expect(result, hasLength(1));
-          expect(result.first.id, 'p1');
-          expect(result.first.ver, newProposal.doc.ver);
-        });
-
-        test('results should be ordered by createdAt DESC (Newest First)', () async {
-          // Given: Three documents with distinct creation times
-          final oldestDate = DateTime.utc(2023, 1, 1);
-          final middleDate = DateTime.utc(2023, 6, 1);
-          final newestDate = DateTime.utc(2024, 1, 1);
-
-          final oldestDoc = _createTestDocumentEntity(
-            id: 'doc-old',
-            ver: _buildUuidV7At(oldestDate),
-          );
-          final middleDoc = _createTestDocumentEntity(
-            id: 'doc-mid',
-            ver: _buildUuidV7At(middleDate),
-          );
-          final newestDoc = _createTestDocumentEntity(
-            id: 'doc-new',
-            ver: _buildUuidV7At(newestDate),
-          );
-
-          // When: Saved in SCRAMBLED order (Old -> New -> Middle)
-          await dao.save(oldestDoc);
-          await dao.save(newestDoc);
-          await dao.save(middleDoc);
-
-          // And: We query with pagination
-          final result = await dao.getDocuments(
-            latestOnly: false,
-            limit: 10,
-            offset: 0,
-          );
-
-          // Then: We EXPECT them sorted by time (New -> Mid -> Old)
-          expect(result, hasLength(3));
-
-          expect(
-            result[0].id,
-            'doc-new',
-            reason: 'First item should be the newest document',
-          );
-
-          expect(
-            result[1].id,
-            'doc-mid',
-            reason: 'Second item should be the middle document',
-          );
-
-          expect(
-            result[2].id,
-            'doc-old',
-            reason: 'Last item should be the oldest document',
-          );
-        });
-
-        test('pagination stays consistent across updates', () async {
-          // Given
-          final docs = List.generate(
-            5,
-            (i) => _createTestDocumentEntity(
-              id: 'doc-$i',
-              ver: _buildUuidV7At(DateTime.utc(2024, 1, 1).add(Duration(minutes: i))),
-            ),
-          );
-
-          await dao.saveAll(docs);
-
-          // When: We fetch Page 1 (size 2)
-          final page1 = await dao.getDocuments(latestOnly: false, limit: 2, offset: 0);
-
-          // And: We insert a VERY OLD document (simulating a sync of historical data)
-          final ancientDoc = _createTestDocumentEntity(
-            id: 'doc-ancient',
-            ver: _buildUuidV7At(DateTime.utc(2020, 1, 1)),
-          );
-          await dao.save(ancientDoc);
-
-          // And
-          final page1Again = await dao.getDocuments(latestOnly: false, limit: 2, offset: 0);
-
->>>>>>> 26f14482
           // Then
           expect(page1Again[0].id, page1[0].id);
         });
@@ -4605,11 +2355,7 @@
   String? ver,
   Map<String, dynamic> contentData = const {},
   DocumentType type = DocumentType.proposalDocument,
-<<<<<<< HEAD
   List<CatalystId>? authors,
-=======
-  String? authors,
->>>>>>> 26f14482
   String? refId,
   String? refVer,
   String? replyId,
