--- conflicted
+++ resolved
@@ -5890,7 +5890,6 @@
         });
       });
 
-<<<<<<< HEAD
       group('watchProposal', () {
         final now = DateTime.now();
         final earlier = now.subtract(const Duration(hours: 1));
@@ -6227,7 +6226,8 @@
           expect(emissions[1]?.actionType, ProposalSubmissionAction.aFinal);
 
           await subscription.cancel();
-=======
+        });
+        
       group('getLocalDraftsProposalsBrief', () {
         final author = _createTestAuthor(name: 'me', role0KeySeed: 1);
         final otherAuthor = _createTestAuthor(name: 'other', role0KeySeed: 2);
@@ -6387,7 +6387,6 @@
 
           expect(favResult.isFavorite, isTrue);
           expect(normalResult.isFavorite, isFalse);
->>>>>>> 2185c280
         });
       });
     },
