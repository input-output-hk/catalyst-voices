--- conflicted
+++ resolved
@@ -141,11 +141,7 @@
           final result = await dao.isFavorite('non-existent-id');
 
           // Then
-<<<<<<< HEAD
-          expect(result, false);
-=======
           expect(result, isFalse);
->>>>>>> b9bb2c9f
         });
 
         test('returns false when document exists but is not favorite', () async {
@@ -163,11 +159,7 @@
           final result = await dao.isFavorite('doc-1');
 
           // Then
-<<<<<<< HEAD
-          expect(result, false);
-=======
           expect(result, isFalse);
->>>>>>> b9bb2c9f
         });
 
         test('returns true when document is marked as favorite', () async {
@@ -185,11 +177,7 @@
           final result = await dao.isFavorite('doc-1');
 
           // Then
-<<<<<<< HEAD
-          expect(result, true);
-=======
           expect(result, isTrue);
->>>>>>> b9bb2c9f
         });
 
         test('returns correct value for specific document among multiple', () async {
@@ -220,15 +208,9 @@
               );
 
           // When & Then
-<<<<<<< HEAD
-          expect(await dao.isFavorite('doc-1'), true);
-          expect(await dao.isFavorite('doc-2'), false);
-          expect(await dao.isFavorite('doc-3'), true);
-=======
           expect(await dao.isFavorite('doc-1'), isTrue);
           expect(await dao.isFavorite('doc-2'), isFalse);
           expect(await dao.isFavorite('doc-3'), isTrue);
->>>>>>> b9bb2c9f
         });
 
         test('returns false for non-existent id among existing records', () async {
@@ -246,11 +228,7 @@
           final result = await dao.isFavorite('doc-2');
 
           // Then
-<<<<<<< HEAD
-          expect(result, false);
-=======
           expect(result, isFalse);
->>>>>>> b9bb2c9f
         });
       });
     },
