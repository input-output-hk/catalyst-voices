import 'package:catalyst_voices_repositories/catalyst_voices_repositories.dart';
import 'package:catalyst_voices_repositories/src/dto/config/remote_blockchain_config.dart';
import 'package:catalyst_voices_repositories/src/dto/config/remote_config.dart';
import 'package:flutter_test/flutter_test.dart';
import 'package:mocktail/mocktail.dart';

void main() {
<<<<<<< HEAD
  final CatGatewayService gateway = _MockedCatGateway();
  final CatReviewsService reviews = _MockedCatReviews();
=======
  final CatGateway gateway = _MockedCatGateway();
  final CatReviews reviews = _MockedCatReviews();
  final CatStatus status = _MockedCatStatus();
>>>>>>> 8eb812e5

  late final ApiServices apiServices;
  late final ApiConfigSource source;

  setUpAll(() {
    apiServices = ApiServices.internal(
      gateway: gateway,
      reviews: reviews,
      status: status,
    );

    source = ApiConfigSource(apiServices);
  });

  tearDown(() {
    reset(gateway);
    reset(reviews);
    reset(status);
  });

  group(ApiConfigSource, () {
    test('empty config is parsed correctly', () async {
      // Given
      const remoteConfig = RemoteConfig();

      // When
      when(gateway.frontendConfig).thenAnswer((_) async => remoteConfig);

      // Then
      final config = await source.get();

      expect(config.blockchain, isNull);
      expect(config.sentry, isNull);
      expect(config.cache, isNull);
    });

    test('error is falling back to empty', () async {
      // When
      when(gateway.frontendConfig).thenThrow(Exception('network error'));

      // Then
      final config = await source.get();

      expect(config.blockchain, isNull);
      expect(config.sentry, isNull);
      expect(config.cache, isNull);
    });

    test('config with blockchain data is parsed correctly', () async {
      // Given
      final remoteConfig = RemoteConfig(
        blockchain: RemoteBlockchainConfig(networkId: 'mainnet'),
      );

      // When
      when(gateway.frontendConfig).thenAnswer((_) async => remoteConfig);

      // Then
      final config = await source.get();

      expect(config.blockchain?.networkId, 'mainnet');
    });
  });
}

class _MockedCatGateway extends Mock implements CatGatewayService {}

<<<<<<< HEAD
class _MockedCatReviews extends Mock implements CatReviewsService {}
=======
class _MockedCatReviews extends Mock implements CatReviews {}

class _MockedCatStatus extends Mock implements CatStatus {}
>>>>>>> 8eb812e5
<|MERGE_RESOLUTION|>--- conflicted
+++ resolved
@@ -5,14 +5,9 @@
 import 'package:mocktail/mocktail.dart';
 
 void main() {
-<<<<<<< HEAD
   final CatGatewayService gateway = _MockedCatGateway();
   final CatReviewsService reviews = _MockedCatReviews();
-=======
-  final CatGateway gateway = _MockedCatGateway();
-  final CatReviews reviews = _MockedCatReviews();
-  final CatStatus status = _MockedCatStatus();
->>>>>>> 8eb812e5
+  final CatStatusService status = _MockedCatStatus();
 
   late final ApiServices apiServices;
   late final ApiConfigSource source;
@@ -80,10 +75,6 @@
 
 class _MockedCatGateway extends Mock implements CatGatewayService {}
 
-<<<<<<< HEAD
 class _MockedCatReviews extends Mock implements CatReviewsService {}
-=======
-class _MockedCatReviews extends Mock implements CatReviews {}
 
-class _MockedCatStatus extends Mock implements CatStatus {}
->>>>>>> 8eb812e5
+class _MockedCatStatus extends Mock implements CatStatusService {}