import 'package:catalyst_voices_dev/catalyst_voices_dev.dart';
import 'package:catalyst_voices_repositories/catalyst_voices_repositories.dart';
import 'package:chopper/chopper.dart';
import 'package:flutter_test/flutter_test.dart';
import 'package:http/http.dart' as http;
import 'package:mocktail/mocktail.dart';

void main() {
<<<<<<< HEAD
  final CatGateway gateway = MockCatGateway();
  final CatReviews reviews = MockCatReviews();
=======
  final CatGateway gateway = _MockedCatGateway();
  final CatReviews reviews = _MockedCatReviews();
  final CatStatus status = _MockedCatStatus();
>>>>>>> f6c131e5

  late final ApiServices apiServices;

  late final ApiConfigSource source;

  setUpAll(() {
    apiServices = ApiServices.internal(
      gateway: gateway,
      reviews: reviews,
      status: status,
    );

    source = ApiConfigSource(apiServices);
  });

  tearDown(() {
    reset(gateway);
    reset(reviews);
    reset(status);
  });

  group(ApiConfigSource, () {
    test('empty config is parsed correctly', () async {
      // Given
      const configJson = '{}';
      final response = Response<Object>(http.Response('', 200), configJson);

      // When
      when(gateway.apiV1ConfigFrontendGet).thenAnswer((_) => Future.value(response));

      // Then
      final config = await source.get();

      expect(config.blockchain, isNull);
      expect(config.sentry, isNull);
      expect(config.cache, isNull);
    });

    test('invalid type is falling back to empty', () async {
      // Given
      const configJson = '1';
      final response = Response<Object>(http.Response('', 200), configJson);

      // When
      when(gateway.apiV1ConfigFrontendGet).thenAnswer((_) => Future.value(response));

      // Then
      final config = await source.get();

      expect(config.blockchain, isNull);
      expect(config.sentry, isNull);
      expect(config.cache, isNull);
    });

    test('invalid json is falling back to empty', () async {
      // Given
      const configJson = '[]';
      final response = Response<Object>(http.Response('', 200), configJson);

      // When
      when(gateway.apiV1ConfigFrontendGet).thenAnswer((_) => Future.value(response));

      // Then
      final config = await source.get();

      expect(config.blockchain, isNull);
      expect(config.sentry, isNull);
      expect(config.cache, isNull);
    });

    test('a json map is passed through not changed', () async {
      // Given
      const configJson = <String, dynamic>{
        'blockchain': {
          'networkId': 'mainnet',
        },
      };
      final response = Response<Object>(http.Response('', 200), configJson);

      // When
      when(gateway.apiV1ConfigFrontendGet).thenAnswer((_) => Future.value(response));

      // Then
      final config = await source.get();

      expect(config.blockchain?.networkId, 'mainnet');
    });
  });
<<<<<<< HEAD
}
=======
}

class _MockedCatGateway extends Mock implements CatGateway {}

class _MockedCatReviews extends Mock implements CatReviews {}

class _MockedCatStatus extends Mock implements CatStatus {}
>>>>>>> f6c131e5
<|MERGE_RESOLUTION|>--- conflicted
+++ resolved
@@ -6,14 +6,9 @@
 import 'package:mocktail/mocktail.dart';
 
 void main() {
-<<<<<<< HEAD
   final CatGateway gateway = MockCatGateway();
   final CatReviews reviews = MockCatReviews();
-=======
-  final CatGateway gateway = _MockedCatGateway();
-  final CatReviews reviews = _MockedCatReviews();
-  final CatStatus status = _MockedCatStatus();
->>>>>>> f6c131e5
+  final CatStatus status = MockedCatStatus();
 
   late final ApiServices apiServices;
 
@@ -102,14 +97,4 @@
       expect(config.blockchain?.networkId, 'mainnet');
     });
   });
-<<<<<<< HEAD
-}
-=======
-}
-
-class _MockedCatGateway extends Mock implements CatGateway {}
-
-class _MockedCatReviews extends Mock implements CatReviews {}
-
-class _MockedCatStatus extends Mock implements CatStatus {}
->>>>>>> f6c131e5
+}