import 'package:catalyst_cardano/catalyst_cardano.dart';
import 'package:catalyst_voices_blocs/catalyst_voices_blocs.dart';
import 'package:catalyst_voices_models/catalyst_voices_models.dart';
import 'package:catalyst_voices_repositories/catalyst_voices_repositories.dart';
import 'package:catalyst_voices_services/catalyst_voices_services.dart';
import 'package:catalyst_voices_shared/catalyst_voices_shared.dart';
import 'package:catalyst_voices_view_models/catalyst_voices_view_models.dart';
import 'package:flutter_secure_storage/flutter_secure_storage.dart';
import 'package:flutter_test/flutter_test.dart';
import 'package:mocktail/mocktail.dart';
import 'package:shared_preferences/shared_preferences.dart';
import 'package:shared_preferences_platform_interface/in_memory_shared_preferences_async.dart';
import 'package:shared_preferences_platform_interface/shared_preferences_async_platform_interface.dart';

void main() {
  late final KeychainProvider keychainProvider;
  late final _FakeUserRepository userRepository;
  late final UserObserver userObserver;

  late final UserService userService;
  late final RegistrationService registrationService;
  late final RegistrationProgressNotifier notifier;
  late final AccessControl accessControl;

  late AdminToolsCubit adminToolsCubit;
  late SessionCubit sessionCubit;

  setUpAll(() {
    alwaysAllowRegistration = false;

    FlutterSecureStorage.setMockInitialValues({});

    final store = InMemorySharedPreferencesAsync.empty();
    SharedPreferencesAsyncPlatform.instance = store;

    DummyCatalystIdFactory.registerDummyKeyFactory();

    keychainProvider = VaultKeychainProvider(
      secureStorage: const FlutterSecureStorage(),
      sharedPreferences: SharedPreferencesAsync(),
<<<<<<< HEAD
      cacheConfig: const AppConfig.dev().cache,
=======
      cacheConfig: AppConfig.dev().cache,
>>>>>>> 14933eae
    );
    userRepository = _FakeUserRepository();
    userObserver = StreamUserObserver();

    userService = UserService(
      userRepository,
      userObserver,
    );

    registrationService = _MockRegistrationService(
      keychainProvider,
      [
        _MockCardanoWallet(),
      ],
    );
    notifier = RegistrationProgressNotifier();
    accessControl = const AccessControl();
  });

  tearDownAll(() async {
    await userObserver.dispose();
    await userService.dispose();

    notifier.dispose();
  });

  setUp(() {
    // each test might emit using this cubit, therefore we reset it here
    adminToolsCubit = AdminToolsCubit();

    // restart list of wallets to default one found.
    (registrationService as _MockRegistrationService).cardanoWallets = [
      _MockCardanoWallet(),
    ];

    sessionCubit = SessionCubit(
      userService,
      registrationService,
      notifier,
      accessControl,
      adminToolsCubit,
    );
  });

  tearDown(() async {
    await sessionCubit.close();

    final user = await userService.getUser();
    for (final account in user.accounts) {
      await userService.removeAccount(account);
    }
    userRepository.reset();

    await const FlutterSecureStorage().deleteAll();
    await SharedPreferencesAsync().clear();

    notifier.value = const RegistrationProgress();

    reset(registrationService);
  });

  group(SessionCubit, () {
    test('when no account is found session is in Visitor state', () async {
      // Given

      // When
      final account = userService.user.activeAccount;
      if (account != null) {
        await userService.removeAccount(account);
      }

      // Then
      expect(userService.user.activeAccount, isNull);
      expect(sessionCubit.state.status, SessionStatus.visitor);
    });

    test('when no keychain is found session is in Visitor state', () async {
      // Given

      // When
      final account = userService.user.activeAccount;
      if (account != null) {
        await userService.removeAccount(account);
      }

      // Gives time for stream to emit.
      await Future<void>.delayed(const Duration(milliseconds: 100));

      // Then
      expect(userService.user.activeAccount, isNull);
      expect(sessionCubit.state.status, SessionStatus.visitor);
      expect(
        sessionCubit.state,
        const SessionState.visitor(
          isRegistrationInProgress: false,
          canCreateAccount: true,
        ),
      );
    });

    test(
        'when no keychain is found but there is a registration progress '
        'session is in Visitor state with correct flag', () async {
      // Given
      final keychainProgress = KeychainProgress(
        seedPhrase: SeedPhrase(),
        password: 'Test1234',
      );

      // When
      notifier.value = RegistrationProgress(keychainProgress: keychainProgress);

      final account = userService.user.activeAccount;
      if (account != null) {
        await userService.removeAccount(account);
      }

      // Gives time for stream to emit.
      await Future<void>.delayed(const Duration(milliseconds: 100));

      // Then
      expect(userService.user.activeAccount, isNull);
      expect(sessionCubit.state.status, SessionStatus.visitor);
      expect(
        sessionCubit.state,
        const SessionState.visitor(
          isRegistrationInProgress: true,
          canCreateAccount: true,
        ),
      );
    });

    test('when keychain is locked session is in Guest state', () async {
      // Given
      const keychainId = 'id';
      const lockFactor = PasswordLockFactor('Test1234');

      // When
      final keychain = await keychainProvider.create(keychainId);
      await keychain.setLock(lockFactor);
      await keychain.lock();

      final account = Account.dummy(
        catalystId: DummyCatalystIdFactory.create(),
        keychain: keychain,
      );

      await userService.useAccount(account);

      // Gives time for stream to emit.
      await Future<void>.delayed(const Duration(milliseconds: 100));

      // Then
      expect(userService.user.activeAccount, isNotNull);

      expect(userService.user.activeAccount?.keychain.id, account.keychain.id);
      expect(sessionCubit.state.status, SessionStatus.guest);
    });

    test('when keychain is unlocked session is in Active state', () async {
      // Given
      const keychainId = 'id';
      const lockFactor = PasswordLockFactor('Test1234');

      // When
      final keychain = await keychainProvider.create(keychainId);
      await keychain.setLock(lockFactor);

      final account = Account.dummy(
        catalystId: DummyCatalystIdFactory.create(),
        keychain: keychain,
      );

      await userService.useAccount(account);
      await account.keychain.unlock(lockFactor);

      // Gives time for stream to emit.
      await Future<void>.delayed(const Duration(milliseconds: 100));

      // Then
      expect(userService.user.activeAccount, isNotNull);
      expect(sessionCubit.state.status, SessionStatus.actor);
    });

    test('when admin tools enabled is in mocked state', () async {
      adminToolsCubit.emit(
        const AdminToolsState(
          enabled: true,
        ),
      );

      // Gives time for stream to emit.
      await Future<void>.delayed(const Duration(milliseconds: 100));

      expect(sessionCubit.state.status, SessionStatus.actor);
    });

    group('can create account', () {
      test('is disabled when no cardano wallets are found', () async {
        // Given
        const cardanoWallets = <CardanoWallet>[];
        const expectedState = SessionState.visitor(
          isRegistrationInProgress: false,
          canCreateAccount: false,
        );
        final mockedService = (registrationService as _MockRegistrationService);

        // When

        // ignore: cascade_invocations
        mockedService.cardanoWallets = cardanoWallets;

        sessionCubit = SessionCubit(
          userService,
          registrationService,
          notifier,
          accessControl,
          adminToolsCubit,
        );

        // Gives time for stream to emit.
        await Future<void>.delayed(const Duration(milliseconds: 100));

        // Then
        expect(sessionCubit.state, expectedState);
      });

      test('is enabled when at least one cardano wallets is found', () async {
        // Given
        final cardanoWallets = <CardanoWallet>[
          _MockCardanoWallet(),
        ];
        const expectedState = SessionState.visitor(
          isRegistrationInProgress: false,
          canCreateAccount: true,
        );
        final mockedService = (registrationService as _MockRegistrationService);

        // When

        // ignore: cascade_invocations
        mockedService.cardanoWallets = cardanoWallets;

        sessionCubit = SessionCubit(
          userService,
          registrationService,
          notifier,
          accessControl,
          adminToolsCubit,
        );

        // Gives time for stream to emit.
        await Future<void>.delayed(const Duration(milliseconds: 100));

        // Then
        expect(sessionCubit.state, expectedState);
      });
    });
  });
}

class _FakeUserRepository extends Fake implements UserRepository {
  User? _user;

  @override
  Future<User> getUser() async => _user ?? const User.empty();

  @override
  Future<void> publishUserProfile({
    required CatalystId catalystId,
    required String email,
  }) async {}

  void reset() {
    _user = null;
  }

  @override
  Future<void> saveUser(User user) async {
    _user = user;
  }
}

class _MockCardanoWallet extends Mock implements CardanoWallet {
  _MockCardanoWallet();
}

class _MockRegistrationService extends Mock implements RegistrationService {
  final KeychainProvider keychainProvider;
  List<CardanoWallet> cardanoWallets;

  _MockRegistrationService(
    this.keychainProvider,
    this.cardanoWallets,
  );

  @override
  Future<List<CardanoWallet>> getCardanoWallets() {
    return Future.value(cardanoWallets);
  }

  @override
  Future<Account> registerTestAccount({
    required String keychainId,
    required SeedPhrase seedPhrase,
    required LockFactor lockFactor,
  }) async {
    final keychain = await keychainProvider.create(keychainId);

    await keychain.setLock(lockFactor);
    await keychain.unlock(lockFactor);

    return Account.dummy(
      catalystId: DummyCatalystIdFactory.create(),
      keychain: keychain,
    );
  }
}<|MERGE_RESOLUTION|>--- conflicted
+++ resolved
@@ -38,11 +38,7 @@
     keychainProvider = VaultKeychainProvider(
       secureStorage: const FlutterSecureStorage(),
       sharedPreferences: SharedPreferencesAsync(),
-<<<<<<< HEAD
-      cacheConfig: const AppConfig.dev().cache,
-=======
       cacheConfig: AppConfig.dev().cache,
->>>>>>> 14933eae
     );
     userRepository = _FakeUserRepository();
     userObserver = StreamUserObserver();
