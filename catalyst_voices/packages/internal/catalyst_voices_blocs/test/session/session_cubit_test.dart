import 'package:catalyst_voices_blocs/catalyst_voices_blocs.dart';
import 'package:catalyst_voices_models/catalyst_voices_models.dart';
import 'package:catalyst_voices_repositories/catalyst_voices_repositories.dart';
import 'package:catalyst_voices_services/catalyst_voices_services.dart';
import 'package:catalyst_voices_view_models/catalyst_voices_view_models.dart';
import 'package:flutter_secure_storage/flutter_secure_storage.dart';
import 'package:flutter_test/flutter_test.dart';
import 'package:mocktail/mocktail.dart';
import 'package:shared_preferences/shared_preferences.dart';
import 'package:shared_preferences_platform_interface/in_memory_shared_preferences_async.dart';
import 'package:shared_preferences_platform_interface/shared_preferences_async_platform_interface.dart';

void main() {
  late final KeychainProvider keychainProvider;
  late final UserRepository userRepository;

  late final DummyUserFactory dummyUserFactory;
  late final UserService userService;
  late final RegistrationService registrationService;
  late final RegistrationProgressNotifier notifier;
  late final AccessControl accessControl;

  late AdminToolsCubit adminToolsCubit;
  late SessionCubit sessionCubit;

  setUpAll(() {
<<<<<<< HEAD
    keychainProvider = VaultKeychainProvider();
    userRepository = UserRepository(SecureUserStorage());
=======
    FlutterSecureStorage.setMockInitialValues({});

    final store = InMemorySharedPreferencesAsync.empty();
    SharedPreferencesAsyncPlatform.instance = store;

    keychainProvider = VaultKeychainProvider(
      secureStorage: const FlutterSecureStorage(),
      sharedPreferences: SharedPreferencesAsync(),
      cacheConfig: const CacheConfig(),
    );
    userStorage = SecureUserStorage();
>>>>>>> 04286caa

    dummyUserFactory = DummyUserFactory();
    userService = UserService(
      keychainProvider: keychainProvider,
      userRepository: userRepository,
      dummyUserFactory: dummyUserFactory,
    );
    registrationService = _MockRegistrationService();
    notifier = RegistrationProgressNotifier();
    accessControl = const AccessControl();
  });

  setUp(() {
    // each test might emit using this cubit, therefore we reset it here
    adminToolsCubit = AdminToolsCubit();

    sessionCubit = SessionCubit(
      userService,
      dummyUserFactory,
      registrationService,
      notifier,
      accessControl,
      adminToolsCubit,
    );
  });

  tearDown(() async {
    await sessionCubit.close();

    await const FlutterSecureStorage().deleteAll();
    await SharedPreferencesAsync().clear();

    reset(registrationService);
  });

  group(SessionCubit, () {
    test('when no keychain is found session is in Visitor state', () async {
      // Given

      // When
      await userService.removeCurrentKeychain();

      // Then
      expect(userService.keychain, isNull);
      expect(sessionCubit.state, isA<VisitorSessionState>());
    });

    test('when no keychain is found session is in Visitor state', () async {
      // Given

      // When
      await userService.removeCurrentKeychain();

      // Gives time for stream to emit.
      await Future<void>.delayed(const Duration(milliseconds: 100));

      // Then
      expect(userService.keychain, isNull);
      expect(sessionCubit.state, isA<VisitorSessionState>());
      expect(
        sessionCubit.state,
        const VisitorSessionState(isRegistrationInProgress: false),
      );
    });

    test(
        'when no keychain is found but there is a registration progress '
        'session is in Visitor state with correct flag', () async {
      // Given
      final keychainProgress = KeychainProgress(
        seedPhrase: SeedPhrase(),
        password: 'Test1234',
      );

      // When
      notifier.value = RegistrationProgress(keychainProgress: keychainProgress);

      await userService.removeCurrentKeychain();

      // Gives time for stream to emit.
      await Future<void>.delayed(const Duration(milliseconds: 100));

      // Then
      expect(userService.keychain, isNull);
      expect(sessionCubit.state, isA<VisitorSessionState>());
      expect(
        sessionCubit.state,
        const VisitorSessionState(isRegistrationInProgress: true),
      );
    });

    test('when keychain is locked session is in Guest state', () async {
      // Given
      const keychainId = 'id';
      const lockFactor = PasswordLockFactor('Test1234');

      // When
      final keychain = await keychainProvider.create(keychainId);
      await keychain.setLock(lockFactor);
      await keychain.lock();

      await userService.useKeychain(keychainId);

      // Gives time for stream to emit.
      await Future<void>.delayed(const Duration(milliseconds: 100));

      // Then
      expect(userService.keychain, isNotNull);
      expect(sessionCubit.state, isNot(isA<VisitorSessionState>()));
      expect(sessionCubit.state, isA<GuestSessionState>());
    });

    test('when keychain is unlocked session is in Active state', () async {
      // Given
      const keychainId = 'id';
      const lockFactor = PasswordLockFactor('Test1234');

      // When
      final keychain = await keychainProvider.create(keychainId);
      await keychain.setLock(lockFactor);

      await userService.useKeychain(keychainId);
      await userService.keychain?.unlock(lockFactor);

      // Gives time for stream to emit.
      await Future<void>.delayed(const Duration(milliseconds: 100));

      // Then
      expect(userService.keychain, isNotNull);
      expect(sessionCubit.state, isNot(isA<VisitorSessionState>()));
      expect(sessionCubit.state, isNot(isA<GuestSessionState>()));
      expect(sessionCubit.state, isA<ActiveAccountSessionState>());
    });

    test('when admin tools enabled is in mocked state', () async {
      adminToolsCubit.emit(
        const AdminToolsState(
          enabled: true,
          campaignStage: CampaignStage.scheduled,
          sessionStatus: SessionStatus.actor,
        ),
      );

      // Gives time for stream to emit.
      await Future<void>.delayed(const Duration(milliseconds: 100));

      expect(sessionCubit.state, isA<ActiveAccountSessionState>());
    });
  });
}

class _MockRegistrationService extends Mock implements RegistrationService {}<|MERGE_RESOLUTION|>--- conflicted
+++ resolved
@@ -24,10 +24,6 @@
   late SessionCubit sessionCubit;
 
   setUpAll(() {
-<<<<<<< HEAD
-    keychainProvider = VaultKeychainProvider();
-    userRepository = UserRepository(SecureUserStorage());
-=======
     FlutterSecureStorage.setMockInitialValues({});
 
     final store = InMemorySharedPreferencesAsync.empty();
@@ -38,8 +34,7 @@
       sharedPreferences: SharedPreferencesAsync(),
       cacheConfig: const CacheConfig(),
     );
-    userStorage = SecureUserStorage();
->>>>>>> 04286caa
+    userRepository = UserRepository(SecureUserStorage());
 
     dummyUserFactory = DummyUserFactory();
     userService = UserService(
