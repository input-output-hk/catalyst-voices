import 'dart:async';

import 'package:catalyst_voices_blocs/catalyst_voices_blocs.dart';
import 'package:catalyst_voices_models/catalyst_voices_models.dart';
import 'package:catalyst_voices_services/catalyst_voices_services.dart';
import 'package:catalyst_voices_shared/catalyst_voices_shared.dart';
import 'package:catalyst_voices_view_models/catalyst_voices_view_models.dart';
import 'package:flutter/foundation.dart';

const _maxRecentProposalsCount = 7;
final _logger = Logger('DiscoveryCubit');

/// Manages all data for the discovery screen.
///
/// Communicates with the services to get the data and emits it to the UI.
class DiscoveryCubit extends Cubit<DiscoveryState> with BlocErrorEmitterMixin {
  final CampaignService _campaignService;
  final ProposalService _proposalService;

  StreamSubscription<List<Proposal>>? _proposalsSub;
  StreamSubscription<List<String>>? _favoritesProposalsIdsSub;

  DiscoveryCubit(this._campaignService, this._proposalService) : super(const DiscoveryState());

  Future<void> addFavorite(DocumentRef ref) async {
    try {
      await _proposalService.addFavoriteProposal(ref: ref);
    } catch (e, st) {
      _logger.severe('Error adding favorite', e, st);
      emitError(LocalizedException.create(e));
    }
  }

  @override
  Future<void> close() async {
    await _proposalsSub?.cancel();
    _proposalsSub = null;

    await _favoritesProposalsIdsSub?.cancel();
    _favoritesProposalsIdsSub = null;

    return super.close();
  }

  Future<void> getAllData() async {
    await Future.wait([
      getCurrentCampaign(),
      getMostRecentProposals(),
    ]);
  }

  Future<void> getCurrentCampaign() async {
    try {
      emit(
        state.copyWith(
          campaign: const DiscoveryCurrentCampaignState(),
          categories: const DiscoveryCampaignCategoriesState(),
        ),
      );
      // TODO(LynxLynxx): remove this when we have a better way to get the active campaign
      final campaign = await _campaignService.getCampaign(id: Campaign.f14Ref.id);
      final timeline = campaign.timeline.phases.map(CampaignTimelineViewModel.fromModel).toList();
      final currentCampaign = CurrentCampaignInfoViewModel.fromModel(campaign);
      final categoriesModel = campaign.categories
          .map(CampaignCategoryDetailsViewModel.fromModel)
          .toList();
      if (!isClosed) {
        emit(
          state.copyWith(
            campaign: DiscoveryCurrentCampaignState(
              currentCampaign: currentCampaign,
              campaignTimeline: timeline,
              isLoading: false,
            ),
            categories: DiscoveryCampaignCategoriesState(
              isLoading: false,
              categories: categoriesModel,
            ),
          ),
        );
      }
    } catch (e, st) {
      _logger.severe('Error getting current campaign', e, st);
      emit(
        state.copyWith(
          categories: DiscoveryCampaignCategoriesState(error: LocalizedException.create(e)),
          campaign: DiscoveryCurrentCampaignState(error: LocalizedException.create(e)),
        ),
      );
    }
  }

  Future<void> getMostRecentProposals() async {
    emit(state.copyWith(proposals: const DiscoveryMostRecentProposalsState()));

    unawaited(_proposalsSub?.cancel());
    _proposalsSub = _buildProposalsSub();

    unawaited(_favoritesProposalsIdsSub?.cancel());
    _favoritesProposalsIdsSub = _buildFavoritesProposalsIdsSub();

    final mostRecentState = state.proposals;
    emit(state.copyWith(proposals: mostRecentState.copyWith(isLoading: false)));
  }

  Future<void> removeFavorite(DocumentRef ref) async {
    try {
      await _proposalService.removeFavoriteProposal(ref: ref);
    } catch (e, st) {
      _logger.severe('Error adding favorite', e, st);
      emitError(LocalizedException.create(e));
    }
  }

  StreamSubscription<List<String>> _buildFavoritesProposalsIdsSub() {
    _logger.info('Building favorites proposals ids subscription');

    return _proposalService
        .watchFavoritesProposalsIds()
        .distinct(listEquals)
<<<<<<< HEAD
        .listen(
          _emitFavoritesIds,
          onError: _emitMostRecentError,
        );
=======
        .listen(_emitFavoritesIds, onError: _emitMostRecentError);
>>>>>>> 0f5b6119
  }

  StreamSubscription<List<Proposal>> _buildProposalsSub() {
    _logger.fine('Building proposals subscription');

    return _proposalService
        .watchProposalsPage(
          request: const PageRequest(page: 0, size: _maxRecentProposalsCount),
          filters: const ProposalsFilters(),
          order: const UpdateDate(isAscending: false),
        )
        .map((event) => event.items)
        .distinct(listEquals)
        .listen(_handleProposals, onError: _emitMostRecentError);
  }

  void _emitFavoritesIds(List<String> ids) {
    emit(state.copyWith(proposals: state.proposals.updateFavorites(ids)));
  }

  void _emitMostRecentError(Object error, StackTrace stackTrace) {
    _logger.severe('Loading recent proposals emitted', error, stackTrace);

    emit(
      state.copyWith(
        proposals: state.proposals.copyWith(
          isLoading: false,
          error: LocalizedException.create(error),
          proposals: const [],
        ),
      ),
    );
  }

  void _emitMostRecentProposals(List<Proposal> proposals) {
    final proposalList = proposals
        .map(
          (e) => ProposalBrief.fromProposal(
            e,
            isFavorite: state.proposals.favoritesIds.contains(e.selfRef.id),
          ),
        )
        .toList();

    emit(
      state.copyWith(
        proposals: state.proposals.copyWith(isLoading: false, proposals: proposalList),
      ),
    );
  }

  Future<void> _handleProposals(List<Proposal> proposals) async {
    _logger.info('Got proposals: ${proposals.length}');

    _emitMostRecentProposals(proposals);
  }
}<|MERGE_RESOLUTION|>--- conflicted
+++ resolved
@@ -118,14 +118,10 @@
     return _proposalService
         .watchFavoritesProposalsIds()
         .distinct(listEquals)
-<<<<<<< HEAD
         .listen(
           _emitFavoritesIds,
           onError: _emitMostRecentError,
         );
-=======
-        .listen(_emitFavoritesIds, onError: _emitMostRecentError);
->>>>>>> 0f5b6119
   }
 
   StreamSubscription<List<Proposal>> _buildProposalsSub() {
