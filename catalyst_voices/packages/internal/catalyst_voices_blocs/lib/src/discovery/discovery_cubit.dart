--- conflicted
+++ resolved
@@ -43,20 +43,6 @@
   }
 
   Future<void> getAllData() async {
-<<<<<<< HEAD
-    await Future.wait([getCurrentCampaign(), getCampaignCategories(), getMostRecentProposals()]);
-  }
-
-  Future<void> getCampaignCategories() async {
-    emit(state.copyWith(categories: const DiscoveryCampaignCategoriesState()));
-
-    final categories = await _campaignService.getCampaignCategories();
-    final categoriesModel = categories.map(CampaignCategoryDetailsViewModel.fromModel).toList();
-
-    // TODO(damian-molinski): create VoicesBloc / VoicesCubit where this
-    // always will be checked.
-    if (!isClosed) {
-=======
     await Future.wait([
       getCurrentCampaign(),
       getMostRecentProposals(),
@@ -65,25 +51,12 @@
 
   Future<void> getCurrentCampaign() async {
     try {
->>>>>>> dbd6bdaa
       emit(
         state.copyWith(
           campaign: const DiscoveryCurrentCampaignState(),
           categories: const DiscoveryCampaignCategoriesState(),
         ),
       );
-<<<<<<< HEAD
-    }
-  }
-
-  Future<void> getCurrentCampaign() async {
-    emit(state.copyWith(campaign: const DiscoveryCurrentCampaignState()));
-    final campaign = await _campaignService.getCurrentCampaign();
-    final campaignTimeline = await _campaignService.getCampaignTimeline();
-    final currentCampaign = CurrentCampaignInfoViewModel.fromModel(campaign);
-
-    if (!isClosed) {
-=======
       // TODO(LynxLynxx): remove this when we have a better way to get the active campaign
       final campaign = await _campaignService.getCampaign(id: Campaign.f14Ref.id);
       final timeline = campaign.timeline.phases.map(CampaignTimelineViewModel.fromModel).toList();
@@ -108,7 +81,6 @@
       }
     } catch (e, st) {
       _logger.severe('Error getting current campaign', e, st);
->>>>>>> dbd6bdaa
       emit(
         state.copyWith(
           categories: DiscoveryCampaignCategoriesState(error: LocalizedException.create(e)),
@@ -146,14 +118,10 @@
     return _proposalService
         .watchFavoritesProposalsIds()
         .distinct(listEquals)
-<<<<<<< HEAD
-        .listen(_emitFavoritesIds, onError: _emitMostRecentError);
-=======
         .listen(
           _emitFavoritesIds,
           onError: _emitMostRecentError,
         );
->>>>>>> dbd6bdaa
   }
 
   StreamSubscription<List<Proposal>> _buildProposalsSub() {
