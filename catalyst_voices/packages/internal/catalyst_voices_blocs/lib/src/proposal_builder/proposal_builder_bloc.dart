import 'dart:async';

import 'package:catalyst_voices_blocs/src/common/bloc_error_emitter_mixin.dart';
import 'package:catalyst_voices_blocs/src/common/bloc_event_transformers.dart';
import 'package:catalyst_voices_blocs/src/proposal_builder/proposal_builder_event.dart';
import 'package:catalyst_voices_blocs/src/proposal_builder/proposal_builder_state.dart';
import 'package:catalyst_voices_models/catalyst_voices_models.dart';
import 'package:catalyst_voices_services/catalyst_voices_services.dart';
import 'package:catalyst_voices_shared/catalyst_voices_shared.dart';
import 'package:catalyst_voices_view_models/catalyst_voices_view_models.dart';
import 'package:collection/collection.dart';
import 'package:flutter_bloc/flutter_bloc.dart';

final _logger = Logger('ProposalBuilderBloc');

final class ProposalBuilderBloc
    extends Bloc<ProposalBuilderEvent, ProposalBuilderState>
    with BlocErrorEmitterMixin {
  final CampaignService _campaignService;
  final ProposalService _proposalService;
  final DownloaderService _downloaderService;

  DocumentBuilder? _documentBuilder;

  ProposalBuilderBloc(
    this._campaignService,
    this._proposalService,
    this._downloaderService,
  ) : super(const ProposalBuilderState()) {
    on<LoadDefaultProposalTemplateEvent>(_loadDefaultProposalTemplate);
    on<LoadProposalTemplateEvent>(_loadProposalTemplate);
    on<LoadProposalEvent>(_loadProposal);
    on<ActiveNodeChangedEvent>(
      _handleActiveNodeChangedEvent,
      transformer: uniqueEvents(),
    );
    on<SectionChangedEvent>(_handleSectionChangedEvent);
    on<DeleteProposalEvent>(_deleteProposal);
    on<ExportProposalEvent>(_exportProposal);
    on<PublishProposalEvent>(_publishProposal);
    on<SubmitProposalEvent>(_submitProposal);
    on<ValidateProposalEvent>(_validateProposal);
  }

  bool validate() {
    final document = _buildDocument();
    final isValid = document.isValid;
    add(const ValidateProposalEvent());

    return isValid;
  }

  Document _buildDocument() {
    final documentBuilder = _documentBuilder;
    assert(documentBuilder != null, 'DocumentBuilder not initialized');
    return documentBuilder!.build();
  }

  DocumentDataMetadata _buildDocumentMetadata() {
    return DocumentDataMetadata(
      type: DocumentType.proposalDocument,
      selfRef: state.metadata.documentRef!,
      template: state.metadata.templateRef,
    );
  }

  ProposalBuilderState _createState({
    required Document document,
    required ProposalBuilderMetadata metadata,
  }) {
    final segments = _mapDocumentToSegments(
      document,
      showValidationErrors: state.showValidationErrors,
    );

    final firstSegment = segments.firstOrNull;
    final firstSection = firstSegment?.sections.firstOrNull;
    final guidance = _getGuidanceForSection(firstSegment, firstSection);

    return ProposalBuilderState(
      segments: segments,
      guidance: guidance,
      document: document,
      metadata: metadata,
      activeNodeId: firstSection?.id,
    );
  }

  Future<void> _deleteProposal(
    DeleteProposalEvent event,
    Emitter<ProposalBuilderState> emit,
  ) async {
    // TODO(dtscalac): handle event
  }

  Future<void> _exportProposal(
    ExportProposalEvent event,
    Emitter<ProposalBuilderState> emit,
  ) async {
    try {
      final documentRef = state.metadata.documentRef!;
      final proposalId = documentRef.id;

      final encodedProposal = await _proposalService.encodeProposalForExport(
        metadata: _buildDocumentMetadata(),
        document: _buildDocument(),
      );

      final filename = '${event.filePrefix}_$proposalId';
      const extension = ProposalDocument.exportFileExt;

      await _downloaderService.download(
        data: encodedProposal,
        filename: '$filename.$extension',
      );
    } catch (error, stackTrace) {
      _logger.severe('Exporting proposal failed', error, stackTrace);
      emitError(const LocalizedUnknownException());
    }
  }

  Iterable<ProposalGuidanceItem> _findGuidanceItems(
    ProposalBuilderSegment segment,
    ProposalBuilderSection section,
    DocumentProperty property,
  ) sync* {
    final guidance = property.schema.guidance;
    if (guidance != null) {
      yield ProposalGuidanceItem(
        segmentTitle: segment.schema.title,
        sectionTitle: section.schema.title,
        description: guidance,
      );
    }

    switch (property) {
      case DocumentListProperty():
        for (final childProperty in property.properties) {
          yield* _findGuidanceItems(segment, section, childProperty);
        }
      case DocumentObjectProperty():
        for (final childProperty in property.properties) {
          yield* _findGuidanceItems(segment, section, childProperty);
        }
      case DocumentValueProperty():
      // do nothing, values don't have children
    }
  }

  ProposalGuidance _getGuidanceForNodeId(NodeId? nodeId) {
    if (nodeId == null) {
      return const ProposalGuidance(isNoneSelected: true);
    } else {
      final segment =
          state.segments.firstWhereOrNull((e) => nodeId.isChildOf(e.id));
      final section = segment?.sections.firstWhereOrNull((e) => e.id == nodeId);

      return _getGuidanceForSection(segment, section);
    }
  }

  ProposalGuidance _getGuidanceForSection(
    ProposalBuilderSegment? segment,
    ProposalBuilderSection? section,
  ) {
    if (segment == null || section == null) {
      return const ProposalGuidance();
    } else {
      return ProposalGuidance(
        guidanceList:
            _findGuidanceItems(segment, section, section.property).toList(),
      );
    }
  }

  void _handleActiveNodeChangedEvent(
    ActiveNodeChangedEvent event,
    Emitter<ProposalBuilderState> emit,
  ) {
    final nodeId = event.id;
    _logger.info('Active node changed to [$nodeId]');

    emit(
      state.copyWith(
        activeNodeId: Optional(nodeId),
        guidance: _getGuidanceForNodeId(nodeId),
      ),
    );
  }

  void _handleSectionChangedEvent(
    SectionChangedEvent event,
    Emitter<ProposalBuilderState> emit,
  ) {
    final documentBuilder = _documentBuilder;
    assert(documentBuilder != null, 'DocumentBuilder not initialized');

    documentBuilder!.addChanges(event.changes);
    final document = documentBuilder.build();
    final segments = _mapDocumentToSegments(
      document,
      showValidationErrors: state.showValidationErrors,
    );

    final newState = state.copyWith(
      document: Optional(document),
      segments: segments,
    );

    emit(newState);
  }

  Future<void> _loadDefaultProposalTemplate(
    LoadDefaultProposalTemplateEvent event,
    Emitter<ProposalBuilderState> emit,
  ) async {
    _logger.info('Loading default proposal template');

    await _loadState(emit, () async {
      final campaign = await _campaignService.getActiveCampaign();
      final proposalTemplateRef = campaign?.proposalTemplateRef;
      if (proposalTemplateRef == null) {
        throw const ActiveCampaignNotFoundException();
      }

      final proposalTemplate = await _proposalService.getProposalTemplate(
        ref: proposalTemplateRef,
      );

      final documentBuilder =
          DocumentBuilder.fromSchema(schema: proposalTemplate.schema);

      return _createState(
        document: documentBuilder.build(),
        metadata: ProposalBuilderMetadata.newDraft(
          templateRef: proposalTemplateRef,
        ),
      );
    });
  }

  Future<void> _loadProposal(
    LoadProposalEvent event,
    Emitter<ProposalBuilderState> emit,
  ) async {
    _logger.info('Loading proposal[${event.ref}]');

    await _loadState(emit, () async {
      final proposal = await _proposalService.getProposal(ref: event.ref);

      return _createState(
        document: proposal.document.document,
        metadata: ProposalBuilderMetadata(
          publish: proposal.publish,
          documentRef: proposal.ref,
          currentIteration: proposal.version,
        ),
      );
    });
  }

  Future<void> _loadProposalTemplate(
    LoadProposalTemplateEvent event,
    Emitter<ProposalBuilderState> emit,
  ) async {
    _logger.info('Loading proposal template[${event.ref}]');

    await _loadState(emit, () async {
<<<<<<< HEAD
      final proposalTemplate = await _proposalService.getProposalTemplate(
        ref: event.ref,
=======
      final proposalTemplateRef = SignedDocumentRef(id: event.id);
      final proposalTemplate = await _proposalService.getProposalTemplate(
        ref: proposalTemplateRef,
>>>>>>> 443d0bc2
      );

      final documentBuilder =
          DocumentBuilder.fromSchema(schema: proposalTemplate.schema);

      return _createState(
        document: documentBuilder.build(),
        metadata: ProposalBuilderMetadata.newDraft(
          templateRef: proposalTemplateRef,
        ),
      );
    });
  }

  Future<void> _loadState(
    Emitter<ProposalBuilderState> emit,
    Future<ProposalBuilderState> Function() stateBuilder,
  ) async {
    try {
      emit(const ProposalBuilderState(isLoading: true));
      _documentBuilder = null;

      final newState = await stateBuilder();
      _documentBuilder = newState.document?.toBuilder();
      emit(newState);
    } on LocalizedException catch (error) {
      emit(ProposalBuilderState(error: error));
    } catch (error) {
      emit(const ProposalBuilderState(error: LocalizedUnknownException()));
    } finally {
      emit(state.copyWith(isLoading: false));
    }
  }

  List<ProposalBuilderSegment> _mapDocumentToSegments(
    Document document, {
    required bool showValidationErrors,
  }) {
    return document.segments.map((segment) {
      final sections = segment.sections
          .expand(DocumentNodeTraverser.findSectionsAndSubsections)
          .map(
            (section) => ProposalBuilderSection(
              id: section.schema.nodeId,
              property: section,
              schema: section.schema,
              isEnabled: true,
              isEditable: true,
              hasError:
                  showValidationErrors && !section.isValidExcludingSubsections,
            ),
          )
          .toList();

      return ProposalBuilderSegment(
        id: segment.schema.nodeId,
        sections: sections,
        property: segment,
        schema: segment.schema as DocumentSegmentSchema,
      );
    }).toList();
  }

  Future<void> _publishProposal(
    PublishProposalEvent event,
    Emitter<ProposalBuilderState> emit,
  ) async {
    try {
      _logger.info('Publishing proposal');
      final document = _buildDocument();
      await _proposalService.publishProposal(document);
    } catch (error, stackTrace) {
      _logger.severe('PublishProposal', error, stackTrace);
      // TODO(dtscalac): handle the error in the UI
      emitError(error);
    }
  }

  Future<void> _submitProposal(
    SubmitProposalEvent event,
    Emitter<ProposalBuilderState> emit,
  ) async {
    try {
      _logger.info('Submitting proposal for review');
      final document = _buildDocument();
      await _proposalService.submitProposalForReview(document);
    } catch (error, stackTrace) {
      _logger.severe('SubmitProposalForReview', error, stackTrace);
      // TODO(dtscalac): handle the error in the UI
      emitError(error);
    }
  }

  Future<void> _validateProposal(
    ValidateProposalEvent event,
    Emitter<ProposalBuilderState> emit,
  ) async {
    final document = _buildDocument();
    final showErrors = !document.isValid;

    final segments = _mapDocumentToSegments(
      document,
      showValidationErrors: showErrors,
    );

    if (showErrors) {
      emitError(
        ProposalBuilderValidationException(
          fields:
              document.invalidProperties.map((e) => e.schema.title).toList(),
        ),
      );
    }

    final newState = state.copyWith(
      segments: segments,
      showValidationErrors: showErrors,
    );

    emit(newState);
  }
}<|MERGE_RESOLUTION|>--- conflicted
+++ resolved
@@ -263,17 +263,13 @@
     LoadProposalTemplateEvent event,
     Emitter<ProposalBuilderState> emit,
   ) async {
-    _logger.info('Loading proposal template[${event.ref}]');
+    final ref = event.ref;
+
+    _logger.info('Loading proposal template[$ref]');
 
     await _loadState(emit, () async {
-<<<<<<< HEAD
       final proposalTemplate = await _proposalService.getProposalTemplate(
-        ref: event.ref,
-=======
-      final proposalTemplateRef = SignedDocumentRef(id: event.id);
-      final proposalTemplate = await _proposalService.getProposalTemplate(
-        ref: proposalTemplateRef,
->>>>>>> 443d0bc2
+        ref: ref,
       );
 
       final documentBuilder =
@@ -282,7 +278,7 @@
       return _createState(
         document: documentBuilder.build(),
         metadata: ProposalBuilderMetadata.newDraft(
-          templateRef: proposalTemplateRef,
+          templateRef: ref,
         ),
       );
     });
