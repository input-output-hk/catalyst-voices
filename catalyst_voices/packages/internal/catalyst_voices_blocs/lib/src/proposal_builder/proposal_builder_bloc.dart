--- conflicted
+++ resolved
@@ -286,16 +286,9 @@
         final versionRef = version.document.metadata.selfRef;
         final versionId = versionRef.version ?? versionRef.id;
         return DocumentVersion(
-<<<<<<< HEAD
-          id: version.document.metadata.selfRef.version ?? '',
-          number: index + 1,
-          isCurrent: version.document.metadata.selfRef.version ==
-              event.proposalId.version,
-=======
           id: versionId,
           number: index + 1,
           isCurrent: versionId == event.proposalId.version,
->>>>>>> 8a2c7237
           isLatest: index == proposalData.versions.length - 1,
         );
       }).toList();
