--- conflicted
+++ resolved
@@ -274,12 +274,8 @@
     _logger.info('Loading proposal[${event.ref}]');
 
     await _loadState(emit, () async {
-<<<<<<< HEAD
-      final proposalData = await _proposalService.getProposal(id: event.id);
+      final proposalData = await _proposalService.getProposal(ref: event.ref);
       final proposal = Proposal.fromData(proposalData);
-=======
-      final proposal = await _proposalService.getProposal(ref: event.ref);
->>>>>>> fbfb845d
 
       return _createState(
         document: proposalData.document.document,
