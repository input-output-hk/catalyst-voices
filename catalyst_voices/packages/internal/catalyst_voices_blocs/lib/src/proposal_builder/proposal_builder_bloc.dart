import 'package:catalyst_voices_blocs/src/common/bloc_event_transformers.dart';
import 'package:catalyst_voices_blocs/src/proposal_builder/proposal_builder_event.dart';
import 'package:catalyst_voices_blocs/src/proposal_builder/proposal_builder_state.dart';
import 'package:catalyst_voices_models/catalyst_voices_models.dart';
import 'package:catalyst_voices_services/catalyst_voices_services.dart';
import 'package:catalyst_voices_shared/catalyst_voices_shared.dart';
import 'package:catalyst_voices_view_models/catalyst_voices_view_models.dart';
import 'package:collection/collection.dart';
import 'package:flutter/foundation.dart';
import 'package:flutter_bloc/flutter_bloc.dart';

final _logger = Logger('ProposalBuilderBloc');

final class ProposalBuilderBloc
    extends Bloc<ProposalBuilderEvent, ProposalBuilderState> {
  final CampaignService _campaignService;
  final ProposalService _proposalService;

  DocumentBuilder? _documentBuilder;

  ProposalBuilderBloc(
    this._campaignService,
    this._proposalService,
  ) : super(const ProposalBuilderState()) {
    on<LoadDefaultProposalTemplateEvent>(_loadDefaultProposalTemplate);
    on<LoadProposalTemplateEvent>(_loadProposalTemplate);
    on<LoadProposalEvent>(_loadProposal);
    on<ActiveNodeChangedEvent>(
      _handleActiveNodeChangedEvent,
      transformer: uniqueEvents(),
    );
    on<SectionChangedEvent>(_handleSectionChangedEvent);
    on<DeleteProposalEvent>(_deleteProposal);
    on<ExportProposalEvent>(_exportProposal);
    on<ShareProposalEvent>(_shareProposal);
    on<PublishProposalEvent>(_publishProposal);
    on<SubmitProposalEvent>(_submitProposal);
  }

  Future<void> _deleteProposal(
    DeleteProposalEvent event,
    Emitter<ProposalBuilderState> emit,
  ) async {
    // TODO(dtscalac): handle event
  }

  Future<void> _exportProposal(
    ExportProposalEvent event,
    Emitter<ProposalBuilderState> emit,
  ) async {
    // TODO(dtscalac): handle event
  }

  Iterable<ProposalGuidanceItem> _findGuidanceItems(
    ProposalBuilderSegment segment,
    ProposalBuilderSection section,
    DocumentProperty property,
  ) sync* {
    final guidance = property.schema.guidance;
    if (guidance != null) {
      yield ProposalGuidanceItem(
        segmentTitle: segment.schema.title,
        sectionTitle: section.schema.title,
        description: guidance,
      );
    }

    switch (property) {
      case DocumentListProperty():
        for (final childProperty in property.properties) {
          yield* _findGuidanceItems(segment, section, childProperty);
        }
      case DocumentObjectProperty():
        for (final childProperty in property.properties) {
          yield* _findGuidanceItems(segment, section, childProperty);
        }
      case DocumentValueProperty():
      // do nothing, values don't have children
    }
  }

  Iterable<DocumentProperty> _findSectionsAndSubsections(
    DocumentProperty property,
  ) sync* {
    if (property.schema.isSectionOrSubsection) {
      yield property;
    }

    switch (property) {
      case DocumentListProperty():
        for (final childProperty in property.properties) {
          yield* _findSectionsAndSubsections(childProperty);
        }
      case DocumentObjectProperty():
        for (final childProperty in property.properties) {
          yield* _findSectionsAndSubsections(childProperty);
        }
      case DocumentValueProperty():
      // value property doesn't have children
    }
  }

  ProposalGuidance _getGuidanceForNodeId(NodeId? nodeId) {
    if (nodeId == null) {
      return const ProposalGuidance(isNoneSelected: true);
    } else {
      final segment =
          state.segments.firstWhereOrNull((e) => nodeId.isChildOf(e.id));
      final section = segment?.sections.firstWhereOrNull((e) => e.id == nodeId);

      return _getGuidanceForSection(segment, section);
    }
  }

  ProposalGuidance _getGuidanceForSection(
    ProposalBuilderSegment? segment,
    ProposalBuilderSection? section,
  ) {
    if (segment == null || section == null) {
      return const ProposalGuidance();
    } else {
      return ProposalGuidance(
        guidanceList:
            _findGuidanceItems(segment, section, section.property).toList(),
      );
    }
  }

  void _handleActiveNodeChangedEvent(
    ActiveNodeChangedEvent event,
    Emitter<ProposalBuilderState> emit,
  ) {
    final nodeId = event.id;
    _logger.info('Active node changed to [$nodeId]');

    emit(
      state.copyWith(
        activeNodeId: Optional(nodeId),
        guidance: _getGuidanceForNodeId(nodeId),
      ),
    );
  }

  void _handleSectionChangedEvent(
    SectionChangedEvent event,
    Emitter<ProposalBuilderState> emit,
  ) {
    final documentBuilder = _documentBuilder;
    assert(documentBuilder != null, 'DocumentBuilder not initialized');

    documentBuilder!.addChanges(event.changes);
    final document = documentBuilder.build();
    final segments = _mapDocumentToSegments(
      document,
      showValidationErrors: state.showValidationErrors,
    );

    emit(state.copyWith(segments: segments));
  }

  Future<void> _loadDefaultProposalTemplate(
    LoadDefaultProposalTemplateEvent event,
    Emitter<ProposalBuilderState> emit,
  ) async {
    await _loadDocument(
      documentBuilderGetter: () async {
        _logger.info('Loading default proposal template');

        final campaign = await _campaignService.getActiveCampaign();

        final proposalTemplateRef = campaign?.proposalTemplateRef;

        if (proposalTemplateRef == null) {
          throw const ActiveCampaignNotFoundException();
        }

        final proposalTemplate = await _proposalService.getProposalTemplate(
          ref: proposalTemplateRef,
        );

        return DocumentBuilder.fromSchema(schema: proposalTemplate.schema);
      },
      emit: emit,
    );
  }

<<<<<<< HEAD
=======
  Future<void> _loadProposalTemplate(
    LoadProposalTemplateEvent event,
    Emitter<ProposalBuilderState> emit,
  ) async {
    await _loadDocument(
      documentBuilderGetter: () async {
        _logger.info('Loading proposal template[${event.id}]');

        final ref = DocumentRef(id: event.id);
        final proposalTemplate = await _proposalService.getProposalTemplate(
          ref: ref,
        );

        return DocumentBuilder.fromSchema(schema: proposalTemplate.schema);
      },
      emit: emit,
    );
  }

  Future<void> _loadProposal(
    LoadProposalEvent event,
    Emitter<ProposalBuilderState> emit,
  ) async {
    await _loadDocument(
      documentBuilderGetter: () async {
        _logger.info('Loading proposal[${event.id}]');

        final proposal = await _proposalService.getProposal(id: event.id);
        final document = proposal.document.document;

        return DocumentBuilder.fromDocument(document);
      },
      emit: emit,
    );
  }

>>>>>>> 7fa32a87
  Future<void> _loadDocument({
    required AsyncValueGetter<DocumentBuilder> documentBuilderGetter,
    required Emitter<ProposalBuilderState> emit,
  }) async {
    try {
      _logger.finer('Changing source to new document');

      emit(const ProposalBuilderState(isLoading: true));

      _documentBuilder = null;

      final documentBuilder = await documentBuilderGetter();

      _documentBuilder = documentBuilder;

      final document = documentBuilder.build();
      final segments = _mapDocumentToSegments(
        document,
        showValidationErrors: state.showValidationErrors,
      );

      final firstSegment = segments.firstOrNull;
      final firstSection = firstSegment?.sections.firstOrNull;
      final guidance = _getGuidanceForSection(firstSegment, firstSection);

      emit(
        ProposalBuilderState(
          segments: segments,
          guidance: guidance,
          activeNodeId: firstSection?.id,
        ),
      );
    } on LocalizedException catch (error) {
      emit(ProposalBuilderState(error: error));
    } catch (error) {
      emit(const ProposalBuilderState(error: LocalizedUnknownException()));
    } finally {
      emit(state.copyWith(isLoading: false));
    }
  }

  Future<void> _loadProposal(
    LoadProposalEvent event,
    Emitter<ProposalBuilderState> emit,
  ) async {
    await _loadDocument(
      documentBuilderGetter: () async {
        _logger.info('Loading proposal[${event.id}]');

        final proposal = await _proposalService.getProposal(id: event.id);
        final document = proposal.document.document;

        return DocumentBuilder.fromDocument(document);
      },
      emit: emit,
    );
  }

  Future<void> _loadProposalTemplate(
    LoadProposalTemplateEvent event,
    Emitter<ProposalBuilderState> emit,
  ) async {
    await _loadDocument(
      documentBuilderGetter: () async {
        _logger.info('Loading proposal template[${event.id}]');

        final ref = SignedDocumentRef(id: event.id);
        final proposalTemplate = await _proposalService.getProposalTemplate(
          ref: ref,
        );

        return DocumentBuilder.fromSchema(schema: proposalTemplate.schema);
      },
      emit: emit,
    );
  }

  List<ProposalBuilderSegment> _mapDocumentToSegments(
    Document document, {
    required bool showValidationErrors,
  }) {
    return document.segments.map((segment) {
      final sections = segment.sections
          .expand(_findSectionsAndSubsections)
          .map(
            (section) => ProposalBuilderSection(
              id: section.schema.nodeId,
              property: section,
              schema: section.schema,
              isEnabled: true,
              isEditable: true,
              hasError:
                  showValidationErrors && !section.isValidExcludingSubsections,
            ),
          )
          .toList();

      return ProposalBuilderSegment(
        id: segment.schema.nodeId,
        sections: sections,
        property: segment,
        schema: segment.schema as DocumentSegmentSchema,
      );
    }).toList();
  }

  Future<void> _publishProposal(
    PublishProposalEvent event,
    Emitter<ProposalBuilderState> emit,
  ) async {
    final documentBuilder = _documentBuilder;
    assert(documentBuilder != null, 'DocumentBuilder not initialized');
    final document = documentBuilder!.build();

    _showErrorsIfInvalid(emit, document);

    // TODO(dtscalac): handle event
  }

  Future<void> _shareProposal(
    ShareProposalEvent event,
    Emitter<ProposalBuilderState> emit,
  ) async {
    // TODO(dtscalac): handle event
  }

  void _showErrorsIfInvalid(
    Emitter<ProposalBuilderState> emit,
    Document document,
  ) {
    final showErrors = !document.isValid;

    final segments = _mapDocumentToSegments(
      document,
      showValidationErrors: showErrors,
    );

    final newState = state.copyWith(
      segments: segments,
      showValidationErrors: showErrors,
    );

    emit(newState);
  }

  Future<void> _submitProposal(
    SubmitProposalEvent event,
    Emitter<ProposalBuilderState> emit,
  ) async {
    final documentBuilder = _documentBuilder;
    assert(documentBuilder != null, 'DocumentBuilder not initialized');
    final document = documentBuilder!.build();

    _showErrorsIfInvalid(emit, document);

    // TODO(dtscalac): handle event
  }
}<|MERGE_RESOLUTION|>--- conflicted
+++ resolved
@@ -184,45 +184,6 @@
     );
   }
 
-<<<<<<< HEAD
-=======
-  Future<void> _loadProposalTemplate(
-    LoadProposalTemplateEvent event,
-    Emitter<ProposalBuilderState> emit,
-  ) async {
-    await _loadDocument(
-      documentBuilderGetter: () async {
-        _logger.info('Loading proposal template[${event.id}]');
-
-        final ref = DocumentRef(id: event.id);
-        final proposalTemplate = await _proposalService.getProposalTemplate(
-          ref: ref,
-        );
-
-        return DocumentBuilder.fromSchema(schema: proposalTemplate.schema);
-      },
-      emit: emit,
-    );
-  }
-
-  Future<void> _loadProposal(
-    LoadProposalEvent event,
-    Emitter<ProposalBuilderState> emit,
-  ) async {
-    await _loadDocument(
-      documentBuilderGetter: () async {
-        _logger.info('Loading proposal[${event.id}]');
-
-        final proposal = await _proposalService.getProposal(id: event.id);
-        final document = proposal.document.document;
-
-        return DocumentBuilder.fromDocument(document);
-      },
-      emit: emit,
-    );
-  }
-
->>>>>>> 7fa32a87
   Future<void> _loadDocument({
     required AsyncValueGetter<DocumentBuilder> documentBuilderGetter,
     required Emitter<ProposalBuilderState> emit,
@@ -289,7 +250,7 @@
       documentBuilderGetter: () async {
         _logger.info('Loading proposal template[${event.id}]');
 
-        final ref = SignedDocumentRef(id: event.id);
+        final ref = DocumentRef(id: event.id);
         final proposalTemplate = await _proposalService.getProposalTemplate(
           ref: ref,
         );
