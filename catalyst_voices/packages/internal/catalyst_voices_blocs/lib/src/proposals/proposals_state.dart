import 'package:catalyst_voices_models/catalyst_voices_models.dart';
import 'package:catalyst_voices_view_models/catalyst_voices_view_models.dart';
import 'package:equatable/equatable.dart';

/// The state of available proposals.
class ProposalsState extends Equatable {
<<<<<<< HEAD
  final List<ProposalViewModel> proposals;
  final List<CampaignCategoryViewModel> categories;
  final CampaignCategoryViewModel? selectedCategory;
  final bool isLoading;
  final LocalizedException? error;

  const ProposalsState({
    this.proposals = const [],
    this.categories = const [],
    this.selectedCategory,
    this.isLoading = false,
    this.error,
  });

  ProposalsState copyWith({
    List<ProposalViewModel>? proposals,
    List<CampaignCategoryViewModel>? categories,
    CampaignCategoryViewModel? selectedCategory,
    bool? isLoading,
    Optional<LocalizedException>? error,
  }) {
    return ProposalsState(
      proposals: proposals ?? this.proposals,
      categories: categories ?? this.categories,
      selectedCategory: selectedCategory ?? this.selectedCategory,
      isLoading: isLoading ?? this.isLoading,
      error: error.dataOr(this.error),
=======
  final ProposalPaginationItems<ProposalViewModel> draftProposals;
  final ProposalPaginationItems<ProposalViewModel> finalProposals;
  final ProposalPaginationItems<ProposalViewModel> favoriteProposals;
  final ProposalPaginationItems<ProposalViewModel> userProposals;
  final ProposalPaginationItems<ProposalViewModel> allProposals;
  final List<String> favoritesIds;
  final List<String> myProposalsIds;

  const ProposalsState({
    this.draftProposals = const ProposalPaginationItems(),
    this.finalProposals = const ProposalPaginationItems(),
    this.favoriteProposals = const ProposalPaginationItems(),
    this.userProposals = const ProposalPaginationItems(),
    this.allProposals = const ProposalPaginationItems(),
    this.favoritesIds = const [],
    this.myProposalsIds = const [],
  });

  ProposalsState copyWith({
    ProposalPaginationItems<ProposalViewModel>? draftProposals,
    ProposalPaginationItems<ProposalViewModel>? finalProposals,
    ProposalPaginationItems<ProposalViewModel>? favoriteProposals,
    ProposalPaginationItems<ProposalViewModel>? userProposals,
    ProposalPaginationItems<ProposalViewModel>? allProposals,
    List<String>? favoritesIds,
    List<String>? myProposalsIds,
  }) {
    return ProposalsState(
      draftProposals: draftProposals ?? this.draftProposals,
      finalProposals: finalProposals ?? this.finalProposals,
      favoriteProposals: favoriteProposals ?? this.favoriteProposals,
      userProposals: userProposals ?? this.userProposals,
      allProposals: allProposals ?? this.allProposals,
      favoritesIds: favoritesIds ?? this.favoritesIds,
      myProposalsIds: myProposalsIds ?? this.myProposalsIds,
>>>>>>> 2f40cd9f
    );
  }

  @override
  List<Object?> get props => [
<<<<<<< HEAD
        proposals,
        categories,
        selectedCategory,
        isLoading,
        error,
=======
        draftProposals,
        finalProposals,
        favoriteProposals,
        userProposals,
        allProposals,
        favoritesIds,
        myProposalsIds,
>>>>>>> 2f40cd9f
      ];
}<|MERGE_RESOLUTION|>--- conflicted
+++ resolved
@@ -4,35 +4,6 @@
 
 /// The state of available proposals.
 class ProposalsState extends Equatable {
-<<<<<<< HEAD
-  final List<ProposalViewModel> proposals;
-  final List<CampaignCategoryViewModel> categories;
-  final CampaignCategoryViewModel? selectedCategory;
-  final bool isLoading;
-  final LocalizedException? error;
-
-  const ProposalsState({
-    this.proposals = const [],
-    this.categories = const [],
-    this.selectedCategory,
-    this.isLoading = false,
-    this.error,
-  });
-
-  ProposalsState copyWith({
-    List<ProposalViewModel>? proposals,
-    List<CampaignCategoryViewModel>? categories,
-    CampaignCategoryViewModel? selectedCategory,
-    bool? isLoading,
-    Optional<LocalizedException>? error,
-  }) {
-    return ProposalsState(
-      proposals: proposals ?? this.proposals,
-      categories: categories ?? this.categories,
-      selectedCategory: selectedCategory ?? this.selectedCategory,
-      isLoading: isLoading ?? this.isLoading,
-      error: error.dataOr(this.error),
-=======
   final ProposalPaginationItems<ProposalViewModel> draftProposals;
   final ProposalPaginationItems<ProposalViewModel> finalProposals;
   final ProposalPaginationItems<ProposalViewModel> favoriteProposals;
@@ -68,19 +39,11 @@
       allProposals: allProposals ?? this.allProposals,
       favoritesIds: favoritesIds ?? this.favoritesIds,
       myProposalsIds: myProposalsIds ?? this.myProposalsIds,
->>>>>>> 2f40cd9f
     );
   }
 
   @override
   List<Object?> get props => [
-<<<<<<< HEAD
-        proposals,
-        categories,
-        selectedCategory,
-        isLoading,
-        error,
-=======
         draftProposals,
         finalProposals,
         favoriteProposals,
@@ -88,6 +51,5 @@
         allProposals,
         favoritesIds,
         myProposalsIds,
->>>>>>> 2f40cd9f
       ];
 }