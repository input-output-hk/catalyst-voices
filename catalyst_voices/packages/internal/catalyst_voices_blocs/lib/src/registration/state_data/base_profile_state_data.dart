import 'package:catalyst_voices_view_models/catalyst_voices_view_models.dart';
import 'package:equatable/equatable.dart';

final class BaseProfileStateData extends Equatable {
  final Email email;
  final ReceiveEmails receiveEmails;
  final Username username;
  final bool conditionsAccepted;
  final bool tosAndPrivacyPolicyAccepted;

  const BaseProfileStateData({
    this.email = const Email.pure(),
    this.receiveEmails = const ReceiveEmails(),
    this.username = const Username.pure(),
    this.conditionsAccepted = false,
    this.tosAndPrivacyPolicyAccepted = false,
  });

  bool get arAcknowledgementsAccepted => conditionsAccepted && tosAndPrivacyPolicyAccepted;

  bool get isBaseProfileDataValid {
    if (!email.isValid || !username.isValid) {
      return false;
    }

    if (email.isNonEmptyAndValid && !receiveEmails.isAccepted) {
      return false;
    }

    return true;
  }

  bool get isCompleted => isBaseProfileDataValid && arAcknowledgementsAccepted;

  @override
  List<Object?> get props => [
        email,
        username,
<<<<<<< HEAD
        receiveEmails,
        isToSAccepted,
        isPrivacyPolicyAccepted,
=======
        conditionsAccepted,
        tosAndPrivacyPolicyAccepted,
>>>>>>> d7d52006
      ];

  BaseProfileStateData copyWith({
    Email? email,
    ReceiveEmails? receiveEmails,
    Username? username,
    bool? conditionsAccepted,
    bool? tosAndPrivacyPolicyAccepted,
  }) {
    return BaseProfileStateData(
      email: email ?? this.email,
      receiveEmails: receiveEmails ?? this.receiveEmails,
      username: username ?? this.username,
      conditionsAccepted: conditionsAccepted ?? this.conditionsAccepted,
      tosAndPrivacyPolicyAccepted: tosAndPrivacyPolicyAccepted ?? this.tosAndPrivacyPolicyAccepted,
    );
  }
}<|MERGE_RESOLUTION|>--- conflicted
+++ resolved
@@ -36,14 +36,9 @@
   List<Object?> get props => [
         email,
         username,
-<<<<<<< HEAD
         receiveEmails,
-        isToSAccepted,
-        isPrivacyPolicyAccepted,
-=======
         conditionsAccepted,
         tosAndPrivacyPolicyAccepted,
->>>>>>> d7d52006
       ];
 
   BaseProfileStateData copyWith({
