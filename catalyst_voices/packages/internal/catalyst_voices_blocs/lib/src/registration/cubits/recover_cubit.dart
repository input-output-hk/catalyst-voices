// ignore_for_file: one_member_abstracts

import 'package:catalyst_voices_blocs/catalyst_voices_blocs.dart';
import 'package:catalyst_voices_blocs/src/registration/cubits/unlock_password_manager.dart';
import 'package:catalyst_voices_models/catalyst_voices_models.dart';
import 'package:catalyst_voices_services/catalyst_voices_services.dart';
import 'package:catalyst_voices_shared/catalyst_voices_shared.dart';
import 'package:catalyst_voices_view_models/catalyst_voices_view_models.dart';
import 'package:flutter/foundation.dart';
import 'package:flutter_bloc/flutter_bloc.dart';
import 'package:result_type/result_type.dart';

final _logger = Logger('RecoverCubit');

abstract interface class RecoverManager implements UnlockPasswordManager {
  Future<void> checkLocalKeychains();

  void setSeedPhraseWords(List<SeedPhraseWord> words);

<<<<<<< HEAD
  Future<bool> recoverAccount();

  Future<bool> createKeychain();
=======
  Future<void> recoverAccount();

  Future<void> reset();
>>>>>>> ea17789a
}

final class RecoverCubit extends Cubit<RecoverStateData>
    with BlocErrorEmitterMixin, UnlockPasswordMixin
    implements RecoverManager {
  final UserService _userService;
  final RegistrationService _registrationService;

  SeedPhrase? _seedPhrase;
<<<<<<< HEAD
  Account? _account;
=======
  Account? _recoveredAccount;
>>>>>>> ea17789a

  RecoverCubit({
    required UserService userService,
    required RegistrationService registrationService,
  })  : _userService = userService,
        _registrationService = registrationService,
        super(const RecoverStateData()) {
    /// pre-populate all available words
    emit(state.copyWith(seedPhraseWords: SeedPhrase.wordList));

    if (kDebugMode) {
      setSeedPhraseWords(_testWords);
    }
  }

  // Note. this function will have more sense when we'll implement
  // multi account feature. Then we can have multiple keychains and lookup
  // those already stored locally.
  @override
  Future<void> checkLocalKeychains() async {
    // TODO(damian-molinski): to be implemented
  }

  @override
  void setSeedPhraseWords(List<SeedPhraseWord> words) {
    final isValid = SeedPhrase.isValid(words: words);
    if (isValid) {
      _seedPhrase = SeedPhrase.fromWords(words);
    }

    emit(
      state.copyWith(
        userSeedPhraseWords: words,
        isSeedPhraseValid: isValid,
      ),
    );
  }

  @override
  Future<bool> recoverAccount() async {
    try {
      emit(state.copyWith(accountDetails: const Optional.empty()));

      final seedPhrase = _seedPhrase;
      if (seedPhrase == null) {
        const exception = LocalizedRegistrationSeedPhraseNotFoundException();
        emit(state.copyWith(accountDetails: Optional(Failure(exception))));
        return false;
      }

      final account = await _registrationService.recoverAccount(
        seedPhrase: seedPhrase,
      );
      _account = account;

      _recoveredAccount = account;

      await _userService.useAccount(account);

      final walletInfo = account.walletInfo;

      final accountDetails = AccountSummaryData(
        walletConnection: WalletConnectionData(
          name: walletInfo.metadata.name,
          icon: walletInfo.metadata.icon,
        ),
        walletSummary: WalletSummaryData(
          balance: CryptocurrencyFormatter.formatAmount(walletInfo.balance),
          address: WalletAddressFormatter.formatShort(walletInfo.address),
          clipboardAddress: walletInfo.address.toBech32(),
          showLowBalance: false,
        ),
      );

      emit(state.copyWith(accountDetails: Optional(Success(accountDetails))));

      return true;
    } on RegistrationException catch (error, stack) {
      _logger.severe('recover account', error, stack);

      _account = null;

      final exception = LocalizedRegistrationException.from(error);
      emit(state.copyWith(accountDetails: Optional(Failure(exception))));

      return false;
    } catch (error, stack) {
      _logger.severe('recover account', error, stack);

      _account = null;

      const exception = LocalizedUnknownException();
      emit(state.copyWith(accountDetails: Optional(Failure(exception))));

      return false;
    }
  }

  @override
  Future<bool> createKeychain() async {
    final account = _account;
    final seedPhrase = _seedPhrase;
    final password = this.password;

    if (account == null || seedPhrase == null || password.isNotValid) {
      emitError(const LocalizedRegistrationUnknownException());
      return false;
    }

    final lockFactor = PasswordLockFactor(password.value);

    await _registrationService.createKeychainFor(
      account: account,
      seedPhrase: seedPhrase,
      lockFactor: lockFactor,
    );

    await _userService.useAccount(account);

    return true;
  }

  @override
  void onUnlockPasswordStateChanged(UnlockPasswordState data) {
    emit(state.copyWith(unlockPasswordState: data));
  }

  @override
  Future<void> reset() async {
    final recoveredAccount = _recoveredAccount;
    if (recoveredAccount != null) {
      await _userService.removeKeychain(recoveredAccount.keychainId);
    }

    _recoveredAccount = null;

    setSeedPhraseWords([]);
  }
}

const _testWords = [
  SeedPhraseWord('broken', nr: 1),
  SeedPhraseWord('member', nr: 2),
  SeedPhraseWord('repeat', nr: 3),
  SeedPhraseWord('liquid', nr: 4),
  SeedPhraseWord('barely', nr: 5),
  SeedPhraseWord('electric', nr: 6),
  SeedPhraseWord('theory', nr: 7),
  SeedPhraseWord('paddle', nr: 8),
  SeedPhraseWord('coyote', nr: 9),
  SeedPhraseWord('behind', nr: 10),
  SeedPhraseWord('unique', nr: 11),
  SeedPhraseWord('member', nr: 12),
];<|MERGE_RESOLUTION|>--- conflicted
+++ resolved
@@ -17,15 +17,11 @@
 
   void setSeedPhraseWords(List<SeedPhraseWord> words);
 
-<<<<<<< HEAD
   Future<bool> recoverAccount();
 
   Future<bool> createKeychain();
-=======
-  Future<void> recoverAccount();
 
   Future<void> reset();
->>>>>>> ea17789a
 }
 
 final class RecoverCubit extends Cubit<RecoverStateData>
@@ -35,11 +31,7 @@
   final RegistrationService _registrationService;
 
   SeedPhrase? _seedPhrase;
-<<<<<<< HEAD
-  Account? _account;
-=======
   Account? _recoveredAccount;
->>>>>>> ea17789a
 
   RecoverCubit({
     required UserService userService,
@@ -93,7 +85,6 @@
       final account = await _registrationService.recoverAccount(
         seedPhrase: seedPhrase,
       );
-      _account = account;
 
       _recoveredAccount = account;
 
@@ -120,7 +111,7 @@
     } on RegistrationException catch (error, stack) {
       _logger.severe('recover account', error, stack);
 
-      _account = null;
+      _recoveredAccount = null;
 
       final exception = LocalizedRegistrationException.from(error);
       emit(state.copyWith(accountDetails: Optional(Failure(exception))));
@@ -129,7 +120,7 @@
     } catch (error, stack) {
       _logger.severe('recover account', error, stack);
 
-      _account = null;
+      _recoveredAccount = null;
 
       const exception = LocalizedUnknownException();
       emit(state.copyWith(accountDetails: Optional(Failure(exception))));
@@ -140,7 +131,7 @@
 
   @override
   Future<bool> createKeychain() async {
-    final account = _account;
+    final account = _recoveredAccount;
     final seedPhrase = _seedPhrase;
     final password = this.password;
 
