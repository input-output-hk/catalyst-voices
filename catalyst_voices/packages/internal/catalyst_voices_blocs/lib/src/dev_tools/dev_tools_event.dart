--- conflicted
+++ resolved
@@ -1,8 +1,5 @@
-<<<<<<< HEAD
+import 'package:catalyst_voices_models/catalyst_voices_models.dart';
 import 'package:catalyst_voices_shared/catalyst_voices_shared.dart' show Level;
-=======
-import 'package:catalyst_voices_models/catalyst_voices_models.dart';
->>>>>>> 9d466145
 import 'package:equatable/equatable.dart';
 
 final class ChangeCollectLogsEvent extends DevToolsEvent {
@@ -38,14 +35,14 @@
   List<Object?> get props => [];
 }
 
-<<<<<<< HEAD
 final class PrepareAndExportLogsEvent extends DevToolsEvent {
   const PrepareAndExportLogsEvent();
 }
 
 final class RecoverConfigEvent extends DevToolsEvent {
   const RecoverConfigEvent();
-=======
+}
+
 final class RecoverDataEvent extends DevToolsEvent {
   const RecoverDataEvent();
 }
@@ -69,7 +66,6 @@
 
 final class UpdateAllEvent extends DevToolsEvent {
   const UpdateAllEvent();
->>>>>>> 9d466145
 }
 
 final class UpdateSystemInfoEvent extends DevToolsEvent {
