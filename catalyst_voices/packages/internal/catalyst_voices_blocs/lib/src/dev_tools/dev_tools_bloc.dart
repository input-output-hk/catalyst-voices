import 'dart:async';
import 'dart:convert';

import 'package:catalyst_voices_blocs/catalyst_voices_blocs.dart';
import 'package:catalyst_voices_models/catalyst_voices_models.dart';
import 'package:catalyst_voices_services/catalyst_voices_services.dart';
import 'package:catalyst_voices_shared/catalyst_voices_shared.dart';

const _requiredTapCount = 6;
final _logger = Logger('DevToolsBloc');

/// Manages the dev tools.

/// It allows developers to obtain information about the system.
final class DevToolsBloc extends Bloc<DevToolsEvent, DevToolsState>
    with BlocSignalEmitterMixin<DevToolsSignal, DevToolsState> {
  final DevToolsService _devToolsService;
  final SyncManager _syncManager;
  final LoggingService? _loggingService;
  final DownloaderService _downloaderService;
  final DocumentsService _documentsService;

  Timer? _resetCountTimer;
  StreamSubscription<SyncStats>? _syncStartsSub;
  StreamSubscription<int>? _documentsCountSub;

  DevToolsBloc(
    this._devToolsService,
    this._syncManager,
    this._loggingService,
    this._downloaderService,
    this._documentsService,
  ) : super(const DevToolsState()) {
    on<DevToolsEnablerTappedEvent>(_handleEnablerTap);
    on<DevToolsEnablerTapResetEvent>(_handleTapCountReset);
    on<RecoverDataEvent>(_handleRecoverData);
    on<UpdateSystemInfoEvent>(_handleUpdateSystemInfo);
    on<SyncDocumentsEvent>(_handleSyncDocuments);
    on<UpdateAllEvent>(_handleUpdateAll);
    on<WatchSystemInfoEvent>(_handleWatchSystemInfoEvent);
    on<StopWatchingSystemInfoEvent>(_handleStopWatchingSystemInfoEvent);
    on<WatchDocumentsEvent>(_handleWatchDocumentsEvent);
    on<StopWatchingDocumentsEvent>(_handleStopWatchingDocumentsEvent);
    on<DocumentsCountChangedEvent>(_updateDocumentsCount);
    on<SyncStatsChangedEvent>(_handleSyncStatsChanged);
    on<ChangeLogLevelEvent>(_handleChangeLogLevel);
    on<ChangeCollectLogsEvent>(_handleChangeCollectLogs);
    on<PrepareAndExportLogsEvent>(_handleExportLogs);
    on<ClearDocumentsEvent>(_handleClearDocuments);

    add(const RecoverDataEvent());
  }

  @override
  Future<void> close() async {
    _resetCountTimer?.cancel();
    _resetCountTimer = null;

    await _syncStartsSub?.cancel();
    _syncStartsSub = null;

    await _documentsCountSub?.cancel();
    _documentsCountSub = null;

    return super.close();
  }

  Future<void> _handleChangeCollectLogs(
    ChangeCollectLogsEvent event,
    Emitter<DevToolsState> emit,
  ) async {
    assert(_loggingService != null, 'Changing collect logs while LoggingService not available');

    final collectLogs = event.isEnabled;

    final settings = await _loggingService!.updateSettings(collectLogs: Optional(collectLogs));

    if (!isClosed) emit(state.copyWith(collectLogs: settings.effectiveCollectLogs));
  }

  Future<void> _handleChangeLogLevel(ChangeLogLevelEvent event, Emitter<DevToolsState> emit) async {
    assert(_loggingService != null, 'Changing log level while LoggingService not available');

    final level = event.level;

    final settings = await _loggingService!.updateSettings(level: Optional(level));

    if (!isClosed) emit(state.copyWith(logsLevel: Optional(settings.effectiveLevel)));
  }

  Future<void> _handleClearDocuments(ClearDocumentsEvent event, Emitter<DevToolsState> emit) async {
    try {
      final deleteRows = await _documentsService.clear();

      _logger.finer('Deleted $deleteRows rows');
    } catch (error, stack) {
      _logger.warning('Documents clear', error, stack);
    }
  }

  Future<void> _handleEnablerTap(
    DevToolsEnablerTappedEvent event,
    Emitter<DevToolsState> emit,
  ) async {
    _resetCountTimer?.cancel();
    _resetCountTimer = null;

    if (state.isDeveloper) {
      emitSignal(const AlreadyEnabledSignal());
      return;
    }

    final count = state.enableTapCount + 1;
    final isDeveloper = count >= _requiredTapCount;

    if (isDeveloper) {
      await _devToolsService.updateDevTools(isEnabled: true);
      emit(state.copyWith(enableTapCount: count, isDeveloper: isDeveloper));
      emitSignal(const BecameDeveloperSignal());
      return;
    }

    if (count > 1) {
      emitSignal(TapsLeftSignal(count: _requiredTapCount - count));
    }

    emit(state.copyWith(enableTapCount: count));

    _resetCountTimer = Timer(
      const Duration(seconds: 2),
      () => add(const DevToolsEnablerTapResetEvent()),
    );
  }

  Future<void> _handleExportLogs(
    PrepareAndExportLogsEvent event,
    Emitter<DevToolsState> emit,
  ) async {
    assert(_loggingService != null, 'Exporting logs while LoggingService not available');

    try {
      final content = await _loggingService!.prepareForExportCollectedLogs();
      final encodedContent = utf8.encode(content);

      final filename = 'catalyst_app_${DateTimeExt.now().toIso8601String()}_logs.txt';

      await _downloaderService.download(data: encodedContent, filename: filename);
    } catch (error, stack) {
      _logger.severe('Exporting logs failed', error, stack);
    }
  }

  Future<void> _handleRecoverData(RecoverDataEvent event, Emitter<DevToolsState> emit) async {
    final isDeveloper = await _devToolsService.isDeveloper();
    final syncStats = await _devToolsService.getStats();
    final areLogsOptionsAvailable = _loggingService != null;
    final loggingSettings = await _loggingService?.getSettings();

    if (!isClosed) {
      emit(
        state.copyWith(
          isDeveloper: isDeveloper,
          syncStats: Optional(syncStats),
          areLogsOptionsAvailable: areLogsOptionsAvailable,
          logsLevel: Optional(loggingSettings?.effectiveLevel),
          collectLogs: loggingSettings?.effectiveCollectLogs ?? false,
        ),
      );
    }
  }

  Future<void> _handleStopWatchingDocumentsEvent(
    StopWatchingDocumentsEvent event,
    Emitter<DevToolsState> emit,
  ) async {
    await _documentsCountSub?.cancel();
    _documentsCountSub = null;
  }

  Future<void> _handleStopWatchingSystemInfoEvent(
    StopWatchingSystemInfoEvent event,
    Emitter<DevToolsState> emit,
  ) async {
    await _syncStartsSub?.cancel();
    _syncStartsSub = null;
  }

  Future<void> _handleSyncDocuments(SyncDocumentsEvent event, Emitter<DevToolsState> emit) async {
    try {
      await _syncManager.start();
    } catch (error, stack) {
      _logger.warning('Sync failed', error, stack);
    }
  }

  void _handleSyncStatsChanged(SyncStatsChangedEvent event, Emitter<DevToolsState> emit) {
    emit(state.copyWith(syncStats: Optional(event.stats)));
  }

  void _handleTapCountReset(DevToolsEnablerTapResetEvent event, Emitter<DevToolsState> emit) {
    _resetCountTimer?.cancel();
    _resetCountTimer = null;

    emit(state.copyWith(enableTapCount: 0));
  }

  Future<void> _handleUpdateAll(UpdateAllEvent event, Emitter<DevToolsState> emit) async {
    try {
      final systemInfo = await _devToolsService.getSystemInfo();
      final syncStats = await _devToolsService.getStats();

      if (!isClosed) {
        emit(state.copyWith(systemInfo: Optional(systemInfo), syncStats: Optional(syncStats)));
      }
    } catch (error, stack) {
      _logger.warning('Updating all failed', error, stack);
    }
  }

  Future<void> _handleUpdateSystemInfo(
    UpdateSystemInfoEvent event,
    Emitter<DevToolsState> emit,
  ) async {
    SystemInfo? systemInfo;

    try {
      systemInfo = await _devToolsService.getSystemInfo();
    } catch (error, stack) {
      _logger.warning('Updating system info failed', error, stack);
      systemInfo = null;
    } finally {
      if (!isClosed) {
        emit(state.copyWith(systemInfo: Optional(systemInfo)));
      }
    }
  }

  Future<void> _handleWatchDocumentsEvent(
    WatchDocumentsEvent event,
    Emitter<DevToolsState> emit,
  ) async {
    _documentsCountSub = _documentsService.watchCount().listen(
<<<<<<< HEAD
          (event) => add(DocumentsCountChangedEvent(event)),
        );
=======
      (event) => add(DocumentsCountChangedEvent(event)),
    );
>>>>>>> dbd6bdaa
  }

  Future<void> _handleWatchSystemInfoEvent(
    WatchSystemInfoEvent event,
    Emitter<DevToolsState> emit,
  ) async {
    _syncStartsSub = _devToolsService.watchStats().listen(
<<<<<<< HEAD
          (event) => add(SyncStatsChangedEvent(event)),
        );
=======
      (event) => add(SyncStatsChangedEvent(event)),
    );
>>>>>>> dbd6bdaa
  }

  void _updateDocumentsCount(DocumentsCountChangedEvent event, Emitter<DevToolsState> emit) {
    emit(state.copyWith(documentsCount: Optional(event.count)));
  }
}<|MERGE_RESOLUTION|>--- conflicted
+++ resolved
@@ -240,13 +240,8 @@
     Emitter<DevToolsState> emit,
   ) async {
     _documentsCountSub = _documentsService.watchCount().listen(
-<<<<<<< HEAD
-          (event) => add(DocumentsCountChangedEvent(event)),
-        );
-=======
       (event) => add(DocumentsCountChangedEvent(event)),
     );
->>>>>>> dbd6bdaa
   }
 
   Future<void> _handleWatchSystemInfoEvent(
@@ -254,13 +249,8 @@
     Emitter<DevToolsState> emit,
   ) async {
     _syncStartsSub = _devToolsService.watchStats().listen(
-<<<<<<< HEAD
-          (event) => add(SyncStatsChangedEvent(event)),
-        );
-=======
       (event) => add(SyncStatsChangedEvent(event)),
     );
->>>>>>> dbd6bdaa
   }
 
   void _updateDocumentsCount(DocumentsCountChangedEvent event, Emitter<DevToolsState> emit) {
