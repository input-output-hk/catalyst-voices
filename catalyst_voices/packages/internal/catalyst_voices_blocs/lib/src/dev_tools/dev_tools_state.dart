import 'package:catalyst_voices_models/catalyst_voices_models.dart';
import 'package:catalyst_voices_shared/catalyst_voices_shared.dart';
import 'package:equatable/equatable.dart';

final class DevToolsState extends Equatable {
  final int enableTapCount;
  final bool isDeveloper;
  final SystemInfo? systemInfo;
<<<<<<< HEAD
  final bool areLogsOptionsAvailable;
  final Level? logsLevel;
  final bool collectLogs;
=======
  final SyncStats? syncStats;
  final int? documentsCount;
>>>>>>> 9d466145

  const DevToolsState({
    this.enableTapCount = 0,
    this.isDeveloper = false,
    this.systemInfo,
<<<<<<< HEAD
    this.areLogsOptionsAvailable = false,
    this.logsLevel,
    this.collectLogs = false,
=======
    this.syncStats,
    this.documentsCount,
>>>>>>> 9d466145
  });

  @override
  List<Object?> get props => [
        enableTapCount,
        isDeveloper,
        systemInfo,
<<<<<<< HEAD
        areLogsOptionsAvailable,
        logsLevel,
        collectLogs,
=======
        syncStats,
        documentsCount,
>>>>>>> 9d466145
      ];

  DevToolsState copyWith({
    int? enableTapCount,
    bool? isDeveloper,
    Optional<SystemInfo>? systemInfo,
<<<<<<< HEAD
    bool? areLogsOptionsAvailable,
    Optional<Level>? logsLevel,
    bool? collectLogs,
=======
    Optional<SyncStats>? syncStats,
    Optional<int>? documentsCount,
>>>>>>> 9d466145
  }) {
    return DevToolsState(
      enableTapCount: enableTapCount ?? this.enableTapCount,
      isDeveloper: isDeveloper ?? this.isDeveloper,
      systemInfo: systemInfo.dataOr(this.systemInfo),
<<<<<<< HEAD
      areLogsOptionsAvailable: areLogsOptionsAvailable ?? this.areLogsOptionsAvailable,
      logsLevel: logsLevel.dataOr(this.logsLevel),
      collectLogs: collectLogs ?? this.collectLogs,
=======
      syncStats: syncStats.dataOr(this.syncStats),
      documentsCount: documentsCount.dataOr(this.documentsCount),
>>>>>>> 9d466145
    );
  }
}<|MERGE_RESOLUTION|>--- conflicted
+++ resolved
@@ -6,27 +6,21 @@
   final int enableTapCount;
   final bool isDeveloper;
   final SystemInfo? systemInfo;
-<<<<<<< HEAD
+  final SyncStats? syncStats;
+  final int? documentsCount;
   final bool areLogsOptionsAvailable;
   final Level? logsLevel;
   final bool collectLogs;
-=======
-  final SyncStats? syncStats;
-  final int? documentsCount;
->>>>>>> 9d466145
 
   const DevToolsState({
     this.enableTapCount = 0,
     this.isDeveloper = false,
     this.systemInfo,
-<<<<<<< HEAD
+    this.syncStats,
+    this.documentsCount,
     this.areLogsOptionsAvailable = false,
     this.logsLevel,
     this.collectLogs = false,
-=======
-    this.syncStats,
-    this.documentsCount,
->>>>>>> 9d466145
   });
 
   @override
@@ -34,41 +28,32 @@
         enableTapCount,
         isDeveloper,
         systemInfo,
-<<<<<<< HEAD
+        syncStats,
+        documentsCount,
         areLogsOptionsAvailable,
         logsLevel,
         collectLogs,
-=======
-        syncStats,
-        documentsCount,
->>>>>>> 9d466145
       ];
 
   DevToolsState copyWith({
     int? enableTapCount,
     bool? isDeveloper,
     Optional<SystemInfo>? systemInfo,
-<<<<<<< HEAD
+    Optional<SyncStats>? syncStats,
+    Optional<int>? documentsCount,
     bool? areLogsOptionsAvailable,
     Optional<Level>? logsLevel,
     bool? collectLogs,
-=======
-    Optional<SyncStats>? syncStats,
-    Optional<int>? documentsCount,
->>>>>>> 9d466145
   }) {
     return DevToolsState(
       enableTapCount: enableTapCount ?? this.enableTapCount,
       isDeveloper: isDeveloper ?? this.isDeveloper,
       systemInfo: systemInfo.dataOr(this.systemInfo),
-<<<<<<< HEAD
+      syncStats: syncStats.dataOr(this.syncStats),
+      documentsCount: documentsCount.dataOr(this.documentsCount),
       areLogsOptionsAvailable: areLogsOptionsAvailable ?? this.areLogsOptionsAvailable,
       logsLevel: logsLevel.dataOr(this.logsLevel),
       collectLogs: collectLogs ?? this.collectLogs,
-=======
-      syncStats: syncStats.dataOr(this.syncStats),
-      documentsCount: documentsCount.dataOr(this.documentsCount),
->>>>>>> 9d466145
     );
   }
 }