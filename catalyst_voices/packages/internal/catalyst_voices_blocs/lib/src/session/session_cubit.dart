--- conflicted
+++ resolved
@@ -301,7 +301,13 @@
     _updateState();
   }
 
-<<<<<<< HEAD
+  void _onVotingFeatureFlagChanged(bool isEnabled) {
+    _logger.fine('Voting feature flag changed: $isEnabled');
+
+    _isVotingFeatureFlagEnabled = isEnabled;
+    _updateState();
+  }
+
   void _shouldEmitKeychainSignals(Change<SessionState> change) {
     // Emit keychain lock/unlock signals based on state transitions
     // We deliberately check if previous was guest because we don't
@@ -317,13 +323,6 @@
     } else if (keychainLocked) {
       emitSignal(const KeychainLockedSignal());
     }
-=======
-  void _onVotingFeatureFlagChanged(bool isEnabled) {
-    _logger.fine('Voting feature flag changed: $isEnabled');
-
-    _isVotingFeatureFlagEnabled = isEnabled;
-    _updateState();
->>>>>>> 621e4697
   }
 
   void _updateState() {
