import 'package:catalyst_voices_models/catalyst_voices_models.dart';
import 'package:catalyst_voices_view_models/catalyst_voices_view_models.dart';
import 'package:equatable/equatable.dart';
import 'package:flutter/material.dart';

/// Determines the state of the user session.
final class SessionState extends Equatable {
  final SessionStatus status;

  /// Currently used account by this session. Null when not active.
  final SessionAccount? account;

  /// Whether has unfinished registration.
  final bool isRegistrationInProgress;

  /// Returns a list of all spaces that user can access
  /// corresponding to the current session state.
  final List<Space> spaces;

  /// Returns a list of [spaces] that should be shown in overall spaces menu.
  final List<Space> overallSpaces;

  /// Drawer shortcuts available.
  final Map<Space, ShortcutActivator> spacesShortcuts;

  /// On Web it can mean that user don't have valid extensions installed.
  final bool canCreateAccount;

  /// Hold current session settings.
  final SessionSettings settings;

  const SessionState({
    required this.status,
    this.account,
    this.isRegistrationInProgress = false,
    required this.spaces,
    this.overallSpaces = const [],
    this.spacesShortcuts = const {},
    this.canCreateAccount = false,
    this.settings = const SessionSettings.fallback(),
  });

  const SessionState.guest({
    required bool canCreateAccount,
    SessionSettings settings = const SessionSettings.fallback(),
  }) : this(
         status: SessionStatus.guest,
         canCreateAccount: canCreateAccount,
<<<<<<< HEAD
         spaces: const [Space.discovery, Space.voting],
=======
         spaces: AccessControl.defaultSpacesAccess,
>>>>>>> 869fa003
         settings: settings,
       );

  const SessionState.initial()
    : this(
        status: SessionStatus.visitor,
<<<<<<< HEAD
        spaces: const [Space.discovery, Space.voting],
=======
        spaces: AccessControl.defaultSpacesAccess,
>>>>>>> 869fa003
      );

  const SessionState.visitor({
    required bool canCreateAccount,
    required bool isRegistrationInProgress,
    SessionSettings settings = const SessionSettings.fallback(),
  }) : this(
         status: SessionStatus.visitor,
         canCreateAccount: canCreateAccount,
         isRegistrationInProgress: isRegistrationInProgress,
<<<<<<< HEAD
         spaces: const [Space.discovery, Space.voting],
=======
         spaces: AccessControl.defaultSpacesAccess,
>>>>>>> 869fa003
         settings: settings,
       );

  bool get isActive => status == SessionStatus.actor;

  bool get isGuest => status == SessionStatus.guest;

  bool get isProposerUnlock => isActive && (account?.isProposer ?? false);

  bool get isVisitor => status == SessionStatus.visitor;

  @override
  List<Object?> get props => [
    status,
    account,
    isRegistrationInProgress,
    spaces,
    overallSpaces,
    spacesShortcuts,
    canCreateAccount,
    settings,
  ];
}<|MERGE_RESOLUTION|>--- conflicted
+++ resolved
@@ -46,22 +46,14 @@
   }) : this(
          status: SessionStatus.guest,
          canCreateAccount: canCreateAccount,
-<<<<<<< HEAD
-         spaces: const [Space.discovery, Space.voting],
-=======
          spaces: AccessControl.defaultSpacesAccess,
->>>>>>> 869fa003
          settings: settings,
        );
 
   const SessionState.initial()
     : this(
         status: SessionStatus.visitor,
-<<<<<<< HEAD
-        spaces: const [Space.discovery, Space.voting],
-=======
         spaces: AccessControl.defaultSpacesAccess,
->>>>>>> 869fa003
       );
 
   const SessionState.visitor({
@@ -72,11 +64,7 @@
          status: SessionStatus.visitor,
          canCreateAccount: canCreateAccount,
          isRegistrationInProgress: isRegistrationInProgress,
-<<<<<<< HEAD
-         spaces: const [Space.discovery, Space.voting],
-=======
          spaces: AccessControl.defaultSpacesAccess,
->>>>>>> 869fa003
          settings: settings,
        );
 
