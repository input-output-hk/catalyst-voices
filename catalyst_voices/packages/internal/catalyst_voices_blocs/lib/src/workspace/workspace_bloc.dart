import 'dart:async';

import 'package:catalyst_voices_blocs/src/common/bloc_error_emitter_mixin.dart';
import 'package:catalyst_voices_blocs/src/common/bloc_signal_emitter_mixin.dart';
import 'package:catalyst_voices_blocs/src/workspace/workspace_event.dart';
import 'package:catalyst_voices_blocs/src/workspace/workspace_signal.dart';
import 'package:catalyst_voices_blocs/src/workspace/workspace_state.dart';
import 'package:catalyst_voices_models/catalyst_voices_models.dart';
import 'package:catalyst_voices_services/catalyst_voices_services.dart';
import 'package:catalyst_voices_shared/catalyst_voices_shared.dart';
import 'package:catalyst_voices_view_models/catalyst_voices_view_models.dart';
import 'package:collection/collection.dart';
import 'package:flutter_bloc/flutter_bloc.dart';

final _logger = Logger('WorkspaceBloc');

/// Manages users' proposals. Allows to load, import, export, forget, unlock and delete proposals.
final class WorkspaceBloc extends Bloc<WorkspaceEvent, WorkspaceState>
    with BlocSignalEmitterMixin<WorkspaceSignal, WorkspaceState>, BlocErrorEmitterMixin {
  // ignore: unused_field
  final CampaignService _campaignService;
  final ProposalService _proposalService;
  final DocumentMapper _documentMapper;
  final DownloaderService _downloaderService;
  Campaign? _cachedCampaign;

  StreamSubscription<List<DetailProposal>>? _proposalsSub;

  // ignore: unused_field
  final List<DetailProposal> _proposals = [];

  WorkspaceBloc(
    this._campaignService,
    this._proposalService,
    this._documentMapper,
    this._downloaderService,
  ) : super(const WorkspaceState()) {
    on<LoadProposalsEvent>(_loadProposals);
    on<ImportProposalEvent>(_importProposal);
    on<ErrorLoadProposalsEvent>(_errorLoadProposals);
    on<WatchUserProposalsEvent>(_watchUserProposals);
    on<ExportProposal>(_exportProposal);
    on<DeleteDraftProposalEvent>(_deleteProposal);
    on<UnlockProposalEvent>(_unlockProposal);
    on<ForgetProposalEvent>(_forgetProposal);
    on<GetTimelineItemsEvent>(_getTimelineItems);
  }

  @override
  Future<void> close() async {
    await _cancelProposalSubscriptions();
    return super.close();
  }

  DocumentDataContent _buildDocumentContent(Document document) {
    return _documentMapper.toContent(document);
  }

  DocumentDataMetadata _buildDocumentMetadata(ProposalDocument document) {
    final selfRef = document.metadata.selfRef;
    final categoryId = document.metadata.categoryId;
    final templateRef = document.metadata.templateRef;

    return DocumentDataMetadata(
      type: DocumentType.proposalDocument,
      selfRef: selfRef,
      template: templateRef,
      categoryId: categoryId,
    );
  }

  Future<void> _cancelProposalSubscriptions() async {
    await _proposalsSub?.cancel();
    _proposalsSub = null;
  }

  Future<void> _deleteProposal(DeleteDraftProposalEvent event, Emitter<WorkspaceState> emit) async {
    try {
      emit(state.copyWith(isLoading: true));
      await _proposalService.deleteDraftProposal(event.ref);
      emit(state.copyWith(userProposals: _removeProposal(event.ref)));
      emitSignal(const DeletedDraftWorkspaceSignal());
    } catch (error, stackTrace) {
      _logger.severe('Delete proposal failed', error, stackTrace);
      emitError(const LocalizedProposalDeletionException());
    } finally {
      emit(state.copyWith(isLoading: false));
    }
  }

  Future<void> _errorLoadProposals(
    ErrorLoadProposalsEvent event,
    Emitter<WorkspaceState> emit,
  ) async {
    _logger.info('Error loading proposals');
    emit(state.copyWith(error: Optional(event.error), isLoading: false));

    await _cancelProposalSubscriptions();
  }

  Future<void> _exportProposal(ExportProposal event, Emitter<WorkspaceState> emit) async {
    try {
      final docData = await _proposalService.getProposalDetail(ref: event.ref);

      final docMetadata = _buildDocumentMetadata(docData.document);
      final documentContent = _buildDocumentContent(docData.document.document);

      final encodedProposal = await _proposalService.encodeProposalForExport(
        document: DocumentData(metadata: docMetadata, content: documentContent),
      );

      final filename = '${event.prefix}_${event.ref.id}';
      const extension = ProposalDocument.exportFileExt;

      await _downloaderService.download(data: encodedProposal, filename: '$filename.$extension');
    } catch (error, stackTrace) {
      _logger.severe('Exporting proposal failed', error, stackTrace);
      emitError(LocalizedException.create(error));
    }
  }

  Future<void> _forgetProposal(ForgetProposalEvent event, Emitter<WorkspaceState> emit) async {
    final proposal = state.userProposals.firstWhereOrNull((e) => e.selfRef == event.ref);
    if (proposal == null || proposal.selfRef is! SignedDocumentRef) {
      return emitError(const LocalizedUnknownException());
    }
    try {
      emit(state.copyWith(isLoading: true));
      await _proposalService.forgetProposal(
        proposalRef: proposal.selfRef as SignedDocumentRef,
        categoryId: proposal.categoryId,
      );
      emit(state.copyWith(userProposals: _removeProposal(event.ref)));
      emitSignal(const ForgetProposalSuccessWorkspaceSignal());
    } catch (e, stackTrace) {
      emitError(LocalizedException.create(e));
      _logger.severe('Error forgetting proposal', e, stackTrace);
    } finally {
      emit(state.copyWith(isLoading: false));
    }
  }

<<<<<<< HEAD
  Future<void> _getTimelineItems(GetTimelineItemsEvent event, Emitter<WorkspaceState> emit) async {
    final timelineItems = await _campaignService.getCampaignTimeline();
    final timeline = timelineItems.map(CampaignTimelineViewModel.fromModel).toList();
=======
  Future<void> _getTimelineItems(
    GetTimelineItemsEvent event,
    Emitter<WorkspaceState> emit,
  ) async {
    final campaign = await _campaignService.getActiveCampaign();
    _cachedCampaign = campaign;

    if (campaign == null) {
      return emitError(const LocalizedUnknownException());
    }
>>>>>>> dbd6bdaa

    final timeline = campaign.timeline.phases.map(CampaignTimelineViewModel.fromModel).toList();

    emit(state.copyWith(timelineItems: timeline, fundNumber: campaign.fundNumber));
    emitSignal(SubmissionCloseDate(date: state.submissionCloseDate));
  }

  Future<void> _importProposal(ImportProposalEvent event, Emitter<WorkspaceState> emit) async {
    try {
      emit(state.copyWith(isLoading: true));
      final ref = await _proposalService.importProposal(event.proposalData);
      emitSignal(ImportedProposalWorkspaceSignal(proposalRef: ref));
    } on DocumentImportInvalidDataException {
      emit(state.copyWith(isLoading: false));
      emitError(const LocalizedDocumentImportInvalidDataException());
    } catch (error, stackTrace) {
      _logger.severe('Importing proposal failed', error, stackTrace);
      emit(state.copyWith(isLoading: false));
      emitError(LocalizedException.create(error));
    }
    // We don't need to emit isLoading false here because it will be emitted
    // in the stream subscription.
  }

  Future<void> _loadProposals(LoadProposalsEvent event, Emitter<WorkspaceState> emit) async {
    emit(
      state.copyWith(
        isLoading: false,
        error: const Optional.empty(),
        userProposals: event.proposals,
      ),
    );
  }

<<<<<<< HEAD
  List<Proposal> _removeProposal(DocumentRef proposalRef) {
=======
  Future<List<UsersProposalOverview>> _mapProposalToViewModel(
    List<DetailProposal> proposals,
    int fundNumber,
  ) async {
    final futures = proposals.map((proposal) async {
      _cachedCampaign ??= await _campaignService.getActiveCampaign();
      final category = _cachedCampaign?.categories.firstWhere(
        (e) => e.selfRef.id == proposal.categoryRef.id,
      );
      return UsersProposalOverview.fromProposal(
        proposal,
        fundNumber,
        category?.formattedCategoryName ?? '',
      );
    }).toList();

    return Future.wait(futures);
  }

  List<UsersProposalOverview> _removeProposal(
    DocumentRef proposalRef,
  ) {
>>>>>>> dbd6bdaa
    return [...state.userProposals]..removeWhere((e) => e.selfRef.id == proposalRef.id);
  }

  void _setupProposalsSubscription() {
    _proposalsSub = _proposalService.watchUserProposals().listen(
      (proposals) async {
        if (isClosed) return;
        _logger.info('Stream received ${proposals.length} proposals');
        final mappedProposals = await _mapProposalToViewModel(proposals, state.fundNumber);
        add(LoadProposalsEvent(mappedProposals));
      },
      onError: (Object error, StackTrace stackTrace) {
        if (isClosed) return;
        _logger.info('Users proposals stream error', error, stackTrace);
        add(ErrorLoadProposalsEvent(LocalizedException.create(error)));
      },
    );
  }

  Future<void> _unlockProposal(UnlockProposalEvent event, Emitter<WorkspaceState> emit) async {
    final proposal = state.userProposals.firstWhereOrNull((e) => e.selfRef == event.ref);
    if (proposal == null || proposal.selfRef is! SignedDocumentRef) {
      return emitError(const LocalizedUnknownException());
    }
    await _proposalService.unlockProposal(
      proposalRef: proposal.selfRef as SignedDocumentRef,
      categoryId: proposal.categoryId,
    );
    emitSignal(OpenProposalBuilderSignal(ref: event.ref));
  }

  Future<void> _watchUserProposals(
    WatchUserProposalsEvent event,
    Emitter<WorkspaceState> emit,
  ) async {
    // As stream is needed in a few places we don't want to create it every time
    if (_proposalsSub != null && state.error == null) {
      return;
    }

    _logger.info('Setup user proposals subscription');

    emit(state.copyWith(isLoading: true, error: const Optional.empty()));

    _logger.info('$state and ${state.showProposals}');

    await _cancelProposalSubscriptions();
    _setupProposalsSubscription();
  }
}<|MERGE_RESOLUTION|>--- conflicted
+++ resolved
@@ -140,11 +140,6 @@
     }
   }
 
-<<<<<<< HEAD
-  Future<void> _getTimelineItems(GetTimelineItemsEvent event, Emitter<WorkspaceState> emit) async {
-    final timelineItems = await _campaignService.getCampaignTimeline();
-    final timeline = timelineItems.map(CampaignTimelineViewModel.fromModel).toList();
-=======
   Future<void> _getTimelineItems(
     GetTimelineItemsEvent event,
     Emitter<WorkspaceState> emit,
@@ -155,7 +150,6 @@
     if (campaign == null) {
       return emitError(const LocalizedUnknownException());
     }
->>>>>>> dbd6bdaa
 
     final timeline = campaign.timeline.phases.map(CampaignTimelineViewModel.fromModel).toList();
 
@@ -190,9 +184,6 @@
     );
   }
 
-<<<<<<< HEAD
-  List<Proposal> _removeProposal(DocumentRef proposalRef) {
-=======
   Future<List<UsersProposalOverview>> _mapProposalToViewModel(
     List<DetailProposal> proposals,
     int fundNumber,
@@ -215,7 +206,6 @@
   List<UsersProposalOverview> _removeProposal(
     DocumentRef proposalRef,
   ) {
->>>>>>> dbd6bdaa
     return [...state.userProposals]..removeWhere((e) => e.selfRef.id == proposalRef.id);
   }
 
