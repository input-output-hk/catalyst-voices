import 'package:catalyst_voices_blocs/catalyst_voices_blocs.dart';
import 'package:catalyst_voices_blocs/src/document/document_to_segment_mixin.dart';
import 'package:catalyst_voices_models/catalyst_voices_models.dart';
import 'package:catalyst_voices_services/catalyst_voices_services.dart';
import 'package:catalyst_voices_shared/catalyst_voices_shared.dart';
import 'package:catalyst_voices_view_models/catalyst_voices_view_models.dart';
import 'package:collection/collection.dart';
import 'package:flutter_bloc/flutter_bloc.dart';

final _logger = Logger('ProposalBloc');

final class ProposalBloc extends Bloc<ProposalEvent, ProposalState>
    with
        DocumentToSegmentMixin,
        BlocSignalEmitterMixin<ProposalSignal, ProposalState> {
  final ProposalService _proposalService;

  ProposalBloc(
    this._proposalService,
  ) : super(const ProposalState()) {
    on<ShowProposalEvent>(_handleShowProposalEvent);
    on<UpdateProposalFavoriteEvent>(_handleUpdateProposalFavoriteEvent);
  }

  CommentDocument _buildComment({
    SignedDocumentRef? selfRef,
    SignedDocumentRef? parent,
    String? message,
  }) {
    final commentTemplate = DocumentSchema.optional(
      properties: [
        DocumentGenericObjectSchema.optional(
          nodeId: DocumentNodeId.fromString('comment'),
          description: const MarkdownData('The comments on the proposal'),
          properties: [
            DocumentMultiLineTextEntrySchema.optional(
              nodeId: DocumentNodeId.fromString('comment.content'),
              description: const MarkdownData('The comment text content'),
              strLengthRange: const Range(min: 1, max: 5000),
            ),
          ],
        ),
      ],
    );

    final builder = DocumentBuilder.fromSchema(schema: commentTemplate);

    if (message != null) {
      final change = DocumentValueChange(
        nodeId: DocumentNodeId.fromString('comment.content'),
        value: message,
      );
      builder.addChange(change);
    }

    final document = builder.build();

    return CommentDocument(
      metadata: CommentMetadata(
        selfRef: selfRef ?? SignedDocumentRef.generateFirstRef(),
        parent: parent,
      ),
      document: document,
    );
  }

  ProposalViewData _buildProposalViewData(ProposalData proposal) {
    final proposalDocument = proposal.document;
    final proposalDocumentRef = proposalDocument.metadata.selfRef;

    final documentSegments = mapDocumentToSegments(proposalDocument.document);

    /* cSpell:disable */
    final versions = proposal.versions.mapIndexed((index, version) {
      return DocumentVersion(
        id: version,
        number: index + 1,
        isCurrent: version == proposalDocumentRef.version,
        isLatest: index == proposal.versions.length - 1,
      );
    }).toList();

    final currentVersion = versions.singleWhereOrNull((e) => e.isCurrent);

    final overviewSegment = ProposalOverviewSegment.build(
      categoryName: 'Cardano Partners: Growth & Acceleration',
      proposalTitle: 'Project Mayhem: Freedom by Chaos',
      data: ProposalViewMetadata(
        author: Profile(catalystId: DummyCatalystIdFactory.create()),
        description: 'Project Mayhem is a disruptive initiative to dismantle '
            'societal hierarchies through acts of controlled chaos. '
            'By targeting oppressive systems like credit structures and '
            'consumerist propaganda, we empower individuals to reclaim their '
            'agency. This ?decentralised movement fosters self-replication, '
            'inspiring global action for liberation and a return to human '
            'authenticity.',
        status: ProposalStatus.draft,
        createdAt: currentVersion?.id.tryDateTime ?? DateTime.now(),
        warningCreatedAt: currentVersion?.isLatest == false,
        tag: 'Community Outreach',
        commentsCount: 6,
        fundsRequested: 200000,
        projectDuration: 12,
        milestoneCount: 3,
      ),
    );

    final firstComment = _buildComment(
      message: 'The first rule about fight club is...',
    );
    final commentsSegment = ProposalCommentsSegment.build(
      comments: [
        CommentWithReplies(
          comment: firstComment,
          replies: [
            CommentWithReplies(
              comment: _buildComment(
                parent: firstComment.metadata.selfRef,
                message: 'Don’t talk about fight club',
              ),
              replies: const [],
<<<<<<< HEAD
              depth: 2,
            ),
          ],
          depth: 1,
=======
            ),
          ],
>>>>>>> 4cebdb00
        ),
        CommentWithReplies(
          comment: _buildComment(
            message: '''
<<<<<<< HEAD
            This proposal embodies a bold and disruptive vision that aligns with the decentralised ethos of the Cardano ecosystem. The focus on empowering individuals through grassroots action and the inclusion of open-source methodologies makes it a transformative initiative. The clear milestones and emphasis on secure, replicable strategies inspire confidence in the project’s feasibility and scalability. I look forward to seeing its impact.'''
                .trim(),
          ),
          replies: const [],
          depth: 1,
=======
            This proposal embodies a bold and disruptive vision 
            that aligns with the decentralised ethos of the Cardano ecosystem. 
            The focus on empowering individuals through grassroots action and 
            the inclusion of open-source methodologies makes it a transformative
             initiative. The clear milestones and emphasis on secure, replicable
              strategies inspire confidence in the project’s feasibility and 
              scalability. I look forward to seeing its impact.''',
          ),
          replies: const [],
>>>>>>> 4cebdb00
        ),
      ],
    );

    return ProposalViewData(
      currentRef: proposalDocumentRef,
      isCurrentVersionLatest: currentVersion?.isLatest,
      header: ProposalViewHeader(
        title: 'Project Mayhem: Freedom by Chaos',
        authorDisplayName: 'Tyler Durden',
        createdAt: DateTime.timestamp(),
        commentsCount: proposal.commentsCount,
        versions: versions,
        isFavorite: false,
      ),
      segments: [
        overviewSegment,
        ...documentSegments,
        commentsSegment,
      ],
    );
    /* cSpell:enable */
  }

  Future<void> _changeDocumentTo({
    required DocumentRef ref,
    required Emitter<ProposalState> emit,
  }) async {
    try {
      _logger.info('Changing document to $ref');

      emit(state.copyWith(isLoading: true));

      final proposal = await _proposalService.getProposal(ref: ref);

      if (isClosed) {
        return;
      }

      final proposalViewData = _buildProposalViewData(proposal);

      emit(ProposalState(data: proposalViewData));

      if (proposalViewData.isCurrentVersionLatest == false) {
        emitSignal(const ViewingOlderVersionSignal());
      }
    } on LocalizedException catch (error, stack) {
      _logger.severe('Change document to $ref failed', error, stack);

      emit(ProposalState(error: error));
    } catch (error, stack) {
      _logger.severe('Change document to $ref failed', error, stack);

      emit(const ProposalState(error: LocalizedUnknownException()));
    } finally {
      emit(state.copyWith(isLoading: false));
    }
  }

  Future<void> _handleShowProposalEvent(
    ShowProposalEvent event,
    Emitter<ProposalState> emit,
  ) {
    return _changeDocumentTo(ref: event.ref, emit: emit);
  }

  Future<void> _handleUpdateProposalFavoriteEvent(
    UpdateProposalFavoriteEvent event,
    Emitter<ProposalState> emit,
  ) async {
    // TODO(damian-molinski): not implemented

    // ignore: unused_local_variable
    final proposalId = state.data.currentRef?.id;

    emit(state.copyWithFavorite(isFavorite: event.isFavorite));
  }
}<|MERGE_RESOLUTION|>--- conflicted
+++ resolved
@@ -119,36 +119,24 @@
                 message: 'Don’t talk about fight club',
               ),
               replies: const [],
-<<<<<<< HEAD
               depth: 2,
             ),
           ],
           depth: 1,
-=======
-            ),
-          ],
->>>>>>> 4cebdb00
         ),
         CommentWithReplies(
           comment: _buildComment(
-            message: '''
-<<<<<<< HEAD
-            This proposal embodies a bold and disruptive vision that aligns with the decentralised ethos of the Cardano ecosystem. The focus on empowering individuals through grassroots action and the inclusion of open-source methodologies makes it a transformative initiative. The clear milestones and emphasis on secure, replicable strategies inspire confidence in the project’s feasibility and scalability. I look forward to seeing its impact.'''
-                .trim(),
+            message: 'This proposal embodies a bold and disruptive vision that '
+                'aligns with the decentralised ethos of the Cardano ecosystem. '
+                'The focus on empowering individuals through grassroots action '
+                'and the inclusion of open-source methodologies makes it a '
+                'transformative initiative. The clear milestones and emphasis '
+                'on secure, replicable strategies inspire confidence in the '
+                'project’s feasibility and scalability. I look forward to '
+                'seeing its impact.',
           ),
           replies: const [],
           depth: 1,
-=======
-            This proposal embodies a bold and disruptive vision 
-            that aligns with the decentralised ethos of the Cardano ecosystem. 
-            The focus on empowering individuals through grassroots action and 
-            the inclusion of open-source methodologies makes it a transformative
-             initiative. The clear milestones and emphasis on secure, replicable
-              strategies inspire confidence in the project’s feasibility and 
-              scalability. I look forward to seeing its impact.''',
-          ),
-          replies: const [],
->>>>>>> 4cebdb00
         ),
       ],
     );
