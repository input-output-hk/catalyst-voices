--- conflicted
+++ resolved
@@ -109,15 +109,10 @@
       emit(state.copyWith(isLoading: true));
       _cache = _cache.copyWith(ref: Optional.of(ref));
 
-<<<<<<< HEAD
       final (proposal, proposalCollaborators) = await (
-        _proposalService.getProposalDetail(ref: ref),
+        _proposalService.getProposalDetail(id: ref),
         _getCollaborators(),
       ).wait;
-=======
-      final proposal = await _proposalService.getProposalDetail(id: ref);
-      final proposalCollaborators = await _getCollaborators();
->>>>>>> cb0a2d99
 
       final (
         isReadOnlyMode,
@@ -131,12 +126,8 @@
         _campaignService.getActiveCampaign(),
         _campaignService.getCategory(proposal.document.metadata.categoryId),
         _commentService.getCommentTemplateFor(category: proposal.document.metadata.categoryId),
-<<<<<<< HEAD
-        _proposalService.watchIsFavoritesProposal(ref: ref).first,
+        _documentsService.isFavorite(ref),
         _getCollaboratorInvitation(proposalCollaborators, _cache.activeAccountId),
-=======
-        _documentsService.isFavorite(ref),
->>>>>>> cb0a2d99
       ).wait;
 
       if (isClosed) {
