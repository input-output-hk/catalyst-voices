--- conflicted
+++ resolved
@@ -40,7 +40,7 @@
       userObserver = StreamUserObserver();
 
       registerFallbackValue(CatalystId(host: '', role0Key: Uint8List(32)));
-      poller = _MockPoller();
+      poller = MockRegistrationStatusPoller();
       when(() => poller.start(any())).thenAnswer((_) => const Stream.empty());
       when(() => poller.stop()).thenAnswer((_) => {});
       when(() => poller.dispose()).thenAnswer((_) => Future(() {}));
@@ -1041,52 +1041,8 @@
 }
 
 const _lockFactor = PasswordLockFactor('Test1234');
-final _masterKey = _FakeCatalystPrivateKey(bytes: Uint8List.fromList(List.filled(32, 0)));
+final _masterKey = FakeCatalystPrivateKey(bytes: Uint8List.fromList(List.filled(32, 0)));
 
 final _transactionHash = TransactionHash.fromHex(
   '4d3f576f26db29139981a69443c2325daa812cc353a31b5a4db794a5bcbb06c2',
-);
-
-<<<<<<< HEAD
-class _MockPoller extends Mock implements RegistrationStatusPoller {}
-=======
-class _FakeCatalystPrivateKey extends Fake implements CatalystPrivateKey {
-  @override
-  final Uint8List bytes;
-
-  _FakeCatalystPrivateKey({required this.bytes});
-}
-
-class _FakeKeychainSigner extends Fake implements KeychainSigner {}
-
-class _FakeUserRepository extends Fake implements UserRepository {
-  User? _user;
-
-  @override
-  Future<TransactionHash> getPreviousRegistrationTransactionId({
-    required CatalystId catalystId,
-  }) async {
-    return _transactionHash;
-  }
-
-  @override
-  Future<User> getUser() async => _user ?? const User.empty();
-
-  @override
-  Future<AccountPublicProfile> publishUserProfile({
-    required CatalystId catalystId,
-    required String email,
-  }) async {
-    return AccountPublicProfile(email: email, status: AccountPublicStatus.notSetup);
-  }
-
-  @override
-  Future<void> saveUser(User user) async {
-    _user = user;
-  }
-}
-
-class _MockPoller extends Mock implements RegistrationStatusPoller {}
-
-class _MockUserRepository extends Mock implements UserRepository {}
->>>>>>> 0a90ecc5
+);