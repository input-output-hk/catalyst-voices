--- conflicted
+++ resolved
@@ -1,8 +1,5 @@
 import 'package:catalyst_voices_models/catalyst_voices_models.dart';
-<<<<<<< HEAD
 import 'package:catalyst_voices_repositories/catalyst_voices_repositories.dart';
-=======
->>>>>>> 04286caa
 import 'package:catalyst_voices_services/src/catalyst_voices_services.dart';
 import 'package:flutter_secure_storage/flutter_secure_storage.dart';
 import 'package:shared_preferences/shared_preferences.dart';
@@ -13,13 +10,8 @@
 import 'package:uuid/uuid.dart';
 
 void main() {
-<<<<<<< HEAD
-  final KeychainProvider provider = VaultKeychainProvider();
-  final userRepository = UserRepository(SecureUserStorage());
-=======
   late final KeychainProvider provider;
-  final UserStorage storage = SecureUserStorage();
->>>>>>> 04286caa
+  late final UserRepository userRepository;
   final dummyUserFactory = DummyUserFactory();
 
   late UserService service;
@@ -34,6 +26,7 @@
       sharedPreferences: SharedPreferencesAsync(),
       cacheConfig: const CacheConfig(),
     );
+    userRepository = UserRepository(SecureUserStorage());
   });
 
   setUp(() {
