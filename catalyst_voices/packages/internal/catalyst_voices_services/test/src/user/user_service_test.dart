import 'package:catalyst_cardano_serialization/catalyst_cardano_serialization.dart';
import 'package:catalyst_voices_models/catalyst_voices_models.dart';
import 'package:catalyst_voices_repositories/catalyst_voices_repositories.dart';
import 'package:catalyst_voices_services/src/catalyst_voices_services.dart';
import 'package:catalyst_voices_shared/catalyst_voices_shared.dart';
import 'package:flutter_secure_storage/flutter_secure_storage.dart';
import 'package:mocktail/mocktail.dart';
import 'package:shared_preferences/shared_preferences.dart';
import 'package:shared_preferences_platform_interface/in_memory_shared_preferences_async.dart';
import 'package:shared_preferences_platform_interface/shared_preferences_async_platform_interface.dart';
import 'package:test/expect.dart';
import 'package:test/scaffolding.dart';
import 'package:uuid_plus/uuid_plus.dart';

void main() {
  group(UserService, () {
    late final KeychainProvider keychainProvider;
    late final UserObserver userObserver;
    late UserRepository userRepository;
    late UserService service;

    setUpAll(() {
      final store = InMemorySharedPreferencesAsync.empty();
      SharedPreferencesAsyncPlatform.instance = store;
      FlutterSecureStorage.setMockInitialValues({});
      DummyCatalystIdFactory.registerDummyKeyFactory();

      keychainProvider = VaultKeychainProvider(
        secureStorage: const FlutterSecureStorage(),
        sharedPreferences: SharedPreferencesAsync(),
<<<<<<< HEAD
        cacheConfig: const AppConfig.dev().cache,
=======
        cacheConfig: AppConfig.dev().cache,
>>>>>>> 14933eae
      );
      userObserver = StreamUserObserver();
    });

    tearDownAll(() async {
      await userObserver.dispose();
    });

    setUp(() {
      userRepository = _FakeUserRepository();
      service = UserService(userRepository, userObserver);
    });

    tearDown(() async {
      userObserver.user = const User.empty();

      await const FlutterSecureStorage().deleteAll();
      await SharedPreferencesAsync().clear();
    });

    test('when registering account getter returns that account', () async {
      // Given
      final keychainId = const Uuid().v4();

      // When
      final keychain = await keychainProvider.create(keychainId);
      final account = Account.dummy(
        catalystId: DummyCatalystIdFactory.create(),
        keychain: keychain,
      );

      await service.registerAccount(account);

      // Then
      final currentAccount = service.user.activeAccount;

      expect(currentAccount?.catalystId, account.catalystId);
      expect(currentAccount?.isActive, isTrue);
    });

    test('when using account getter returns that account', () async {
      // Given
      final keychainId = const Uuid().v4();

      // When
      final keychain = await keychainProvider.create(keychainId);
      final account = Account.dummy(
        catalystId: DummyCatalystIdFactory.create(),
        keychain: keychain,
      );

      await service.useAccount(account);

      // Then
      final currentAccount = service.user.activeAccount;

      expect(currentAccount?.catalystId, account.catalystId);
      expect(currentAccount?.isActive, isTrue);
    });

    test(
        'when using a new account with the same catalystId'
        ' the getter returns updated account', () async {
      // Given
      final oldKeychainId = const Uuid().v4();
      final newKeychainId = const Uuid().v4();
      final catalystId = DummyCatalystIdFactory.create();

      // When
      final oldKeychain = await keychainProvider.create(oldKeychainId);
      final oldAccount = Account.dummy(
        catalystId: catalystId,
        keychain: oldKeychain,
      );

      final newKeychain = await keychainProvider.create(newKeychainId);
      final newAccount = Account.dummy(
        catalystId: catalystId,
        keychain: newKeychain,
        isActive: true,
      );

      await service.useAccount(oldAccount);
      await service.useAccount(newAccount);

      // Then
      final currentAccount = service.user.activeAccount;

      expect(currentAccount, equals(newAccount));
      expect(currentAccount, isNot(oldAccount));
    });

    test('using different account emits update in stream', () async {
      // Given
      final keychainIdOne = const Uuid().v4();
      final keychainIdTwo = const Uuid().v4();

      // When
      final keychainOne = await keychainProvider.create(keychainIdOne);
      final keychainTwo = await keychainProvider.create(keychainIdTwo);
      final catalystIdOne = DummyCatalystIdFactory.create(
        host: CatalystIdHost.cardanoPreprod,
      );
      final catalystIdTwo = DummyCatalystIdFactory.create(
        host: CatalystIdHost.cardanoPreview,
      );

      final accountOne = Account.dummy(
        catalystId: catalystIdOne,
        keychain: keychainOne,
      );
      final accountTwo = Account.dummy(
        catalystId: catalystIdTwo,
        keychain: keychainTwo,
      );

      final accountStream = service.watchUser.map((user) => user.activeAccount);

      // Then
      expect(
        accountStream,
        emitsInOrder([
          isNull,
          predicate<Account?>((e) => e?.catalystId == accountOne.catalystId),
          predicate<Account?>((e) => e?.catalystId == accountTwo.catalystId),
          predicate<Account?>((e) => e?.catalystId == accountOne.catalystId),
          isNull,
        ]),
      );

      await service.useAccount(accountOne);
      await service.useAccount(accountTwo);

      await service.removeAccount(accountTwo);
      await service.removeAccount(accountOne);

      await service.dispose();
    });

    test(
      'accounts getter returns all keychains initialized local instances',
      () async {
        // Given
        final ids = List.generate(5, (_) => const Uuid().v4());

        // When
        final accounts = <Account>[];
        for (final id in ids) {
          final keychain = await keychainProvider.create(id);
          final account = Account.dummy(
            catalystId: DummyCatalystIdFactory.create(),
            keychain: keychain,
          );

          accounts.add(account);
        }

        await userRepository.saveUser(User.optional(accounts: accounts));

        // Then
        final user = await service.getUser();

        expect(
          user.accounts.map((e) => e.catalystId),
          accounts.map((e) => e.catalystId),
        );
      },
    );

    test('use last account restores previously stored', () async {
      // Given
      final keychainId = const Uuid().v4();

      // When
      final keychain = await keychainProvider.create(keychainId);
      final lastAccount = Account.dummy(
        catalystId: DummyCatalystIdFactory.create(),
        keychain: keychain,
        isActive: true,
      );

      final user = User.optional(accounts: [lastAccount]);
      await userRepository.saveUser(user);

      await service.useLastAccount();

      // Then
      expect(service.user.activeAccount, lastAccount);
    });

    test('use last account does nothing on clear instance', () async {
      // Given

      // When
      await service.useLastAccount();

      // Then
      expect(service.user.activeAccount, isNull);
    });

    test('remove current account clears current keychain', () async {
      // Given
      final keychainId = const Uuid().v4();

      // When
      final keychain = await keychainProvider.create(keychainId);
      final account = Account.dummy(
        catalystId: DummyCatalystIdFactory.create(),
        keychain: keychain,
        isActive: true,
      );

      final user = User.optional(accounts: [account]);
      await userRepository.saveUser(user);

      await service.useLastAccount();

      // Then
      expect(service.user.activeAccount, isNotNull);

      await service.removeAccount(account);

      expect(service.user.activeAccount, isNull);
      expect(await keychain.isEmpty, isTrue);
      expect(await keychainProvider.exists(keychainId), isFalse);
    });

    group('updateSettings', () {
      test('value is different user is updated correctly', () async {
        // Given
        const initialUser = User.empty();
        const settings = UserSettings(
          theme: ThemePreferences.dark,
          timezone: TimezonePreferences.utc,
        );

        const expectedUser = User(accounts: [], settings: settings);

        // When
        await userRepository.saveUser(initialUser);

        await service.useLastAccount();

        await service.updateSettings(settings);

        // Then
        final user = service.user;

        expect(user, expectedUser);
      });

      test('value is different new user is emitted by stream', () async {
        // Given
        const initialUser = User.empty();
        const settings = UserSettings(
          theme: ThemePreferences.dark,
          timezone: TimezonePreferences.utc,
        );

        const expectedUser = User(accounts: [], settings: settings);

        // When
        userObserver.user = initialUser;

        final userStream = service.watchUser;

        expect(
          userStream,
          emitsInOrder([
            initialUser,
            expectedUser,
          ]),
        );

        // Then
        await service.useLastAccount();

        await service.updateSettings(settings);

        await service.dispose();
      });
    });

    group('getPreviousTransactionId', () {
      test('when no active account', () async {
        // Given
        const emptyUser = User.empty();

        // When
        userObserver.user = emptyUser;

        // Then
        expect(
          () async => service.getPreviousRegistrationTransactionId(),
          throwsA(isArgumentError),
        );
      });

      test('when has active account', () async {
        // Given
        final keychainId = const Uuid().v4();

        // When
        final keychain = await keychainProvider.create(keychainId);
        final account = Account.dummy(
          catalystId: DummyCatalystIdFactory.create(),
          keychain: keychain,
          isActive: true,
        );
        userObserver.user = User.optional(accounts: [account]);

        // Then
        expect(
          await service.getPreviousRegistrationTransactionId(),
          equals(_transactionHash),
        );
      });
    });
  });
}

final _transactionHash = TransactionHash.fromHex(
  '4d3f576f26db29139981a69443c2325daa812cc353a31b5a4db794a5bcbb06c2',
);

class _FakeUserRepository extends Fake implements UserRepository {
  User? _user;

  @override
  Future<TransactionHash> getPreviousRegistrationTransactionId({
    required CatalystId catalystId,
  }) async {
    return _transactionHash;
  }

  @override
  Future<User> getUser() async => _user ?? const User.empty();

  @override
  Future<void> publishUserProfile({
    required CatalystId catalystId,
    required String email,
  }) async {}

  @override
  Future<void> saveUser(User user) async {
    _user = user;
  }
}<|MERGE_RESOLUTION|>--- conflicted
+++ resolved
@@ -28,11 +28,7 @@
       keychainProvider = VaultKeychainProvider(
         secureStorage: const FlutterSecureStorage(),
         sharedPreferences: SharedPreferencesAsync(),
-<<<<<<< HEAD
-        cacheConfig: const AppConfig.dev().cache,
-=======
         cacheConfig: AppConfig.dev().cache,
->>>>>>> 14933eae
       );
       userObserver = StreamUserObserver();
     });
