--- conflicted
+++ resolved
@@ -9,13 +9,7 @@
 import 'package:uuid/uuid.dart';
 
 void main() {
-<<<<<<< HEAD
-  final KeychainProvider provider = VaultKeychainProvider(
-    cacheConfig: const CacheConfig(),
-  );
-=======
   late final KeychainProvider provider;
->>>>>>> d582ffe7
   final UserStorage storage = SecureUserStorage();
   final dummyUserFactory = DummyUserFactory();
 
@@ -29,6 +23,7 @@
     provider = VaultKeychainProvider(
       secureStorage: const FlutterSecureStorage(),
       sharedPreferences: SharedPreferencesAsync(),
+      cacheConfig: const CacheConfig(),
     );
   });
 
