--- conflicted
+++ resolved
@@ -11,11 +11,7 @@
 import 'package:uuid/uuid.dart';
 
 void main() {
-<<<<<<< HEAD
-  final provider = VaultKeychainProvider(cacheConfig: const CacheConfig());
-=======
   late final VaultKeychainProvider provider;
->>>>>>> d582ffe7
 
   setUpAll(() {
     FlutterSecureStorage.setMockInitialValues({});
@@ -26,6 +22,7 @@
     provider = VaultKeychainProvider(
       secureStorage: const FlutterSecureStorage(),
       sharedPreferences: SharedPreferencesAsync(),
+      cacheConfig: const CacheConfig(),
     );
   });
 
