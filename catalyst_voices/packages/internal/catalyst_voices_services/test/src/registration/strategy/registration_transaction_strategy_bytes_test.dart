--- conflicted
+++ resolved
@@ -631,62 +631,6 @@
       expect(buildTx, throwsA(isA<RegistrationTxCertValidationException>()));
     });
 
-<<<<<<< HEAD
-    test('Validate transaction throws exception when it does not contain any change outputs',
-        () async {
-      // Given
-      final utxos = {
-        TransactionUnspentOutput(
-          input: TransactionInput(
-            transactionId: _buildDummyTransactionId(0),
-            index: 0,
-          ),
-          output: TransactionOutput(
-            address: _changeAddress,
-            amount: const Balance(coin: Coin(100000)),
-          ),
-        ),
-      };
-
-      final requiredSigners = {
-        _rewardAddress.publicKeyHash,
-        _changeAddress.publicKeyHash,
-      };
-
-      final derCert = _buildCert();
-      final strategy = _buildStrategy(utxos: utxos);
-
-      // When
-      final rootKeyPair = await keyDerivationService.deriveAccountRoleKeyPair(
-        masterKey: _masterKey,
-        role: AccountRole.voter,
-      );
-      final publicKeys = <RbacField<Ed25519PublicKey>>[
-        RbacField.set(Ed25519PublicKey.fromBytes(List.filled(Ed25519PublicKey.length, 0))),
-      ];
-
-      // Then
-      Future<RawTransaction> buildTx() {
-        return strategy.build(
-          purpose: _purpose,
-          rootKeyPair: rootKeyPair,
-          derCert: derCert,
-          publicKeys: publicKeys,
-          requiredSigners: requiredSigners,
-        );
-      }
-
-      expect(
-        buildTx,
-        throwsA(
-          anyOf(
-            isA<InsufficientUtxoBalanceException>(),
-            isA<TransactionMissingChangeOutputsException>(),
-          ),
-        ),
-      );
-    });
-=======
     test(
       'Validate transaction throws exception when it does not contain any change outputs',
       () async {
@@ -743,7 +687,6 @@
         );
       },
     );
->>>>>>> dbd6bdaa
 
     test('Validate requiredSigners throws exception when output address not in', () async {
       // Given
