import 'package:catalyst_cardano_serialization/catalyst_cardano_serialization.dart';
import 'package:catalyst_voices_models/catalyst_voices_models.dart';
import 'package:catalyst_voices_repositories/catalyst_voices_repositories.dart';
import 'package:catalyst_voices_services/src/blockchain/blockchain_service.dart';
import 'package:mocktail/mocktail.dart';
import 'package:test/test.dart';

void main() {
  group(BlockchainService, () {
    late BlockchainRepository walletRepository;
    late BlockchainService service;

    setUp(() {
      walletRepository = _FakeWalletRepository();
      service = BlockchainService(
        walletRepository,
      );
    });

    test('getWalletBalance', () async {
      // Given
      final stakeAddress = ShelleyAddress.fromBech32(
        /* cSpell:disable */
        'addr_test1vzpwq95z3xyum8vqndgdd'
        '9mdnmafh3djcxnc6jemlgdmswcve6tkw',
        /* cSpell:enable */
      );

      const networkId = NetworkId.testnet;
      const rbacToken = RbacToken('catid');

      // Then
      expect(
        await service.getWalletBalance(
          stakeAddress: stakeAddress,
          networkId: networkId,
          rbacToken: rbacToken,
        ),
        equals(const Coin(0)),
      );
    });

    Future<void> testSlotNumber({
      required DateTime targetDateTime,
      required BlockchainSlotNumberConfig config,
      required SlotBigNum expected,
    }) async {
      final actual = await service.calculateSlotNumber(
        targetDateTime: targetDateTime,
        config: config,
      );

      expect(actual, equals(expected));
    }

    group('calculateSlotNumber on ${NetworkId.testnet}', () {
      test('https://preprod.cardanoscan.io/block/46', () async {
        await testSlotNumber(
<<<<<<< HEAD
          targetDateTime: DateTime.utc(2022, 6, 21),
          networkId: NetworkId.testnet,
=======
          targetDateTime: DateTime.utc(2022, 6, 21, 0, 0, 0),
          config: BlockchainSlotNumberConfig.testnet(),
>>>>>>> 14933eae
          expected: const SlotBigNum(86400),
        );
      });

      test('https://preprod.cardanoscan.io/block/2000000', () async {
        await testSlotNumber(
          targetDateTime: DateTime.utc(2024, 3, 4, 7, 17, 24),
          config: BlockchainSlotNumberConfig.testnet(),
          expected: const SlotBigNum(53853444),
        );
      });

      test('https://preprod.cardanoscan.io/block/3456000', () async {
        await testSlotNumber(
          targetDateTime: DateTime.utc(2025, 5, 8, 4, 54, 40),
          config: BlockchainSlotNumberConfig.testnet(),
          expected: const SlotBigNum(90996880),
        );
      });
    });

    group('calculateSlotNumber on ${NetworkId.mainnet}', () {
      test('https://cardanoscan.io/block/4490511', () async {
        await testSlotNumber(
          targetDateTime: DateTime.utc(2020, 7, 29, 21, 44, 51),
          config: BlockchainSlotNumberConfig.mainnet(),
          expected: const SlotBigNum(4492800),
        );
      });

      test('https://cardanoscan.io/block/8547193', () async {
        await testSlotNumber(
          targetDateTime: DateTime.utc(2023, 3, 21, 21, 44, 34),
          config: BlockchainSlotNumberConfig.mainnet(),
          expected: const SlotBigNum(87868783),
        );
      });

      test('https://cardanoscan.io/block/10547193', () async {
        await testSlotNumber(
          targetDateTime: DateTime.utc(2024, 7, 8, 16, 57, 22),
          config: BlockchainSlotNumberConfig.mainnet(),
          expected: const SlotBigNum(128891551),
        );
      });

      test('https://cardanoscan.io/block/11837000', () async {
        await testSlotNumber(
          targetDateTime: DateTime.utc(2025, 5, 8, 9, 34, 28),
          config: BlockchainSlotNumberConfig.mainnet(),
          expected: const SlotBigNum(155130577),
        );
      });
    });
  });
}

class _FakeWalletRepository extends Fake implements BlockchainRepository {
  @override
  Future<Coin> getWalletBalance({
    required ShelleyAddress stakeAddress,
    required NetworkId networkId,
    RbacToken? rbacToken,
  }) async {
    return const Coin(0);
  }
}<|MERGE_RESOLUTION|>--- conflicted
+++ resolved
@@ -56,13 +56,8 @@
     group('calculateSlotNumber on ${NetworkId.testnet}', () {
       test('https://preprod.cardanoscan.io/block/46', () async {
         await testSlotNumber(
-<<<<<<< HEAD
-          targetDateTime: DateTime.utc(2022, 6, 21),
-          networkId: NetworkId.testnet,
-=======
           targetDateTime: DateTime.utc(2022, 6, 21, 0, 0, 0),
           config: BlockchainSlotNumberConfig.testnet(),
->>>>>>> 14933eae
           expected: const SlotBigNum(86400),
         );
       });
