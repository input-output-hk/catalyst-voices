import 'dart:async';

import 'package:catalyst_voices_models/catalyst_voices_models.dart';
import 'package:catalyst_voices_repositories/catalyst_voices_repositories.dart';
import 'package:catalyst_voices_services/catalyst_voices_services.dart';
import 'package:catalyst_voices_shared/catalyst_voices_shared.dart';
import 'package:synchronized/synchronized.dart';

final _logger = Logger('SyncManager');

/// [SyncManager] provides synchronization functionality for documents.
abstract interface class SyncManager {
  factory SyncManager(
    SyncStatsStorage statsStorage,
    DocumentsService documentsService,
  ) = SyncManagerImpl;

<<<<<<< HEAD
  Future<bool> get isSynchronization;
=======
  Future<bool> get waitForSync;
>>>>>>> fb371940

  Future<void> dispose();

  Future<void> start();
}

final class SyncManagerImpl implements SyncManager {
  final SyncStatsStorage _statsStorage;
  final DocumentsService _documentsService;

  final _lock = Lock();

  Timer? _syncTimer;
<<<<<<< HEAD
  var _isSynchronizationCompleter = Completer<bool>();
=======
  var _synchronizationCompleter = Completer<bool>();
>>>>>>> fb371940

  SyncManagerImpl(
    this._statsStorage,
    this._documentsService,
  );

  @override
<<<<<<< HEAD
  Future<bool> get isSynchronization => _isSynchronizationCompleter.future;
=======
  Future<bool> get waitForSync => _synchronizationCompleter.future;
>>>>>>> fb371940

  @override
  Future<void> dispose() async {
    _syncTimer?.cancel();
    _syncTimer = null;

<<<<<<< HEAD
    if (!_isSynchronizationCompleter.isCompleted) {
      _isSynchronizationCompleter.complete(false);
=======
    if (!_synchronizationCompleter.isCompleted) {
      _synchronizationCompleter.complete(false);
>>>>>>> fb371940
    }
  }

  @override
  Future<void> start() {
    if (_lock.locked) {
      _logger.finest('Synchronization in progress');
      return Future(() {});
    }

    _syncTimer?.cancel();
    _syncTimer = Timer.periodic(
      const Duration(minutes: 15),
      (_) {
        _logger.finest('Scheduled synchronization starts');
        // ignore: discarded_futures
        _lock.synchronized(_startSynchronization).ignore();
      },
    );
    return _lock.synchronized(_startSynchronization);
  }

  Future<void> _startSynchronization() async {
<<<<<<< HEAD
    if (_isSynchronizationCompleter.isCompleted) {
      _isSynchronizationCompleter = Completer();
=======
    if (_synchronizationCompleter.isCompleted) {
      _synchronizationCompleter = Completer();
>>>>>>> fb371940
    }

    final stopwatch = Stopwatch()..start();

    try {
      _logger.fine('Synchronization started');

      final newRefs = await _documentsService.sync(
        onProgress: (value) {
          _logger.finest('Documents sync progress[$value]');
        },
      );

      stopwatch.stop();

      _logger.fine('Synchronization took ${stopwatch.elapsed}');

      await _updateSuccessfulSyncStats(
        newRefsCount: newRefs.length,
        duration: stopwatch.elapsed,
      );

      _logger.fine('Synchronization completed. NewRefs[${newRefs.length}]');
<<<<<<< HEAD

      _isSynchronizationCompleter.complete(true);
=======
      _synchronizationCompleter.complete(true);
>>>>>>> fb371940
    } catch (error, stack) {
      stopwatch.stop();

      _logger.severe('Synchronization failed after ${stopwatch.elapsed}', error, stack);
<<<<<<< HEAD

      _isSynchronizationCompleter.complete(false);
=======
      _synchronizationCompleter.complete(false);
>>>>>>> fb371940

      rethrow;
    }
  }

  Future<void> _updateSuccessfulSyncStats({
    required int newRefsCount,
    required Duration duration,
  }) async {
    final stats = (await _statsStorage.read()) ?? const SyncStats();

    final updated = stats.copyWith(
      lastSuccessfulSyncAt: Optional(DateTimeExt.now()),
      lastAddedRefsCount: Optional(newRefsCount),
      lastSyncDuration: Optional(duration),
    );

    await _statsStorage.write(updated);
  }
}<|MERGE_RESOLUTION|>--- conflicted
+++ resolved
@@ -15,11 +15,7 @@
     DocumentsService documentsService,
   ) = SyncManagerImpl;
 
-<<<<<<< HEAD
-  Future<bool> get isSynchronization;
-=======
   Future<bool> get waitForSync;
->>>>>>> fb371940
 
   Future<void> dispose();
 
@@ -33,11 +29,7 @@
   final _lock = Lock();
 
   Timer? _syncTimer;
-<<<<<<< HEAD
-  var _isSynchronizationCompleter = Completer<bool>();
-=======
   var _synchronizationCompleter = Completer<bool>();
->>>>>>> fb371940
 
   SyncManagerImpl(
     this._statsStorage,
@@ -45,24 +37,15 @@
   );
 
   @override
-<<<<<<< HEAD
-  Future<bool> get isSynchronization => _isSynchronizationCompleter.future;
-=======
   Future<bool> get waitForSync => _synchronizationCompleter.future;
->>>>>>> fb371940
 
   @override
   Future<void> dispose() async {
     _syncTimer?.cancel();
     _syncTimer = null;
 
-<<<<<<< HEAD
-    if (!_isSynchronizationCompleter.isCompleted) {
-      _isSynchronizationCompleter.complete(false);
-=======
     if (!_synchronizationCompleter.isCompleted) {
       _synchronizationCompleter.complete(false);
->>>>>>> fb371940
     }
   }
 
@@ -86,13 +69,8 @@
   }
 
   Future<void> _startSynchronization() async {
-<<<<<<< HEAD
-    if (_isSynchronizationCompleter.isCompleted) {
-      _isSynchronizationCompleter = Completer();
-=======
     if (_synchronizationCompleter.isCompleted) {
       _synchronizationCompleter = Completer();
->>>>>>> fb371940
     }
 
     final stopwatch = Stopwatch()..start();
@@ -116,22 +94,12 @@
       );
 
       _logger.fine('Synchronization completed. NewRefs[${newRefs.length}]');
-<<<<<<< HEAD
-
-      _isSynchronizationCompleter.complete(true);
-=======
       _synchronizationCompleter.complete(true);
->>>>>>> fb371940
     } catch (error, stack) {
       stopwatch.stop();
 
       _logger.severe('Synchronization failed after ${stopwatch.elapsed}', error, stack);
-<<<<<<< HEAD
-
-      _isSynchronizationCompleter.complete(false);
-=======
       _synchronizationCompleter.complete(false);
->>>>>>> fb371940
 
       rethrow;
     }
