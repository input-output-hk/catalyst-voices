--- conflicted
+++ resolved
@@ -84,9 +84,6 @@
     try {
       debugPrint('Synchronization started');
 
-<<<<<<< HEAD
-      final docsCount = await _documentsService.sync(
-=======
       // This means when campaign will become document we'll have get it first
       // with separate request
       final activeCampaign = await _updateActiveCampaign();
@@ -95,21 +92,17 @@
         return;
       }
 
-      final newRefs = await _documentsService.sync(
+      final docsCount = await _documentsService.sync(
         campaign: activeCampaign,
->>>>>>> 239092e8
         onProgress: (value) {
           debugPrint('Documents sync progress[$value]');
         },
       );
 
-<<<<<<< HEAD
       stopwatch.stop();
 
       debugPrint('Synchronization took ${stopwatch.elapsed}');
 
-=======
->>>>>>> 239092e8
       await _updateSuccessfulSyncStats(
         newRefsCount: docsCount,
         duration: stopwatch.elapsed,
@@ -117,23 +110,17 @@
 
       debugPrint('Synchronization completed. New documents: $docsCount');
       _synchronizationCompleter.complete(true);
-    } catch (error, stack) {
-<<<<<<< HEAD
-      stopwatch.stop();
-
+    } catch (error, _) {
       debugPrint(
         'Synchronization failed after ${stopwatch.elapsed}, $error',
       );
-=======
-      _logger.severe('Synchronization failed', error, stack);
->>>>>>> 239092e8
       _synchronizationCompleter.complete(false);
 
       rethrow;
     } finally {
       stopwatch.stop();
 
-      _logger.fine('Synchronization took ${stopwatch.elapsed}');
+      debugPrint('Synchronization took ${stopwatch.elapsed}');
     }
   }
 
