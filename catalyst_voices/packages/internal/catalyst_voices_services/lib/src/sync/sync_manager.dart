import 'dart:async';

import 'package:catalyst_voices_models/catalyst_voices_models.dart';
import 'package:catalyst_voices_repositories/catalyst_voices_repositories.dart';
import 'package:catalyst_voices_services/catalyst_voices_services.dart';
import 'package:catalyst_voices_shared/catalyst_voices_shared.dart';
import 'package:synchronized/synchronized.dart';

final _logger = Logger('SyncManager');

/// [SyncManager] provides synchronization functionality for documents.
abstract interface class SyncManager {
  factory SyncManager(
    AppMetaStorage appMetaStorage,
    SyncStatsStorage statsStorage,
    DocumentsService documentsService,
    CampaignService campaignService,
  ) = SyncManagerImpl;

  /// Stream of synchronization progress (0.0 to 1.0).
  Stream<double> get progressStream;

  Future<bool> get waitForSync;

  Future<void> dispose();

  Future<void> start();
}

final class SyncManagerImpl implements SyncManager {
  final AppMetaStorage _appMetaStorage;
  final SyncStatsStorage _statsStorage;
  final DocumentsService _documentsService;
  final CampaignService _campaignService;

  final _lock = Lock();
  final _progressController = StreamController<double>.broadcast();

  Timer? _syncTimer;
  var _synchronizationCompleter = Completer<bool>();

  SyncManagerImpl(
    this._appMetaStorage,
    this._statsStorage,
    this._documentsService,
    this._campaignService,
  );

  @override
  Stream<double> get progressStream => _progressController.stream;

  @override
  Future<bool> get waitForSync => _synchronizationCompleter.future;

  @override
  Future<void> dispose() async {
    _syncTimer?.cancel();
    _syncTimer = null;

    if (!_synchronizationCompleter.isCompleted) {
      _synchronizationCompleter.complete(false);
    }

    await _progressController.close();
  }

  @override
  Future<void> start() {
    if (_lock.locked) {
      _logger.finest('Synchronization in progress');
      return Future(() {});
    }

    _syncTimer?.cancel();
    _syncTimer = Timer.periodic(
      const Duration(minutes: 15),
      (_) {
        _logger.finest('Scheduled synchronization starts');
        // ignore: discarded_futures
        _lock.synchronized(_startSynchronization).ignore();
      },
    );
    return _lock.synchronized(_startSynchronization);
  }

  Future<void> _startSynchronization() async {
    if (_synchronizationCompleter.isCompleted) {
      _synchronizationCompleter = Completer();
    }

    final stopwatch = Stopwatch()..start();
    try {
      _logger.fine('Synchronization started');

      // This means when campaign will become document we'll have get it first
      // with separate request
      final activeCampaign = await _updateActiveCampaign();
      if (activeCampaign == null) {
        _logger.finer('No active campaign found!');
        return;
      }

<<<<<<< HEAD
      final result = await _documentsService.sync(
=======
      if (!_progressController.isClosed) {
        _progressController.add(0);
      }

      final newRefs = await _documentsService.sync(
>>>>>>> bb99cee7
        campaign: activeCampaign,
        onProgress: (value) {
          if (!_progressController.isClosed) {
            _progressController.add(value);
          }
        },
      );

      stopwatch.stop();

      await _updateSuccessfulSyncStats(
        newRefsCount: result.newDocumentsCount,
        duration: stopwatch.elapsed,
      );

      _logger.fine('Synchronization completed. New documents: ${result.newDocumentsCount}');

      if (result.failedDocumentsCount > 0) {
        _logger.info('Synchronization failed for documents: ${result.failedDocumentsCount}');
      }

      _synchronizationCompleter.complete(true);
    } catch (error, stack) {
      _logger.fine('Synchronization failed after ${stopwatch.elapsed}', error, stack);
      _synchronizationCompleter.complete(false);

      rethrow;
    } finally {
      if (!_progressController.isClosed) {
        _progressController.add(1);
      }

      stopwatch.stop();

      _logger.fine('Synchronization took ${stopwatch.elapsed}');
    }
  }

  Future<Campaign?> _updateActiveCampaign() async {
    final appMeta = await _appMetaStorage.read();
    final activeCampaign = await _campaignService.getActiveCampaign();

    final previous = appMeta.activeCampaign;
    final current = activeCampaign?.selfRef;

    if (previous == current) {
      return activeCampaign;
    }

    _logger.fine('Active campaign changed from [$previous] to [$current]!');

    final updatedAppMeta = appMeta.copyWith(activeCampaign: Optional(current));
    await _appMetaStorage.write(updatedAppMeta);
    await _documentsService.clear(keepLocalDrafts: true);

    return activeCampaign;
  }

  Future<void> _updateSuccessfulSyncStats({
    required int newRefsCount,
    required Duration duration,
  }) async {
    final stats = (await _statsStorage.read()) ?? const SyncStats();

    final updated = stats.copyWith(
      lastSuccessfulSyncAt: Optional(DateTimeExt.now()),
      lastAddedRefsCount: Optional(newRefsCount),
      lastSyncDuration: Optional(duration),
    );

    await _statsStorage.write(updated);
  }
}<|MERGE_RESOLUTION|>--- conflicted
+++ resolved
@@ -100,15 +100,11 @@
         return;
       }
 
-<<<<<<< HEAD
-      final result = await _documentsService.sync(
-=======
       if (!_progressController.isClosed) {
         _progressController.add(0);
       }
 
-      final newRefs = await _documentsService.sync(
->>>>>>> bb99cee7
+      final result = await _documentsService.sync(
         campaign: activeCampaign,
         onProgress: (value) {
           if (!_progressController.isClosed) {
