import 'package:catalyst_cardano_serialization/catalyst_cardano_serialization.dart';
import 'package:catalyst_voices_models/catalyst_voices_models.dart';
import 'package:catalyst_voices_repositories/catalyst_voices_repositories.dart';
import 'package:catalyst_voices_services/src/campaign/active_campaign_observer.dart';

/// CampaignService provides campaign-related functionality.
///
/// [CampaignRepository] is used to get the campaign data.
/// [ProposalRepository] is used to get specific information about proposals that are related to the campaign.
/// like total ask, proposals count, etc, with need to be calculated.
abstract interface class CampaignService {
  const factory CampaignService(
    CampaignRepository campaignRepository,
<<<<<<< HEAD
    ProposalRepository documentRepository,
    ActiveCampaignObserver activeCampaignObserver,
=======
    ProposalRepository proposalRepository,
>>>>>>> 2b9c6f6d
  ) = CampaignServiceImpl;

  Stream<Campaign> get watchActiveCampaign;

  Future<Campaign?> getActiveCampaign();

  Future<Campaign> getCampaign({
    required String id,
  });

  Future<CampaignPhase> getCampaignPhaseTimeline(CampaignPhaseType stage);

  Future<CampaignCategory> getCategory(SignedDocumentRef ref);
}

final class CampaignServiceImpl implements CampaignService {
  final CampaignRepository _campaignRepository;
  final ProposalRepository _proposalRepository;
  final ActiveCampaignObserver _activeCampaignObserver;

  const CampaignServiceImpl(
    this._campaignRepository,
    this._proposalRepository,
    this._activeCampaignObserver,
  );

  @override
  Stream<Campaign> get watchActiveCampaign => _activeCampaignObserver.watchCampaign;

  @override
<<<<<<< HEAD
  Future<Campaign?> getActiveCampaign() async {
    if (_activeCampaignObserver.campaign != null) {
      return _activeCampaignObserver.campaign;
    }
    // TODO(LynxLynxx): Call backend to get latest active campaign
    final campaign = await getCampaign(id: Campaign.f14Ref.id);
    _activeCampaignObserver.campaign = campaign;
=======
  Future<Campaign> getCampaign({
    required String id,
  }) async {
    final campaign = await _campaignRepository.getCampaign(id: id);

    // TODO(damian-molinski): get proposalTemplateRef, document and map.

>>>>>>> 2b9c6f6d
    return campaign;
  }

  @override
  Future<Campaign> getCampaign({
    required String id,
  }) async {
    final campaign = await _campaignRepository.getCampaign(id: id);
    final campaignProposals = await _proposalRepository.getProposals(
      type: ProposalsFilterType.finals,
    );
    final proposalSubmissionTime =
        campaign.phaseStateTo(CampaignPhaseType.proposalSubmission).phase.timeline.to;
    final totalAsk = _calculateTotalAsk(campaignProposals);
    final updatedCategories = await _updateCategories(
      campaign.categories,
      proposalSubmissionTime,
    );

    return campaign.copyWith(
      totalAsk: totalAsk,
      categories: updatedCategories,
    );
  }

  @override
  Future<CampaignPhase> getCampaignPhaseTimeline(CampaignPhaseType type) async {
    final campaign = await getActiveCampaign();
    if (campaign == null) {
      throw StateError('No active campaign found');
    }

    final timelineStage = campaign.timeline.phases.firstWhere(
      (element) => element.type == type,
      orElse: () => throw (StateError('Type $type not found')),
    );
    return timelineStage;
  }

  @override
  Future<CampaignCategory> getCategory(SignedDocumentRef ref) async {
    final category = await _campaignRepository.getCategory(ref);
    final categoryProposals = await _proposalRepository.getProposals(
      type: ProposalsFilterType.finals,
      categoryRef: ref,
    );
    final proposalSubmissionStage =
        await getCampaignPhaseTimeline(CampaignPhaseType.proposalSubmission);
    final totalAsk = _calculateTotalAsk(categoryProposals);

    return category.copyWith(
      totalAsk: totalAsk,
      proposalsCount: categoryProposals.length,
      submissionCloseDate: proposalSubmissionStage.timeline.to,
    );
  }

  Coin _calculateTotalAsk(List<ProposalData> proposals) {
    var totalAskBalance = const Balance.zero();
    for (final proposal in proposals) {
      final fundsRequested = proposal.document.fundsRequested;
      final askBalance = Balance(coin: fundsRequested ?? const Coin(0));

      totalAskBalance += askBalance;
    }
    return totalAskBalance.coin;
  }

  Future<List<CampaignCategory>> _updateCategories(
    List<CampaignCategory> categories,
    DateTime? proposalSubmissionTime,
  ) async {
    final updatedCategories = <CampaignCategory>[];

    for (final category in categories) {
      final categoryProposals = await _proposalRepository.getProposals(
        type: ProposalsFilterType.finals,
        categoryRef: category.selfRef,
      );
      final totalAsk = _calculateTotalAsk(categoryProposals);

      final updatedCategory = category.copyWith(
        totalAsk: totalAsk,
        proposalsCount: categoryProposals.length,
        submissionCloseDate: proposalSubmissionTime,
      );
      updatedCategories.add(updatedCategory);
    }
    return updatedCategories;
  }
}<|MERGE_RESOLUTION|>--- conflicted
+++ resolved
@@ -11,12 +11,8 @@
 abstract interface class CampaignService {
   const factory CampaignService(
     CampaignRepository campaignRepository,
-<<<<<<< HEAD
-    ProposalRepository documentRepository,
+    ProposalRepository proposalRepository,
     ActiveCampaignObserver activeCampaignObserver,
-=======
-    ProposalRepository proposalRepository,
->>>>>>> 2b9c6f6d
   ) = CampaignServiceImpl;
 
   Stream<Campaign> get watchActiveCampaign;
@@ -47,7 +43,6 @@
   Stream<Campaign> get watchActiveCampaign => _activeCampaignObserver.watchCampaign;
 
   @override
-<<<<<<< HEAD
   Future<Campaign?> getActiveCampaign() async {
     if (_activeCampaignObserver.campaign != null) {
       return _activeCampaignObserver.campaign;
@@ -55,15 +50,6 @@
     // TODO(LynxLynxx): Call backend to get latest active campaign
     final campaign = await getCampaign(id: Campaign.f14Ref.id);
     _activeCampaignObserver.campaign = campaign;
-=======
-  Future<Campaign> getCampaign({
-    required String id,
-  }) async {
-    final campaign = await _campaignRepository.getCampaign(id: id);
-
-    // TODO(damian-molinski): get proposalTemplateRef, document and map.
-
->>>>>>> 2b9c6f6d
     return campaign;
   }
 
