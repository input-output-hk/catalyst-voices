--- conflicted
+++ resolved
@@ -4,11 +4,8 @@
 abstract interface class DevToolsService {
   const factory DevToolsService(
     DevToolsRepository devToolsRepository,
-<<<<<<< HEAD
+    SyncStatsStorage syncStatsStorage,
     AppEnvironment environment,
-=======
-    SyncStatsStorage syncStatsStorage,
->>>>>>> 72c057e3
     AppConfig config,
   ) = DevToolsServiceImpl;
 
@@ -25,20 +22,14 @@
 
 final class DevToolsServiceImpl implements DevToolsService {
   final DevToolsRepository _devToolsRepository;
-<<<<<<< HEAD
+  final SyncStatsStorage _syncStatsStorage;
   final AppEnvironment _environment;
-=======
-  final SyncStatsStorage _syncStatsStorage;
->>>>>>> 72c057e3
   final AppConfig _config;
 
   const DevToolsServiceImpl(
     this._devToolsRepository,
-<<<<<<< HEAD
+    this._syncStatsStorage,
     this._environment,
-=======
-    this._syncStatsStorage,
->>>>>>> 72c057e3
     this._config,
   );
 
