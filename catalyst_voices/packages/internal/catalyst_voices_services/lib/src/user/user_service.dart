--- conflicted
+++ resolved
@@ -80,12 +80,6 @@
     Set<AccountRole>? roles,
   });
 
-<<<<<<< HEAD
-=======
-  /// At the moments checks active account verification status in reviews API.
-  Future<void> updateActiveAccountDetails();
-
->>>>>>> 6e23a1a2
   /// Updates [User]'s settings.
   Future<void> updateSettings(UserSettings newValue);
 
