import 'dart:async';

import 'package:catalyst_cardano_serialization/catalyst_cardano_serialization.dart';
import 'package:catalyst_voices_models/catalyst_voices_models.dart';
import 'package:catalyst_voices_repositories/catalyst_voices_repositories.dart';
import 'package:catalyst_voices_services/catalyst_voices_services.dart';
import 'package:catalyst_voices_shared/catalyst_voices_shared.dart';
import 'package:collection/collection.dart';
import 'package:flutter/foundation.dart';
import 'package:rxdart/rxdart.dart';

/// [UserService] allows to manage user accounts.
/// [watchUser] returns a stream of user changes which allows to react to user changes.
abstract interface class UserService implements ActiveAware {
  factory UserService(
    UserRepository userRepository,
    UserObserver userObserver,
    RegistrationStatusPoller registrationStatusPoller,
  ) = UserServiceImpl;

  /// Returns the active account's id from the current [user].
  CatalystId get activeAccountId;

  User get user;

  /// Returns [Account] when keychain is unlocked, otherwise returns `null`.
  Stream<Account?> get watchUnlockedActiveAccount;

  Stream<User> get watchUser;

  Future<void> dispose();

  /// If updating a registration the new registration must be
  /// linked via the transaction hash to the last one.
  ///
  /// The method returns the last known transaction ID.
  Future<TransactionHash> getPreviousRegistrationTransactionId();

<<<<<<< HEAD
  /// Simple [User] getter.
  Future<User> getUser();

  /// Checks if active account is verified in reviews API.
  Future<bool> isActiveAccountPubliclyVerified();

  Future<bool> isPubliclyVerified({required CatalystId catalystId});

=======
>>>>>>> 13df13e6
  /// Fetches info about recovered account.
  ///
  /// This does not recover the account,
  /// it only does the lookup if there's an account to recover.
  Future<RecoverableAccount> getRecoverableAccount({
    required CatalystId catalystId,
    required RbacToken rbacToken,
  });

  /// Simple [User] getter.
  Future<User> getUser();

  /// Checks if active account is verified in reviews API.
  Future<bool> isActiveAccountPubliclyVerified();

  /// Similar to [useAccount] but also removes all other existing accounts.
  Future<void> recoverAccount(Account account);

  /// Refreshes the active account with the latest profile from the server.
  Future<void> refreshActiveAccountProfile();

  /// Refreshes the active account with the voting power from the server.
  Future<void> refreshActiveAccountVotingPower();

  /// Registers a new [account] and makes it active.
  ///
  /// It can invoke some one-time registration logic,
  /// contrary to [useAccount] which doesn't have such logic.
  ///
  /// Throws [EmailAlreadyUsedException] if [Account.email] already taken.
  ///
  /// Due to impossibility to validate the email before registering
  /// the account will be still registered and afterwards
  /// the [EmailAlreadyUsedException] thrown in case of non-unique email.
  Future<void> registerAccount(Account account);

  /// Removes [account] from current [User] (if such account found).
  Future<void> removeAccount(Account account);

  /// Removes all accounts from current [User].
  @visibleForTesting
  Future<void> removeAllAccounts();

  /// Throws [EmailAlreadyUsedException] if email already taken.
  Future<void> resendActiveAccountVerificationEmail();

  /// Throws [EmailAlreadyUsedException] if [email] already taken.
  ///
  /// Returns true if updated, false otherwise.
  Future<AccountUpdateResult> updateAccount({
    required CatalystId id,
    Optional<String>? username,
    String? email,
    Set<AccountRole>? roles,
    AccountRegistrationStatus? registrationStatus,
  });

  /// Updates [User]'s settings.
  Future<void> updateSettings(UserSettings newValue);

  /// Make the [account] active one. If it doesn't exist then it'll be created.
  Future<void> useAccount(Account account);

  /// Tries to lookup user locally and stores it in [UserObserver].
  Future<void> useLocalUser();

  Future<bool> validateCatalystIdForProposerRole({required CatalystId catalystId});
}

final class UserServiceImpl implements UserService {
  final UserRepository _userRepository;
  final UserObserver _userObserver;
  final RegistrationStatusPoller _registrationStatusPoller;

  StreamSubscription<CatalystIdRegStatus>? _accountRegistrationStatusSub;

  UserServiceImpl(
    this._userRepository,
    this._userObserver,
    this._registrationStatusPoller,
  );

  @override
  CatalystId get activeAccountId {
    final account = user.activeAccount;
    if (account == null) {
      throw StateError(
        'Cannot obtain activeAccountId , account missing',
      );
    }

    return account.catalystId;
  }

  @override
  bool get isActive => _userObserver.isActive;

  @override
  set isActive(bool value) => _userObserver.isActive = value;

  @override
  User get user => _userObserver.user;

  @override
  Stream<Account?> get watchUnlockedActiveAccount =>
      watchUser.map((e) => e.activeAccount).switchMap((account) {
        if (account == null) return Stream.value(null);

        final isUnlockedStream = account.keychain.watchIsUnlocked;
        return isUnlockedStream.map((isUnlocked) => isUnlocked ? account : null);
      }).distinct();

  @override
  Stream<User> get watchUser => _userObserver.watchUser;

  @override
  Future<void> dispose() async {
    await _cancelRegistrationStatusSub();
    await _registrationStatusPoller.dispose();
  }

  @override
  Future<TransactionHash> getPreviousRegistrationTransactionId() {
    final activeAccount = user.activeAccount;
    if (activeAccount == null) {
      throw ArgumentError.notNull('activeAccount');
    }

    return _userRepository.getPreviousRegistrationTransactionId(
      catalystId: activeAccount.catalystId,
    );
  }

  @override
  Future<RecoverableAccount> getRecoverableAccount({
    required CatalystId catalystId,
    required RbacToken rbacToken,
  }) {
    return _userRepository.getRecoverableAccount(
      catalystId: catalystId,
      rbacToken: rbacToken,
    );
  }

  @override
  Future<User> getUser() => _userRepository.getUser();

  @override
  Future<bool> isActiveAccountPubliclyVerified() async {
    final user = await getUser();
    final activeAccount = user.activeAccount;
    if (activeAccount == null) {
      return false;
    }

    var account = activeAccount;

    if (!account.registrationStatus.isIndexed) {
      final registrationStatus = await _getRegistrationStatus(catalystId: account.catalystId);

      account = account.copyWith(registrationStatus: registrationStatus);
    }

    if (account.publicStatus.isVerified ||
        account.isDummy ||
        !account.registrationStatus.isIndexed) {
      return true;
    }

    // Ask backend if status changed.
    final publicProfile = await _userRepository.getAccountPublicProfile();
    if (publicProfile == null) {
      return false;
    }

    if (publicProfile.status != account.publicStatus) {
      account = account.copyWith(publicStatus: publicProfile.status);
    }

    if (account != activeAccount) {
      final updatedUser = user.updateAccount(account);
      await _updateUser(updatedUser);
    }

    return publicProfile.status.isVerified;
  }

  @override
<<<<<<< HEAD
  Future<bool> isPubliclyVerified({required CatalystId catalystId}) async {
    return _userRepository.isPubliclyVerified(catalystId: catalystId);
  }

  @override
  Future<RecoveredAccount> recoverAccount({
    required CatalystId catalystId,
    required RbacToken rbacToken,
  }) {
    return _userRepository.recoverAccount(
      catalystId: catalystId,
      rbacToken: rbacToken,
    );
=======
  Future<void> recoverAccount(Account account) async {
    var user = await getUser();

    for (final existingAccount in user.accounts) {
      await existingAccount.keychain.erase();
    }

    user = user.copyWith(accounts: [account]);
    user = user.useAccount(id: account.catalystId);

    await _updateUser(user);
>>>>>>> 13df13e6
  }

  @override
  Future<void> refreshActiveAccountProfile() async {
    final user = await getUser();
    final activeAccount = user.activeAccount;
    if (activeAccount == null) {
      return;
    }

    var account = activeAccount.copyWith();

    if (!account.registrationStatus.isIndexed) {
      final registrationStatus = await _getRegistrationStatus(catalystId: account.catalystId);

      account = account.copyWith(registrationStatus: registrationStatus);
    }

    if (!account.publicStatus.isNotSetup && account.registrationStatus.isIndexed) {
      final publicProfile = await _userRepository.getAccountPublicProfile();
      final publicProfileStatus = publicProfile?.status ?? AccountPublicStatus.unknown;
      account = account.copyWith(
        email: Optional(publicProfile?.email),
        publicStatus: publicProfileStatus,
      );
    }

    if (account != activeAccount) {
      final updatedUser = user.updateAccount(account);

      await _updateUser(updatedUser);
    }
  }

  @override
  Future<void> refreshActiveAccountVotingPower() async {
    final user = await getUser();
    final activeAccount = user.activeAccount;
    if (activeAccount == null) {
      return;
    }

    final votingPower = await _userRepository.getVotingPower();
    if (votingPower != activeAccount.votingPower) {
      final updatedAccount = activeAccount.copyWith(votingPower: Optional(votingPower));
      final updatedUser = user.updateAccount(updatedAccount);
      await _updateUser(updatedUser);
    }
  }

  @override
  Future<void> registerAccount(Account account) async {
    var user = await getUser();

    if (user.hasAccount(id: account.catalystId)) {
      throw StateError(
        'The account must not be registered, id: ${account.catalystId}',
      );
    }

    user = user.addAccount(account);
    user = user.useAccount(id: account.catalystId);

    await _updateUser(user);

    final email = account.email;
    if (email != null) {
      // updating user profile must be after updating user so that
      // the request is sent with correct access token
      await _userRepository.publishUserProfile(
        catalystId: account.catalystId,
        email: email,
      );
    }
  }

  @override
  Future<void> removeAccount(Account account) async {
    var user = await getUser();

    if (user.hasAccount(id: account.catalystId)) {
      user = user.removeAccount(id: account.catalystId);
    }

    if (user.activeAccount == null) {
      final firstAccount = user.accounts.firstOrNull;
      if (firstAccount != null) {
        user = user.useAccount(id: firstAccount.catalystId);
      }
    }

    await _updateUser(user);

    await account.keychain.erase();
  }

  @override
  Future<void> removeAllAccounts() async {
    var user = await getUser();

    for (final account in user.accounts) {
      await account.keychain.erase();
    }

    user = user.copyWith(accounts: []);

    await _updateUser(user);
  }

  @override
  Future<void> resendActiveAccountVerificationEmail() async {
    final user = await getUser();
    final activeAccount = user.activeAccount;
    final email = activeAccount?.email;
    if (activeAccount == null || email == null || email.isEmpty) {
      return;
    }

    await _userRepository.publishUserProfile(
      catalystId: activeAccount.catalystId,
      email: email,
    );

    final updatedAccount = activeAccount.copyWith(
      publicStatus: AccountPublicStatus.verifying,
    );
    final updatedUser = user.updateAccount(updatedAccount);

    await _updateUser(updatedUser);
  }

  @override
  Future<AccountUpdateResult> updateAccount({
    required CatalystId id,
    Optional<String>? username,
    String? email,
    Set<AccountRole>? roles,
    AccountRegistrationStatus? registrationStatus,
  }) async {
    final user = await getUser();
    if (!user.hasAccount(id: id)) {
      return const AccountUpdateResult();
    }
    final account = user.getAccount(id);
    final didEmailChange = email != null && account.email != email;
    final didUsernameChange = username != null && account.username != username.data;

    var didChanged = false;
    var hasPendingEmailChange = false;

    var updatedAccount = account.copyWith();

    if (didUsernameChange) {
      final catalystId = updatedAccount.catalystId.copyWith(username: username);
      updatedAccount = updatedAccount.copyWith(catalystId: catalystId);
    }

    if (roles != null) {
      updatedAccount = updatedAccount.copyWith(roles: roles);
    }

    // username is part of catalystId
    if (didUsernameChange || didEmailChange) {
      final currentEmail = email ?? updatedAccount.email;
      final wasVerified = account.publicStatus.isVerified;

      if (currentEmail != null) {
        final publicProfile = account.isDummy
            ? AccountPublicProfile(
                email: currentEmail,
                username: updatedAccount.username,
                status: AccountPublicStatus.verified,
              )
            : await _userRepository.publishUserProfile(
                catalystId: updatedAccount.catalystId,
                email: currentEmail,
              );

        final isVerified = publicProfile.status.isVerified;
        final didEffectiveChangeEmail = account.email != publicProfile.email;

        // when account was verified and changing email, the change won't be applied until
        // new email is verified. We can't downgrade verification.
        if (didEmailChange && (!didEffectiveChangeEmail || (wasVerified && !isVerified))) {
          hasPendingEmailChange = true;
        } else {
          updatedAccount = updatedAccount.copyWith(
            email: Optional(publicProfile.email),
            publicStatus: publicProfile.status,
          );
        }
      }
    }

    if (registrationStatus != null) {
      updatedAccount = updatedAccount.copyWith(registrationStatus: registrationStatus);
    }

    if (updatedAccount != account) {
      didChanged = true;

      final updatedUser = user.updateAccount(updatedAccount);

      await _updateUser(updatedUser);
    }

    return AccountUpdateResult(
      didChanged: didChanged,
      hasPendingEmailChange: hasPendingEmailChange,
    );
  }

  @override
  Future<void> updateSettings(UserSettings newValue) async {
    final user = await getUser();

    final updatedUser = user.copyWith(settings: newValue);

    await _updateUser(updatedUser);
  }

  @override
  Future<void> useAccount(Account account) async {
    var user = await getUser();

    if (user.hasAccount(id: account.catalystId)) {
      user = user.updateAccount(account);
    } else {
      user = user.addAccount(account);
    }

    user = user.useAccount(id: account.catalystId);

    await _updateUser(user);
  }

  @override
  Future<void> useLocalUser() async {
    final user = await _userRepository.getUser();

    await _updateUser(user);
  }

  @override
  Future<bool> validateCatalystIdForProposerRole({required CatalystId catalystId}) async {
    final accountRoles = await _userRepository.getRbacRegistration(catalystId: catalystId).then((
      value,
    ) {
      // TODO(LynxLynxx): use .roles after #3602 merge
      return value.accountRoles;
    });

    return accountRoles.contains(AccountRole.proposer);
  }

  Future<void> _cancelRegistrationStatusSub() async {
    await _accountRegistrationStatusSub?.cancel();
    _accountRegistrationStatusSub = null;
  }

  Future<AccountRegistrationStatus> _getRegistrationStatus({
    required CatalystId catalystId,
  }) {
    return _userRepository
        .getRbacRegistration(catalystId: catalystId)
        .then(
          (value) {
            final isPersistent = value.lastPersistentTxn != null;
            return AccountRegistrationStatus.indexed(isPersistent: isPersistent);
          },
        )
        .onError((_, _) => const AccountRegistrationStatus.notIndexed());
  }

  Future<void> _updateRegistrationStatusPoller({
    Account? current,
    Account? previous,
  }) async {
    if (current == null || current.registrationStatus.isIndexed) {
      await _cancelRegistrationStatusSub();
      return;
    }

    // Same account
    if (previous != null && current.isSameRef(previous)) {
      return;
    }

    _accountRegistrationStatusSub = _registrationStatusPoller
        .start(current.catalystId)
        .timeout(const Duration(minutes: 30))
        .listen(
          (event) async {
            unawaited(updateAccount(id: event.catalystId, registrationStatus: event.status));

            // At the moment this is all we need to know
            if (event.status.isIndexed) {
              await _cancelRegistrationStatusSub();
            }
          },
          onError: (_) {
            //ignore
          },
        );
  }

  Future<void> _updateUser(User user) async {
    final previousActiveAccount = _userObserver.user.activeAccount;
    final currentActiveAccount = user.activeAccount;

    await _userRepository.saveUser(user);
    _userObserver.user = user;
    unawaited(
      _updateRegistrationStatusPoller(
        current: currentActiveAccount,
        previous: previousActiveAccount,
      ),
    );
  }
}<|MERGE_RESOLUTION|>--- conflicted
+++ resolved
@@ -36,17 +36,6 @@
   /// The method returns the last known transaction ID.
   Future<TransactionHash> getPreviousRegistrationTransactionId();
 
-<<<<<<< HEAD
-  /// Simple [User] getter.
-  Future<User> getUser();
-
-  /// Checks if active account is verified in reviews API.
-  Future<bool> isActiveAccountPubliclyVerified();
-
-  Future<bool> isPubliclyVerified({required CatalystId catalystId});
-
-=======
->>>>>>> 13df13e6
   /// Fetches info about recovered account.
   ///
   /// This does not recover the account,
@@ -61,6 +50,8 @@
 
   /// Checks if active account is verified in reviews API.
   Future<bool> isActiveAccountPubliclyVerified();
+
+  Future<bool> isPubliclyVerified({required CatalystId catalystId});
 
   /// Similar to [useAccount] but also removes all other existing accounts.
   Future<void> recoverAccount(Account account);
@@ -235,21 +226,11 @@
   }
 
   @override
-<<<<<<< HEAD
   Future<bool> isPubliclyVerified({required CatalystId catalystId}) async {
     return _userRepository.isPubliclyVerified(catalystId: catalystId);
   }
 
   @override
-  Future<RecoveredAccount> recoverAccount({
-    required CatalystId catalystId,
-    required RbacToken rbacToken,
-  }) {
-    return _userRepository.recoverAccount(
-      catalystId: catalystId,
-      rbacToken: rbacToken,
-    );
-=======
   Future<void> recoverAccount(Account account) async {
     var user = await getUser();
 
@@ -261,7 +242,6 @@
     user = user.useAccount(id: account.catalystId);
 
     await _updateUser(user);
->>>>>>> 13df13e6
   }
 
   @override
