import 'dart:async';

import 'package:catalyst_cardano_serialization/catalyst_cardano_serialization.dart';
import 'package:catalyst_voices_models/catalyst_voices_models.dart';
import 'package:catalyst_voices_repositories/catalyst_voices_repositories.dart';
import 'package:catalyst_voices_shared/catalyst_voices_shared.dart';

abstract interface class UserService implements ActiveAware {
  factory UserService(
    UserRepository userRepository,
    UserObserver userObserver,
  ) = UserServiceImpl;

  User get user;

  Stream<User> get watchUser;

  Future<void> dispose();

  /// If updating a registration the new registration must be
  /// linked via the transaction hash to the last one.
  ///
  /// The method returns the last known transaction ID.
  Future<TransactionHash> getPreviousRegistrationTransactionId();

  Future<User> getUser();

<<<<<<< HEAD
  Future<bool> isActiveAccountEmailVerified();
=======
  /// Fetches info about recovered account.
  ///
  /// This does not recover the account,
  /// it only does the lookup if there's an account to recover.
  Future<RecoveredAccount> recoverAccount({
    required CatalystId catalystId,
    required RbacToken rbacToken,
  });
>>>>>>> 5273aa1c

  /// Registers a new [account] and makes it active.
  ///
  /// It can invoke some one-time registration logic,
  /// contrary to [useAccount] which doesn't have such logic.
  Future<void> registerAccount(Account account);

  Future<void> removeAccount(Account account);

  Future<void> updateAccount({
    required CatalystId id,
    Optional<String>? username,
    Optional<String>? email,
    Set<AccountRole>? roles,
  });

  Future<void> updateSettings(UserSettings newValue);

  /// Make the [account] active one. If it doesn't exist then it'll be created.
  Future<void> useAccount(Account account);

  Future<void> useLastAccount();
}

// TODO(damian-molinski): Refactor to move most logic to UserRepository
final class UserServiceImpl implements UserService {
  final UserRepository _userRepository;
  final UserObserver _userObserver;

  UserServiceImpl(
    this._userRepository,
    this._userObserver,
  );

  @override
  bool get isActive => _userObserver.isActive;

  @override
  set isActive(bool value) => _userObserver.isActive = value;

  @override
  User get user => _userObserver.user;

  @override
  Stream<User> get watchUser => _userObserver.watchUser;

  @override
  Future<void> dispose() async {}

  @override
  Future<TransactionHash> getPreviousRegistrationTransactionId() {
    final activeAccount = user.activeAccount;
    if (activeAccount == null) {
      throw ArgumentError.notNull('activeAccount');
    }

    return _userRepository.getPreviousRegistrationTransactionId(
      catalystId: activeAccount.catalystId,
    );
  }

  @override
  Future<User> getUser() => _userRepository.getUser();

  @override
<<<<<<< HEAD
  Future<bool> isActiveAccountEmailVerified() async {
    final user = await getUser();
    final activeAccount = user.activeAccount;
    final email = activeAccount?.email;
    if (activeAccount == null || email == null) {
      return false;
    }

    // If already verified just return true.
    if (email.status == AccountEmailVerificationStatus.verified) {
      return true;
    }

    // Ask backend if status changed.
    final status = await _userRepository.getEmailStatus();
    if (status != email.status) {
      final updatedEmail = email.copyWith(status: status);
      final updatedAccount = activeAccount.copyWith(
        email: Optional(updatedEmail),
      );

      final updatedUser = user.updateAccount(updatedAccount);

      await _updateUser(updatedUser);
    }

    return status == AccountEmailVerificationStatus.verified;
=======
  Future<RecoveredAccount> recoverAccount({
    required CatalystId catalystId,
    required RbacToken rbacToken,
  }) {
    return _userRepository.recoverAccount(
      catalystId: catalystId,
      rbacToken: rbacToken,
    );
>>>>>>> 5273aa1c
  }

  @override
  Future<void> registerAccount(Account account) async {
    var user = await getUser();

    if (user.hasAccount(id: account.catalystId)) {
      throw StateError(
        'The account must not be registered, id: ${account.catalystId}',
      );
    }

    user = user.addAccount(account);
    user = user.useAccount(id: account.catalystId);

    await _updateUser(user);

    // updating user profile must be after updating user so that
    // the request is sent with correct access token
<<<<<<< HEAD
    final accountEmail = account.email;
    if (accountEmail != null) {
      unawaited(_userRepository.updateEmail(accountEmail.email));
    }
=======
    unawaited(
      _userRepository.publishUserProfile(
        catalystId: account.catalystId,
        email: account.email,
      ),
    );
>>>>>>> 5273aa1c
  }

  @override
  Future<void> removeAccount(Account account) async {
    var user = await getUser();

    if (user.hasAccount(id: account.catalystId)) {
      user = user.removeAccount(id: account.catalystId);
    }

    if (user.activeAccount == null) {
      final firstAccount = user.accounts.firstOrNull;
      if (firstAccount != null) {
        user = user.useAccount(id: firstAccount.catalystId);
      }
    }

    await _updateUser(user);

    await account.keychain.erase();
  }

  @override
  Future<void> updateAccount({
    required CatalystId id,
    Optional<String>? username,
    Optional<String>? email,
    Set<AccountRole>? roles,
  }) async {
    final user = await getUser();
    if (!user.hasAccount(id: id)) {
      return;
    }
    final account = user.getAccount(id);

    var updatedAccount = account.copyWith();

    if (username != null) {
      final catalystId = updatedAccount.catalystId.copyWith(username: username);
      updatedAccount = updatedAccount.copyWith(catalystId: catalystId);
    }

    if (email != null) {
<<<<<<< HEAD
      final emailData = email.data;

      if (emailData != null) {
        await _userRepository.updateEmail(emailData);
      }

      final accountEmail =
          emailData != null ? AccountEmail.pending(emailData) : null;
      updatedAccount = updatedAccount.copyWith(email: Optional(accountEmail));
=======
      updatedAccount = updatedAccount.copyWith(email: email);
>>>>>>> 5273aa1c
    }

    if (roles != null) {
      updatedAccount = updatedAccount.copyWith(roles: roles);
    }

    if (username != null || email != null) {
      await _userRepository.publishUserProfile(
        catalystId: updatedAccount.catalystId,
        email: updatedAccount.email,
      );
    }

    final updatedUser = user.updateAccount(updatedAccount);

    await _updateUser(updatedUser);
  }

  @override
  Future<void> updateSettings(UserSettings newValue) async {
    final user = await getUser();

    final updatedUser = user.copyWith(settings: newValue);

    await _updateUser(updatedUser);
  }

  @override
  Future<void> useAccount(Account account) async {
    var user = await getUser();

    if (user.hasAccount(id: account.catalystId)) {
      user = user.updateAccount(account);
    } else {
      user = user.addAccount(account);
    }

    user = user.useAccount(id: account.catalystId);

    await _updateUser(user);
  }

  @override
  Future<void> useLastAccount() async {
    final user = await _userRepository.getUser();

    await _updateUser(user);
  }

  Future<void> _updateUser(User user) async {
    await _userRepository.saveUser(user);
    _userObserver.user = user;
  }
}<|MERGE_RESOLUTION|>--- conflicted
+++ resolved
@@ -25,9 +25,8 @@
 
   Future<User> getUser();
 
-<<<<<<< HEAD
   Future<bool> isActiveAccountEmailVerified();
-=======
+
   /// Fetches info about recovered account.
   ///
   /// This does not recover the account,
@@ -36,7 +35,6 @@
     required CatalystId catalystId,
     required RbacToken rbacToken,
   });
->>>>>>> 5273aa1c
 
   /// Registers a new [account] and makes it active.
   ///
@@ -102,7 +100,6 @@
   Future<User> getUser() => _userRepository.getUser();
 
   @override
-<<<<<<< HEAD
   Future<bool> isActiveAccountEmailVerified() async {
     final user = await getUser();
     final activeAccount = user.activeAccount;
@@ -130,7 +127,9 @@
     }
 
     return status == AccountEmailVerificationStatus.verified;
-=======
+  }
+
+  @override
   Future<RecoveredAccount> recoverAccount({
     required CatalystId catalystId,
     required RbacToken rbacToken,
@@ -139,7 +138,6 @@
       catalystId: catalystId,
       rbacToken: rbacToken,
     );
->>>>>>> 5273aa1c
   }
 
   @override
@@ -157,21 +155,17 @@
 
     await _updateUser(user);
 
-    // updating user profile must be after updating user so that
-    // the request is sent with correct access token
-<<<<<<< HEAD
-    final accountEmail = account.email;
-    if (accountEmail != null) {
-      unawaited(_userRepository.updateEmail(accountEmail.email));
-    }
-=======
-    unawaited(
-      _userRepository.publishUserProfile(
-        catalystId: account.catalystId,
-        email: account.email,
-      ),
-    );
->>>>>>> 5273aa1c
+    final email = account.email;
+    if (email != null) {
+      // updating user profile must be after updating user so that
+      // the request is sent with correct access token
+      unawaited(
+        _userRepository.publishUserProfile(
+          catalystId: account.catalystId,
+          email: email.email,
+        ),
+      );
+    }
   }
 
   @override
@@ -215,31 +209,24 @@
     }
 
     if (email != null) {
-<<<<<<< HEAD
       final emailData = email.data;
-
-      if (emailData != null) {
-        await _userRepository.updateEmail(emailData);
-      }
 
       final accountEmail =
           emailData != null ? AccountEmail.pending(emailData) : null;
       updatedAccount = updatedAccount.copyWith(email: Optional(accountEmail));
-=======
-      updatedAccount = updatedAccount.copyWith(email: email);
->>>>>>> 5273aa1c
     }
 
     if (roles != null) {
       updatedAccount = updatedAccount.copyWith(roles: roles);
     }
 
-    if (username != null || email != null) {
+    // TODO(damian-molinski): check if can be send separately.
+    /*if (username != null || email != null) {
       await _userRepository.publishUserProfile(
         catalystId: updatedAccount.catalystId,
         email: updatedAccount.email,
       );
-    }
+    }*/
 
     final updatedUser = user.updateAccount(updatedAccount);
 
