--- conflicted
+++ resolved
@@ -214,7 +214,6 @@
           role0Key: role0Key.publicKey.publicKeyBytes,
         );
 
-<<<<<<< HEAD
         final rbacToken = await _authTokenGenerator.generate(
           masterKey: masterKey,
           catalystId: catalystId,
@@ -254,20 +253,7 @@
       metadata: const WalletMetadata(name: 'Recovered wallet'),
       balance: const Coin(0),
       address: address,
-=======
-    // Note. with rootKey query backend for account details.
-    return Account(
-      catalystId: catalystId,
-      email: email,
-      keychain: keychain,
-      roles: roles,
-      walletInfo: WalletInfo(
-        metadata: const WalletMetadata(name: 'Dummy Wallet'),
-        balance: const Coin.fromWholeAda(10),
-        address: _testNetAddress,
-        networkId: NetworkId.testnet,
-      ),
->>>>>>> f86eced8
+      networkId: NetworkId.testnet,
     );
   }
 
@@ -349,16 +335,7 @@
         email: 'dummy@iohk.com',
         keychain: keychain,
         roles: roles,
-<<<<<<< HEAD
         address: _testNetAddress,
-=======
-        walletInfo: WalletInfo(
-          metadata: const WalletMetadata(name: 'Dummy Wallet'),
-          balance: const Coin.fromWholeAda(10),
-          address: _testNetAddress,
-          networkId: NetworkId.testnet,
-        ),
->>>>>>> f86eced8
       );
     });
   }
