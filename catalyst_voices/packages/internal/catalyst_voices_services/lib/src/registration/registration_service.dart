import 'package:catalyst_cardano/catalyst_cardano.dart';
import 'package:catalyst_cardano_serialization/catalyst_cardano_serialization.dart';
import 'package:catalyst_voices_models/catalyst_voices_models.dart';
import 'package:catalyst_voices_services/catalyst_voices_services.dart';
import 'package:catalyst_voices_shared/catalyst_voices_shared.dart';
import 'package:uuid/uuid.dart';

/* cSpell:enable */

final _logger = Logger('RegistrationService');
// TODO(damian-molinski): remove once recover account is implemented
/* cSpell:disable */
final _testNetAddress = ShelleyAddress.fromBech32(
  'addr_test1vzpwq95z3xyum8vqndgdd'
  '9mdnmafh3djcxnc6jemlgdmswcve6tkw',
);

abstract interface class RegistrationService {
  factory RegistrationService(
    KeychainProvider keychainProvider,
    CatalystCardano cardano,
    KeyDerivationService keyDerivationService,
    BlockchainConfig blockchainConfig,
  ) = RegistrationServiceImpl;

  /// See [KeyDerivationService.deriveMasterKey].
  Future<CatalystPrivateKey> deriveMasterKey({
    required SeedPhrase seedPhrase,
  });

  /// Returns the details of a [wallet].
  ///
  /// This will trigger a permission popup from the wallet extension.
  /// Afterwards the user must grant a permission inside the wallet extension.
  Future<WalletInfo> getCardanoWalletInfo(CardanoWallet wallet);

  /// Returns the available cardano wallet extensions.
  Future<List<CardanoWallet>> getCardanoWallets();

  /// Builds an unsigned registration transaction from given parameters.
  ///
  /// Throws a subclass of [RegistrationException] in case of a failure.
  Future<Transaction> prepareRegistration({
    required CardanoWallet wallet,
    required NetworkId networkId,
    required CatalystPrivateKey masterKey,
    required Set<AccountRole> roles,
  });

  /// Loads account related to this [seedPhrase]. Throws exception if non found.
  Future<Account> recoverAccount({
    required SeedPhrase seedPhrase,
  });

  /// Requests the user to sign the registration transaction
  /// and submits it to the blockchain.
  ///
  /// This triggers the permission popup from the wallet extension,
  /// the user must agree to sign the transaction.
  ///
  /// The transaction must be prepared earlier via [prepareRegistration].
  ///
  /// Throws a subclass of [RegistrationException] in case of a failure.
  Future<Account> register({
    required String displayName,
    required String email,
    required CardanoWallet wallet,
    required Transaction unsignedTx,
    required Set<AccountRole> roles,
    required LockFactor lockFactor,
    required CatalystPrivateKey masterKey,
  });

  Future<Account> registerTestAccount({
    required String keychainId,
    required SeedPhrase seedPhrase,
    required LockFactor lockFactor,
  });
}

/// Manages the user registration.
final class RegistrationServiceImpl implements RegistrationService {
  final KeychainProvider _keychainProvider;
  final CatalystCardano _cardano;
  final KeyDerivationService _keyDerivationService;
  final BlockchainConfig _blockchainConfig;

  const RegistrationServiceImpl(
    this._keychainProvider,
    this._cardano,
    this._keyDerivationService,
    this._blockchainConfig,
  );

  @override
  Future<CatalystPrivateKey> deriveMasterKey({
    required SeedPhrase seedPhrase,
  }) {
    return _keyDerivationService.deriveMasterKey(seedPhrase: seedPhrase);
  }

  @override
  Future<WalletInfo> getCardanoWalletInfo(CardanoWallet wallet) async {
    final enabledWallet = await wallet.enable();
    final balance = await enabledWallet.getBalance();
    final address = await enabledWallet.getChangeAddress();

    return WalletInfo(
      metadata: WalletMetadata.fromCardanoWallet(wallet),
      balance: balance.coin,
      address: address,
    );
  }

  @override
  Future<List<CardanoWallet>> getCardanoWallets() {
    return _cardano.getWallets();
  }

  @override
  Future<Transaction> prepareRegistration({
    required CardanoWallet wallet,
    required NetworkId networkId,
    required CatalystPrivateKey masterKey,
    required Set<AccountRole> roles,
  }) async {
    try {
      final config = _blockchainConfig.transactionBuilderConfig;
      final enabledWallet = await wallet.enable();
      final changeAddress = await enabledWallet.getChangeAddress();
      final rewardAddresses = await enabledWallet.getRewardAddresses();
      final utxos = await enabledWallet.getUtxos(
        amount: Balance(
          coin: CardanoWalletDetails.minAdaForRegistration,
        ),
      );

      final registrationBuilder = RegistrationTransactionBuilder(
        transactionConfig: config,
        keyDerivationService: _keyDerivationService,
        masterKey: masterKey,
        networkId: networkId,
        roles: roles,
        changeAddress: changeAddress,
        rewardAddresses: rewardAddresses,
        utxos: utxos,
      );

      return await registrationBuilder.build();
    } on RegistrationException {
      rethrow;
    } catch (error) {
      throw const RegistrationUnknownException();
    }
  }

  // TODO(damian-molinski): to be implemented
  // Note. Returned type will be changed because we'll not be able to
  // get a wallet from backend just from seed phrase.
  // To be decided what data can we get from backend.
  @override
  Future<Account> recoverAccount({
    required SeedPhrase seedPhrase,
  }) async {
    await Future<void>.delayed(const Duration(milliseconds: 200));

    // TODO(damian-molinski): should come from backend
    const email = 'recovered@iohk.com';
    final catalystIdUri = Uri.parse(
<<<<<<< HEAD
      'id.catalyst://recovered@preprod.cardano/FftxFnOrj2qmTuB2oZG2v0YEWJfKvQ9Gg8AgNAhDsKE=',
=======
      'id.catalyst://recovered@preprod.cardano/FftxFnOrj2qmTuB2oZG2v0YEWJfKvQ9Gg8AgNAhDsKE',
>>>>>>> 1ab9e197
    );
    final catalystId = CatalystId.fromUri(catalystIdUri);

    // TODO(dtscalac): derive a key from the seed phrase and fetch
    // from the backend info about the registration (roles, wallet, etc).
    final roles = {AccountRole.root};

    final keychainId = const Uuid().v4();
    final keychain = await _keychainProvider.create(keychainId);

    // Note. with rootKey query backend for account details.
    return Account(
      catalystId: catalystId,
      email: email,
      keychain: keychain,
      roles: roles,
      walletInfo: WalletInfo(
        metadata: const WalletMetadata(name: 'Dummy Wallet'),
        balance: Coin.fromAda(10),
        address: _testNetAddress,
      ),
    );
  }

  @override
  Future<Account> register({
    required String displayName,
    required String email,
    required CardanoWallet wallet,
    required Transaction unsignedTx,
    required Set<AccountRole> roles,
    required LockFactor lockFactor,
    required CatalystPrivateKey masterKey,
  }) async {
    try {
      final enabledWallet = await wallet.enable();
      final witnessSet = await enabledWallet.signTx(transaction: unsignedTx);

      final signedTx = Transaction(
        body: unsignedTx.body,
        isValid: true,
        witnessSet: witnessSet,
        auxiliaryData: unsignedTx.auxiliaryData,
      );

      final txHash = await enabledWallet.submitTx(transaction: signedTx);

      _logger.info('Registration transaction submitted [$txHash]');

      final keychainId = const Uuid().v4();
      final keychain = await _keychainProvider.create(keychainId);
      await keychain.setLock(lockFactor);
      await keychain.unlock(lockFactor);
      await keychain.setMasterKey(masterKey);

      final balance = await enabledWallet.getBalance();
      final address = await enabledWallet.getChangeAddress();

<<<<<<< HEAD
      final role0key = await masterKey.derivePublicKey();

      final catalystId = CatalystId(
        // TODO(damian): inject
        host: CatalystIdHost.cardanoPreprod.host,
=======
      final keyPair = await _keyDerivationService.deriveAccountRoleKeyPair(
        masterKey: masterKey,
        role: AccountRole.root,
      );

      final role0key = keyPair.publicKey;

      final catalystId = CatalystId(
        host: _blockchainConfig.host.host,
>>>>>>> 1ab9e197
        username: displayName,
        role0Key: role0key,
      );

      return Account(
        catalystId: catalystId,
        email: email,
        keychain: keychain,
        roles: roles,
        walletInfo: WalletInfo(
          metadata: WalletMetadata.fromCardanoWallet(wallet),
          balance: balance.coin,
          address: address,
        ),
      );
    } on RegistrationException {
      rethrow;
    } catch (error) {
      throw const RegistrationTransactionException();
    }
  }

  @override
  Future<Account> registerTestAccount({
    required String keychainId,
    required SeedPhrase seedPhrase,
    required LockFactor lockFactor,
  }) async {
    final roles = {AccountRole.voter, AccountRole.proposer};
    final masterKey = await deriveMasterKey(seedPhrase: seedPhrase);

    final keychain = await _keychainProvider.create(keychainId);
    await keychain.setLock(lockFactor);
    await keychain.unlock(lockFactor);
    await keychain.setMasterKey(masterKey);

<<<<<<< HEAD
    final role0key = await masterKey.derivePublicKey();

    final catalystId = CatalystId(
      // TODO(damian): inject
      host: CatalystIdHost.cardanoPreprod.host,
=======
    final keyPair = await _keyDerivationService.deriveAccountRoleKeyPair(
      masterKey: masterKey,
      role: AccountRole.root,
    );

    final role0key = keyPair.publicKey;

    final catalystId = CatalystId(
      host: _blockchainConfig.host.host,
>>>>>>> 1ab9e197
      username: 'Dummy',
      role0Key: role0key,
    );

    return Account(
      catalystId: catalystId,
      email: 'dummy@iohk.com',
      keychain: keychain,
      roles: roles,
      walletInfo: WalletInfo(
        metadata: const WalletMetadata(name: 'Dummy Wallet'),
        balance: Coin.fromAda(10),
        address: _testNetAddress,
      ),
    );
  }
}<|MERGE_RESOLUTION|>--- conflicted
+++ resolved
@@ -167,11 +167,7 @@
     // TODO(damian-molinski): should come from backend
     const email = 'recovered@iohk.com';
     final catalystIdUri = Uri.parse(
-<<<<<<< HEAD
-      'id.catalyst://recovered@preprod.cardano/FftxFnOrj2qmTuB2oZG2v0YEWJfKvQ9Gg8AgNAhDsKE=',
-=======
       'id.catalyst://recovered@preprod.cardano/FftxFnOrj2qmTuB2oZG2v0YEWJfKvQ9Gg8AgNAhDsKE',
->>>>>>> 1ab9e197
     );
     final catalystId = CatalystId.fromUri(catalystIdUri);
 
@@ -230,13 +226,6 @@
       final balance = await enabledWallet.getBalance();
       final address = await enabledWallet.getChangeAddress();
 
-<<<<<<< HEAD
-      final role0key = await masterKey.derivePublicKey();
-
-      final catalystId = CatalystId(
-        // TODO(damian): inject
-        host: CatalystIdHost.cardanoPreprod.host,
-=======
       final keyPair = await _keyDerivationService.deriveAccountRoleKeyPair(
         masterKey: masterKey,
         role: AccountRole.root,
@@ -246,7 +235,6 @@
 
       final catalystId = CatalystId(
         host: _blockchainConfig.host.host,
->>>>>>> 1ab9e197
         username: displayName,
         role0Key: role0key,
       );
@@ -283,13 +271,6 @@
     await keychain.unlock(lockFactor);
     await keychain.setMasterKey(masterKey);
 
-<<<<<<< HEAD
-    final role0key = await masterKey.derivePublicKey();
-
-    final catalystId = CatalystId(
-      // TODO(damian): inject
-      host: CatalystIdHost.cardanoPreprod.host,
-=======
     final keyPair = await _keyDerivationService.deriveAccountRoleKeyPair(
       masterKey: masterKey,
       role: AccountRole.root,
@@ -299,7 +280,6 @@
 
     final catalystId = CatalystId(
       host: _blockchainConfig.host.host,
->>>>>>> 1ab9e197
       username: 'Dummy',
       role0Key: role0key,
     );
