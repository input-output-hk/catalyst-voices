import 'dart:math';

import 'package:catalyst_cardano/catalyst_cardano.dart';
import 'package:catalyst_cardano_serialization/catalyst_cardano_serialization.dart';
import 'package:catalyst_key_derivation/catalyst_key_derivation.dart';
import 'package:catalyst_voices_models/catalyst_voices_models.dart';
import 'package:catalyst_voices_repositories/catalyst_voices_repositories.dart';
import 'package:catalyst_voices_services/catalyst_voices_services.dart';
import 'package:logging/logging.dart';
import 'package:uuid/uuid.dart';

// TODO(damian-molinski): remove once recover account is implemented
/* cSpell:disable */
final _testNetAddress = ShelleyAddress.fromBech32(
  'addr_test1vzpwq95z3xyum8vqndgdd'
  '9mdnmafh3djcxnc6jemlgdmswcve6tkw',
);
/* cSpell:enable */

final _logger = Logger('RegistrationService');

abstract interface class RegistrationService {
  factory RegistrationService({
    required TransactionConfigRepository transactionConfigRepository,
    required KeychainProvider keychainProvider,
    required CatalystCardano cardano,
    required KeyDerivation keyDerivation,
  }) {
    return RegistrationServiceImpl(
      transactionConfigRepository,
      keychainProvider,
      cardano,
      keyDerivation,
    );
  }

  /// Returns the available cardano wallet extensions.
  Future<List<CardanoWallet>> getCardanoWallets();

  /// Returns the details of a [wallet].
  ///
  /// This will trigger a permission popup from the wallet extension.
  /// Afterwards the user must grant a permission inside the wallet extension.
  Future<WalletInfo> getCardanoWalletInfo(CardanoWallet wallet);

  /// See [KeyDerivation.deriveMasterKey].
  Future<Bip32Ed25519XPrivateKey> deriveMasterKey({
    required SeedPhrase seedPhrase,
  });

  /// Loads account related to this [seedPhrase]. Throws exception if non found.
  Future<Account> recoverAccount({
    required SeedPhrase seedPhrase,
  });

  /// Creates [Keychain] for given [account] with [lockFactor].
  Future<Keychain> createKeychainFor({
    required Account account,
    required SeedPhrase seedPhrase,
    required LockFactor lockFactor,
  });

  /// Builds an unsigned registration transaction from given parameters.
  ///
  /// Throws a subclass of [RegistrationException] in case of a failure.
  Future<Transaction> prepareRegistration({
    required CardanoWallet wallet,
    required NetworkId networkId,
    required Bip32Ed25519XPrivateKey masterKey,
    required Set<AccountRole> roles,
  });

  /// Requests the user to sign the registration transaction
  /// and submits it to the blockchain.
  ///
  /// This triggers the permission popup from the wallet extension,
  /// the user must agree to sign the transaction.
  ///
  /// The transaction must be prepared earlier via [prepareRegistration].
  ///
  /// Throws a subclass of [RegistrationException] in case of a failure.
  Future<Account> register({
    required CardanoWallet wallet,
    required Transaction unsignedTx,
    required Set<AccountRole> roles,
    required LockFactor lockFactor,
    required Bip32Ed25519XPrivateKey masterKey,
  });

  Future<Account> registerTestAccount({
    required String keychainId,
    required SeedPhrase seedPhrase,
    required LockFactor lockFactor,
  });
}

/// Manages the user registration.
final class RegistrationServiceImpl implements RegistrationService {
  final TransactionConfigRepository _transactionConfigRepository;
  final KeychainProvider _keychainProvider;
  final CatalystCardano _cardano;
  final KeyDerivation _keyDerivation;

  const RegistrationServiceImpl(
    this._transactionConfigRepository,
    this._keychainProvider,
    this._cardano,
    this._keyDerivation,
  );

  @override
  Future<List<CardanoWallet>> getCardanoWallets() {
    return _cardano.getWallets();
  }

  @override
  Future<WalletInfo> getCardanoWalletInfo(CardanoWallet wallet) async {
    final enabledWallet = await wallet.enable();
    final balance = await enabledWallet.getBalance();
    final address = await enabledWallet.getChangeAddress();

    return WalletInfo(
      metadata: WalletMetadata.fromCardanoWallet(wallet),
      balance: balance.coin,
      address: address,
    );
  }

  @override
  Future<Bip32Ed25519XPrivateKey> deriveMasterKey({
    required SeedPhrase seedPhrase,
  }) {
    return _keyDerivation.deriveMasterKey(seedPhrase: seedPhrase);
  }

  // TODO(damian-molinski): to be implemented
  // Note. Returned type will be changed because we'll not be able to
  // get a wallet from backend just from seed phrase.
  // To be decided what data can we get from backend.
  @override
  Future<Account> recoverAccount({
    required SeedPhrase seedPhrase,
  }) async {
    await Future<void>.delayed(const Duration(milliseconds: 200));

    final isSuccess = Random().nextBool();
    if (!isSuccess) {
      throw const RegistrationUnknownException();
    }

<<<<<<< HEAD
    final masterKey = await deriveMasterKey(seedPhrase: seedPhrase);

    // TODO(dtscalac): Update key value when derivation is final.
    final roles = {AccountRole.root};

    final keychainId = const Uuid().v4();
    final keychain = await _keychainProvider.create(keychainId);
    await keychain.setLock(lockFactor);
    await keychain.unlock(lockFactor);
    await keychain.setMasterKey(masterKey);
=======
    final roles = {AccountRole.root};
    final keychainId = const Uuid().v4();
>>>>>>> 990d0292

    // Note. with rootKey query backend for account details.
    return Account(
      keychainId: keychainId,
      roles: roles,
      walletInfo: WalletInfo(
        metadata: const WalletMetadata(name: 'Dummy Wallet'),
        balance: Coin.fromAda(10),
        address: _testNetAddress,
      ),
    );
  }

  @override
  Future<Keychain> createKeychainFor({
    required Account account,
    required SeedPhrase seedPhrase,
    required LockFactor lockFactor,
  }) async {
    final keychainId = account.keychainId;

    final keyPair = await deriveAccountRoleKeyPair(
      seedPhrase: seedPhrase,
      roles: account.roles,
    );

    final keychain = await _keychainProvider.create(keychainId);
    await keychain.setLock(lockFactor);
    await keychain.unlock(lockFactor);
    await keychain.setMasterKey(keyPair.privateKey);

    return keychain;
  }

  @override
  Future<Transaction> prepareRegistration({
    required CardanoWallet wallet,
    required NetworkId networkId,
    required Bip32Ed25519XPrivateKey masterKey,
    required Set<AccountRole> roles,
  }) async {
    try {
      final config = await _transactionConfigRepository.fetch(networkId);

      final enabledWallet = await wallet.enable();
      final changeAddress = await enabledWallet.getChangeAddress();
      final rewardAddresses = await enabledWallet.getRewardAddresses();
      final utxos = await enabledWallet.getUtxos(
        amount: Balance(
          coin: CardanoWalletDetails.minAdaForRegistration,
        ),
      );

      final keyPair = await _keyDerivation.deriveAccountRoleKeyPair(
        masterKey: masterKey,
        // TODO(dtscalac): Only one roles is supported atm.
        role: AccountRole.root,
      );

      final registrationBuilder = RegistrationTransactionBuilder(
        transactionConfig: config,
        keyPair: keyPair,
        networkId: networkId,
        roles: roles,
        changeAddress: changeAddress,
        rewardAddresses: rewardAddresses,
        utxos: utxos,
      );

      return await registrationBuilder.build();
    } on RegistrationException {
      rethrow;
    } catch (error) {
      throw const RegistrationUnknownException();
    }
  }

  @override
  Future<Account> register({
    required CardanoWallet wallet,
    required Transaction unsignedTx,
    required Set<AccountRole> roles,
    required LockFactor lockFactor,
    required Bip32Ed25519XPrivateKey masterKey,
  }) async {
    try {
      final enabledWallet = await wallet.enable();
      final witnessSet = await enabledWallet.signTx(transaction: unsignedTx);

      final signedTx = Transaction(
        body: unsignedTx.body,
        isValid: true,
        witnessSet: witnessSet,
        auxiliaryData: unsignedTx.auxiliaryData,
      );

      final txHash = await enabledWallet.submitTx(transaction: signedTx);

      _logger.info('Registration transaction submitted [$txHash]');

      final keychainId = const Uuid().v4();
      final keychain = await _keychainProvider.create(keychainId);
      await keychain.setLock(lockFactor);
      await keychain.unlock(lockFactor);
      await keychain.setMasterKey(masterKey);

      final balance = await enabledWallet.getBalance();
      final address = await enabledWallet.getChangeAddress();

      return Account(
        keychainId: keychainId,
        roles: roles,
        walletInfo: WalletInfo(
          metadata: WalletMetadata.fromCardanoWallet(wallet),
          balance: balance.coin,
          address: address,
        ),
      );
    } on RegistrationException {
      rethrow;
    } catch (error) {
      throw const RegistrationTransactionException();
    }
  }

  @override
  Future<Account> registerTestAccount({
    required String keychainId,
    required SeedPhrase seedPhrase,
    required LockFactor lockFactor,
  }) async {
    final roles = {AccountRole.root};
    final masterKey = await deriveMasterKey(seedPhrase: seedPhrase);

    final keychain = await _keychainProvider.create(keychainId);
    await keychain.setLock(lockFactor);
    await keychain.unlock(lockFactor);
    await keychain.setMasterKey(masterKey);

    return Account(
      keychainId: keychainId,
      roles: roles,
      walletInfo: WalletInfo(
        metadata: const WalletMetadata(name: 'Dummy Wallet'),
        balance: Coin.fromAda(10),
        address: _testNetAddress,
      ),
    );
  }
}<|MERGE_RESOLUTION|>--- conflicted
+++ resolved
@@ -148,21 +148,9 @@
       throw const RegistrationUnknownException();
     }
 
-<<<<<<< HEAD
-    final masterKey = await deriveMasterKey(seedPhrase: seedPhrase);
-
-    // TODO(dtscalac): Update key value when derivation is final.
-    final roles = {AccountRole.root};
-
-    final keychainId = const Uuid().v4();
-    final keychain = await _keychainProvider.create(keychainId);
-    await keychain.setLock(lockFactor);
-    await keychain.unlock(lockFactor);
-    await keychain.setMasterKey(masterKey);
-=======
+    // TODO(dtscalac): support more roles when backend is ready
     final roles = {AccountRole.root};
     final keychainId = const Uuid().v4();
->>>>>>> 990d0292
 
     // Note. with rootKey query backend for account details.
     return Account(
@@ -183,16 +171,12 @@
     required LockFactor lockFactor,
   }) async {
     final keychainId = account.keychainId;
-
-    final keyPair = await deriveAccountRoleKeyPair(
-      seedPhrase: seedPhrase,
-      roles: account.roles,
-    );
+    final masterKey = await deriveMasterKey(seedPhrase: seedPhrase);
 
     final keychain = await _keychainProvider.create(keychainId);
     await keychain.setLock(lockFactor);
     await keychain.unlock(lockFactor);
-    await keychain.setMasterKey(keyPair.privateKey);
+    await keychain.setMasterKey(masterKey);
 
     return keychain;
   }
@@ -218,7 +202,7 @@
 
       final keyPair = await _keyDerivation.deriveAccountRoleKeyPair(
         masterKey: masterKey,
-        // TODO(dtscalac): Only one roles is supported atm.
+        // TODO(dtscalac): support more roles when backend is ready
         role: AccountRole.root,
       );
 
