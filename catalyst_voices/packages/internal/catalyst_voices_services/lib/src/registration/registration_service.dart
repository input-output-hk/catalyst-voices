--- conflicted
+++ resolved
@@ -425,14 +425,8 @@
   ///
   /// It's a common security practice to configure transactions
   /// to expire after a certain duration.
-<<<<<<< HEAD
   Future<SlotBigNum> _getRegistrationSlotNumberTtl() async {
-    final registrationTransactionExpiration =
-        DateTimeExt.now().add(const Duration(hours: 3));
-=======
-  Future<SlotBigNum> _getRegistrationSlotNumberTtl(NetworkId networkId) async {
     final registrationTransactionExpiration = DateTimeExt.now().add(const Duration(hours: 3));
->>>>>>> 9498faa9
 
     final config = _blockchainConfig.slotNumberConfig;
 
