import 'dart:math';

import 'package:catalyst_cardano_serialization/catalyst_cardano_serialization.dart'
    hide Ed25519PublicKey;
import 'package:catalyst_cardano_serialization/catalyst_cardano_serialization.dart' as cs
    show Ed25519PublicKey;
import 'package:catalyst_key_derivation/catalyst_key_derivation.dart';
import 'package:catalyst_voices_models/catalyst_voices_models.dart';
import 'package:catalyst_voices_services/src/registration/registration_transaction_role.dart';
import 'package:catalyst_voices_services/src/registration/strategy/registration_transaction_strategy.dart';
import 'package:catalyst_voices_services/src/registration/strategy/registration_transaction_strategy_bytes.dart';
import 'package:catalyst_voices_services/src/registration/strategy/registration_transaction_strategy_models.dart';
import 'package:catalyst_voices_services/src/registration/strategy/registration_transaction_strategy_type.dart';
import 'package:collection/collection.dart';

/// The transaction metadata used for registration.
typedef RegistrationMetadata = X509MetadataEnvelope<RegistrationData>;

/// A builder that builds a Catalyst user registration transaction
/// using RBAC specification.
final class RegistrationTransactionBuilder {
  /// The RBAC registration purpose for the Catalyst Project.
  static const _catalystUserRoleRegistrationPurpose = 'ca7a1457-ef9f-4c7f-9c74-7f8c4a4cfa6c';

  /// The transaction config with current network parameters.
  final TransactionBuilderConfig transactionConfig;

  /// The keychain which holds the master key derived from the seed phrase.
  final Keychain keychain;

  /// The network ID where the transaction will be submitted.
  final NetworkId networkId;

  /// The ttl slot number after which the transaction is invalid.
  final SlotBigNum slotNumberTtl;

  /// The user selected roles for which the user is registering.
  final Set<RegistrationTransactionRole> roles;

  /// The change address where the change from the transaction should go.
  final ShelleyAddress changeAddress;

  /// The list of user-related stake addresses.
  ///
  /// The first one will be used to as subjectAltName
  /// in the certificate for the registration.
  final List<ShelleyAddress> rewardAddresses;

  /// The UTXOs that will be used as inputs for the transaction.
  final Set<TransactionUnspentOutput> utxos;

  /// If updating a registration the new registration must be
  /// linked via the transaction hash to the last one.
  final TransactionHash? previousTransactionId;

  RegistrationTransactionBuilder({
    required this.transactionConfig,
    required this.keychain,
    required this.networkId,
    required this.slotNumberTtl,
    required this.roles,
    required this.changeAddress,
    required this.rewardAddresses,
    required this.utxos,
    required this.previousTransactionId,
  }) : assert(
          roles.isFirstRegistration || previousTransactionId != null,
          "When it's not a first registration then "
          'previousTransactionId must be provided',
        );

  ShelleyAddress get _stakeAddress => rewardAddresses.first;

  /// Builds the unsigned registration transaction.
  ///
  /// Throws [RegistrationInsufficientBalanceException] in case the
  /// user doesn't have enough balance to pay for the registration transaction.
  Future<BaseTransaction> build() async {
    try {
      return await _build();
    } on InsufficientAdaForAssetsException {
      throw const RegistrationInsufficientBalanceException();
    } on InsufficientAdaForChangeOutputException {
      throw const RegistrationInsufficientBalanceException();
    } on InsufficientUtxoBalanceException {
      throw const RegistrationInsufficientBalanceException();
    } on AssetNameTooLongException catch (e) {
      throw RegistrationAssetNameTooLongException(assets: e.assets);
    }
  }

  Future<BaseTransaction> _build() async {
    if (utxos.isEmpty) {
      throw const RegistrationInsufficientBalanceException();
    }

<<<<<<< HEAD
    final rootKeyPair = keychain.getRoleKeyPair(role: AccountRole.root);
    return rootKeyPair.use((rootKeyPair) async {
      final derCert = await _generateX509CertificateIfNeeded(rootKeyPair);
      final publicKeys = await _generatePublicKeysForAllRoles(rootKeyPair);

      // Build dummy metadata to allow the transaction builder to select utxos,
      // the selected utxos are needed to calculate txInputsHash that is included in the metadata.
      //
      // We can't upfront calculate the txInputsHash because we don't know the exact metadata size
      // at this point which the coin selection algorithm needs to calculate the appropriate
      // fee and select inputs.
      final dummyUtxos = <TransactionUnspentOutput>{};
      final dummyX509Envelope = await _buildMetadataEnvelope(
        rootKeyPair: rootKeyPair,
        selectedUtxos: dummyUtxos,
        derCert: derCert,
        publicKeys: publicKeys,
      );

      // Build dummy transaction to see what utxos need to be selected.
      final dummyTransaction = _buildUnsignedRbacTx(await dummyX509Envelope.toAuxiliaryData());

      // We are assuming that the utxos selected for the dummy transaction will satisfy
      // the fee requirements for the real transaction since the transaction size is the same,
      // instead of using dummy metadata we will use the real one but for both of them the size
      // would be the same.
      final selectedUtxos = _findSelectedUtxos(utxos, dummyTransaction.body.inputs);
      final realX509Envelope = await _buildMetadataEnvelope(
        rootKeyPair: rootKeyPair,
        selectedUtxos: selectedUtxos,
        derCert: derCert,
        publicKeys: publicKeys,
      );

      return _buildUnsignedRbacTx(await realX509Envelope.toAuxiliaryData());
    });
  }

  Future<RegistrationMetadata> _buildMetadataEnvelope({
    required CatalystKeyPair rootKeyPair,
    required Set<TransactionUnspentOutput> selectedUtxos,
    required X509DerCertificate? derCert,
    required List<RbacField<cs.Ed25519PublicKey>> publicKeys,
  }) async {
    if (!roles.isFirstRegistration && previousTransactionId == null) {
      throw ArgumentError.notNull('previousTransactionId');
    }

    final x509Envelope = X509MetadataEnvelope.unsigned(
      purpose: UuidV4.fromString(_catalystUserRoleRegistrationPurpose),
      txInputsHash: TransactionInputsHash.fromTransactionInputs(selectedUtxos),
      previousTransactionId: roles.isFirstRegistration ? null : previousTransactionId!,
      chunkedData: RegistrationData(
        derCerts: [
          if (derCert != null) RbacField.set(derCert),
        ],
        publicKeys: publicKeys,
        roleDataSet: {
          if (roles.any((element) => element.setVoter))
            RoleData(
              roleNumber: AccountRole.root.number,
              roleSigningKey: LocalKeyReference(
                keyType: LocalKeyReferenceType.x509Certs,
                offset: AccountRole.root.registrationOffset,
              ),
              // Refer to first key in transaction outputs,
              // in our case it's the change address
              // (which the user controls).
              paymentKey: 0,
            ),
          if (roles.any((element) => element.setProposer))
            RoleData(
              roleNumber: AccountRole.proposer.number,
              roleSigningKey: LocalKeyReference(
                keyType: LocalKeyReferenceType.pubKeys,
                offset: AccountRole.proposer.registrationOffset,
              ),
              // Refer to first key in transaction outputs, in our case
              // it's the change address (which the user controls).
              paymentKey: 0,
            ),
        },
      ),
    );

    final privateKey = Bip32Ed25519XPrivateKeyFactory.instance.fromBytes(
      rootKeyPair.privateKey.bytes,
    );

    return privateKey.use((privateKey) {
      return x509Envelope.sign(
        privateKey: privateKey,
        serializer: (e) => e.toCbor(),
      );
    });
=======
    final rootKeyPair = keyDerivationService.deriveAccountRoleKeyPair(
      masterKey: masterKey,
      role: AccountRole.root,
    );

    return rootKeyPair.use(_buildTransaction);
>>>>>>> 818e874a
  }

  Future<cs.Ed25519PublicKey> _buildRolePublicKey(
    AccountRole role, {
    required CatalystKeyPair rootKeyPair,
  }) async {
    return switch (role) {
      AccountRole.voter => rootKeyPair.publicKey.toEd25519(),
      AccountRole.drep => await _deriveDrepPublicKey(),
      AccountRole.proposer => await _deriveProposerPublicKey(),
    };
  }

  Future<BaseTransaction> _buildTransaction(CatalystKeyPair rootKeyPair) async {
    final derCert = await _generateX509CertificateIfNeeded(rootKeyPair);
    final publicKeys = await _generatePublicKeysForAllRoles(rootKeyPair);

    final requiredSigners = {
      _stakeAddress.publicKeyHash,
    };

    final strategy = _pickStrategy(RegistrationTransactionStrategyType.bytes);

    return strategy.build(
      purpose: _catalystUserRoleRegistrationPurpose,
      rootKeyPair: rootKeyPair,
      derCert: derCert,
      publicKeys: publicKeys,
      requiredSigners: requiredSigners,
    );
  }

  Future<cs.Ed25519PublicKey> _deriveDrepPublicKey() {
    final keyPair = keychain.getRoleKeyPair(role: AccountRole.drep);
    return keyPair.use((keyPair) => keyPair.publicKey.toEd25519());
  }

  Future<cs.Ed25519PublicKey> _deriveProposerPublicKey() {
    final keyPair = keychain.getRoleKeyPair(role: AccountRole.proposer);
    return keyPair.use((keyPair) => keyPair.publicKey.toEd25519());
  }

  Future<RbacField<cs.Ed25519PublicKey>> _generatePublicKeyForOffset(
    int registrationOffset,
    CatalystKeyPair rootKeyPair,
  ) async {
    final role = AccountRole.fromRegistrationOffset(registrationOffset);
    if (role == null) {
      return const RbacField.undefined();
    }

    final roleAction = _getPublicKeyRoleAction(role);
    switch (roleAction) {
      case RegistrationTransactionRoleAction.set:
        final publicKey = await _buildRolePublicKey(
          role,
          rootKeyPair: rootKeyPair,
        );
        return RbacField.set(publicKey);
      case RegistrationTransactionRoleAction.undefined:
        return const RbacField.undefined();
      case RegistrationTransactionRoleAction.unset:
        return const RbacField.unset();
    }
  }

  Future<List<RbacField<cs.Ed25519PublicKey>>> _generatePublicKeysForAllRoles(
    CatalystKeyPair rootKeyPair,
  ) async {
    final maxOffset = AccountRole.values.map((e) => e.registrationOffset).max;
    return [
      for (int i = 0; i <= maxOffset; i++) await _generatePublicKeyForOffset(i, rootKeyPair),
    ];
  }

  Future<X509DerCertificate> _generateX509Certificate(CatalystKeyPair keyPair) async {
    const issuer = X509DistinguishedName();

    final tbs = X509TBSCertificate(
      serialNumber: _randomSerialNumber(),
      subjectPublicKey: keyPair.publicKey.toEd25519(),
      issuer: issuer,
      validityNotBefore: DateTime.now().toUtc(),
      validityNotAfter: X509TBSCertificate.foreverValid,
      subject: issuer,
      extensions: X509CertificateExtensions(
        subjectAltName: [
          X509String(
            CardanoAddressUri(_stakeAddress).toString(),
            tag: X509String.uriTag,
          ),
        ],
      ),
    );

    final privateKey = Bip32Ed25519XPrivateKeyFactory.instance.fromBytes(
      keyPair.privateKey.bytes,
    );

    final cert = await privateKey.use((privateKey) {
      return X509Certificate.generateSelfSigned(
        tbsCertificate: tbs,
        privateKey: privateKey,
      );
    });

    return cert.toDer();
  }

  Future<X509DerCertificate?> _generateX509CertificateIfNeeded(CatalystKeyPair rootKeyPair) async {
    if (!roles.isFirstRegistration) {
      return null;
    }

    return _generateX509Certificate(rootKeyPair);
  }

  RegistrationTransactionRoleAction _getPublicKeyRoleAction(AccountRole role) {
    if (role == AccountRole.voter) {
      // Voters must not register their own public keys,
      // they are only allowed to use der certs.
      return RegistrationTransactionRoleAction.undefined;
    }

    return roles
        .singleWhere(
          (element) => element.type == role,
          orElse: () => RegistrationTransactionRole.undefined(role),
        )
        .action;
  }

  RegistrationTransactionStrategy _pickStrategy(RegistrationTransactionStrategyType type) {
    switch (type) {
      case RegistrationTransactionStrategyType.models:
        return RegistrationTransactionStrategyModels(
          transactionConfig: transactionConfig,
          networkId: networkId,
          slotNumberTtl: slotNumberTtl,
          roles: roles,
          changeAddress: changeAddress,
          utxos: utxos,
          previousTransactionId: previousTransactionId,
        );
      case RegistrationTransactionStrategyType.bytes:
        return RegistrationTransactionStrategyBytes(
          transactionConfig: transactionConfig,
          networkId: networkId,
          slotNumberTtl: slotNumberTtl,
          roles: roles,
          changeAddress: changeAddress,
          utxos: utxos,
          previousTransactionId: previousTransactionId,
        );
    }
  }

  int _randomSerialNumber() {
    const maxInt = 4294967296;
    return Random().nextInt(maxInt);
  }
}

extension on CatalystPublicKey {
  cs.Ed25519PublicKey toEd25519() {
    final publicKey = Bip32Ed25519XPublicKeyFactory.instance.fromBytes(bytes).toPublicKey().bytes;

    return cs.Ed25519PublicKey.fromBytes(publicKey);
  }
}<|MERGE_RESOLUTION|>--- conflicted
+++ resolved
@@ -94,7 +94,6 @@
       throw const RegistrationInsufficientBalanceException();
     }
 
-<<<<<<< HEAD
     final rootKeyPair = keychain.getRoleKeyPair(role: AccountRole.root);
     return rootKeyPair.use((rootKeyPair) async {
       final derCert = await _generateX509CertificateIfNeeded(rootKeyPair);
@@ -190,14 +189,6 @@
         serializer: (e) => e.toCbor(),
       );
     });
-=======
-    final rootKeyPair = keyDerivationService.deriveAccountRoleKeyPair(
-      masterKey: masterKey,
-      role: AccountRole.root,
-    );
-
-    return rootKeyPair.use(_buildTransaction);
->>>>>>> 818e874a
   }
 
   Future<cs.Ed25519PublicKey> _buildRolePublicKey(
