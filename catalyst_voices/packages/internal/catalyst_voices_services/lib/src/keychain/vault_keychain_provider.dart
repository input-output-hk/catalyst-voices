--- conflicted
+++ resolved
@@ -9,22 +9,15 @@
 final class VaultKeychainProvider implements KeychainProvider {
   final FlutterSecureStorage _secureStorage;
   final SharedPreferencesAsync _sharedPreferences;
-
-  // ignore: unused_field
   final CacheConfig _cacheConfig;
 
   VaultKeychainProvider({
-<<<<<<< HEAD
-    FlutterSecureStorage secureStorage = const FlutterSecureStorage(),
+    required FlutterSecureStorage secureStorage,
+    required SharedPreferencesAsync sharedPreferences,
     required CacheConfig cacheConfig,
   })  : _secureStorage = secureStorage,
+        _sharedPreferences = sharedPreferences,
         _cacheConfig = cacheConfig;
-=======
-    required FlutterSecureStorage secureStorage,
-    required SharedPreferencesAsync sharedPreferences,
-  })  : _secureStorage = secureStorage,
-        _sharedPreferences = sharedPreferences;
->>>>>>> d582ffe7
 
   @override
   Future<Keychain> create(String id) async {
@@ -63,15 +56,7 @@
   }
 
   Future<Keychain> _buildKeychain(String id) async {
-<<<<<<< HEAD
-    // TODO(damian-molinski): pass ttl here.
-    final Keychain keychain = VaultKeychain(
-      id: id,
-      secureStorage: _secureStorage,
-    );
-=======
     final keychain = _get(id);
->>>>>>> d582ffe7
 
     if (!await keychain.isEmpty) {
       _logger.warning('Overriding existing keychain[$id]');
@@ -103,6 +88,7 @@
       id: id,
       secureStorage: _secureStorage,
       sharedPreferences: _sharedPreferences,
+      unlockTtl: _cacheConfig.expiryDuration.keychainUnlock,
     );
   }
 }