--- conflicted
+++ resolved
@@ -116,12 +116,6 @@
     required SignedDocumentRef template,
     required SignedDocumentRef categoryId,
   }) async {
-<<<<<<< HEAD
-    return _proposalRepository.createDraftProposal(
-      content: content,
-      template: template,
-      selfRef: ref,
-=======
     final draftRef = DraftRef.generateFirstRef();
     await _proposalRepository.upsertDraftProposal(
       document: DocumentData(
@@ -133,7 +127,6 @@
         ),
         content: content,
       ),
->>>>>>> 8a2c7237
     );
 
     return draftRef;
@@ -252,12 +245,6 @@
   Future<void> upsertDraftProposal({
     required DraftRef selfRef,
     required DocumentDataContent content,
-<<<<<<< HEAD
-  }) {
-    return _proposalRepository.updateDraftProposal(
-      ref: ref,
-      content: content,
-=======
     required SignedDocumentRef template,
     required SignedDocumentRef categoryId,
   }) async {
@@ -271,7 +258,6 @@
         ),
         content: content,
       ),
->>>>>>> 8a2c7237
     );
   }
 
