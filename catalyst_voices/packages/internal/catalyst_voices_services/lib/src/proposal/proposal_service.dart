import 'dart:typed_data';

import 'package:catalyst_voices_models/catalyst_voices_models.dart';
import 'package:catalyst_voices_repositories/catalyst_voices_repositories.dart';
import 'package:catalyst_voices_services/src/crypto/key_derivation_service.dart';
import 'package:catalyst_voices_services/src/user/user_service.dart';
import 'package:rxdart/rxdart.dart';

abstract interface class ProposalService {
  const factory ProposalService(
    ProposalRepository proposalRepository,
    UserService userService,
    KeyDerivationService keyDerivationService,
  ) = ProposalServiceImpl;

  Future<List<String>> addFavoriteProposal(String proposalId);

  /// Creates a new proposal draft locally.
  Future<DraftRef> createDraftProposal({
    required DocumentDataContent content,
    required SignedDocumentRef template,
    required SignedDocumentRef categoryId,
  });

  /// Delete a draft proposal from local storage.
  ///
  /// Published proposals cannot be deleted.
  Future<void> deleteDraftProposal(DraftRef ref);

  /// Encodes the [document] to exportable format.
  ///
  /// It does not save the document anywhere on the disk,
  /// it only encodes a document as [Uint8List]
  /// so that it can be saved as a file.
  Future<Uint8List> encodeProposalForExport({
    required DocumentData document,
  });

  /// Fetches favorites proposals ids of the user
  Future<List<String>> getFavoritesProposalsIds();

  Future<ProposalData> getProposal({
    required DocumentRef ref,
  });

  Future<ProposalPaginationItems<Proposal>> getProposals({
    required ProposalPaginationRequest request,
  });

  Future<ProposalTemplate> getProposalTemplate({
    required DocumentRef ref,
  });

  /// Fetches user's proposals ids  depending on his id that is saved
  /// in metadata of proposal document
  Future<List<String>> getUserProposalsIds(String userId);

  /// Imports the proposal from [data] encoded by [encodeProposalForExport].
  ///
  /// The proposal reference will be altered to avoid linking
  /// the imported proposal to the old proposal.
  ///
  /// Once imported from the version management point of view this becomes
  /// a new standalone proposal not related to the previous one.
  Future<DocumentRef> importProposal(Uint8List data);

  /// Publishes a public proposal draft.
  /// The local draft referenced by the [document] is removed.
  ///
  /// The [DocumentRef] is retained but it's promoted from [DraftRef]
  /// instance to [SignedDocumentRef] instance.
  Future<SignedDocumentRef> publishProposal({
    required DocumentData document,
  });

  Future<List<String>> removeFavoriteProposal(String proposalId);

  /// Submits a proposal draft into review.
  Future<void> submitProposalForReview({
    required SignedDocumentRef ref,
    required SignedDocumentRef categoryId,
  });

  /// Upserts a proposal draft in the local storage.
  Future<void> upsertDraftProposal({
    required DraftRef selfRef,
    required DocumentDataContent content,
    required SignedDocumentRef template,
    required SignedDocumentRef categoryId,
  });

  Stream<List<Proposal>> watchLatestProposals({int? limit});

  Stream<List<Proposal>> watchUserProposals();
}

final class ProposalServiceImpl implements ProposalService {
  final ProposalRepository _proposalRepository;
  final UserService _userService;
  final KeyDerivationService _keyDerivationService;

  const ProposalServiceImpl(
    this._proposalRepository,
    this._userService,
    this._keyDerivationService,
  );

  @override
  Future<List<String>> addFavoriteProposal(String proposalId) async {
    return _proposalRepository.addFavoriteProposal(proposalId);
  }

  @override
  Future<DraftRef> createDraftProposal({
    required DocumentDataContent content,
    required SignedDocumentRef template,
    required SignedDocumentRef categoryId,
  }) async {
<<<<<<< HEAD
    return _proposalRepository.createDraftProposal(
      content: content,
      template: template,
      selfRef: ref,
=======
    final draftRef = DraftRef.generateFirstRef();
    await _documentRepository.upsertDocumentDraft(
      document: DocumentData(
        metadata: DocumentDataMetadata(
          type: DocumentType.proposalDocument,
          selfRef: draftRef,
          template: template,
          categoryId: categoryId,
        ),
        content: content,
      ),
>>>>>>> e335aa8d
    );

    return draftRef;
  }

  @override
  Future<void> deleteDraftProposal(DraftRef ref) {
    return _proposalRepository.deleteDraftProposal(ref);
  }

  @override
  Future<Uint8List> encodeProposalForExport({
    required DocumentData document,
  }) {
    return _proposalRepository.encodeProposalForExport(
      document: document,
    );
  }

  @override
  Future<List<String>> getFavoritesProposalsIds() async {
    final proposalsIds = await _proposalRepository.getFavoritesProposalsIds();
    return proposalsIds;
  }

  @override
  Future<ProposalData> getProposal({
    required DocumentRef ref,
  }) async {
<<<<<<< HEAD
    return _proposalRepository.getProposal(ref: ref);
=======
    final proposal = await _proposalRepository.getProposal(ref: ref);
    final document = await _documentRepository.getProposalDocument(
      ref: ref,
    );

    // TODO(damian-molinski): Delete this after documents sync is ready.
    final mergedDocument = ProposalDocument(
      metadata: proposal.document.metadata,
      document: document.document,
    );

    return ProposalData(
      document: mergedDocument,
      categoryId: proposal.categoryId,
      commentsCount: 10,
      versions: proposal.versions,
    );
>>>>>>> e335aa8d
  }

  @override
  Future<ProposalPaginationItems<Proposal>> getProposals({
    required ProposalPaginationRequest request,
  }) async {
    final proposals = await _proposalRepository.getProposals(
      request: request,
    );

    return ProposalPaginationItems(
      items: proposals.proposals,
      pageKey: request.pageKey,
      maxResults: proposals.maxResults,
    );
  }

  @override
  Future<ProposalTemplate> getProposalTemplate({
    required DocumentRef ref,
  }) async {
    final proposalTemplate = await _proposalRepository.getProposalTemplate(
      ref: ref,
    );

    return proposalTemplate;
  }

  @override
  Future<List<String>> getUserProposalsIds(String userId) async {
    final proposalsIds = await _proposalRepository.getUserProposalsIds(userId);
    return proposalsIds;
  }

  @override
  Future<DocumentRef> importProposal(Uint8List data) {
    return _proposalRepository.importProposal(data);
  }

  @override
  Future<SignedDocumentRef> publishProposal({
    required DocumentData document,
  }) async {
    await _useProposerRoleCredentials(
      (catalystId, privateKey) {
        return _proposalRepository.publishProposal(
          document: document,
          catalystId: catalystId,
          privateKey: privateKey,
        );
      },
    );

    final ref = document.ref;
    if (ref is DraftRef) {
      await _documentRepository.deleteDocumentDraft(ref: ref);
    }

    return ref.toSignedDocumentRef();
  }

  @override
  Future<List<String>> removeFavoriteProposal(String proposalId) async {
    return _proposalRepository.removeFavoriteProposal(proposalId);
  }

  @override
  Future<void> submitProposalForReview({
    required SignedDocumentRef ref,
    required SignedDocumentRef categoryId,
  }) {
    return _useProposerRoleCredentials(
      (catalystId, privateKey) {
        return _proposalRepository.publishProposalAction(
          ref: ref,
          categoryId: categoryId,
          action: ProposalSubmissionAction.aFinal,
          catalystId: catalystId,
          privateKey: privateKey,
        );
      },
    );
  }

  @override
  Future<void> upsertDraftProposal({
    required DraftRef selfRef,
    required DocumentDataContent content,
<<<<<<< HEAD
  }) {
    return _proposalRepository.updateDraftProposal(
      ref: ref,
      content: content,
=======
    required SignedDocumentRef template,
    required SignedDocumentRef categoryId,
  }) async {
    await _documentRepository.upsertDocumentDraft(
      document: DocumentData(
        metadata: DocumentDataMetadata(
          type: DocumentType.proposalDocument,
          selfRef: selfRef,
          template: template,
          categoryId: categoryId,
        ),
        content: content,
      ),
>>>>>>> e335aa8d
    );
  }

  @override
  Stream<List<Proposal>> watchLatestProposals({int? limit}) {
    return _proposalRepository
        .watchLatestProposals(limit: limit)
        .switchMap((documents) async* {
      final proposalsStreams = await Future.wait(
        documents.map((doc) async {
          final versionIds = await _proposalRepository.queryVersionsOfId(
            id: doc.metadata.selfRef.id,
          );
          final versionsData = versionIds
              .map(
                (e) => BaseProposalData(
                  document: e,
                ),
              )
              .toList();

          return _proposalRepository
              .watchCount(
            ref: doc.metadata.selfRef,
            type: DocumentType.commentTemplate,
          )
              .map((commentsCount) {
            final proposalData = ProposalData(
              document: doc,
              categoryId: SignedDocumentRef.generateFirstRef(),
              versions: versionsData,
              commentsCount: commentsCount,
            );
            return Proposal.fromData(proposalData);
          });
        }),
      );

      await for (final commentsUpdates in Rx.combineLatest(
        proposalsStreams,
        (List<Proposal> proposals) => proposals,
      )) {
        yield commentsUpdates;
      }
    });
  }

  @override
  Stream<List<Proposal>> watchUserProposals() {
    return _proposalRepository
        .watchUserProposals(
      userCatalystId: CatalystId(
        host: '',
        role0Key: Uint8List.fromList(List.filled(32, 0)),
      ),
    )
        .switchMap((documents) async* {
      final proposals = documents.map((e) {
        final proposalData = ProposalData(
          document: e,
          categoryId: SignedDocumentRef.generateFirstRef(),
        );
        return Proposal.fromData(proposalData);
      }).toList();
      yield proposals;
    });
  }

  Future<void> _useProposerRoleCredentials(
    Future<void> Function(
      CatalystId catalystId,
      CatalystPrivateKey privateKey,
    ) callback,
  ) async {
    final account = _userService.user.activeAccount;
    if (account == null) {
      throw StateError(
        'Cannot obtain proposer credentials, account missing',
      );
    }

    final catalystId = account.catalystId.copyWith(
      role: const Optional(AccountRole.proposer),
      rotation: const Optional(0),
    );

    await account.keychain.getMasterKey().use((masterKey) async {
      final keyPair = _keyDerivationService.deriveAccountRoleKeyPair(
        masterKey: masterKey,
        role: AccountRole.proposer,
      );

      await keyPair.use(
        (keyPair) => callback(catalystId, keyPair.privateKey),
      );
    });
  }
}<|MERGE_RESOLUTION|>--- conflicted
+++ resolved
@@ -116,14 +116,8 @@
     required SignedDocumentRef template,
     required SignedDocumentRef categoryId,
   }) async {
-<<<<<<< HEAD
-    return _proposalRepository.createDraftProposal(
-      content: content,
-      template: template,
-      selfRef: ref,
-=======
     final draftRef = DraftRef.generateFirstRef();
-    await _documentRepository.upsertDocumentDraft(
+    await _proposalRepository.upsertDraftProposal(
       document: DocumentData(
         metadata: DocumentDataMetadata(
           type: DocumentType.proposalDocument,
@@ -133,7 +127,6 @@
         ),
         content: content,
       ),
->>>>>>> e335aa8d
     );
 
     return draftRef;
@@ -163,27 +156,7 @@
   Future<ProposalData> getProposal({
     required DocumentRef ref,
   }) async {
-<<<<<<< HEAD
     return _proposalRepository.getProposal(ref: ref);
-=======
-    final proposal = await _proposalRepository.getProposal(ref: ref);
-    final document = await _documentRepository.getProposalDocument(
-      ref: ref,
-    );
-
-    // TODO(damian-molinski): Delete this after documents sync is ready.
-    final mergedDocument = ProposalDocument(
-      metadata: proposal.document.metadata,
-      document: document.document,
-    );
-
-    return ProposalData(
-      document: mergedDocument,
-      categoryId: proposal.categoryId,
-      commentsCount: 10,
-      versions: proposal.versions,
-    );
->>>>>>> e335aa8d
   }
 
   @override
@@ -239,7 +212,7 @@
 
     final ref = document.ref;
     if (ref is DraftRef) {
-      await _documentRepository.deleteDocumentDraft(ref: ref);
+      await _proposalRepository.deleteDraftProposal(ref);
     }
 
     return ref.toSignedDocumentRef();
@@ -272,16 +245,10 @@
   Future<void> upsertDraftProposal({
     required DraftRef selfRef,
     required DocumentDataContent content,
-<<<<<<< HEAD
-  }) {
-    return _proposalRepository.updateDraftProposal(
-      ref: ref,
-      content: content,
-=======
     required SignedDocumentRef template,
     required SignedDocumentRef categoryId,
   }) async {
-    await _documentRepository.upsertDocumentDraft(
+    await _proposalRepository.upsertDraftProposal(
       document: DocumentData(
         metadata: DocumentDataMetadata(
           type: DocumentType.proposalDocument,
@@ -291,7 +258,6 @@
         ),
         content: content,
       ),
->>>>>>> e335aa8d
     );
   }
 
