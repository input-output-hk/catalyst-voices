import 'dart:math';

import 'package:catalyst_voices_models/catalyst_voices_models.dart';
import 'package:catalyst_voices_repositories/catalyst_voices_repositories.dart';
import 'package:catalyst_voices_services/catalyst_voices_services.dart';
import 'package:catalyst_voices_shared/catalyst_voices_shared.dart';
import 'package:collection/collection.dart';
import 'package:flutter/foundation.dart';
import 'package:rxdart/rxdart.dart';

/// ProposalService provides proposal-related functionality like: creating and signing proposals,
/// retrieving proposals data from local storage, which needs to be merged from different document types.
abstract interface class ProposalService {
  const factory ProposalService(
    ProposalRepository proposalRepository,
    DocumentRepository documentRepository,
    UserService userService,
    SignerService signerService,
    ActiveCampaignObserver activeCampaignObserver,
    CastedVotesObserver castedVotesObserver,
    VotingBallotBuilder ballotBuilder,
  ) = ProposalServiceImpl;

  Future<void> addFavoriteProposal({
    required DocumentRef id,
  });

  /// Creates a new proposal draft locally.
  Future<DraftRef> createDraftProposal({
    required DocumentDataContent content,
    required SignedDocumentRef template,
    required SignedDocumentRef categoryId,
  });

  /// Delete a draft proposal from local storage.
  ///
  /// Published proposals cannot be deleted.
  Future<void> deleteDraftProposal(DraftRef id);

  /// Encodes the [document] to exportable format.
  ///
  /// It does not save the document anywhere on the disk,
  /// it only encodes a document as [Uint8List]
  /// so that it can be saved as a file.
  Future<Uint8List> encodeProposalForExport({
    required DocumentData document,
  });

  /// Returns the [SignedDocumentRef] of the created [ProposalSubmissionAction].
  Future<void> forgetProposal({
    required SignedDocumentRef proposalRef,
    required SignedDocumentRef categoryId,
  });

  Future<DocumentRef> getLatestProposalVersion({required DocumentRef id});

  Future<DetailProposal> getProposal({
    required DocumentRef id,
  });

  Future<ProposalDetailData> getProposalDetail({
    required DocumentRef id,
  });

  Future<ProposalTemplate> getProposalTemplate({
    required DocumentRef id,
  });

  /// Imports the proposal from [data] encoded by [encodeProposalForExport].
  ///
  /// The proposal reference will be altered to avoid linking
  /// the imported proposal to the old proposal.
  ///
  /// Once imported from the version management point of view this becomes
  /// a new standalone proposal not related to the previous one.
  Future<DocumentRef> importProposal(Uint8List data);

  /// Returns true if the current user has
  /// reached the limit of submitted proposals.
  Future<bool> isMaxProposalsLimitReached();

  /// Publishes a public proposal draft.
  /// The local draft referenced by the [document] is removed.
  ///
  /// The [DocumentRef] is retained but it's promoted from [DraftRef]
  /// instance to [SignedDocumentRef] instance.
  Future<SignedDocumentRef> publishProposal({
    required DocumentData document,
  });

  Future<void> removeFavoriteProposal({
    required DocumentRef ref,
  });

  /// Submits a proposal draft into review.
  ///
  /// Returns the [SignedDocumentRef] of the created [ProposalSubmissionAction].
  Future<SignedDocumentRef> submitProposalForReview({
    required SignedDocumentRef proposalRef,
    required SignedDocumentRef categoryId,
  });

  /// Returns the [SignedDocumentRef] of the created [ProposalSubmissionAction].
  Future<SignedDocumentRef> unlockProposal({
    required SignedDocumentRef proposalRef,
    required SignedDocumentRef categoryId,
  });

  /// Upserts a proposal draft in the local storage.
  Future<void> upsertDraftProposal({
    required DraftRef id,
    required DocumentDataContent content,
    required SignedDocumentRef template,
    required SignedDocumentRef categoryId,
  });

  Future<bool> validateForCollaborator(CatalystId id);

  /// Streams changes to [isMaxProposalsLimitReached].
  Stream<bool> watchMaxProposalsLimitReached();

  Stream<Page<ProposalBriefData>> watchProposalsBriefPageV2({
    required PageRequest request,
    ProposalsOrder order,
    ProposalsFiltersV2 filters,
<<<<<<< HEAD
  });

  Stream<ProposalsCount> watchProposalsCount({
    required ProposalsCountFilters filters,
=======
>>>>>>> cb0a2d99
  });

  Stream<int> watchProposalsCountV2({
    ProposalsFiltersV2 filters,
  });

<<<<<<< HEAD
  Stream<List<DetailProposal>> watchUserProposals({
    required ProposalsFiltersV2 filters,
  });

  Stream<ProposalsCount> watchUserProposalsCount();
=======
  Stream<List<DetailProposal>> watchUserProposals();
>>>>>>> cb0a2d99
}

final class ProposalServiceImpl implements ProposalService {
  final ProposalRepository _proposalRepository;
  final DocumentRepository _documentRepository;
  final UserService _userService;
  final SignerService _signerService;
  final ActiveCampaignObserver _activeCampaignObserver;
  final CastedVotesObserver _castedVotesObserver;
  final VotingBallotBuilder _ballotBuilder;

  const ProposalServiceImpl(
    this._proposalRepository,
    this._documentRepository,
    this._userService,
    this._signerService,
    this._activeCampaignObserver,
    this._castedVotesObserver,
    this._ballotBuilder,
  );

  @override
  Future<void> addFavoriteProposal({required DocumentRef id}) {
    return _proposalRepository.updateProposalFavorite(id: id.id, isFavorite: true);
  }

  @override
  Future<DraftRef> createDraftProposal({
    required DocumentDataContent content,
    required SignedDocumentRef template,
    required SignedDocumentRef categoryId,
  }) async {
    final draftRef = DraftRef.generateFirstRef();
    final catalystId = _getUserCatalystId();
    await _proposalRepository.upsertDraftProposal(
      document: DocumentData(
        metadata: DocumentDataMetadata(
          type: DocumentType.proposalDocument,
          id: draftRef,
          template: template,
          categoryId: categoryId,
          authors: [catalystId],
        ),
        content: content,
      ),
    );

    return draftRef;
  }

  @override
  Future<void> deleteDraftProposal(DraftRef id) {
    return _proposalRepository.deleteDraftProposal(id);
  }

  @override
  Future<Uint8List> encodeProposalForExport({
    required DocumentData document,
  }) {
    return _proposalRepository.encodeProposalForExport(
      document: document,
    );
  }

  @override
  Future<SignedDocumentRef> forgetProposal({
    required SignedDocumentRef proposalRef,
    required SignedDocumentRef categoryId,
  }) {
    return _signerService.useProposerCredentials(
      (catalystId, privateKey) async {
        final actionRef = SignedDocumentRef.generateFirstRef();

        await _proposalRepository.publishProposalAction(
          actionRef: actionRef,
          proposalRef: proposalRef,
          categoryId: categoryId,
          action: ProposalSubmissionAction.hide,
          catalystId: catalystId,
          privateKey: privateKey,
        );

        return actionRef;
      },
    );
  }

  @override
  Future<DocumentRef> getLatestProposalVersion({required DocumentRef id}) async {
    final latest = await _documentRepository.getLatestOf(id: id);
    if (latest == null) {
      throw DocumentNotFoundException(ref: id);
    }

    return latest;
  }

  @override
  Future<DetailProposal> getProposal({
    required DocumentRef id,
  }) async {
    final proposalData = await _proposalRepository.getProposal(ref: id);
    final versions = await _getDetailVersionsOfProposal(proposalData);

    return DetailProposal.fromData(proposalData, versions);
  }

  @override
  Future<ProposalDetailData> getProposalDetail({required DocumentRef id}) async {
    final proposalData = await _proposalRepository.getProposal(ref: id);
    final version = await _getDetailVersionsOfProposal(proposalData);

    return ProposalDetailData(
      document: proposalData.document,
      publish: proposalData.publish,
      commentsCount: proposalData.commentsCount,
      versions: version,
    );
  }

  @override
  Future<ProposalTemplate> getProposalTemplate({
    required DocumentRef id,
  }) async {
    final proposalTemplate = await _proposalRepository.getProposalTemplate(
      ref: id,
    );

    return proposalTemplate;
  }

  @override
  Future<DocumentRef> importProposal(Uint8List data) async {
    final allowTemplateRefs =
        _activeCampaignObserver.campaign?.categories.map((e) => e.proposalTemplateRef).toList() ??
        [];

    final parsedDocument = await _documentRepository.parseDocumentForImport(data: data);

    // Validate template before any DB operations
    // TODO(LynxLynxx): Remove after we support multiple fund templates
    if (!allowTemplateRefs.contains(parsedDocument.metadata.template)) {
      throw const DocumentImportInvalidDataException(
        SignedDocumentMetadataMalformed(reasons: ['template ref is not allowed to be imported']),
      );
    }

    final authorId = _getUserCatalystId();
    final newRef = await _documentRepository.saveImportedDocument(
      document: parsedDocument,
      authorId: authorId,
    );

    return newRef;
  }

  @override
  Future<bool> isMaxProposalsLimitReached() async {
    // By default return true to prevent creating proposals
    // if we couldn't determine the state due to an error.
    return watchMaxProposalsLimitReached().first.catchError((_) => true);
  }

  @override
  Future<SignedDocumentRef> publishProposal({
    required DocumentData document,
  }) async {
    final originalRef = document.id;

    // There is a system requirement to publish fresh documents,
    // where version timestamp is not older than a predefined interval.
    // Because of it we're regenerating a version just before publishing.
    final freshRef = originalRef.freshVersion();
    final freshDocument = document.copyWith(id: freshRef);

    await _signerService.useProposerCredentials(
      (catalystId, privateKey) {
        return _proposalRepository.publishProposal(
          document: freshDocument,
          catalystId: catalystId,
          privateKey: privateKey,
        );
      },
    );

    if (originalRef is DraftRef) {
      await _proposalRepository.deleteDraftProposal(originalRef);
    }

    return freshRef.toSignedDocumentRef();
  }

  @override
  Future<void> removeFavoriteProposal({required DocumentRef ref}) {
    return _proposalRepository.updateProposalFavorite(id: ref.id, isFavorite: false);
  }

  @override
  Future<SignedDocumentRef> submitProposalForReview({
    required SignedDocumentRef proposalRef,
    required SignedDocumentRef categoryId,
  }) async {
    if (await isMaxProposalsLimitReached()) {
      throw const ProposalLimitReachedException(
        maxLimit: ProposalDocument.maxSubmittedProposalsPerUser,
      );
    }

    return _signerService.useProposerCredentials(
      (catalystId, privateKey) async {
        final actionRef = SignedDocumentRef.generateFirstRef();

        await _proposalRepository.publishProposalAction(
          actionRef: actionRef,
          proposalRef: proposalRef,
          categoryId: categoryId,
          action: ProposalSubmissionAction.aFinal,
          catalystId: catalystId,
          privateKey: privateKey,
        );

        return actionRef;
      },
    );
  }

  @override
  Future<SignedDocumentRef> unlockProposal({
    required SignedDocumentRef proposalRef,
    required SignedDocumentRef categoryId,
  }) async {
    return _signerService.useProposerCredentials(
      (catalystId, privateKey) async {
        final actionRef = SignedDocumentRef.generateFirstRef();

        await _proposalRepository.publishProposalAction(
          actionRef: actionRef,
          proposalRef: proposalRef,
          categoryId: categoryId,
          action: ProposalSubmissionAction.draft,
          catalystId: catalystId,
          privateKey: privateKey,
        );

        return actionRef;
      },
    );
  }

  @override
  Future<void> upsertDraftProposal({
    required DraftRef id,
    required DocumentDataContent content,
    required SignedDocumentRef template,
    required SignedDocumentRef categoryId,
  }) async {
    // TODO(LynxLynxx): when we start supporting multiple authors
    // we need to get the list of authors actually stored in the db and
    // add them to the authors list if they are not already there
    final catalystId = _getUserCatalystId();

    await _proposalRepository.upsertDraftProposal(
      document: DocumentData(
        metadata: DocumentDataMetadata(
          type: DocumentType.proposalDocument,
          id: id,
          template: template,
          categoryId: categoryId,
          authors: [catalystId],
        ),
        content: content,
      ),
    );
  }

  @override
  Future<bool> validateForCollaborator(CatalystId id) async {
    // TODO(LynxLynxx): Add implementation
    return Future.delayed(const Duration(seconds: 1), () {
      return Random().nextBool();
    });
  }

  @override
  Stream<bool> watchMaxProposalsLimitReached() {
    final activeAccountId = _userService.watchUnlockedActiveAccount
        .map((account) => account?.catalystId)
        .distinct();
    final activeCampaign = _activeCampaignObserver.watchCampaign.distinct();

    return Rx.combineLatest2<CatalystId?, Campaign?, ProposalsFiltersV2?>(
      activeAccountId,
      activeCampaign,
      (author, campaign) {
        if (author == null || campaign == null) {
          return null;
        }

        return ProposalsFiltersV2(
          status: ProposalStatusFilter.aFinal,
          author: author,
          campaign: ProposalsCampaignFilters.from(campaign),
        );
      },
    ).distinct().switchMap(
      (filters) {
        if (filters == null) {
          return Stream.value(true);
        }

        return _proposalRepository
            .watchProposalsCountV2(filters: filters)
            .map((event) => event >= ProposalDocument.maxSubmittedProposalsPerUser);
      },
    );
  }

  @override
  Stream<Page<ProposalBriefData>> watchProposalsBriefPageV2({
    required PageRequest request,
    ProposalsOrder order = const UpdateDate.desc(),
    ProposalsFiltersV2 filters = const ProposalsFiltersV2(),
<<<<<<< HEAD
  }) {
    return const Stream.empty();
  }

  @override
  Stream<ProposalsCount> watchProposalsCount({
    required ProposalsCountFilters filters,
=======
>>>>>>> cb0a2d99
  }) {
    final proposals = _adaptFilters(filters).switchMap(
      (effectiveFilters) {
        return _proposalRepository.watchProposalsBriefPage(
          request: request,
          order: order,
          filters: effectiveFilters,
        );
      },
    );

    final draftVotes = _ballotBuilder.watchVotes;
    final castedVotes = _castedVotesObserver.watchCastedVotes;

    return Rx.combineLatest3(
      proposals,
      draftVotes,
      castedVotes,
      (page, draftVotes, castedVotes) {
        return page.map(
          (proposal) => _mapJoinedProposalBriefData(proposal, draftVotes, castedVotes),
        );
      },
    );
  }

  @override
  Stream<int> watchProposalsCountV2({
    ProposalsFiltersV2 filters = const ProposalsFiltersV2(),
  }) {
    return _adaptFilters(filters).switchMap(
      (effectiveFilters) {
        return _proposalRepository.watchProposalsCountV2(filters: effectiveFilters);
      },
    );
  }

  // TODO(LynxLynxx): Apply filters to the proposals
  // TODO(LynxLynxx): we can't use watchProposalsBriefPageV2 as we need additional information about
  // other versions of proposals which ProposalBriefData doesn't have
  @override
<<<<<<< HEAD
  Stream<List<DetailProposal>> watchUserProposals({
    required ProposalsFiltersV2 filters,
  }) async* {
    yield* _userService //
        .watchUser
        .distinct()
        .switchMap(_userWhenUnlockedStream)
        .switchMap((user) {
          if (user == null) return const Stream.empty();

          final authorId = user.activeAccount?.catalystId;
          if (!_isProposer(user) || authorId == null) {
            return const Stream.empty();
          }
=======
  Stream<List<DetailProposal>> watchUserProposals() {
    return _userService.watchUnlockedActiveAccount.distinct().switchMap((account) {
      if (account == null) return const Stream.empty();

      final authorId = account.catalystId;
      if (!account.hasRole(AccountRole.proposer)) {
        return const Stream.empty();
      }

      return _proposalRepository
          .watchUserProposals(authorId: authorId)
          .distinct()
          .switchMap<List<DetailProposal>>((documents) async* {
            if (documents.isEmpty) {
              yield [];
              return;
            }
            final proposalsDataStreams = await Future.wait(
              documents.map(_createProposalDataStream).toList(),
            );

            yield* Rx.combineLatest(
              proposalsDataStreams,
              (List<ProposalData?> proposalsData) async {
                // Note. one is null and two versions of same id.
                final validProposalsData = proposalsData.whereType<ProposalData>().toList();
>>>>>>> cb0a2d99

                final groupedProposals = groupBy(
                  validProposalsData,
                  (data) => data.document.metadata.id.id,
                );

                final filteredProposalsData = groupedProposals.values
                    .map((group) {
                      if (group.any(
                        (p) => p.publish != ProposalPublish.localDraft,
                      )) {
                        return group.where(
                          (p) => p.publish != ProposalPublish.localDraft,
                        );
                      }
                      return group;
                    })
                    .expand((group) => group)
                    .toList();

                final proposalsWithVersions = await Future.wait(
                  filteredProposalsData.map((proposalData) async {
                    final versions = await _getDetailVersionsOfProposal(proposalData);
                    return DetailProposal.fromData(proposalData, versions);
                  }),
                );
                return proposalsWithVersions;
              },
            ).switchMap(Stream.fromFuture);
          });
    });
  }

  // TODO(damian-molinski): Remove this when voteBy is implemented.
  Stream<ProposalsFiltersV2> _adaptFilters(ProposalsFiltersV2 filters) {
    if (filters.voteBy == null) {
      return Stream.value(filters);
    }

    return _castedVotesObserver.watchCastedVotes
        .map((votes) => votes.map((e) => e.proposal.id).toList())
        .map((ids) => filters.copyWith(voteBy: const Optional.empty(), ids: Optional(ids)));
  }

  Future<Stream<ProposalData?>> _createProposalDataStream(
    ProposalDocument doc,
  ) async {
    final proposalId = doc.metadata.id;

    final commentsCountStream = _proposalRepository.watchCommentsCount(referencing: proposalId);

    return Rx.combineLatest2(
      _proposalRepository.watchProposalPublish(referencing: proposalId),
      commentsCountStream,
      (ProposalPublish? publishState, int commentsCount) {
        if (publishState == null) return null;

        return ProposalData(
          document: doc,
          publish: publishState,
          commentsCount: commentsCount,
        );
      },
    );
  }

  // Helper method to fetch versions for a proposal
  Future<List<ProposalVersion>> _getDetailVersionsOfProposal(ProposalData proposal) async {
    final versions = await _proposalRepository.queryVersionsOfId(
      id: proposal.document.metadata.id.id,
      includeLocalDrafts: true,
    );
    final versionsData = (await Future.wait(
      versions.map(
        (e) async {
          final proposalId = e.metadata.id;
          final action = await _proposalRepository.getProposalPublishForRef(ref: proposalId);
          if (action == null) {
            return null;
          }

          return ProposalData(
            document: e,
            publish: action,
          );
        },
      ).toList(),
    )).whereType<ProposalData>().toList();

    return versionsData.map((e) => e.toProposalVersion()).toList();
  }

  CatalystId _getUserCatalystId() {
    final account = _userService.user.activeAccount;
    if (account == null) {
      throw StateError(
        'Cannot obtain proposer credentials, account missing',
      );
    }

    return account.catalystId;
  }

  ProposalBriefData _mapJoinedProposalBriefData(
    JoinedProposalBriefData data,
    List<Vote> draftVotes,
    List<Vote> castedVotes,
  ) {
    final proposal = data.proposal;
    final isFinal = data.isFinal;

    final draftVote = isFinal
        ? draftVotes.firstWhereOrNull((vote) => vote.proposal == proposal.id)
        : null;
    final castedVote = isFinal
        ? castedVotes.firstWhereOrNull((vote) => vote.proposal == proposal.id)
        : null;

    return ProposalBriefData(
      id: proposal.id,
      authorName: proposal.authorName ?? '',
      title: proposal.title ?? '',
      description: proposal.description ?? '',
      categoryName: proposal.categoryName ?? '',
      durationInMonths: proposal.durationInMonths ?? 0,
      fundsRequested: proposal.fundsRequested ?? Money.zero(currency: Currencies.fallback),
      createdAt: proposal.id.ver!.dateTime,
      iteration: data.iteration,
      commentsCount: isFinal ? null : data.commentsCount,
      isFinal: isFinal,
      isFavorite: data.isFavorite,
      votes: isFinal ? ProposalBriefDataVotes(draft: draftVote, casted: castedVote) : null,
    );
  }
}<|MERGE_RESOLUTION|>--- conflicted
+++ resolved
@@ -123,28 +123,13 @@
     required PageRequest request,
     ProposalsOrder order,
     ProposalsFiltersV2 filters,
-<<<<<<< HEAD
-  });
-
-  Stream<ProposalsCount> watchProposalsCount({
-    required ProposalsCountFilters filters,
-=======
->>>>>>> cb0a2d99
   });
 
   Stream<int> watchProposalsCountV2({
     ProposalsFiltersV2 filters,
   });
 
-<<<<<<< HEAD
-  Stream<List<DetailProposal>> watchUserProposals({
-    required ProposalsFiltersV2 filters,
-  });
-
-  Stream<ProposalsCount> watchUserProposalsCount();
-=======
   Stream<List<DetailProposal>> watchUserProposals();
->>>>>>> cb0a2d99
 }
 
 final class ProposalServiceImpl implements ProposalService {
@@ -467,16 +452,6 @@
     required PageRequest request,
     ProposalsOrder order = const UpdateDate.desc(),
     ProposalsFiltersV2 filters = const ProposalsFiltersV2(),
-<<<<<<< HEAD
-  }) {
-    return const Stream.empty();
-  }
-
-  @override
-  Stream<ProposalsCount> watchProposalsCount({
-    required ProposalsCountFilters filters,
-=======
->>>>>>> cb0a2d99
   }) {
     final proposals = _adaptFilters(filters).switchMap(
       (effectiveFilters) {
@@ -514,26 +489,7 @@
     );
   }
 
-  // TODO(LynxLynxx): Apply filters to the proposals
-  // TODO(LynxLynxx): we can't use watchProposalsBriefPageV2 as we need additional information about
-  // other versions of proposals which ProposalBriefData doesn't have
-  @override
-<<<<<<< HEAD
-  Stream<List<DetailProposal>> watchUserProposals({
-    required ProposalsFiltersV2 filters,
-  }) async* {
-    yield* _userService //
-        .watchUser
-        .distinct()
-        .switchMap(_userWhenUnlockedStream)
-        .switchMap((user) {
-          if (user == null) return const Stream.empty();
-
-          final authorId = user.activeAccount?.catalystId;
-          if (!_isProposer(user) || authorId == null) {
-            return const Stream.empty();
-          }
-=======
+  @override
   Stream<List<DetailProposal>> watchUserProposals() {
     return _userService.watchUnlockedActiveAccount.distinct().switchMap((account) {
       if (account == null) return const Stream.empty();
@@ -560,7 +516,6 @@
               (List<ProposalData?> proposalsData) async {
                 // Note. one is null and two versions of same id.
                 final validProposalsData = proposalsData.whereType<ProposalData>().toList();
->>>>>>> cb0a2d99
 
                 final groupedProposals = groupBy(
                   validProposalsData,
