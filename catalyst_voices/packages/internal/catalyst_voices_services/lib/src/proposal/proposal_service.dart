import 'package:catalyst_voices_models/catalyst_voices_models.dart';
import 'package:catalyst_voices_repositories/catalyst_voices_repositories.dart';
import 'package:catalyst_voices_services/catalyst_voices_services.dart';
import 'package:catalyst_voices_shared/catalyst_voices_shared.dart';
import 'package:collection/collection.dart';
import 'package:flutter/foundation.dart';
import 'package:rxdart/rxdart.dart';

/// ProposalService provides proposal-related functionality like: creating and signing proposals,
/// retrieving proposals data from local storage, which needs to be merged from different document types.
abstract interface class ProposalService {
  const factory ProposalService(
    ProposalRepository proposalRepository,
    DocumentRepository documentRepository,
    UserService userService,
    SignerService signerService,
    ActiveCampaignObserver activeCampaignObserver,
    CastedVotesObserver castedVotesObserver,
    VotingBallotBuilder ballotBuilder,
  ) = ProposalServiceImpl;

  Future<void> addFavoriteProposal({
    required DocumentRef ref,
  });

  /// Creates a new proposal draft locally.
  Future<DraftRef> createDraftProposal({
    required DocumentDataContent content,
    required SignedDocumentRef template,
    required SignedDocumentRef categoryId,
  });

  /// Delete a draft proposal from local storage.
  ///
  /// Published proposals cannot be deleted.
  Future<void> deleteDraftProposal(DraftRef ref);

  /// Encodes the [document] to exportable format.
  ///
  /// It does not save the document anywhere on the disk,
  /// it only encodes a document as [Uint8List]
  /// so that it can be saved as a file.
  Future<Uint8List> encodeProposalForExport({
    required DocumentData document,
  });

  /// Returns the [SignedDocumentRef] of the created [ProposalSubmissionAction].
  Future<void> forgetProposal({
    required SignedDocumentRef proposalRef,
    required SignedDocumentRef categoryId,
  });

  Future<DocumentRef> getLatestProposalVersion({required DocumentRef ref});

  Future<DetailProposal> getProposal({
    required DocumentRef ref,
  });

  Future<ProposalDetailData> getProposalDetail({
    required DocumentRef ref,
  });

  Future<ProposalTemplate> getProposalTemplate({
    required DocumentRef ref,
  });

  /// Imports the proposal from [data] encoded by [encodeProposalForExport].
  ///
  /// The proposal reference will be altered to avoid linking
  /// the imported proposal to the old proposal.
  ///
  /// Once imported from the version management point of view this becomes
  /// a new standalone proposal not related to the previous one.
  Future<DocumentRef> importProposal(Uint8List data);

  /// Returns true if the current user has
  /// reached the limit of submitted proposals.
  Future<bool> isMaxProposalsLimitReached();

  /// Publishes a public proposal draft.
  /// The local draft referenced by the [document] is removed.
  ///
  /// The [DocumentRef] is retained but it's promoted from [DraftRef]
  /// instance to [SignedDocumentRef] instance.
  Future<SignedDocumentRef> publishProposal({
    required DocumentData document,
  });

  Future<void> removeFavoriteProposal({
    required DocumentRef ref,
  });

  /// Submits a proposal draft into review.
  ///
  /// Returns the [SignedDocumentRef] of the created [ProposalSubmissionAction].
  Future<SignedDocumentRef> submitProposalForReview({
    required SignedDocumentRef proposalRef,
    required SignedDocumentRef categoryId,
  });

  /// Returns the [SignedDocumentRef] of the created [ProposalSubmissionAction].
  Future<SignedDocumentRef> unlockProposal({
    required SignedDocumentRef proposalRef,
    required SignedDocumentRef categoryId,
  });

  /// Upserts a proposal draft in the local storage.
  Future<void> upsertDraftProposal({
    required DraftRef selfRef,
    required DocumentDataContent content,
    required SignedDocumentRef template,
    required SignedDocumentRef categoryId,
  });

  /// Streams changes to [isMaxProposalsLimitReached].
  Stream<bool> watchMaxProposalsLimitReached();

  Stream<Page<ProposalBriefData>> watchProposalsBriefPageV2({
    required PageRequest request,
    ProposalsOrder order,
    ProposalsFiltersV2 filters,
  });

  Stream<int> watchProposalsCountV2({
    ProposalsFiltersV2 filters,
  });

  Stream<List<DetailProposal>> watchUserProposals();
}

final class ProposalServiceImpl implements ProposalService {
  final ProposalRepository _proposalRepository;
  final DocumentRepository _documentRepository;
  final UserService _userService;
  final SignerService _signerService;
  final ActiveCampaignObserver _activeCampaignObserver;
  final CastedVotesObserver _castedVotesObserver;
  final VotingBallotBuilder _ballotBuilder;

  const ProposalServiceImpl(
    this._proposalRepository,
    this._documentRepository,
    this._userService,
    this._signerService,
    this._activeCampaignObserver,
    this._castedVotesObserver,
    this._ballotBuilder,
  );

  @override
  Future<void> addFavoriteProposal({required DocumentRef ref}) {
    return _proposalRepository.updateProposalFavorite(id: ref.id, isFavorite: true);
  }

  @override
  Future<DraftRef> createDraftProposal({
    required DocumentDataContent content,
    required SignedDocumentRef template,
    required SignedDocumentRef categoryId,
  }) async {
    final draftRef = DraftRef.generateFirstRef();
    final catalystId = _getUserCatalystId();
    await _proposalRepository.upsertDraftProposal(
      document: DocumentData(
        metadata: DocumentDataMetadata(
          type: DocumentType.proposalDocument,
          selfRef: draftRef,
          template: template,
          categoryId: categoryId,
          authors: [catalystId],
        ),
        content: content,
      ),
    );

    return draftRef;
  }

  @override
  Future<void> deleteDraftProposal(DraftRef ref) {
    return _proposalRepository.deleteDraftProposal(ref);
  }

  @override
  Future<Uint8List> encodeProposalForExport({
    required DocumentData document,
  }) {
    return _proposalRepository.encodeProposalForExport(
      document: document,
    );
  }

  @override
  Future<SignedDocumentRef> forgetProposal({
    required SignedDocumentRef proposalRef,
    required SignedDocumentRef categoryId,
  }) {
    return _signerService.useProposerCredentials(
      (catalystId, privateKey) async {
        final actionRef = SignedDocumentRef.generateFirstRef();

        await _proposalRepository.publishProposalAction(
          actionRef: actionRef,
          proposalRef: proposalRef,
          categoryId: categoryId,
          action: ProposalSubmissionAction.hide,
          catalystId: catalystId,
          privateKey: privateKey,
        );

        return actionRef;
      },
    );
  }

  @override
  Future<DocumentRef> getLatestProposalVersion({required DocumentRef ref}) async {
    final latest = await _documentRepository.getLatestOf(ref: ref);
    if (latest == null) {
      throw DocumentNotFoundException(ref: ref);
    }

    return latest;
  }

  @override
  Future<DetailProposal> getProposal({
    required DocumentRef ref,
  }) async {
    final proposalData = await _proposalRepository.getProposal(ref: ref);
    final versions = await _getDetailVersionsOfProposal(proposalData);

    return DetailProposal.fromData(proposalData, versions);
  }

  @override
  Future<ProposalDetailData> getProposalDetail({required DocumentRef ref}) async {
    final proposalData = await _proposalRepository.getProposal(ref: ref);
    final version = await _getDetailVersionsOfProposal(proposalData);

    return ProposalDetailData(
      document: proposalData.document,
      publish: proposalData.publish,
      commentsCount: proposalData.commentsCount,
      versions: version,
    );
  }

  @override
  Future<ProposalTemplate> getProposalTemplate({
    required DocumentRef ref,
  }) async {
    final proposalTemplate = await _proposalRepository.getProposalTemplate(
      ref: ref,
    );

    return proposalTemplate;
  }

  @override
  Future<DocumentRef> importProposal(Uint8List data) async {
    final allowTemplateRefs =
        _activeCampaignObserver.campaign?.categories.map((e) => e.proposalTemplateRef).toList() ??
        [];

    final parsedDocument = await _documentRepository.parseDocumentForImport(data: data);

    // Validate template before any DB operations
    // TODO(LynxLynxx): Remove after we support multiple fund templates
    if (!allowTemplateRefs.contains(parsedDocument.metadata.template)) {
      throw const DocumentImportInvalidDataException(
        SignedDocumentMetadataMalformed(reasons: ['template ref is not allowed to be imported']),
      );
    }

    final authorId = _getUserCatalystId();
    final newRef = await _documentRepository.saveImportedDocument(
      document: parsedDocument,
      authorId: authorId,
    );

    return newRef;
  }

  @override
  Future<bool> isMaxProposalsLimitReached() async {
    // By default return true to prevent creating proposals
    // if we couldn't determine the state due to an error.
    return watchMaxProposalsLimitReached().first.catchError((_) => true);
  }

  @override
  Future<SignedDocumentRef> publishProposal({
    required DocumentData document,
  }) async {
    final originalRef = document.ref;

    // There is a system requirement to publish fresh documents,
    // where version timestamp is not older than a predefined interval.
    // Because of it we're regenerating a version just before publishing.
    final freshRef = originalRef.freshVersion();
    final freshDocument = document.copyWith(selfRef: freshRef);

    await _signerService.useProposerCredentials(
      (catalystId, privateKey) {
        return _proposalRepository.publishProposal(
          document: freshDocument,
          catalystId: catalystId,
          privateKey: privateKey,
        );
      },
    );

    if (originalRef is DraftRef) {
      await _proposalRepository.deleteDraftProposal(originalRef);
    }

    return freshRef.toSignedDocumentRef();
  }

  @override
  Future<void> removeFavoriteProposal({required DocumentRef ref}) {
    return _proposalRepository.updateProposalFavorite(id: ref.id, isFavorite: false);
  }

  @override
  Future<SignedDocumentRef> submitProposalForReview({
    required SignedDocumentRef proposalRef,
    required SignedDocumentRef categoryId,
  }) async {
    if (await isMaxProposalsLimitReached()) {
      throw const ProposalLimitReachedException(
        maxLimit: ProposalDocument.maxSubmittedProposalsPerUser,
      );
    }

    return _signerService.useProposerCredentials(
      (catalystId, privateKey) async {
        final actionRef = SignedDocumentRef.generateFirstRef();

        await _proposalRepository.publishProposalAction(
          actionRef: actionRef,
          proposalRef: proposalRef,
          categoryId: categoryId,
          action: ProposalSubmissionAction.aFinal,
          catalystId: catalystId,
          privateKey: privateKey,
        );

        return actionRef;
      },
    );
  }

  @override
  Future<SignedDocumentRef> unlockProposal({
    required SignedDocumentRef proposalRef,
    required SignedDocumentRef categoryId,
  }) async {
    return _signerService.useProposerCredentials(
      (catalystId, privateKey) async {
        final actionRef = SignedDocumentRef.generateFirstRef();

        await _proposalRepository.publishProposalAction(
          actionRef: actionRef,
          proposalRef: proposalRef,
          categoryId: categoryId,
          action: ProposalSubmissionAction.draft,
          catalystId: catalystId,
          privateKey: privateKey,
        );

        return actionRef;
      },
    );
  }

  @override
  Future<void> upsertDraftProposal({
    required DraftRef selfRef,
    required DocumentDataContent content,
    required SignedDocumentRef template,
    required SignedDocumentRef categoryId,
  }) async {
    // TODO(LynxLynxx): when we start supporting multiple authors
    // we need to get the list of authors actually stored in the db and
    // add them to the authors list if they are not already there
    final catalystId = _getUserCatalystId();

    await _proposalRepository.upsertDraftProposal(
      document: DocumentData(
        metadata: DocumentDataMetadata(
          type: DocumentType.proposalDocument,
          selfRef: selfRef,
          template: template,
          categoryId: categoryId,
          authors: [catalystId],
        ),
        content: content,
      ),
    );
  }

  @override
  Stream<bool> watchMaxProposalsLimitReached() {
    // TODO(damian-molinski): watch active account id + active campaign
    const filters = ProposalsFiltersV2(
      status: ProposalStatusFilter.aFinal,
      author: null,
      campaign: null,
    );

    return _proposalRepository
        .watchProposalsCountV2(filters: filters)
        .map((event) => event >= ProposalDocument.maxSubmittedProposalsPerUser);
  }

  @override
  Stream<Page<ProposalBriefData>> watchProposalsBriefPageV2({
    required PageRequest request,
    ProposalsOrder order = const UpdateDate.desc(),
    ProposalsFiltersV2 filters = const ProposalsFiltersV2(),
  }) {
    final proposals = _adaptFilters(filters).switchMap(
      (effectiveFilters) {
        return _proposalRepository.watchProposalsBriefPage(
          request: request,
          order: order,
          filters: effectiveFilters,
        );
      },
    );

    final draftVotes = _ballotBuilder.watchVotes;
    final castedVotes = _castedVotesObserver.watchCastedVotes;

    return Rx.combineLatest3(
      proposals,
      draftVotes,
      castedVotes,
      (page, draftVotes, castedVotes) {
        return page.map(
          (proposal) => _mapJoinedProposalBriefData(proposal, draftVotes, castedVotes),
        );
      },
    );
  }

  @override
  Stream<int> watchProposalsCountV2({
    ProposalsFiltersV2 filters = const ProposalsFiltersV2(),
  }) {
    return _adaptFilters(filters).switchMap(
      (effectiveFilters) {
        return _proposalRepository.watchProposalsCountV2(filters: effectiveFilters);
      },
    );
  }

  @override
  Stream<List<DetailProposal>> watchUserProposals() async* {
    yield* _userService //
        .watchUser
        .distinct()
        .switchMap(_userWhenUnlockedStream)
        .switchMap((user) {
          if (user == null) return const Stream.empty();

          final authorId = user.activeAccount?.catalystId;
          if (!_isProposer(user) || authorId == null) {
            return const Stream.empty();
          }

          return _proposalRepository
              .watchUserProposals(authorId: authorId)
              .distinct()
              .switchMap<List<DetailProposal>>((documents) async* {
                if (documents.isEmpty) {
                  yield [];
                  return;
                }
                final proposalsDataStreams = await Future.wait(
                  documents.map(_createProposalDataStream).toList(),
                );

                yield* Rx.combineLatest(
                  proposalsDataStreams,
                  (List<ProposalData?> proposalsData) async {
                    // Note. one is null and two versions of same id.
                    final validProposalsData = proposalsData.whereType<ProposalData>().toList();

                    final groupedProposals = groupBy(
                      validProposalsData,
                      (data) => data.document.metadata.selfRef.id,
                    );

                    final filteredProposalsData = groupedProposals.values
                        .map((group) {
                          if (group.any(
                            (p) => p.publish != ProposalPublish.localDraft,
                          )) {
                            return group.where(
                              (p) => p.publish != ProposalPublish.localDraft,
                            );
                          }
                          return group;
                        })
                        .expand((group) => group)
                        .toList();

                    final proposalsWithVersions = await Future.wait(
                      filteredProposalsData.map((proposalData) async {
                        final versions = await _getDetailVersionsOfProposal(proposalData);
                        return DetailProposal.fromData(proposalData, versions);
                      }),
                    );
                    return proposalsWithVersions;
                  },
                ).switchMap(Stream.fromFuture);
              });
        });
  }

<<<<<<< HEAD
=======
  @override
  Stream<ProposalsCount> watchUserProposalsCount() {
    return _userService //
        .watchUser
        .distinct()
        .switchMap(_userWhenUnlockedStream)
        .switchMap((user) {
          if (user == null) return const Stream.empty();

          final authorId = user.activeAccount?.catalystId;
          if (!_isProposer(user) || authorId == null) {
            // user is not eligible for creating proposals
            return const Stream.empty();
          }

          final activeCampaign = _activeCampaignObserver.campaign;
          final categoriesIds = activeCampaign?.categories.map((e) => e.selfRef.id).toList();

          final filters = ProposalsCountFilters(
            author: authorId,
            onlyAuthor: true,
            campaign: categoriesIds != null ? CampaignFilters(categoriesIds: categoriesIds) : null,
          );

          return watchProposalsCount(filters: filters);
        });
  }

>>>>>>> 5819aa49
  // TODO(damian-molinski): Remove this when voteBy is implemented.
  Stream<ProposalsFiltersV2> _adaptFilters(ProposalsFiltersV2 filters) {
    if (filters.voteBy == null) {
      return Stream.value(filters);
    }

    return _castedVotesObserver.watchCastedVotes
        .map((votes) => votes.map((e) => e.proposal.id).toList())
        .map((ids) => filters.copyWith(voteBy: const Optional.empty(), ids: Optional(ids)));
  }

  Future<Stream<ProposalData?>> _createProposalDataStream(
    ProposalDocument doc,
  ) async {
    final selfRef = doc.metadata.selfRef;

    final commentsCountStream = _proposalRepository.watchCommentsCount(
      refTo: selfRef,
    );

    return Rx.combineLatest2(
      _proposalRepository.watchProposalPublish(refTo: selfRef),
      commentsCountStream,
      (ProposalPublish? publishState, int commentsCount) {
        if (publishState == null) return null;

        return ProposalData(
          document: doc,
          publish: publishState,
          commentsCount: commentsCount,
        );
      },
    );
  }

  // Helper method to fetch versions for a proposal
  Future<List<ProposalVersion>> _getDetailVersionsOfProposal(ProposalData proposal) async {
    final versions = await _proposalRepository.queryVersionsOfId(
      id: proposal.document.metadata.selfRef.id,
      includeLocalDrafts: true,
    );
    final versionsData = (await Future.wait(
      versions.map(
        (e) async {
          final selfRef = e.metadata.selfRef;
          final action = await _proposalRepository.getProposalPublishForRef(
            ref: selfRef,
          );
          if (action == null) {
            return null;
          }

          return ProposalData(
            document: e,
            publish: action,
          );
        },
      ).toList(),
    )).whereType<ProposalData>().toList();

    return versionsData.map((e) => e.toProposalVersion()).toList();
  }

  CatalystId _getUserCatalystId() {
    final account = _userService.user.activeAccount;
    if (account == null) {
      throw StateError(
        'Cannot obtain proposer credentials, account missing',
      );
    }

    return account.catalystId;
  }

  bool _isProposer(User user) {
    return user.activeAccount?.roles.contains(AccountRole.proposer) ?? false;
  }

  ProposalBriefData _mapJoinedProposalBriefData(
    JoinedProposalBriefData data,
    List<Vote> draftVotes,
    List<Vote> castedVotes,
  ) {
    final proposal = data.proposal;
    final isFinal = data.isFinal;

    final draftVote = isFinal
        ? draftVotes.firstWhereOrNull((vote) => vote.proposal == proposal.selfRef)
        : null;
    final castedVote = isFinal
        ? castedVotes.firstWhereOrNull((vote) => vote.proposal == proposal.selfRef)
        : null;

    return ProposalBriefData(
      selfRef: proposal.selfRef,
      authorName: proposal.authorName ?? '',
      title: proposal.title ?? '',
      description: proposal.description ?? '',
      categoryName: proposal.categoryName ?? '',
      durationInMonths: proposal.durationInMonths ?? 0,
      fundsRequested: proposal.fundsRequested ?? Money.zero(currency: Currencies.fallback),
      createdAt: proposal.selfRef.version!.dateTime,
      iteration: data.iteration,
      commentsCount: isFinal ? null : data.commentsCount,
      isFinal: isFinal,
      isFavorite: data.isFavorite,
      votes: isFinal ? ProposalBriefDataVotes(draft: draftVote, casted: castedVote) : null,
    );
  }
<<<<<<< HEAD
=======

  Future<Page<Proposal>> _mapProposalDataPage(Page<ProposalData> page) async {
    final proposals = await page.items.map(
      (item) async {
        final versions = await _proposalRepository
            .queryVersionsOfId(
              id: item.document.metadata.selfRef.id,
              includeLocalDrafts: true,
            )
            .then(
              (value) => value.map((e) => e.metadata.selfRef.version!).whereType<String>().toList(),
            );

        return Proposal.fromData(item, versions);
      },
    ).wait;

    return page.copyWithItems(proposals);
  }

  Stream<User?> _userWhenUnlockedStream(User user) {
    final activeAccount = user.activeAccount;

    if (activeAccount == null) return Stream.value(null);

    final isUnlockedStream = activeAccount.keychain.watchIsUnlocked;
    return isUnlockedStream.map((isUnlocked) => isUnlocked ? user : null);
  }
>>>>>>> 5819aa49
}<|MERGE_RESOLUTION|>--- conflicted
+++ resolved
@@ -403,16 +403,36 @@
 
   @override
   Stream<bool> watchMaxProposalsLimitReached() {
-    // TODO(damian-molinski): watch active account id + active campaign
-    const filters = ProposalsFiltersV2(
-      status: ProposalStatusFilter.aFinal,
-      author: null,
-      campaign: null,
-    );
-
-    return _proposalRepository
-        .watchProposalsCountV2(filters: filters)
-        .map((event) => event >= ProposalDocument.maxSubmittedProposalsPerUser);
+    final activeAccountId = _userService.watchUnlockedActiveAccount
+        .map((account) => account?.catalystId)
+        .distinct();
+    final activeCampaign = _activeCampaignObserver.watchCampaign.distinct();
+
+    return Rx.combineLatest2<CatalystId?, Campaign?, ProposalsFiltersV2?>(
+      activeAccountId,
+      activeCampaign,
+      (author, campaign) {
+        if (author == null || campaign == null) {
+          return null;
+        }
+
+        return ProposalsFiltersV2(
+          status: ProposalStatusFilter.aFinal,
+          author: author,
+          campaign: ProposalsCampaignFilters.from(campaign),
+        );
+      },
+    ).distinct().switchMap(
+      (filters) {
+        if (filters == null) {
+          return Stream.value(true);
+        }
+
+        return _proposalRepository
+            .watchProposalsCountV2(filters: filters)
+            .map((event) => event >= ProposalDocument.maxSubmittedProposalsPerUser);
+      },
+    );
   }
 
   @override
@@ -458,100 +478,65 @@
   }
 
   @override
-  Stream<List<DetailProposal>> watchUserProposals() async* {
-    yield* _userService //
-        .watchUser
-        .distinct()
-        .switchMap(_userWhenUnlockedStream)
-        .switchMap((user) {
-          if (user == null) return const Stream.empty();
-
-          final authorId = user.activeAccount?.catalystId;
-          if (!_isProposer(user) || authorId == null) {
-            return const Stream.empty();
-          }
-
-          return _proposalRepository
-              .watchUserProposals(authorId: authorId)
-              .distinct()
-              .switchMap<List<DetailProposal>>((documents) async* {
-                if (documents.isEmpty) {
-                  yield [];
-                  return;
-                }
-                final proposalsDataStreams = await Future.wait(
-                  documents.map(_createProposalDataStream).toList(),
+  Stream<List<DetailProposal>> watchUserProposals() {
+    return _userService.watchUnlockedActiveAccount.distinct().switchMap((account) {
+      if (account == null) return const Stream.empty();
+
+      final authorId = account.catalystId;
+      if (!account.hasRole(AccountRole.proposer)) {
+        return const Stream.empty();
+      }
+
+      return _proposalRepository
+          .watchUserProposals(authorId: authorId)
+          .distinct()
+          .switchMap<List<DetailProposal>>((documents) async* {
+            if (documents.isEmpty) {
+              yield [];
+              return;
+            }
+            final proposalsDataStreams = await Future.wait(
+              documents.map(_createProposalDataStream).toList(),
+            );
+
+            yield* Rx.combineLatest(
+              proposalsDataStreams,
+              (List<ProposalData?> proposalsData) async {
+                // Note. one is null and two versions of same id.
+                final validProposalsData = proposalsData.whereType<ProposalData>().toList();
+
+                final groupedProposals = groupBy(
+                  validProposalsData,
+                  (data) => data.document.metadata.selfRef.id,
                 );
 
-                yield* Rx.combineLatest(
-                  proposalsDataStreams,
-                  (List<ProposalData?> proposalsData) async {
-                    // Note. one is null and two versions of same id.
-                    final validProposalsData = proposalsData.whereType<ProposalData>().toList();
-
-                    final groupedProposals = groupBy(
-                      validProposalsData,
-                      (data) => data.document.metadata.selfRef.id,
-                    );
-
-                    final filteredProposalsData = groupedProposals.values
-                        .map((group) {
-                          if (group.any(
-                            (p) => p.publish != ProposalPublish.localDraft,
-                          )) {
-                            return group.where(
-                              (p) => p.publish != ProposalPublish.localDraft,
-                            );
-                          }
-                          return group;
-                        })
-                        .expand((group) => group)
-                        .toList();
-
-                    final proposalsWithVersions = await Future.wait(
-                      filteredProposalsData.map((proposalData) async {
-                        final versions = await _getDetailVersionsOfProposal(proposalData);
-                        return DetailProposal.fromData(proposalData, versions);
-                      }),
-                    );
-                    return proposalsWithVersions;
-                  },
-                ).switchMap(Stream.fromFuture);
-              });
-        });
-  }
-
-<<<<<<< HEAD
-=======
-  @override
-  Stream<ProposalsCount> watchUserProposalsCount() {
-    return _userService //
-        .watchUser
-        .distinct()
-        .switchMap(_userWhenUnlockedStream)
-        .switchMap((user) {
-          if (user == null) return const Stream.empty();
-
-          final authorId = user.activeAccount?.catalystId;
-          if (!_isProposer(user) || authorId == null) {
-            // user is not eligible for creating proposals
-            return const Stream.empty();
-          }
-
-          final activeCampaign = _activeCampaignObserver.campaign;
-          final categoriesIds = activeCampaign?.categories.map((e) => e.selfRef.id).toList();
-
-          final filters = ProposalsCountFilters(
-            author: authorId,
-            onlyAuthor: true,
-            campaign: categoriesIds != null ? CampaignFilters(categoriesIds: categoriesIds) : null,
-          );
-
-          return watchProposalsCount(filters: filters);
-        });
-  }
-
->>>>>>> 5819aa49
+                final filteredProposalsData = groupedProposals.values
+                    .map((group) {
+                      if (group.any(
+                        (p) => p.publish != ProposalPublish.localDraft,
+                      )) {
+                        return group.where(
+                          (p) => p.publish != ProposalPublish.localDraft,
+                        );
+                      }
+                      return group;
+                    })
+                    .expand((group) => group)
+                    .toList();
+
+                final proposalsWithVersions = await Future.wait(
+                  filteredProposalsData.map((proposalData) async {
+                    final versions = await _getDetailVersionsOfProposal(proposalData);
+                    return DetailProposal.fromData(proposalData, versions);
+                  }),
+                );
+                return proposalsWithVersions;
+              },
+            ).switchMap(Stream.fromFuture);
+          });
+    });
+  }
+
   // TODO(damian-molinski): Remove this when voteBy is implemented.
   Stream<ProposalsFiltersV2> _adaptFilters(ProposalsFiltersV2 filters) {
     if (filters.voteBy == null) {
@@ -624,10 +609,6 @@
     }
 
     return account.catalystId;
-  }
-
-  bool _isProposer(User user) {
-    return user.activeAccount?.roles.contains(AccountRole.proposer) ?? false;
   }
 
   ProposalBriefData _mapJoinedProposalBriefData(
@@ -661,35 +642,4 @@
       votes: isFinal ? ProposalBriefDataVotes(draft: draftVote, casted: castedVote) : null,
     );
   }
-<<<<<<< HEAD
-=======
-
-  Future<Page<Proposal>> _mapProposalDataPage(Page<ProposalData> page) async {
-    final proposals = await page.items.map(
-      (item) async {
-        final versions = await _proposalRepository
-            .queryVersionsOfId(
-              id: item.document.metadata.selfRef.id,
-              includeLocalDrafts: true,
-            )
-            .then(
-              (value) => value.map((e) => e.metadata.selfRef.version!).whereType<String>().toList(),
-            );
-
-        return Proposal.fromData(item, versions);
-      },
-    ).wait;
-
-    return page.copyWithItems(proposals);
-  }
-
-  Stream<User?> _userWhenUnlockedStream(User user) {
-    final activeAccount = user.activeAccount;
-
-    if (activeAccount == null) return Stream.value(null);
-
-    final isUnlockedStream = activeAccount.keychain.watchIsUnlocked;
-    return isUnlockedStream.map((isUnlocked) => isUnlocked ? user : null);
-  }
->>>>>>> 5819aa49
 }