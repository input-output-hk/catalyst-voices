--- conflicted
+++ resolved
@@ -412,42 +412,7 @@
 
   @override
   Stream<List<Proposal>> watchUserProposals() async* {
-<<<<<<< HEAD
-    final authorId = await _getUserCatalystId();
-    yield* _proposalRepository
-        .watchUserProposals(authorId: authorId)
-        .switchMap((documents) async* {
-      if (documents.isEmpty) {
-        yield const [];
-        return;
-      }
-
-      final proposalsDataStreams = await Future.wait(
-        documents.map(_createProposalDataStream).toList(),
-      );
-
-      yield* Rx.combineLatest(
-        proposalsDataStreams,
-        (List<ProposalData?> proposalsData) async {
-          final validProposalsData =
-              proposalsData.whereType<ProposalData>().toList();
-
-          final groupedProposals = groupBy(
-            validProposalsData,
-            (data) => data.document.metadata.selfRef.id,
-          );
-
-          final filteredProposalsData = groupedProposals.values
-              .map((group) {
-                if (group.any((p) => p.publish != ProposalPublish.localDraft)) {
-                  return group
-                      .where((p) => p.publish != ProposalPublish.localDraft);
-                }
-                return group;
-              })
-              .expand((group) => group)
-              .toList();
-=======
+    
     yield* _userService.watchUser.distinct().switchMap((user) {
       final authorId = user.activeAccount?.catalystId;
       if (!_isProposer(user) || authorId == null) {
@@ -465,7 +430,6 @@
         final proposalsDataStreams = await Future.wait(
           documents.map(_createProposalDataStream).toList(),
         );
->>>>>>> 46b61516
 
         yield* Rx.combineLatest(
           proposalsDataStreams,
