import 'dart:typed_data';

import 'package:catalyst_voices_models/catalyst_voices_models.dart';
import 'package:catalyst_voices_repositories/catalyst_voices_repositories.dart';
import 'package:catalyst_voices_services/src/crypto/key_derivation_service.dart';
import 'package:catalyst_voices_services/src/user/user_service.dart';
import 'package:rxdart/rxdart.dart';

abstract interface class ProposalService {
  const factory ProposalService(
    ProposalRepository proposalRepository,
    DocumentRepository documentRepository,
    UserService userService,
    KeyDerivationService keyDerivationService,
  ) = ProposalServiceImpl;

  Future<List<String>> addFavoriteProposal(String proposalId);

  Future<DraftRef> createDraftProposal({
    required DocumentDataContent content,
    required SignedDocumentRef template,
    DraftRef? ref,
  });

  /// Delete a draft proposal from local storage.
  ///
  /// Published proposals cannot be deleted.
  Future<void> deleteDraftProposal(DraftRef ref);

  /// Encodes the [document] to exportable format.
  ///
  /// It does not save the document anywhere on the disk,
  /// it only encodes a document as [Uint8List]
  /// so that it can be saved as a file.
  Future<Uint8List> encodeProposalForExport({
    required DocumentData document,
  });

  /// Fetches favorites proposals ids of the user
  Future<List<String>> getFavoritesProposalsIds();

  Future<ProposalData> getProposal({
    required DocumentRef ref,
  });

  Future<ProposalPaginationItems<Proposal>> getProposals({
    required ProposalPaginationRequest request,
  });

  Future<ProposalTemplate> getProposalTemplate({
    required DocumentRef ref,
  });

  /// Fetches user's proposals ids  depending on his id that is saved
  /// in metadata of proposal document
  Future<List<String>> getUserProposalsIds(String userId);

  /// Imports the proposal from [data] encoded by [encodeProposalForExport].
  ///
  /// The proposal reference will be altered to avoid linking
  /// the imported proposal to the old proposal.
  ///
  /// Once imported from the version management point of view this becomes
  /// a new standalone proposal not related to the previous one.
  Future<DocumentRef> importProposal(Uint8List data);

  /// Publishes a public proposal draft.
  Future<void> publishProposal({
    required DocumentData document,
  });

  Future<List<String>> removeFavoriteProposal(String proposalId);

  /// Submits a proposal draft into review.
  Future<void> submitProposalForReview({
    required SignedDocumentRef ref,
    required SignedDocumentRef categoryId,
  });

  /// Saves a new proposal draft in the local storage.
  Future<void> updateDraftProposal({
    required DraftRef ref,
    required DocumentDataContent content,
  });

  Stream<List<Proposal>> watchLatestProposals({int? limit});
}

final class ProposalServiceImpl implements ProposalService {
  final ProposalRepository _proposalRepository;
  final DocumentRepository _documentRepository;
  final UserService _userService;
  final KeyDerivationService _keyDerivationService;

  const ProposalServiceImpl(
    this._proposalRepository,
    this._documentRepository,
    this._userService,
    this._keyDerivationService,
  );

  @override
  Future<List<String>> addFavoriteProposal(String proposalId) async {
    return _proposalRepository.addFavoriteProposal(proposalId);
  }

  @override
  Future<DraftRef> createDraftProposal({
    required DocumentDataContent content,
    required SignedDocumentRef template,
    DraftRef? ref,
  }) async {
    return _documentRepository.createDocumentDraft(
      type: DocumentType.proposalDocument,
      content: content,
      template: template,
      selfRef: ref,
    );
  }

  @override
  Future<void> deleteDraftProposal(DraftRef ref) {
    return _documentRepository.deleteDocumentDraft(ref: ref);
  }

  @override
  Future<Uint8List> encodeProposalForExport({
    required DocumentData document,
  }) {
    return _documentRepository.encodeDocumentForExport(
      document: document,
    );
  }

  @override
  Future<List<String>> getFavoritesProposalsIds() async {
    final proposalsIds = await _proposalRepository.getFavoritesProposalsIds();
    return proposalsIds;
  }

  @override
  Future<ProposalData> getProposal({
    required DocumentRef ref,
  }) async {
    final proposal = await _proposalRepository.getProposal(ref: ref);
    final document = await _documentRepository.getProposalDocument(
      ref: ref,
    );

    // TODO(damian-molinski): Delete this after documents sync is ready.
    final mergedDocument = ProposalDocument(
      metadata: proposal.document.metadata,
      document: document.document,
    );

    return ProposalData(
      document: mergedDocument,
      // TODO(dtscalac): replace by actual category ID
      categoryId: SignedDocumentRef.generateFirstRef(),
      commentsCount: 10,
      versions: proposal.versions,
    );
  }

  @override
  Future<ProposalPaginationItems<Proposal>> getProposals({
    required ProposalPaginationRequest request,
  }) async {
    final proposals = await _proposalRepository.getProposals(
      request: request,
    );

    return ProposalPaginationItems(
      items: proposals.proposals,
      pageKey: request.pageKey,
      maxResults: proposals.maxResults,
    );
  }

  @override
  Future<ProposalTemplate> getProposalTemplate({
    required DocumentRef ref,
  }) async {
    final proposalTemplate = await _documentRepository.getProposalTemplate(
      ref: ref,
    );

    return proposalTemplate;
  }

  @override
  Future<List<String>> getUserProposalsIds(String userId) async {
    final proposalsIds = await _proposalRepository.getUserProposalsIds(userId);
    return proposalsIds;
  }

  @override
  Future<DocumentRef> importProposal(Uint8List data) {
    return _documentRepository.importDocument(data: data);
  }

  @override
  Future<void> publishProposal({
    required DocumentData document,
  }) {
    return _useProposerRoleCredentials(
      (catalystId, privateKey) {
        return _proposalRepository.publishProposal(
          document: document,
          catalystId: catalystId,
          privateKey: privateKey,
        );
      },
    );
  }

  @override
  Future<List<String>> removeFavoriteProposal(String proposalId) async {
    return _proposalRepository.removeFavoriteProposal(proposalId);
  }

  @override
  Future<void> submitProposalForReview({
    required SignedDocumentRef ref,
    required SignedDocumentRef categoryId,
  }) {
    return _useProposerRoleCredentials(
      (catalystId, privateKey) {
        return _proposalRepository.publishProposalAction(
          ref: ref,
          categoryId: categoryId,
          action: ProposalSubmissionAction.aFinal,
          catalystId: catalystId,
          privateKey: privateKey,
        );
      },
    );
  }

  @override
  Future<void> updateDraftProposal({
    required DraftRef ref,
    required DocumentDataContent content,
  }) {
    return _documentRepository.updateDocumentDraft(
      ref: ref,
      content: content,
    );
  }

  @override
  Stream<List<Proposal>> watchLatestProposals({int? limit}) {
    return _documentRepository
        .watchProposalsDocuments(limit: limit)
        .switchMap((documents) async* {
      final proposalsStreams = await Future.wait(
        documents.map((doc) async {
          final versionIds = await _documentRepository.queryVersionsOfId(
            id: doc.metadata.selfRef.id,
          );
          final versionsData = versionIds
              .map(
                (e) => BaseProposalData(
                  document: e,
                ),
              )
              .toList();

          return _documentRepository
              .watchCount(
            ref: doc.metadata.selfRef,
            type: DocumentType.commentTemplate,
          )
              .map((commentsCount) {
            final proposalData = ProposalData(
              document: doc,
<<<<<<< HEAD
              categoryId: DocumentType.categoryParametersDocument.uuid,
              versions: versionsData,
=======
              categoryId: SignedDocumentRef(
                id: DocumentType.categoryParametersDocument.uuid,
              ),
              versions: versionIds,
>>>>>>> 43c9ff4f
              commentsCount: commentsCount,
            );
            return Proposal.fromData(proposalData);
          });
        }),
      );

      await for (final commentsUpdates in Rx.combineLatest(
        proposalsStreams,
        (List<Proposal> proposals) => proposals,
      )) {
        yield commentsUpdates;
      }
    });
  }

  Future<void> _useProposerRoleCredentials(
    Future<void> Function(
      CatalystId catalystId,
      CatalystPrivateKey privateKey,
    ) callback,
  ) async {
    final account = _userService.user.activeAccount;
    if (account == null) {
      throw StateError(
        'Cannot obtain proposer credentials, account missing',
      );
    }

    final catalystId = account.catalystId.copyWith(
      role: const Optional(AccountRole.proposer),
      rotation: const Optional(0),
    );

    await account.keychain.getMasterKey().use((masterKey) async {
      final keyPair = _keyDerivationService.deriveAccountRoleKeyPair(
        masterKey: masterKey,
        role: AccountRole.proposer,
      );

      await keyPair.use(
        (keyPair) => callback(catalystId, keyPair.privateKey),
      );
    });
  }
}<|MERGE_RESOLUTION|>--- conflicted
+++ resolved
@@ -274,15 +274,10 @@
               .map((commentsCount) {
             final proposalData = ProposalData(
               document: doc,
-<<<<<<< HEAD
-              categoryId: DocumentType.categoryParametersDocument.uuid,
-              versions: versionsData,
-=======
               categoryId: SignedDocumentRef(
                 id: DocumentType.categoryParametersDocument.uuid,
               ),
               versions: versionIds,
->>>>>>> 43c9ff4f
               commentsCount: commentsCount,
             );
             return Proposal.fromData(proposalData);
