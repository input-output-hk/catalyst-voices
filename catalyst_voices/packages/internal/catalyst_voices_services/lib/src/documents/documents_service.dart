--- conflicted
+++ resolved
@@ -47,9 +47,6 @@
   );
 
   @override
-<<<<<<< HEAD
-  Future<List<MaybeTypedDocumentRef>> sync({
-=======
   Future<int> clear() => _documentRepository.removeAll();
 
   @override
@@ -58,8 +55,7 @@
   }
 
   @override
-  Future<List<TypedDocumentRef>> sync({
->>>>>>> 2bf7b7c2
+  Future<List<MaybeTypedDocumentRef>> sync({
     ValueChanged<double>? onProgress,
     int maxConcurrent = 100,
   }) async {
