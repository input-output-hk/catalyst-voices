import 'dart:async';

import 'package:catalyst_voices_models/catalyst_voices_models.dart';
import 'package:catalyst_voices_repositories/catalyst_voices_repositories.dart';
import 'package:catalyst_voices_services/catalyst_voices_services.dart';

final class VotingMockService implements VotingService {
  final VotingRepository _votingRepository;
  final ProposalService _proposalService;
  final CampaignService _campaignService;
  Campaign? _cacheCampaign;

  VotingMockService(this._votingRepository, this._proposalService, this._campaignService) {
    unawaited(_loadCampaign());
  }

  @override
  Future<void> castVotes(List<Vote> draftVotes) async {
    await _votingRepository.castVotes(draftVotes);
  }

  @override
  Future<Vote?> getProposalLastCastedVote(DocumentRef proposalRef) {
    return _votingRepository.getProposalLastCastedVote(proposalRef);
  }

  @override
  Future<VoteProposal> getVoteProposal(DocumentRef proposalRef) async {
    final proposal = await _proposalService.getProposal(id: proposalRef);
    final lastCastedVote = await getProposalLastCastedVote(proposalRef);

    final category = _cacheCampaign!.categories.firstWhere(
<<<<<<< HEAD
      (category) => category.selfRef == proposal.categoryRef,
      orElse: () => throw const NotFoundException(message: 'Category not found'),
=======
      (category) => category.id == proposal.categoryRef,
      orElse: () => throw StateError('Category not found'),
>>>>>>> 1b403981
    );

    return VoteProposal.fromData(
      proposal: proposal,
      category: category,
      lastCastedVote: lastCastedVote,
    );
  }

  @override
  Stream<List<Vote>> watchedCastedVotes() {
    return _votingRepository.watchCastedVotes;
  }

  Future<void> _loadCampaign() async {
    final campaign = await _campaignService.getActiveCampaign();
    _cacheCampaign = campaign;
  }
}

abstract interface class VotingService {
  factory VotingService(
    VotingRepository votingRepository,
    ProposalService proposalService,
    CampaignService campaignService,
  ) = VotingMockService;

  Future<void> castVotes(List<Vote> draftVotes);

  Future<Vote?> getProposalLastCastedVote(DocumentRef proposalRef);

  Future<VoteProposal> getVoteProposal(DocumentRef proposalRef);

  Stream<List<Vote>> watchedCastedVotes();
}<|MERGE_RESOLUTION|>--- conflicted
+++ resolved
@@ -30,13 +30,8 @@
     final lastCastedVote = await getProposalLastCastedVote(proposalRef);
 
     final category = _cacheCampaign!.categories.firstWhere(
-<<<<<<< HEAD
-      (category) => category.selfRef == proposal.categoryRef,
+      (category) => category.id == proposal.categoryRef,
       orElse: () => throw const NotFoundException(message: 'Category not found'),
-=======
-      (category) => category.id == proposal.categoryRef,
-      orElse: () => throw StateError('Category not found'),
->>>>>>> 1b403981
     );
 
     return VoteProposal.fromData(
