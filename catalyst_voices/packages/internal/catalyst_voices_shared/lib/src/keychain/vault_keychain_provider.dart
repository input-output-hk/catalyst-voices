--- conflicted
+++ resolved
@@ -90,7 +90,6 @@
   }
 
   Keychain _get(String id) {
-<<<<<<< HEAD
     return _cache.putIfAbsent(
       id,
       () {
@@ -99,16 +98,8 @@
           secureStorage: _secureStorage,
           sharedPreferences: _sharedPreferences,
           unlockTtl: _cacheConfig.expiryDuration.keychainUnlock,
-          keyFactory: _keyFactory,
         );
       },
-=======
-    return VaultKeychain(
-      id: id,
-      secureStorage: _secureStorage,
-      sharedPreferences: _sharedPreferences,
-      unlockTtl: _cacheConfig.expiryDuration.keychainUnlock,
->>>>>>> bde8e1d9
     );
   }
 }