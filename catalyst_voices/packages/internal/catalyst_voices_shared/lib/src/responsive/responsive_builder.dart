--- conflicted
+++ resolved
@@ -1,7 +1,6 @@
 import 'package:catalyst_voices_shared/catalyst_voices_shared.dart';
 import 'package:flutter/widgets.dart';
 
-<<<<<<< HEAD
 /// A [ResponsiveBuilder] is a StatelessWidget that is aware about the current
 /// device breakpoint.
 ///
@@ -38,59 +37,7 @@
 ///   ),
 /// );
 /// ```
-=======
-// A [ResponsiveBuilder] is a StatelessWidget that is aware about the current
-// device breakpoint.
-//
-// This is an abstract widget that has a required argument [builder] that can
-// consume breakpoint-specific data automatically based on breakpoint that is
-// detected.
-//
-// The breakpoint is identified by using the screen width exposed by MediaQuery
-// of the context.
-//
-// The widget accepts an argument for each breakpoint defined in
-// [ResponsiveBreakpointKey]. The breakpoint specific [data] is selected when:
-// - the breakpoint is detected
-// - the breakpoint-specific data argument is present
-// As a fallback the widget uses the [other] argument.
-// The type of the breakpoint-specific data is generic but constrained to Object
-// in order to prevent the use of `dynamic` that can cause run-time crashes.
-//
-// Example to render a specific string based on the breakpoints:
-//
-// ```dart
-// ResponsiveBuilder<String>(
-//   xs: 'Extra small device',
-//   sm: 'Small device',
-//   md: 'Medium device',
-//   lg: 'Large device',
-//   other: 'Fallback device',
-//   builder: (context, title) => Title(title!),
-// );
-//
-// or to have a specific padding:
-//
-// ```dart
-// ResponsiveBuilder<EdgeInsetsGeometry>(
-//   xs: EdgeInsets.all(4.0),
-//   other: EdgeInsets.all(10.0),
-//   builder: (context, padding) => Padding(
-//     padding: padding,
-//     child: Text('This is an example.')
-//   ),
-// );
-// ```
-
-const Map<ResponsiveBreakpointKey, ({int min, int max})> _breakpoints = {
-  ResponsiveBreakpointKey.xs: (min: 0, max: 599),
-  ResponsiveBreakpointKey.sm: (min: 600, max: 1239),
-  ResponsiveBreakpointKey.md: (min: 1240, max: 1439),
-  ResponsiveBreakpointKey.lg: (min: 1440, max: 2048),
-};
-
 // TODO(damian-molinski): support logical operation like < sm or >= md
->>>>>>> dbbce51e
 class ResponsiveBuilder<T extends Object> extends StatelessWidget {
   final DataWidgetBuilder<T> builder;
   final ResponsiveState<T> responsiveState;
