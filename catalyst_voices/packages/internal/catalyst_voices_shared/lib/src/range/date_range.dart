<<<<<<< HEAD
import 'package:catalyst_voices_models/catalyst_voices_models.dart';
=======
import 'package:catalyst_voices_shared/catalyst_voices_shared.dart';
>>>>>>> 6e23a1a2
import 'package:equatable/equatable.dart';

/// A [from] - [to] date range, inclusive on both sides.
class DateRange extends Equatable {
  /// The from date, inclusive. Null if not limited.
  final DateTime? from;

  /// The to date, inclusive. Null if not limited.
  final DateTime? to;

  const DateRange({
    required this.from,
    required this.to,
  });

  @override
  List<Object?> get props => [from, to];

  /// Checks if the date [from] is the first day of the week
  /// and [to] is the last day
  /// of the same week, considering the first day of the week as specified
  /// by [firstDayOfWeekIndex].
  ///
  /// The [firstDayOfWeekIndex] is an integer representing
  /// the first day of the week according to the locale or desired convention,
  /// where 0 represents Sunday and 1 represents Monday, and so on.
  ///
  /// Returns `true` if [from] is the first day and
  /// [to] is the last day of the same week, and `false` otherwise.
  ///
  /// If either [from] or [to] is `null`, the function returns `false`.
  bool areDatesInSameWeek(int firstDayOfWeekIndex) {
    if (from == null || to == null) {
      return false;
    }

    var adjustedFromWeekday = (from!.weekday - firstDayOfWeekIndex) % 7;
    var adjustedToWeekday = (to!.weekday - firstDayOfWeekIndex) % 7;

    if (adjustedFromWeekday < 0) adjustedFromWeekday += 7;
    if (adjustedToWeekday < 0) adjustedToWeekday += 7;

    return adjustedFromWeekday == 0 && adjustedToWeekday == 6;
  }

  DateRange copyWith({
    Optional<DateTime>? from,
    Optional<DateTime>? to,
  }) {
    return DateRange(
      from: from.dataOr(this.from),
      to: to.dataOr(this.to),
    );
  }

  bool isAfterRange(DateTime value) {
    final max = to?.millisecondsSinceEpoch ?? DateTime(2099).millisecondsSinceEpoch;
    final valueMillis = value.millisecondsSinceEpoch;

    return max < valueMillis;
  }

  bool isBeforeRange(DateTime value) {
    final min = from?.millisecondsSinceEpoch ?? 0;
    final valueMillis = value.millisecondsSinceEpoch;

    return min > valueMillis;
  }

  bool isInRange(DateTime value) {
    final min = from?.millisecondsSinceEpoch ?? 0;
    final max = to?.millisecondsSinceEpoch ?? DateTime(2099).millisecondsSinceEpoch;
    final valueMillis = value.millisecondsSinceEpoch;

    return min <= valueMillis && valueMillis <= max;
  }

<<<<<<< HEAD
  DateRangeStatus rangeStatus(DateTime now) {
=======
  bool isTodayInRange() {
    return isInRange(DateTimeExt.now());
  }

  DateTime middle() {
    final min = from?.millisecondsSinceEpoch ?? 0;
    final max = to?.millisecondsSinceEpoch ?? DateTime(2099).millisecondsSinceEpoch;

    final duration = max - min;
    final valueMillis = min + (duration / 2).round();
    return DateTime.fromMillisecondsSinceEpoch(valueMillis);
  }

  DateRangeStatus rangeStatusNow() {
    final now = DateTimeExt.now();
>>>>>>> 6e23a1a2
    if (isInRange(now)) {
      return DateRangeStatus.inRange;
    } else if (isBeforeRange(now)) {
      return DateRangeStatus.before;
    } else {
      return DateRangeStatus.after;
    }
  }
}

enum DateRangeStatus {
  before,
  inRange,
  after,
}<|MERGE_RESOLUTION|>--- conflicted
+++ resolved
@@ -1,8 +1,4 @@
-<<<<<<< HEAD
 import 'package:catalyst_voices_models/catalyst_voices_models.dart';
-=======
-import 'package:catalyst_voices_shared/catalyst_voices_shared.dart';
->>>>>>> 6e23a1a2
 import 'package:equatable/equatable.dart';
 
 /// A [from] - [to] date range, inclusive on both sides.
@@ -80,13 +76,6 @@
     return min <= valueMillis && valueMillis <= max;
   }
 
-<<<<<<< HEAD
-  DateRangeStatus rangeStatus(DateTime now) {
-=======
-  bool isTodayInRange() {
-    return isInRange(DateTimeExt.now());
-  }
-
   DateTime middle() {
     final min = from?.millisecondsSinceEpoch ?? 0;
     final max = to?.millisecondsSinceEpoch ?? DateTime(2099).millisecondsSinceEpoch;
@@ -96,9 +85,7 @@
     return DateTime.fromMillisecondsSinceEpoch(valueMillis);
   }
 
-  DateRangeStatus rangeStatusNow() {
-    final now = DateTimeExt.now();
->>>>>>> 6e23a1a2
+  DateRangeStatus rangeStatus(DateTime now) {
     if (isInRange(now)) {
       return DateRangeStatus.inRange;
     } else if (isBeforeRange(now)) {
