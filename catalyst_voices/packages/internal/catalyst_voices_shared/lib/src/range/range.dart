--- conflicted
+++ resolved
@@ -9,17 +9,9 @@
 
   const Range({required this.min, required this.max});
 
-  static Range<T>? optionalRangeOf<T extends num>({T? min, T? max}) {
-    if (min == null || max == null) {
-      return null;
-    }
-    return Range(min: min, max: max);
-  }
-
-<<<<<<< HEAD
   /// Creates an [int] [Range] which assumes if
   /// min or max are null then they are unconstrained.
-  static Range<int>? optionalIntRangeOf({int? min, int? max}) {
+  static Range<int>? optionalRangeOf({int? min, int? max}) {
     if (min != null && max != null) {
       return Range(min: min, max: max);
     } else if (max != null) {
@@ -32,12 +24,7 @@
   }
 
   /// Returns true if this range contains the [value], false otherwise.
-  bool contains(num value) {
-    return min >= value && value <= max;
-  }
-=======
-  bool contains(T value) => value >= min && value <= max;
->>>>>>> 1d8f2160
+  bool contains(num value) => value >= min && value <= max;
 
   @override
   List<Object?> get props => [min, max];
