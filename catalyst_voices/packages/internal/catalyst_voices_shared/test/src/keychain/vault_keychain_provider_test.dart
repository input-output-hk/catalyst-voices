--- conflicted
+++ resolved
@@ -26,11 +26,7 @@
     provider = VaultKeychainProvider(
       secureStorage: const FlutterSecureStorage(),
       sharedPreferences: SharedPreferencesAsync(),
-<<<<<<< HEAD
-      cacheConfig: const AppConfig.dev().cache,
-=======
       cacheConfig: AppConfig.dev().cache,
->>>>>>> 14933eae
     );
   });
 
