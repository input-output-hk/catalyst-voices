--- conflicted
+++ resolved
@@ -54,14 +54,8 @@
   const LocalizedMissingRequiredDocumentValue();
 
   @override
-<<<<<<< HEAD
-  String message(BuildContext context) {
+  String? message(BuildContext context) {
     return context.l10n.errorValidationMissingRequiredField;
-=======
-  String? message(BuildContext context) {
-    // TODO(dtscalac): define the text
-    return 'LocalizedMissingRequiredDocumentValue';
->>>>>>> 935d33e4
   }
 
   @override
@@ -75,15 +69,9 @@
   const LocalizedDocumentNumOutOfRange({required this.range});
 
   @override
-<<<<<<< HEAD
-  String message(BuildContext context) {
+  String? message(BuildContext context) {
     // TODO: if min or max not limited
     return context.l10n.errorValidationNumFieldOutOfRange(range.min, range.max);
-=======
-  String? message(BuildContext context) {
-    // TODO(dtscalac): define the text
-    return 'LocalizedDocumentNumOutOfRange';
->>>>>>> 935d33e4
   }
 
   @override
@@ -97,16 +85,10 @@
   const LocalizedDocumentStringOutOfRange({required this.range});
 
   @override
-<<<<<<< HEAD
-  String message(BuildContext context) {
+  String? message(BuildContext context) {
     // TODO: if min or max not limited
     return context.l10n
         .errorValidationStringFieldOutOfRange(range.min, range.max);
-=======
-  String? message(BuildContext context) {
-    // TODO(dtscalac): define the text
-    return 'LocalizedDocumentStringOutOfRange';
->>>>>>> 935d33e4
   }
 
   @override
@@ -120,16 +102,10 @@
   const LocalizedDocumentItemsOutOfRange({required this.range});
 
   @override
-<<<<<<< HEAD
-  String message(BuildContext context) {
+  String? message(BuildContext context) {
     // TODO: if min or max not limited
     return context.l10n
         .errorValidationListItemsOutOfRange(range.min, range.max);
-=======
-  String? message(BuildContext context) {
-    // TODO(dtscalac): define the text
-    return 'LocalizedDocumentItemsOutOfRange';
->>>>>>> 935d33e4
   }
 
   @override
