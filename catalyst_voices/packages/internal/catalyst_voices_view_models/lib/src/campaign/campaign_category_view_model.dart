import 'package:catalyst_cardano_serialization/catalyst_cardano_serialization.dart';
import 'package:catalyst_voices_assets/generated/assets.gen.dart';
import 'package:catalyst_voices_models/catalyst_voices_models.dart'
    show CampaignCategory, SignedDocumentRef;
import 'package:catalyst_voices_shared/catalyst_voices_shared.dart';
import 'package:catalyst_voices_view_models/catalyst_voices_view_models.dart';
import 'package:equatable/equatable.dart';

/// View model for campaign category details.
///
/// This view model is used to display the details of a campaign category.
///
/// Data for this view model is extracted from the [CampaignCategory] model.
final class CampaignCategoryDetailsViewModel extends CampaignCategoryViewModel {
  final String subname;
  final String description;
  final String shortDescription;
  final int proposalsCount;
  final Coin availableFunds;
  final Coin totalAsk;
  final ComparableRange<Coin> range;
  final List<CategoryDescriptionViewModel> descriptions;
  final SvgGenImage image;
  final List<String> dos;
  final List<String> donts;
  final DateTime submissionCloseDate;

  const CampaignCategoryDetailsViewModel({
    required super.id,
    required super.name,
    required this.subname,
    required this.description,
    required this.shortDescription,
    required this.proposalsCount,
    required this.availableFunds,
    required this.image,
    required this.totalAsk,
    required this.range,
    required this.descriptions,
    this.dos = const <String>[],
    this.donts = const <String>[],
    required this.submissionCloseDate,
  });

  factory CampaignCategoryDetailsViewModel.dummy({String? id}) => CampaignCategoryDetailsViewModel(
<<<<<<< HEAD
    id: SignedDocumentRef(id: id ?? '1)'),
    name: 'Cardano Open:',
    subname: 'Developers',
    description:
        '''Supports development of open source technology, centered around improving the Cardano developer experience and creating developer-friendly tooling that streamlines an integrated development environment.''',
    shortDescription: '',
    proposalsCount: 263,
    availableFunds: const Coin(8000000),
    totalAsk: const Coin(400000),
    range: const ComparableRange(
      min: Coin.fromWholeAda(15000),
      max: Coin.fromWholeAda(100000),
    ),
    descriptions: List.filled(3, CategoryDescriptionViewModel.dummy()),
    image: CategoryImageUrl.image('1'),
    submissionCloseDate: DateTime.now(),
  );
=======
        id: SignedDocumentRef(id: id ?? '1)'),
        name: 'Cardano Open:',
        subname: 'Developers',
        description:
            '''Supports development of open source technology, centered around improving the Cardano developer experience and creating developer-friendly tooling that streamlines an integrated development environment.''',
        shortDescription: '',
        proposalsCount: 263,
        availableFunds: const Coin(8000000),
        totalAsk: const Coin(400000),
        range: const ComparableRange(
          min: Coin.fromWholeAda(15000),
          max: Coin.fromWholeAda(100000),
        ),
        descriptions: List.filled(3, CategoryDescriptionViewModel.dummy()),
        image: CategoryImageUrl.image('1'),
        submissionCloseDate: DateTimeExt.now(),
      );
>>>>>>> 6e23a1a2

  factory CampaignCategoryDetailsViewModel.fromModel(CampaignCategory model) {
    return CampaignCategoryDetailsViewModel(
      id: model.selfRef,
      name: model.categoryName,
      subname: model.categorySubname,
      description: model.description,
      shortDescription: model.shortDescription,
      proposalsCount: model.proposalsCount,
      availableFunds: model.availableFunds,
      image: CategoryImageUrl.image(model.selfRef.id),
      totalAsk: model.totalAsk,
      range: model.range,
      descriptions: model.descriptions.map(CategoryDescriptionViewModel.fromModel).toList(),
      dos: model.dos,
      donts: model.donts,
      submissionCloseDate: model.submissionCloseDate,
    );
  }

  String get availableFundsText {
    return CryptocurrencyFormatter.decimalFormat(availableFunds);
  }

  String get formattedName {
    return '$name $subname';
  }

  @override
  List<Object?> get props => [
    ...super.props,
    subname,
    description,
    proposalsCount,
    availableFunds,
    totalAsk,
    range,
    descriptions,
    image,
    dos,
    donts,
    submissionCloseDate,
  ];
}

final class CampaignCategoryViewModel extends Equatable {
  final SignedDocumentRef id;
  final String name;

  const CampaignCategoryViewModel({
    required this.id,
    required this.name,
  });

  @override
  List<Object?> get props => [id, name];
}

final class CategoryImageUrl {
  CategoryImageUrl._();

  static SvgGenImage image(String uuid) {
    return VoicesAssets.images.category.values.firstWhere(
      (img) => img.path.contains(uuid),
      orElse: () {
        return VoicesAssets.images.category.category0194d49030bf70438c5cF0e09f8a6d8c;
      },
    );
  }
}<|MERGE_RESOLUTION|>--- conflicted
+++ resolved
@@ -43,7 +43,6 @@
   });
 
   factory CampaignCategoryDetailsViewModel.dummy({String? id}) => CampaignCategoryDetailsViewModel(
-<<<<<<< HEAD
     id: SignedDocumentRef(id: id ?? '1)'),
     name: 'Cardano Open:',
     subname: 'Developers',
@@ -59,27 +58,8 @@
     ),
     descriptions: List.filled(3, CategoryDescriptionViewModel.dummy()),
     image: CategoryImageUrl.image('1'),
-    submissionCloseDate: DateTime.now(),
+    submissionCloseDate: DateTimeExt.now(),
   );
-=======
-        id: SignedDocumentRef(id: id ?? '1)'),
-        name: 'Cardano Open:',
-        subname: 'Developers',
-        description:
-            '''Supports development of open source technology, centered around improving the Cardano developer experience and creating developer-friendly tooling that streamlines an integrated development environment.''',
-        shortDescription: '',
-        proposalsCount: 263,
-        availableFunds: const Coin(8000000),
-        totalAsk: const Coin(400000),
-        range: const ComparableRange(
-          min: Coin.fromWholeAda(15000),
-          max: Coin.fromWholeAda(100000),
-        ),
-        descriptions: List.filled(3, CategoryDescriptionViewModel.dummy()),
-        image: CategoryImageUrl.image('1'),
-        submissionCloseDate: DateTimeExt.now(),
-      );
->>>>>>> 6e23a1a2
 
   factory CampaignCategoryDetailsViewModel.fromModel(CampaignCategory model) {
     return CampaignCategoryDetailsViewModel(
