import 'package:catalyst_cardano_serialization/catalyst_cardano_serialization.dart';
import 'package:catalyst_voices_models/catalyst_voices_models.dart';
import 'package:catalyst_voices_shared/catalyst_voices_shared.dart';
import 'package:catalyst_voices_view_models/catalyst_voices_view_models.dart';
import 'package:equatable/equatable.dart';

class ProposalBrief extends Equatable {
  final DocumentRef selfRef;
  final String title;
  final String categoryName;
  final String? author;
  final Coin fundsRequested;
  final int duration;
  final ProposalPublish publish;
  final String description;
  final int versionNumber;
  final DateTime updateDate;
  final int commentsCount;
  final bool isFavorite;

  const ProposalBrief({
    required this.selfRef,
    required this.title,
    required this.categoryName,
    this.author,
    required this.fundsRequested,
    required this.duration,
    required this.publish,
    required this.description,
    required this.versionNumber,
    required this.updateDate,
    required this.commentsCount,
    this.isFavorite = false,
  });

  factory ProposalBrief.fromProposal(
    Proposal proposal, {
    bool isFavorite = false,
    String categoryName = '',
  }) {
    return ProposalBrief(
      selfRef: proposal.selfRef,
      title: proposal.title,
      categoryName: categoryName,
      author: proposal.author,
      fundsRequested: proposal.fundsRequested,
      duration: proposal.duration,
      publish: proposal.publish,
      description: proposal.description,
      versionNumber: proposal.versionNumber,
      updateDate: proposal.updateDate,
      commentsCount: proposal.commentsCount,
      isFavorite: isFavorite,
    );
  }

  String get formattedFunds {
    return CryptocurrencyFormatter.formatAmount(fundsRequested);
  }

  @override
  List<Object?> get props => [
        selfRef,
        title,
        categoryName,
        author,
        fundsRequested,
        duration,
        publish,
        description,
        versionNumber,
        updateDate,
        commentsCount,
        isFavorite,
      ];

  ProposalBrief copyWith({
    DocumentRef? selfRef,
    String? title,
    String? categoryName,
    Optional<String>? author,
    Coin? fundsRequested,
    int? duration,
    ProposalPublish? publish,
    String? description,
    int? versionNumber,
    DateTime? updateDate,
    int? commentsCount,
    bool? isFavorite,
  }) {
    return ProposalBrief(
      selfRef: selfRef ?? this.selfRef,
      title: title ?? this.title,
      categoryName: categoryName ?? this.categoryName,
      author: author.dataOr(this.author),
      fundsRequested: fundsRequested ?? this.fundsRequested,
      duration: duration ?? this.duration,
      publish: publish ?? this.publish,
      description: description ?? this.description,
      versionNumber: versionNumber ?? this.versionNumber,
      updateDate: updateDate ?? this.updateDate,
      commentsCount: commentsCount ?? this.commentsCount,
      isFavorite: isFavorite ?? this.isFavorite,
    );
  }
}

class ProposalBriefVoting extends ProposalBrief {
  final VoteButtonData voteData;

  const ProposalBriefVoting({
    required super.selfRef,
    required super.title,
    required super.categoryName,
    required super.fundsRequested,
    required super.duration,
    required super.publish,
    required super.description,
    required super.versionNumber,
    required super.updateDate,
    required super.commentsCount,
    super.isFavorite,
    super.author,
    required this.voteData,
  });

  factory ProposalBriefVoting.fromProposal(
    Proposal proposal, {
    bool isFavorite = false,
<<<<<<< HEAD
    Vote? draftVote,
    Vote? lastCastedVote,
=======
    String categoryName = '',
>>>>>>> 045afe44
  }) {
    return ProposalBriefVoting(
      selfRef: proposal.selfRef,
      title: proposal.title,
      categoryName: categoryName,
      author: proposal.author,
      fundsRequested: proposal.fundsRequested,
      duration: proposal.duration,
      publish: proposal.publish,
      description: proposal.description,
      versionNumber: proposal.versionNumber,
      updateDate: proposal.updateDate,
      commentsCount: proposal.commentsCount,
      isFavorite: isFavorite,
      voteData: VoteButtonData.fromVotes(
        currentDraft: draftVote,
        lastCasted: lastCastedVote,
      ),
    );
  }

  @override
  List<Object?> get props => [
        ...super.props,
        voteData,
      ];

  @override
  ProposalBriefVoting copyWith({
    DocumentRef? selfRef,
    String? title,
    String? categoryName,
    Optional<String>? author,
    Coin? fundsRequested,
    int? duration,
    ProposalPublish? publish,
    String? description,
    int? versionNumber,
    DateTime? updateDate,
    int? commentsCount,
    bool? isFavorite,
    VoteButtonData? voteData,
  }) {
    return ProposalBriefVoting(
      selfRef: selfRef ?? this.selfRef,
      title: title ?? this.title,
      categoryName: categoryName ?? this.categoryName,
      author: author.dataOr(this.author),
      fundsRequested: fundsRequested ?? this.fundsRequested,
      duration: duration ?? this.duration,
      publish: publish ?? this.publish,
      description: description ?? this.description,
      versionNumber: versionNumber ?? this.versionNumber,
      updateDate: updateDate ?? this.updateDate,
      commentsCount: commentsCount ?? this.commentsCount,
      isFavorite: isFavorite ?? this.isFavorite,
      voteData: voteData ?? this.voteData,
    );
  }
}<|MERGE_RESOLUTION|>--- conflicted
+++ resolved
@@ -127,12 +127,9 @@
   factory ProposalBriefVoting.fromProposal(
     Proposal proposal, {
     bool isFavorite = false,
-<<<<<<< HEAD
+    String categoryName = '',
     Vote? draftVote,
     Vote? lastCastedVote,
-=======
-    String categoryName = '',
->>>>>>> 045afe44
   }) {
     return ProposalBriefVoting(
       selfRef: proposal.selfRef,
