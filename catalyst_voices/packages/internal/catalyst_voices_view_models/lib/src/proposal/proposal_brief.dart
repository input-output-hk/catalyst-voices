import 'package:catalyst_cardano_serialization/catalyst_cardano_serialization.dart';
import 'package:catalyst_voices_models/catalyst_voices_models.dart';
import 'package:catalyst_voices_shared/catalyst_voices_shared.dart';
import 'package:catalyst_voices_view_models/catalyst_voices_view_models.dart';
import 'package:equatable/equatable.dart';

class ProposalBrief extends Equatable {
  final DocumentRef selfRef;
  final String title;
  final String categoryName;
  final String? author;
  final Coin fundsRequested;
  final int duration;
  final ProposalPublish publish;
  final String description;
  final int versionNumber;
  final DateTime updateDate;
  final int commentsCount;
  final bool isFavorite;

  const ProposalBrief({
    required this.selfRef,
    required this.title,
    required this.categoryName,
    this.author,
    required this.fundsRequested,
    required this.duration,
    required this.publish,
    required this.description,
    required this.versionNumber,
    required this.updateDate,
    required this.commentsCount,
    this.isFavorite = false,
  });

  factory ProposalBrief.fromProposal(
    Proposal proposal, {
    bool isFavorite = false,
    String categoryName = '',
  }) {
    return ProposalBrief(
      selfRef: proposal.selfRef,
      title: proposal.title,
      categoryName: categoryName,
      author: proposal.author,
      fundsRequested: proposal.fundsRequested,
      duration: proposal.duration,
      publish: proposal.publish,
      description: proposal.description,
      versionNumber: proposal.versionNumber,
      updateDate: proposal.updateDate,
      commentsCount: proposal.commentsCount,
      isFavorite: isFavorite,
    );
  }

  String get formattedFunds {
    return CryptocurrencyFormatter.formatAmount(fundsRequested);
  }

  @override
  List<Object?> get props => [
        selfRef,
        title,
        categoryName,
        author,
        fundsRequested,
        duration,
        publish,
        description,
        versionNumber,
        updateDate,
        commentsCount,
        isFavorite,
      ];

  ProposalBrief copyWith({
    DocumentRef? selfRef,
    String? title,
    String? categoryName,
    Optional<String>? author,
    Coin? fundsRequested,
    int? duration,
    ProposalPublish? publish,
    String? description,
    int? versionNumber,
    DateTime? updateDate,
    int? commentsCount,
    bool? isFavorite,
  }) {
    return ProposalBrief(
      selfRef: selfRef ?? this.selfRef,
      title: title ?? this.title,
      categoryName: categoryName ?? this.categoryName,
      author: author.dataOr(this.author),
      fundsRequested: fundsRequested ?? this.fundsRequested,
      duration: duration ?? this.duration,
      publish: publish ?? this.publish,
      description: description ?? this.description,
      versionNumber: versionNumber ?? this.versionNumber,
      updateDate: updateDate ?? this.updateDate,
      commentsCount: commentsCount ?? this.commentsCount,
      isFavorite: isFavorite ?? this.isFavorite,
    );
  }
}

class ProposalBriefVoting extends ProposalBrief {
<<<<<<< HEAD
  final VoteButtonData? voteData;
=======
  final VoteButtonData voteData;
>>>>>>> 6e783a13

  const ProposalBriefVoting({
    required super.selfRef,
    required super.title,
    required super.categoryName,
    required super.fundsRequested,
    required super.duration,
    required super.publish,
    required super.description,
    required super.versionNumber,
    required super.updateDate,
    required super.commentsCount,
    super.isFavorite,
    super.author,
<<<<<<< HEAD
    this.voteData,
=======
    required this.voteData,
>>>>>>> 6e783a13
  });

  factory ProposalBriefVoting.fromProposal(
    Proposal proposal,
    ProposalVotes? votes, {
    bool isFavorite = false,
    String categoryName = '',
    Vote? draftVote,
    Vote? lastCastedVote,
  }) {
    return ProposalBriefVoting(
      selfRef: proposal.selfRef,
      title: proposal.title,
      categoryName: categoryName,
      author: proposal.author,
      fundsRequested: proposal.fundsRequested,
      duration: proposal.duration,
      publish: proposal.publish,
      description: proposal.description,
      versionNumber: proposal.versionNumber,
      updateDate: proposal.updateDate,
      commentsCount: proposal.commentsCount,
      isFavorite: isFavorite,
      voteData: VoteButtonData.fromVotes(
<<<<<<< HEAD
        currentDraft: votes?.currentDraft,
        lastCasted: votes?.lastCasted,
=======
        currentDraft: draftVote,
        lastCasted: lastCastedVote,
      ),
    );
  }

  factory ProposalBriefVoting.fromProposalWithContext(
    ProposalWithContext data, {
    Vote? draftVote,
  }) {
    final proposal = data.proposal;
    final category = data.category;
    final userContext = data.user;

    return ProposalBriefVoting(
      selfRef: proposal.selfRef,
      title: proposal.title,
      categoryName: category.categoryName,
      author: proposal.author,
      fundsRequested: proposal.fundsRequested,
      duration: proposal.duration,
      publish: proposal.publish,
      description: proposal.description,
      versionNumber: proposal.versionNumber,
      updateDate: proposal.updateDate,
      commentsCount: proposal.commentsCount,
      isFavorite: userContext.isFavorite,
      voteData: VoteButtonData.fromVotes(
        currentDraft: draftVote,
        lastCasted: userContext.lastCastedVote,
>>>>>>> 6e783a13
      ),
    );
  }

  @override
  List<Object?> get props => [
        ...super.props,
        voteData,
      ];

  @override
  ProposalBriefVoting copyWith({
    DocumentRef? selfRef,
    String? title,
    String? categoryName,
    Optional<String>? author,
    Coin? fundsRequested,
    int? duration,
    ProposalPublish? publish,
    String? description,
    int? versionNumber,
    DateTime? updateDate,
    int? commentsCount,
    bool? isFavorite,
<<<<<<< HEAD
    Optional<VoteButtonData>? voteData,
=======
    VoteButtonData? voteData,
>>>>>>> 6e783a13
  }) {
    return ProposalBriefVoting(
      selfRef: selfRef ?? this.selfRef,
      title: title ?? this.title,
      categoryName: categoryName ?? this.categoryName,
      author: author.dataOr(this.author),
      fundsRequested: fundsRequested ?? this.fundsRequested,
      duration: duration ?? this.duration,
      publish: publish ?? this.publish,
      description: description ?? this.description,
      versionNumber: versionNumber ?? this.versionNumber,
      updateDate: updateDate ?? this.updateDate,
      commentsCount: commentsCount ?? this.commentsCount,
      isFavorite: isFavorite ?? this.isFavorite,
<<<<<<< HEAD
      voteData: voteData.dataOr(this.voteData),
    );
  }

  ProposalBriefVoting copyWithVotes({
    Vote? currentDraft,
    Vote? lastCasted,
  }) {
    final voteData = VoteButtonData.fromVotes(
      currentDraft: currentDraft,
      lastCasted: lastCasted,
    );
    return copyWith(
      voteData: Optional(voteData),
=======
      voteData: voteData ?? this.voteData,
>>>>>>> 6e783a13
    );
  }
}<|MERGE_RESOLUTION|>--- conflicted
+++ resolved
@@ -106,11 +106,7 @@
 }
 
 class ProposalBriefVoting extends ProposalBrief {
-<<<<<<< HEAD
-  final VoteButtonData? voteData;
-=======
   final VoteButtonData voteData;
->>>>>>> 6e783a13
 
   const ProposalBriefVoting({
     required super.selfRef,
@@ -125,11 +121,7 @@
     required super.commentsCount,
     super.isFavorite,
     super.author,
-<<<<<<< HEAD
-    this.voteData,
-=======
     required this.voteData,
->>>>>>> 6e783a13
   });
 
   factory ProposalBriefVoting.fromProposal(
@@ -154,10 +146,6 @@
       commentsCount: proposal.commentsCount,
       isFavorite: isFavorite,
       voteData: VoteButtonData.fromVotes(
-<<<<<<< HEAD
-        currentDraft: votes?.currentDraft,
-        lastCasted: votes?.lastCasted,
-=======
         currentDraft: draftVote,
         lastCasted: lastCastedVote,
       ),
@@ -188,7 +176,6 @@
       voteData: VoteButtonData.fromVotes(
         currentDraft: draftVote,
         lastCasted: userContext.lastCastedVote,
->>>>>>> 6e783a13
       ),
     );
   }
@@ -213,11 +200,7 @@
     DateTime? updateDate,
     int? commentsCount,
     bool? isFavorite,
-<<<<<<< HEAD
-    Optional<VoteButtonData>? voteData,
-=======
     VoteButtonData? voteData,
->>>>>>> 6e783a13
   }) {
     return ProposalBriefVoting(
       selfRef: selfRef ?? this.selfRef,
@@ -232,24 +215,7 @@
       updateDate: updateDate ?? this.updateDate,
       commentsCount: commentsCount ?? this.commentsCount,
       isFavorite: isFavorite ?? this.isFavorite,
-<<<<<<< HEAD
-      voteData: voteData.dataOr(this.voteData),
-    );
-  }
-
-  ProposalBriefVoting copyWithVotes({
-    Vote? currentDraft,
-    Vote? lastCasted,
-  }) {
-    final voteData = VoteButtonData.fromVotes(
-      currentDraft: currentDraft,
-      lastCasted: lastCasted,
-    );
-    return copyWith(
-      voteData: Optional(voteData),
-=======
       voteData: voteData ?? this.voteData,
->>>>>>> 6e783a13
     );
   }
 }