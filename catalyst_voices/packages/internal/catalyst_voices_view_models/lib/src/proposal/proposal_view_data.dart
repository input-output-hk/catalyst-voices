--- conflicted
+++ resolved
@@ -18,18 +18,11 @@
 
   @override
   List<Object?> get props => [
-<<<<<<< HEAD
     isCurrentVersionLatest,
     header,
     segments,
+    categoryText,
   ];
-=======
-        isCurrentVersionLatest,
-        header,
-        segments,
-        categoryText,
-      ];
->>>>>>> b463ecc5
 
   ProposalViewData copyWith({
     Optional<bool>? isCurrentVersionLatest,
