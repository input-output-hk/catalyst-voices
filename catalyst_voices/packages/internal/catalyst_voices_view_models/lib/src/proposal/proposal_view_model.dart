--- conflicted
+++ resolved
@@ -5,57 +5,8 @@
 import 'package:equatable/equatable.dart';
 import 'package:uuid/uuid.dart';
 
-<<<<<<< HEAD
-/// A proposal view model spanning proposals in different stages.
-sealed class ProposalViewModel extends Equatable {
-  final String id;
-  final bool isDraft;
-  final bool isFavorite;
-
-  const ProposalViewModel({
-    required this.id,
-    required this.isDraft,
-    required this.isFavorite,
-  });
-
-  factory ProposalViewModel.fromProposalAtStage({
-    required Proposal proposal,
-    required String campaignName,
-    required CampaignStage campaignStage,
-  }) {
-    switch (campaignStage) {
-      case CampaignStage.draft:
-      case CampaignStage.scheduled:
-      case CampaignStage.live:
-        return PendingProposal.fromProposal(
-          proposal,
-          campaignName: campaignName,
-        );
-      case CampaignStage.completed:
-        // TODO(dtscalac): whether proposal is funded or not should depend
-        // not on campaign stage but on the proposal properties.
-        // In the future when proposals are refined update this.
-        return FundedProposal.fromProposal(
-          proposal,
-          campaignName: campaignName,
-        );
-    }
-  }
-
-  ProposalViewModel copyWith({
-    bool? isFavorite,
-  });
-
-  @override
-  List<Object?> get props => [id, isDraft, isFavorite];
-}
-
-/// Defines the pending proposal that is not funded yet.
-final class PendingProposal extends ProposalViewModel {
-=======
 /// Defines the already funded proposal.
 final class FundedProposal extends ProposalViewModel {
->>>>>>> 47f08c9a
   final String campaignName;
   final String category;
   final String title;
@@ -66,7 +17,6 @@
 
   const FundedProposal({
     required super.id,
-    required super.isDraft,
     super.isFavorite = false,
     required this.campaignName,
     required this.category,
@@ -82,7 +32,6 @@
     required String campaignName,
   }) : this(
           id: proposal.id,
-          isDraft: proposal.status == ProposalStatus.draft,
           campaignName: campaignName,
           category: proposal.category,
           title: proposal.title,
@@ -95,6 +44,9 @@
   String get fundsRequested {
     return CryptocurrencyFormatter.formatAmount(_fundsRequested);
   }
+
+  @override
+  bool get isLocal => false;
 
   @override
   List<Object?> get props => [
@@ -120,14 +72,8 @@
     int? commentsCount,
     String? description,
   }) {
-<<<<<<< HEAD
-    return PendingProposal(
-      id: id,
-      isDraft: isDraft,
-=======
     return FundedProposal(
       id: id ?? this.id,
->>>>>>> 47f08c9a
       isFavorite: isFavorite ?? this.isFavorite,
       campaignName: campaignName ?? this.campaignName,
       category: category ?? this.category,
@@ -173,7 +119,6 @@
   factory PendingProposal.dummy() {
     return PendingProposal(
       id: const Uuid().v7(),
-      isDraft: false,
       campaignName: 'F14',
       category: 'Cardano Use Cases: Concept',
       title: 'Proposal Title that rocks the world',
@@ -217,6 +162,9 @@
   }
 
   @override
+  bool get isLocal => publishStage == ProposalPublish.localDraft;
+
+  @override
   List<Object?> get props => [
         ...super.props,
         campaignName,
@@ -231,51 +179,6 @@
         duration,
         author,
       ];
-<<<<<<< HEAD
-}
-
-/// Defines the already funded proposal.
-final class FundedProposal extends ProposalViewModel {
-  final String campaignName;
-  final String category;
-  final String title;
-  final DateTime fundedDate;
-  final Coin _fundsRequested;
-  final int commentsCount;
-  final String description;
-
-  const FundedProposal({
-    required super.id,
-    super.isFavorite = false,
-    required this.campaignName,
-    required this.category,
-    required this.title,
-    required this.fundedDate,
-    required Coin fundsRequested,
-    required this.commentsCount,
-    required this.description,
-  })  : _fundsRequested = fundsRequested,
-        super(isDraft: false);
-
-  FundedProposal.fromProposal(
-    Proposal proposal, {
-    required String campaignName,
-  }) : this(
-          id: proposal.id,
-          campaignName: campaignName,
-          category: proposal.category,
-          title: proposal.title,
-          fundedDate: proposal.fundedDate!,
-          fundsRequested: proposal.fundsRequested,
-          commentsCount: proposal.commentsCount,
-          description: proposal.description,
-        );
-
-  String get fundsRequested {
-    return CryptocurrencyFormatter.formatAmount(_fundsRequested);
-  }
-=======
->>>>>>> 47f08c9a
 
   @override
   PendingProposal copyWith({
@@ -345,6 +248,8 @@
     }
   }
 
+  bool get isLocal;
+
   @override
   List<Object?> get props => [id, isFavorite];
 
