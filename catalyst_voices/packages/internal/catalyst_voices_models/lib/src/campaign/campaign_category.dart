import 'package:catalyst_cardano_serialization/catalyst_cardano_serialization.dart';
import 'package:catalyst_voices_models/catalyst_voices_models.dart';
import 'package:catalyst_voices_shared/catalyst_voices_shared.dart';
import 'package:equatable/equatable.dart';

final staticCampaignCategories = [
  CampaignCategory(
    selfRef: constantDocumentsRefs[0].category,
    proposalTemplateRef: constantDocumentsRefs[0].proposal,
    categoryName: 'Cardano Use Case:',
    categorySubname: 'Partners & Products',
    description:
        '''Cardano Use Cases: Partners & Products empowers exceptional applications and enterprise partnerships to enhance products and services with capabilities that drive high-volume transactions and accelerates mainstream adoption.''',
    shortDescription:
<<<<<<< HEAD
        '''For Tier-1 partnerships and real-world pilots that scale Cardano adoption through high-impact use. cases.''',
=======
        'For Tier-1 partnerships and real-world pilots that scale Cardano adoption through high-impact use cases.',
>>>>>>> c1439bbc
    proposalsCount: 0,
    availableFunds: const Coin.fromWholeAda(8500000),
    imageUrl: '',
    totalAsk: const Coin(0),
    range: const ComparableRange(
      min: Coin.fromWholeAda(250000),
      max: Coin.fromWholeAda(1000000),
    ),
    descriptions: const [
      CategoryDescription(
        title: 'Overview',
        description: '''
Cardano Partners & Products accelerates Cardano’s mainstream adoption by supporting mature, mainnet-deployed products and strategic enterprise partnerships that deliver real-world utility and high-value transactions. 
\nUnlike Cardano Use Cases: Concepts, which funds novel, early-stage ideas like prototypes or MVPs, this funding category is for established teams or enterprises with proven products or partnerships driving measurable adoption.''',
      ),
      CategoryDescription(
        title: 'Who should apply',
        description: '''
Cardano Partners & Products funds enterprise R&D collaborations between Cardano-based businesses and teams with Tier-1 industry leaders to integrate Cardano solutions into real world use cases.\nThis category is for established enterprises or startups with mainnet-deployed Cardano-based products or industry leading partnerships.\nIf your project is an early-stage concept, prototype, or lacks mainnet deployment, apply to _Cardano Use Cases: Concepts_ instead.
''',
      ),
      CategoryDescription(
        title: 'Areas of Interest',
        description: '''
Proposals should focus on mature R&D for products with Tier-1 partnerships, such as:

- Enterprise integrations and demonstrator pilots with Tier-1 industry leaders _e.g. embedding Cardano wallets in automotive systems._
- Stablecoin use-cases: Partner-led pilots that show Cardano stablecoins in action supporting real transactions, liquidity, utility, or payments on Cardano.
- Maturing use cases using Cardano scaling solutions like Hydra _e.g. a high-throughput payment system into household-name ecommerce marketplace providers_
- Applications leveraging exponential technologies like AI _e.g. an AI-enhanced supply chain solution with a large manufacturer_
- All projects should have measurable adoption outcomes _e.g. a tokenized asset platform with validated transaction growth._
''',
      ),
      CategoryDescription(
        title: 'Proposal Guidance',
        description: '''
- Proposals must demonstrate measurable adoption outcomes and a clear link to Cardano’s blockchain _e.g. transaction volume, user growth, liquidity metrics_
- Projects must be led by or partnered with industry leading businesses that have 2+ years business track record
- Projects must provide evidence of a working product
- Projects should be prepared to demonstrate a business partnership as well as relevant experience in the area
- Clearly state matching funds or in-kind contributions from partners to show their commitment to the project
- Projects may be proprietary or open source but must drive high-volume/value transactions and co-marketing opportunities.
- Co-marketing plans and community engagement to amplify Cardano’s partnership visibility.
- Early-stage concepts or prototypes should apply to _Cardano Use Cases: Concepts._
- Projects that aren’t primarily focused on R&D and demonstrating the utility of enabling applications
- **_Important Note_**_:_ Proposals will be evaluated by a review panel from Cardano member organizations and Catalyst management, with top proposals shortlisted for a community vote. Eligibility does not guarantee funding.
''',
      ),
      CategoryDescription(
        title: 'Eligibility Criteria',
        description: '''
The following will **not** be funded:

- Early-stage concepts or prototypes _e.g. a new DeFi protocol MVP proposal belongs in Cardano Use Cases: Concepts._
- Foundational R&D or maintenance for critical infrastructure. These belong to other Cardano funding streams such as via a members organization or direct governance action for treasury withdrawal and administrations _e.g. Cardano protocol, Layer 2 solutions_
- Proposals lacking evidence of a mainnet-deployed product or partnership with a Tier-1 industry leader.
- Developer tools, middleware, APIs, or integrated development environments belong in Cardano Open: Developers.
- Projects lacking measurable adoption outcomes or Cardano relevance.
- Proposals to use funds primarily for liquidity, loans, NFTs, or buying token-based products without technical integration.
- Informational content, websites, or blogs _e.g. a Cardano education site_.
''',
      ),
    ],
    dos: const [
      '**Provide proof** of established partnerships',
      '**Provide proof** of key performance metrics',
      '**Clarify** match funding commitments',
    ],
    donts: const [
      '**No** prototype R&D',
      '**No** Cardano infrastructure',
      '**No** way to prove your impact',
    ],
    submissionCloseDate: DateTime.now(),
  ),
  CampaignCategory(
    selfRef: constantDocumentsRefs[1].category,
    proposalTemplateRef: constantDocumentsRefs[1].proposal,
    categoryName: 'Cardano Use Case:',
    categorySubname: 'Concept',
    description:
        '''Cardano Use Cases: Concepts funds novel, early-stage Cardano-based concepts developing proof of concept prototypes through deploying minimum viable products (MVP) to validate innovative products, services, or business models driving Cardano adoption.''',
    shortDescription:
        'For early-stage ideas to create, test, and validate Cardano-based prototypes to MVP innovations.',
    proposalsCount: 0,
    availableFunds: const Coin.fromWholeAda(4000000),
    imageUrl: '',
    totalAsk: const Coin(0),
    range: const ComparableRange(
      min: Coin.fromWholeAda(15000),
      max: Coin.fromWholeAda(100000),
    ),
    descriptions: const [
      CategoryDescription(
        title: 'Overview',
        description: '''
Cardano Use Cases: Concepts category fuels disruptive, untested Cardano-based use cases to experiment with novel utility and on-chain transactions.

The funding category supports early-stage ideas - spanning proof of concept, design research, basic prototyping, and minimum viable products (MVPs) - to lay the foundation for innovative products, services, or business models.

Unlike _Cardano Use Cases: Partners & Products_, which funds mature, deployed products or enterprise partnerships with proven adoption, this category is for newer Catalyst entrants or innovators validating novel concepts and product market fit with no prior development or funding.
''',
      ),
      CategoryDescription(
        title: 'Who should apply?',
        description: '''
This category is for entrepreneurs, designers, and innovators with original, untested Cardano-based concepts, such as a DeFi startup researching a novel lending protocol, a Web3 developer prototyping a zero-knowledge identity solution, or a researcher exploring AI-blockchain integration. If your project involves a mature product, enterprise partnership, or incremental feature enhancements, apply to _Cardano Use Cases: Partners & Products_ instead.
''',
      ),
      CategoryDescription(
        title: 'Areas of Interest',
        description: '''
- Disruptive industrial innovations using Cardano’s blockchain and smart contracts
- DeFi solutions with unique approaches _e.g. a peer-to-peer yield and novel bond curve protocol MVP._
- Privacy, oracles, or zero-knowledge proof applications.
- Projects porting or bridging from other ecosystems _e.g. a wallet prototyping Cardano Native Token support_.
- Prototyping on Cardano scaling solutions like Hydra _e.g. a high-throughput payment prototype_.
- Technical blockchain research with exponential technologies _e.g. a feasibility study for AI-driven oracles_.
''',
      ),
      CategoryDescription(
        title: 'Proposal Guidance',
        description: '''
- Proposals adding features to existing early-stage prototypes must provide evidence of the prototype’s novelty and early status _e.g. URL, demo, developer repository_
- Proposals must describe the concept’s novelty, explaining how it differs from existing solutions and confirming no prior Catalyst funding or development.
- Demonstrate how the project could drive Cardano adoption through increased on-chain transactions and you intend to validate potential.
- Projects may be proprietary or open source but must clearly benefit the Cardano ecosystem.
- New concepts must be original and not previously developed.
- Mature products with enterprise partnerships, and enhancements for deployed solutions should apply to _Cardano Use Cases: Partners & Products._
- Proposals must have a delivery timeline of no more than 12 months.
''',
      ),
      CategoryDescription(
        title: 'Eligibility Criteria',
        description: '''
The following will **not** be funded:

- Proposals for mature products, incremental improvements, or enterprise partnerships _e.g. scaling an existing DeFi app or adding features to a deployed wallet belong in Cardano Use Cases: Partners & Products_.
- Proposals focused on informational content only, websites, or blogs _e.g. a Cardano education site belong instead in Cardano Open: Ecosystem._
- Infrastructure or tooling projects not tied to specific Cardano use cases belong in either Cardano Open: Developers or requesting funds from another Cardano funding stream _e.g. members organization or DAO_.
- Proposals lacking a clear link to Cardano or potential to generate transactions on chain.
''',
      ),
    ],
    dos: const [
      '**Propose** fresh ideas that haven’t been funded before',
      '**Produce** a working on-chain prototype or MVP',
      '**Provide** realistic blockchain usage projections',
    ],
    donts: const [
      '**No** existing Cardano products',
      '**No** info-only websites and content',
      '**No** moon metrics!',
    ],
    submissionCloseDate: DateTime.now(),
  ),
  CampaignCategory(
    selfRef: constantDocumentsRefs[2].category,
    proposalTemplateRef: constantDocumentsRefs[2].proposal,
    categoryName: 'Cardano Open:',
    categorySubname: 'Developers',
    description: '''
Funds open source tools and environments to enhance the Cardano developer experience. Apply to create impactful, community-driven open source solutions!
''',
    shortDescription:
        'For developers to build open-source tools that enhance the Cardano developer experience.',
    proposalsCount: 0,
    availableFunds: const Coin.fromWholeAda(3100000),
    imageUrl: '',
    totalAsk: const Coin(0),
    range: const ComparableRange(
      min: Coin.fromWholeAda(15000),
      max: Coin.fromWholeAda(100000),
    ),
    descriptions: const [
      CategoryDescription(
        title: 'Overview',
        description: '''
Cardano Open: Developers will fund devs, programmers, and engineers creating or contributing to open source technologies that strengthen the Cardano developer ecosystem. We believe in open source software, hardware, and data solutions driving transparency, security, and collaboration for the good of the network.

The goal is to streamline integrated development environments, boost coding efficiency, and simplify the developer experience on Cardano.

Learn more about open source at [opensource.org](https://opensource.org/).
''',
      ),
      CategoryDescription(
        title: 'Who should apply?',
        description: '''
This category is for software developers, blockchain engineers, data architects, and open source contributors eager to build O/S tools, libraries, or environments that improve the Cardano developer ecosystem.

The scope is wide open for creating smart contract debugging tools, crafting SDKs support new languages, or DevOps specialists designing interoperability CLIs. If your proposal focuses on non-technical initiatives like education or marketing, apply to _Cardano Open: Ecosystem_ instead.
''',
      ),
      CategoryDescription(
        title: 'Areas of interest',
        description: '''
Proposals may focus on open source technical solutions, for example:

- Standardizing, developing, or supporting full-stack solutions and integrated development environments _e.g. new language and code extension support for Plutus debugging_.
- Creating libraries, SDKs, APIs, toolchains, or frameworks _e.g., new SDKs for Cardano privacy preserving smart contracts_.
- Developing governance and blockchain interoperability tooling _e.g. a CLI tool for cross-chain transaction validation_
''',
      ),
      CategoryDescription(
        title: 'Proposal Guidance',
        description: '''
- Proposals must be source-available from day one with a declared open source repository e.g. GitHub, GitLab.
- Select an OSI-approved open source license e.g. MIT, Apache 2.0, GPLv3) that permits the community to freely copy, inspect, and modify the project’s output. Visit [choosealicense.com](https://choosealicense.com/) for guidance.
- Ensure thorough documentation is available from day one and updated regularly.
- Describe how the project will benefit the Cardano developer community and foster collaboration e.g. through tutorials, webinars, or forum posts.
- Proposals must have a delivery timeline of no more than 12 months.
''',
      ),
      CategoryDescription(
        title: 'Eligibility Criteria',
        description: '''
The following will **not** be funded:

- Proposals not primarily developing new technology or contributing to existing open source technology _e.g. learning guides for Plutus or Aiken, these would belong in the Cardano Open: Ecosystem category_.
- Proposals producing proprietary software/hardware or open sourcing only a portion of the codebase.
- Proposals lacking an OSI-approved open source license, public repository, or high-quality documentation from day one.
- Proposals not directly enhancing the Cardano developer experience _e.g. general blockchain tools without Cardano-specific integration._
''',
      ),
    ],
    dos: const [
      '**Open source** is required',
      '**Clear statement** of your open source license',
      '**Open source code** from project start',
      '**Provide** high quality documentation',
    ],
    donts: const [
      '**No** proprietary software or hardware',
      '**No** projects that are non-technical',
      '**No** info-only websites and content',
      '**Forget to be open**, public, and available on Day 1',
    ],
    submissionCloseDate: DateTime.now(),
  ),
  CampaignCategory(
    selfRef: constantDocumentsRefs[3].category,
    proposalTemplateRef: constantDocumentsRefs[3].proposal,
    categoryName: 'Cardano Open:',
    categorySubname: 'Ecosystem',
    description: '''
Funds non-technical initiatives like marketing, education, and community building to grow Cardano’s ecosystem and onboard new users globally.
''',
    shortDescription:
        'For non-tech projects like marketing, education, or community growth to expand Cardano’s reach.',
    proposalsCount: 0,
    availableFunds: const Coin.fromWholeAda(3000000),
    imageUrl: '',
    totalAsk: const Coin(0),
    range: const ComparableRange(
      min: Coin.fromWholeAda(15000),
      max: Coin.fromWholeAda(60000),
    ),
    descriptions: const [
      CategoryDescription(
        title: 'Overview',
        description: '''
Cardano Open: Ecosystem will fund non-technical initiatives that drive grassroots ecosystem growth, education, and community engagement to broaden Cardano’s reach and onboard new users.

Cardano’s passionate global community is a foundation for growth, yet more can be done to expand adoption. This category focuses on building the creative capacity to deliver local campaigns and beyond that bring awareness and attention to Cardano from the hearts and minds of the grassroots community collective.  

Learn more at [](https://cardano.org/)[cardano.org](http://cardano.org).
''',
      ),
      CategoryDescription(
        title: 'Who should apply?',
        description: '''
This category is for educators, marketers, content creators, and community leaders passionate about expanding Cardano’s global reach through non-technical initiatives, such as marketing experts launching social media campaigns, educators developing blockchain courses, or community organizers hosting hackathons. If your proposal focuses on software or hardware development, apply to Cardano Use Cases or Cardano Open: Developers instead.
''',
      ),
      CategoryDescription(
        title: 'Areas of interest',
        description: '''
Proposals may focus on non-technical initiatives, such as:  

- Cardano Community Hubs that create or maintain a local Cardano presence in cities or regions worldwide
- Growth-focused marketing campaigns and public outreach _e.g. a social media campaign to promote Cardano adoption._
- Community hackathons or builder outreach events _e.g. a virtual workshop for new developers._
- Content creation or curation _e.g. educational videos on Cardano’s features_.
- Mentorship, incubation, or collaboration programs _e.g. a startup accelerator for Cardano-based projects._
- Educational advancements _e.g. a university course on blockchain with Cardano case studies._
- Local policy, standards, or regulation advocacy _e.g. a policy paper on Cardano’s role in regional finance and pathways to present to local authorities_
''',
      ),
      CategoryDescription(
        title: 'Proposal Guidance',
        description: '''
- Proposals must focus on non-technical initiatives like marketing, education, or community building, not software/hardware development.
- Clearly articulate how the initiative will expand Cardano’s global footprint or onboard new users, using measurable Key Performance Indicators (KPIs) and relevant metrics _e.g. event attendance, content reach, new user registrations_.
- Ensure activities are inclusive and accessible to both existing and new Cardano communities.
- Proposals must have a delivery timeline of no more than 12 months.
- Publicly accessible outputs where applicable _e.g. educational content, event reports, or marketing materials._
- A timeline with clear milestones _e.g. campaign launch, event dates, content release._
- _Optional_: Plans for sustained community engagement, such as follow-up events, social media campaigns, or mentorship programs.
''',
      ),
      CategoryDescription(
        title: 'Eligibility Criteria',
        description: '''
The following will **not** be funded:

- Proposals not primarily focused on grassroots ecosystem growth through marketing, education, or community building.
- Proposals centered on software or hardware development _e.g. a fan loyalty platform or marketing automation tool belong in Cardano Use Cases category_.
- Proposals lacking clear goals, measurable outcomes, KPIs, or relevance to Cardano’s ecosystem.
''',
      ),
    ],
    dos: const [
      '**Deliver** Community engagement projects',
      '**Deliver** grassroots growth, education projects',
      '**Clearly outline** goals, activities, and measurable outcomes',
      '**Design** for new Cardano communities',
    ],
    donts: const [
      '**No** software or hardware development',
      '**No** vague or irrelevant value to Cardano',
      '**No** clear targets or KPIs',
    ],
    submissionCloseDate: DateTime.now(),
  ),
];

class CampaignCategory extends Equatable {
  final SignedDocumentRef selfRef;
  final SignedDocumentRef proposalTemplateRef;
  final String categoryName;
  final String categorySubname;
  final String description;
  final String shortDescription;
  final int proposalsCount;
  final Coin availableFunds;
  final Coin totalAsk;
  final ComparableRange<Coin> range;
  final List<CategoryDescription> descriptions;
  final String imageUrl;
  final List<String> dos;
  final List<String> donts;
  final DateTime submissionCloseDate;

  const CampaignCategory({
    required this.selfRef,
    required this.proposalTemplateRef,
    required this.categoryName,
    required this.categorySubname,
    required this.description,
    required this.shortDescription,
    required this.proposalsCount,
    required this.availableFunds,
    required this.imageUrl,
    required this.totalAsk,
    required this.range,
    required this.descriptions,
    required this.dos,
    required this.donts,
    required this.submissionCloseDate,
  });

  String get categoryText => '$categoryName $categorySubname';

  @override
  List<Object?> get props => [
        selfRef,
        proposalTemplateRef,
        categoryName,
        categorySubname,
        description,
        shortDescription,
        proposalsCount,
        availableFunds,
        imageUrl,
        totalAsk,
        range,
        descriptions,
        dos,
        donts,
        submissionCloseDate,
      ];

  CampaignCategory copyWith({
    SignedDocumentRef? selfRef,
    SignedDocumentRef? proposalTemplateRef,
    String? categoryName,
    String? categorySubname,
    String? description,
    String? shortDescription,
    int? proposalsCount,
    Coin? availableFunds,
    String? imageUrl,
    Coin? totalAsk,
    ComparableRange<Coin>? range,
    List<CategoryDescription>? descriptions,
    List<String>? dos,
    List<String>? donts,
    DateTime? submissionCloseDate,
  }) {
    return CampaignCategory(
      selfRef: selfRef ?? this.selfRef,
      proposalTemplateRef: proposalTemplateRef ?? this.proposalTemplateRef,
      categoryName: categoryName ?? this.categoryName,
      categorySubname: categorySubname ?? this.categorySubname,
      description: description ?? this.description,
      shortDescription: shortDescription ?? this.shortDescription,
      proposalsCount: proposalsCount ?? this.proposalsCount,
      availableFunds: availableFunds ?? this.availableFunds,
      imageUrl: imageUrl ?? this.imageUrl,
      totalAsk: totalAsk ?? this.totalAsk,
      range: range ?? this.range,
      descriptions: descriptions ?? this.descriptions,
      dos: dos ?? this.dos,
      donts: donts ?? this.donts,
      submissionCloseDate: submissionCloseDate ?? this.submissionCloseDate,
    );
  }
}

class CategoryDescription extends Equatable {
  final String title;
  final String description;

  const CategoryDescription({
    required this.title,
    required this.description,
  });

  @override
  List<Object?> get props => [title, description];
}<|MERGE_RESOLUTION|>--- conflicted
+++ resolved
@@ -12,11 +12,7 @@
     description:
         '''Cardano Use Cases: Partners & Products empowers exceptional applications and enterprise partnerships to enhance products and services with capabilities that drive high-volume transactions and accelerates mainstream adoption.''',
     shortDescription:
-<<<<<<< HEAD
-        '''For Tier-1 partnerships and real-world pilots that scale Cardano adoption through high-impact use. cases.''',
-=======
         'For Tier-1 partnerships and real-world pilots that scale Cardano adoption through high-impact use cases.',
->>>>>>> c1439bbc
     proposalsCount: 0,
     availableFunds: const Coin.fromWholeAda(8500000),
     imageUrl: '',
