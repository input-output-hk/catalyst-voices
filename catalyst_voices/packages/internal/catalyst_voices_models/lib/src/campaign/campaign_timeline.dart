--- conflicted
+++ resolved
@@ -50,11 +50,7 @@
           '''Participants submit initial proposals for ideas to solve challenges. A set amount of ada is allocated to the new funding round.''',
       timeline: DateRange(
         from: DateTime.utc(2025, 4, 30, 13, 20),
-<<<<<<< HEAD
-        to: DateTime.utc(2025, 6, 14, 17),
-=======
         to: DateTime.utc(2025, 12, 13, 17),
->>>>>>> 54195bfa
       ),
       stage: CampaignTimelineStage.proposalSubmission,
     ),
