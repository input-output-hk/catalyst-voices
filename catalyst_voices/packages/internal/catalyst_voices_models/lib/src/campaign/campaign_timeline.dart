import 'package:catalyst_voices_models/catalyst_voices_models.dart';
import 'package:collection/collection.dart';
import 'package:equatable/equatable.dart';

/// Representation of campaign timeline.
///
/// Defines timeline of different stages for [Campaign].
final class CampaignTimeline extends Equatable {
  final List<CampaignPhase> phases;

  const CampaignTimeline({required this.phases});

  @override
  List<Object?> get props => [phases];

  CampaignPhase? phase(CampaignPhaseType type) {
    return phases.firstWhereOrNull((phase) => phase.type == type);
  }
<<<<<<< HEAD
}

/// Types of [Campaign] stages.
enum CampaignTimelineStage {
  proposalSubmission,
  communityReview,
  communityVoting,
  votingResults,
  projectOnboarding,
  votingRegistration,
  reviewRegistration,
}

extension CampaignTimelineX on CampaignTimeline {
  /// Statically defined timeline.
  static List<CampaignTimeline> staticContent = [
    CampaignTimeline(
      title: 'Proposal Submission',
      description:
          '''Proposers submit initial ideas to solve challenges. Each proposal includes the problem, solution, requested ADA budget, and a clear implementation plan.''',
      timeline: DateRange(
        from: DateTime.utc(2025, 07, 25, 10),
        to: DateTime.utc(2025, 08, 30, 18),
      ),
      stage: CampaignTimelineStage.proposalSubmission,
    ),
    CampaignTimeline(
      title: 'Voting Registration',
      description:
          'During Voter registration, ADA holders register via supported wallet to participate in the Voting.',
      timeline: DateRange(
        from: DateTime.utc(2025, 07, 05, 18),
        to: DateTime.utc(2025, 07, 12, 10),
      ),
      stage: CampaignTimelineStage.votingRegistration,
    ),
    CampaignTimeline(
      title: 'Community Review',
      description:
          '''Community members help improve proposals through two key steps: LV0 and LV1 reviewers assess the proposals, then LV2 moderators oversee the process to ensure quality and fairness.''',
      timeline: DateRange(
        from: DateTime.utc(2025, 07, 03, 8),
        to: DateTime.utc(2025, 07, 08, 20),
      ),
      stage: CampaignTimelineStage.communityReview,
    ),
    CampaignTimeline(
      title: 'Reviewers and Moderators registration',
      description: '',
      timeline: DateRange(
        from: DateTime.utc(2025, 07, 03, 8),
        to: DateTime.utc(2025, 07, 04, 20),
      ),
      stage: CampaignTimelineStage.reviewRegistration,
      offstage: true,
    ),
    CampaignTimeline(
      title: 'Community Voting',
      description: '''Community members cast their votes using the Catalyst Voting app.''',
      timeline: DateRange(
        from: DateTime.utc(2025, 07, 16, 12),
        to: DateTime.utc(2025, 07, 18, 9),
      ),
      stage: CampaignTimelineStage.communityVoting,
    ),
    CampaignTimeline(
      title: 'Voting Results',
      description:
          '''Votes are tallied and the results are announced. Rewards are distributed to both voters and community reviewers.''',
      timeline: DateRange(
        from: DateTime.utc(2025, 07, 18, 9),
        to: DateTime.utc(2025, 07, 21, 2),
      ),
      stage: CampaignTimelineStage.votingResults,
    ),
    CampaignTimeline(
      title: 'Project Onboarding',
      description:
          '''This phase involves finalizing the key milestones submitted in the Catalyst App during the proposal submission stage within the Catalyst Milestone Module. It also includes conducting formal due diligence, and fulfilling all required onboarding steps to become eligible for funding.''',
      timeline: DateRange(
        from: DateTime.utc(2025, 07, 25, 06),
        to: DateTime.utc(2025, 07, 30, 06),
      ),
      stage: CampaignTimelineStage.projectOnboarding,
    ),
  ];
=======
>>>>>>> 8e81431a
}<|MERGE_RESOLUTION|>--- conflicted
+++ resolved
@@ -16,93 +16,4 @@
   CampaignPhase? phase(CampaignPhaseType type) {
     return phases.firstWhereOrNull((phase) => phase.type == type);
   }
-<<<<<<< HEAD
-}
-
-/// Types of [Campaign] stages.
-enum CampaignTimelineStage {
-  proposalSubmission,
-  communityReview,
-  communityVoting,
-  votingResults,
-  projectOnboarding,
-  votingRegistration,
-  reviewRegistration,
-}
-
-extension CampaignTimelineX on CampaignTimeline {
-  /// Statically defined timeline.
-  static List<CampaignTimeline> staticContent = [
-    CampaignTimeline(
-      title: 'Proposal Submission',
-      description:
-          '''Proposers submit initial ideas to solve challenges. Each proposal includes the problem, solution, requested ADA budget, and a clear implementation plan.''',
-      timeline: DateRange(
-        from: DateTime.utc(2025, 07, 25, 10),
-        to: DateTime.utc(2025, 08, 30, 18),
-      ),
-      stage: CampaignTimelineStage.proposalSubmission,
-    ),
-    CampaignTimeline(
-      title: 'Voting Registration',
-      description:
-          'During Voter registration, ADA holders register via supported wallet to participate in the Voting.',
-      timeline: DateRange(
-        from: DateTime.utc(2025, 07, 05, 18),
-        to: DateTime.utc(2025, 07, 12, 10),
-      ),
-      stage: CampaignTimelineStage.votingRegistration,
-    ),
-    CampaignTimeline(
-      title: 'Community Review',
-      description:
-          '''Community members help improve proposals through two key steps: LV0 and LV1 reviewers assess the proposals, then LV2 moderators oversee the process to ensure quality and fairness.''',
-      timeline: DateRange(
-        from: DateTime.utc(2025, 07, 03, 8),
-        to: DateTime.utc(2025, 07, 08, 20),
-      ),
-      stage: CampaignTimelineStage.communityReview,
-    ),
-    CampaignTimeline(
-      title: 'Reviewers and Moderators registration',
-      description: '',
-      timeline: DateRange(
-        from: DateTime.utc(2025, 07, 03, 8),
-        to: DateTime.utc(2025, 07, 04, 20),
-      ),
-      stage: CampaignTimelineStage.reviewRegistration,
-      offstage: true,
-    ),
-    CampaignTimeline(
-      title: 'Community Voting',
-      description: '''Community members cast their votes using the Catalyst Voting app.''',
-      timeline: DateRange(
-        from: DateTime.utc(2025, 07, 16, 12),
-        to: DateTime.utc(2025, 07, 18, 9),
-      ),
-      stage: CampaignTimelineStage.communityVoting,
-    ),
-    CampaignTimeline(
-      title: 'Voting Results',
-      description:
-          '''Votes are tallied and the results are announced. Rewards are distributed to both voters and community reviewers.''',
-      timeline: DateRange(
-        from: DateTime.utc(2025, 07, 18, 9),
-        to: DateTime.utc(2025, 07, 21, 2),
-      ),
-      stage: CampaignTimelineStage.votingResults,
-    ),
-    CampaignTimeline(
-      title: 'Project Onboarding',
-      description:
-          '''This phase involves finalizing the key milestones submitted in the Catalyst App during the proposal submission stage within the Catalyst Milestone Module. It also includes conducting formal due diligence, and fulfilling all required onboarding steps to become eligible for funding.''',
-      timeline: DateRange(
-        from: DateTime.utc(2025, 07, 25, 06),
-        to: DateTime.utc(2025, 07, 30, 06),
-      ),
-      stage: CampaignTimelineStage.projectOnboarding,
-    ),
-  ];
-=======
->>>>>>> 8e81431a
 }