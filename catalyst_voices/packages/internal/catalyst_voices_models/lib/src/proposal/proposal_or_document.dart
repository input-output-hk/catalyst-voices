import 'package:catalyst_voices_models/catalyst_voices_models.dart';
import 'package:catalyst_voices_shared/catalyst_voices_shared.dart';
import 'package:collection/collection.dart';
import 'package:equatable/equatable.dart';

/// A sealed class that represents either a full proposal document with a
/// defined template (`ProposalDocument`) or a generic document without a
/// specific template (`DocumentData`).
///
/// This class provides a unified interface to access common properties
<<<<<<< HEAD
/// like [title], [author], [description], etc., regardless of the
=======
/// like [title], [description], etc., regardless of the
>>>>>>> 13df13e6
/// underlying data type.
///
/// It's useful when dealing with list of proposals and some of them may not have templates
/// loaded yet.
sealed class ProposalOrDocument extends Equatable {
  const ProposalOrDocument();

  /// Creates a [ProposalOrDocument] from a generic [DocumentData].
  const factory ProposalOrDocument.data(DocumentData data) = _Document;

  /// Creates a [ProposalOrDocument] from a structured [ProposalDocument].
  const factory ProposalOrDocument.proposal(ProposalDocument data) = _Proposal;

<<<<<<< HEAD
  /// The id of the proposal's author.
  CatalystId? get author;

=======
>>>>>>> 13df13e6
  // TODO(damian-molinski): Category name should come from query but atm those are not documents.
  /// The name of the proposal's category.
  String? get categoryName {
    return Campaign.all
        .map((e) => e.categories)
        .flattened
        .firstWhereOrNull(
          (category) => (_parameters ?? const DocumentParameters()).containsId(category.id.id),
        )
        ?.formattedCategoryName;
  }

  /// A brief description of the proposal.
  String? get description;

  /// The duration of the proposal in months.
  int? get durationInMonths;

  /// The amount of funds requested by the proposal.
  Money? get fundsRequested;

  /// A reference to the document itself.
  DocumentRef get id;

  /// The title of the proposal.
  String? get title;

  /// The version of the document.
  String get version;

  /// A private getter for the category reference, used to find the
  /// [categoryName].
  DocumentParameters? get _parameters;
}

final class _Document extends ProposalOrDocument {
  final DocumentData data;

  const _Document(this.data);

  @override
<<<<<<< HEAD
  CatalystId? get author => data.metadata.authors?.firstOrNull;

  @override
=======
>>>>>>> 13df13e6
  String? get description => ProposalDocument.titleNodeId.from(data.content.data);

  @override
  int? get durationInMonths => ProposalDocument.descriptionNodeId.from(data.content.data);

  @override
  // without template we don't know currency so we can't Currencies.fallback or
  // assume major unit status
  Money? get fundsRequested => null;

  @override
  DocumentRef get id => data.metadata.id;

  @override
  List<Object?> get props => [data];

  @override
  String? get title => ProposalDocument.titleNodeId.from(data.content.data);

  @override
  String get version => data.metadata.id.ver!;

  @override
  DocumentParameters? get _parameters => data.metadata.parameters;
}

final class _Proposal extends ProposalOrDocument {
  final ProposalDocument data;

  const _Proposal(this.data);

  @override
<<<<<<< HEAD
  CatalystId? get author => data.authorId;

  @override
=======
>>>>>>> 13df13e6
  String? get description => data.description;

  @override
  int? get durationInMonths => data.duration;

  @override
  Money? get fundsRequested => data.fundsRequested;

  @override
  DocumentRef get id => data.metadata.id;

  @override
  List<Object?> get props => [data];

  @override
  String? get title => data.title;

  @override
  String get version => data.metadata.id.ver!;

  @override
  DocumentParameters? get _parameters => data.metadata.parameters;
}

extension on DocumentNodeId {
  T? from<T extends Object>(Map<String, dynamic> data) {
    return DocumentNodeTraverser.getValue<T>(this, data);
  }
}<|MERGE_RESOLUTION|>--- conflicted
+++ resolved
@@ -8,11 +8,8 @@
 /// specific template (`DocumentData`).
 ///
 /// This class provides a unified interface to access common properties
-<<<<<<< HEAD
-/// like [title], [author], [description], etc., regardless of the
-=======
+///
 /// like [title], [description], etc., regardless of the
->>>>>>> 13df13e6
 /// underlying data type.
 ///
 /// It's useful when dealing with list of proposals and some of them may not have templates
@@ -26,12 +23,6 @@
   /// Creates a [ProposalOrDocument] from a structured [ProposalDocument].
   const factory ProposalOrDocument.proposal(ProposalDocument data) = _Proposal;
 
-<<<<<<< HEAD
-  /// The id of the proposal's author.
-  CatalystId? get author;
-
-=======
->>>>>>> 13df13e6
   // TODO(damian-molinski): Category name should come from query but atm those are not documents.
   /// The name of the proposal's category.
   String? get categoryName {
@@ -73,12 +64,6 @@
   const _Document(this.data);
 
   @override
-<<<<<<< HEAD
-  CatalystId? get author => data.metadata.authors?.firstOrNull;
-
-  @override
-=======
->>>>>>> 13df13e6
   String? get description => ProposalDocument.titleNodeId.from(data.content.data);
 
   @override
@@ -111,12 +96,6 @@
   const _Proposal(this.data);
 
   @override
-<<<<<<< HEAD
-  CatalystId? get author => data.authorId;
-
-  @override
-=======
->>>>>>> 13df13e6
   String? get description => data.description;
 
   @override
