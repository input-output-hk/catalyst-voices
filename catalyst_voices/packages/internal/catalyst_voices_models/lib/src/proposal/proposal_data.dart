import 'package:catalyst_cardano_serialization/catalyst_cardano_serialization.dart';
import 'package:catalyst_voices_models/catalyst_voices_models.dart';
import 'package:catalyst_voices_shared/catalyst_voices_shared.dart';
import 'package:equatable/equatable.dart';
import 'package:uuid_plus/uuid_plus.dart';

class BaseProposalData extends Equatable {
  final ProposalDocument document;

  const BaseProposalData({
    required this.document,
  });

  @override
  List<Object?> get props => [
        document,
      ];

<<<<<<< HEAD
  ProposalVersion toProposalVersion() {
    return ProposalVersion(
      selfRef: document.metadata.selfRef,
      title: getProposalTitle(document) ?? '',
      createdAt: UuidUtils.dateTime(
        document.metadata.selfRef.version ?? document.metadata.selfRef.id,
      ),
      // TODO(LynxLynxx): from where we need to get the real status
      publish: ProposalPublish.publishedDraft,
    );
  }

  static String? getProposalAuthor(ProposalDocument document) {
    final property = document.document.getProperty(
      ProposalDocument.authorNameNodeId,
    ) as DocumentValueProperty<String>?;
=======
  String? getProposalAuthor([ProposalDocument? doc]) {
    final property = (doc ?? document)
            .document
            .getProperty(ProposalDocument.authorNameNodeId)
        as DocumentValueProperty<String>?;
>>>>>>> 8a2c7237

    return property?.value;
  }

<<<<<<< HEAD
  static String? getProposalDescription(ProposalDocument document) {
    final property =
        document.document.getProperty(ProposalDocument.descriptionNodeId)
            as DocumentValueProperty<String>?;
=======
  String? getProposalDescription([ProposalDocument? doc]) {
    final property = (doc ?? document)
            .document
            .getProperty(ProposalDocument.descriptionNodeId)
        as DocumentValueProperty<String>?;
>>>>>>> 8a2c7237

    return property?.value;
  }

<<<<<<< HEAD
  static int? getProposalDuration(ProposalDocument document) {
=======
  int? getProposalDuration([ProposalDocument? doc]) {
>>>>>>> 8a2c7237
    final property =
        (doc ?? document).document.getProperty(ProposalDocument.durationNodeId)
            as DocumentValueProperty<int>?;

    return property?.value;
  }

<<<<<<< HEAD
  static Coin? getProposalFundsRequested(ProposalDocument document) {
    final property =
        document.document.getProperty(ProposalDocument.requestedFundsNodeId)
            as DocumentValueProperty<int>?;
=======
  Coin? getProposalFundsRequested([ProposalDocument? doc]) {
    final property = (doc ?? document)
            .document
            .getProperty(ProposalDocument.requestedFundsNodeId)
        as DocumentValueProperty<int>?;
>>>>>>> 8a2c7237
    final value = property?.value;
    if (value == null) return null;
    return Coin(value);
  }

<<<<<<< HEAD
  static String? getProposalTitle(ProposalDocument document) {
    final property = document.document.getProperty(ProposalDocument.titleNodeId)
        as DocumentValueProperty<String>?;
=======
  String? getProposalTitle([ProposalDocument? doc]) {
    final property =
        (doc ?? document).document.getProperty(ProposalDocument.titleNodeId)
            as DocumentValueProperty<String>?;
>>>>>>> 8a2c7237

    return property?.value;
  }
}

class ProposalData extends BaseProposalData {
  final SignedDocumentRef categoryId;
  final List<BaseProposalData> versions;
  final int commentsCount;

  const ProposalData({
    required super.document,
    required this.categoryId,
    this.commentsCount = 0,
    this.versions = const [],
  });

  List<ProposalVersion> get proposalVersions =>
      versions.map((v) => v.toProposalVersion()).toList();

  ProposalVersion toProposalVersion() {
    return ProposalVersion(
      selfRef: document.metadata.selfRef,
      title: getProposalTitle() ?? '',
      createdAt: UuidV7.parseDateTime(
        document.metadata.selfRef.version ?? document.metadata.selfRef.id,
      ),
      // TODO(LynxLynxx): from where we need to get the real status
      publish: ProposalPublish.publishedDraft,
    );
  }
}

class ProposalData extends BaseProposalData {
  final SignedDocumentRef categoryId;
  final List<BaseProposalData> versions;
  final int commentsCount;

  const ProposalData({
    required super.document,
    required this.categoryId,
    this.commentsCount = 0,
    this.versions = const [],
  });

  List<ProposalVersion> get proposalVersions =>
      versions.map((v) => v.toProposalVersion()).toList();

  @override
  List<Object?> get props => [
        ...super.props,
        categoryId,
        versions,
      ];
}<|MERGE_RESOLUTION|>--- conflicted
+++ resolved
@@ -1,6 +1,5 @@
 import 'package:catalyst_cardano_serialization/catalyst_cardano_serialization.dart';
 import 'package:catalyst_voices_models/catalyst_voices_models.dart';
-import 'package:catalyst_voices_shared/catalyst_voices_shared.dart';
 import 'package:equatable/equatable.dart';
 import 'package:uuid_plus/uuid_plus.dart';
 
@@ -16,7 +15,6 @@
         document,
       ];
 
-<<<<<<< HEAD
   ProposalVersion toProposalVersion() {
     return ProposalVersion(
       selfRef: document.metadata.selfRef,
@@ -33,91 +31,41 @@
     final property = document.document.getProperty(
       ProposalDocument.authorNameNodeId,
     ) as DocumentValueProperty<String>?;
-=======
-  String? getProposalAuthor([ProposalDocument? doc]) {
-    final property = (doc ?? document)
-            .document
-            .getProperty(ProposalDocument.authorNameNodeId)
-        as DocumentValueProperty<String>?;
->>>>>>> 8a2c7237
 
     return property?.value;
   }
 
-<<<<<<< HEAD
   static String? getProposalDescription(ProposalDocument document) {
     final property =
         document.document.getProperty(ProposalDocument.descriptionNodeId)
             as DocumentValueProperty<String>?;
-=======
-  String? getProposalDescription([ProposalDocument? doc]) {
-    final property = (doc ?? document)
-            .document
-            .getProperty(ProposalDocument.descriptionNodeId)
-        as DocumentValueProperty<String>?;
->>>>>>> 8a2c7237
 
     return property?.value;
   }
 
-<<<<<<< HEAD
   static int? getProposalDuration(ProposalDocument document) {
-=======
-  int? getProposalDuration([ProposalDocument? doc]) {
->>>>>>> 8a2c7237
     final property =
-        (doc ?? document).document.getProperty(ProposalDocument.durationNodeId)
+        document.document.getProperty(ProposalDocument.durationNodeId)
             as DocumentValueProperty<int>?;
 
     return property?.value;
   }
 
-<<<<<<< HEAD
   static Coin? getProposalFundsRequested(ProposalDocument document) {
     final property =
         document.document.getProperty(ProposalDocument.requestedFundsNodeId)
             as DocumentValueProperty<int>?;
-=======
-  Coin? getProposalFundsRequested([ProposalDocument? doc]) {
-    final property = (doc ?? document)
-            .document
-            .getProperty(ProposalDocument.requestedFundsNodeId)
-        as DocumentValueProperty<int>?;
->>>>>>> 8a2c7237
     final value = property?.value;
     if (value == null) return null;
     return Coin(value);
   }
 
-<<<<<<< HEAD
   static String? getProposalTitle(ProposalDocument document) {
     final property = document.document.getProperty(ProposalDocument.titleNodeId)
         as DocumentValueProperty<String>?;
-=======
-  String? getProposalTitle([ProposalDocument? doc]) {
-    final property =
-        (doc ?? document).document.getProperty(ProposalDocument.titleNodeId)
-            as DocumentValueProperty<String>?;
->>>>>>> 8a2c7237
 
     return property?.value;
   }
-}
-
-class ProposalData extends BaseProposalData {
-  final SignedDocumentRef categoryId;
-  final List<BaseProposalData> versions;
-  final int commentsCount;
-
-  const ProposalData({
-    required super.document,
-    required this.categoryId,
-    this.commentsCount = 0,
-    this.versions = const [],
-  });
-
-  List<ProposalVersion> get proposalVersions =>
-      versions.map((v) => v.toProposalVersion()).toList();
 
   ProposalVersion toProposalVersion() {
     return ProposalVersion(
