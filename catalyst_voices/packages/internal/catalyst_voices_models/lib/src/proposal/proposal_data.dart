import 'package:catalyst_cardano_serialization/catalyst_cardano_serialization.dart';
import 'package:catalyst_voices_models/catalyst_voices_models.dart';
import 'package:catalyst_voices_shared/catalyst_voices_shared.dart';
import 'package:equatable/equatable.dart';

class BaseProposalData extends Equatable {
  final ProposalDocument document;
<<<<<<< HEAD
=======
  final SignedDocumentRef categoryId;
>>>>>>> 43c9ff4f
  final int commentsCount;

  const BaseProposalData({
    required this.document,
    this.commentsCount = 0,
  });

  @override
  List<Object?> get props => [
        document,
        commentsCount,
      ];

  String? getProposalAuthor([ProposalDocument? doc]) {
    final property = (doc ?? document)
            .document
            .getProperty(ProposalDocument.authorNameNodeId)
        as DocumentValueProperty<String>?;

    return property?.value;
  }

  String? getProposalDescription([ProposalDocument? doc]) {
    final property = (doc ?? document)
            .document
            .getProperty(ProposalDocument.descriptionNodeId)
        as DocumentValueProperty<String>?;

    return property?.value;
  }

  int? getProposalDuration([ProposalDocument? doc]) {
    final property =
        (doc ?? document).document.getProperty(ProposalDocument.durationNodeId)
            as DocumentValueProperty<int>?;

    return property?.value;
  }

  Coin? getProposalFundsRequested([ProposalDocument? doc]) {
    final property = (doc ?? document)
            .document
            .getProperty(ProposalDocument.requestedFundsNodeId)
        as DocumentValueProperty<int>?;
    final value = property?.value;
    if (value == null) return null;
    return Coin(value);
  }

  String? getProposalTitle([ProposalDocument? doc]) {
    final property =
        (doc ?? document).document.getProperty(ProposalDocument.titleNodeId)
            as DocumentValueProperty<String>?;

    return property?.value;
  }

  ProposalVersion toProposalVersion() {
    return ProposalVersion(
      selfRef: document.metadata.selfRef,
      title: getProposalTitle() ?? '',
      createdAt: UuidUtils.dateTime(
        document.metadata.selfRef.version ?? document.metadata.selfRef.id,
      ),
      // TODO(LynxLynxx): from where we need to get the real status
      publish: ProposalPublish.publishedDraft,
    );
  }
}

class ProposalData extends BaseProposalData {
  final String categoryId;
  final List<BaseProposalData> versions;

  const ProposalData({
    required super.document,
    required this.categoryId,
    super.commentsCount = 0,
    this.versions = const [],
  });

  List<ProposalVersion> get proposalVersions =>
      versions.map((v) => v.toProposalVersion()).toList();

  @override
  List<Object?> get props => [
        ...super.props,
        categoryId,
        versions,
      ];
}<|MERGE_RESOLUTION|>--- conflicted
+++ resolved
@@ -5,14 +5,12 @@
 
 class BaseProposalData extends Equatable {
   final ProposalDocument document;
-<<<<<<< HEAD
-=======
   final SignedDocumentRef categoryId;
->>>>>>> 43c9ff4f
   final int commentsCount;
 
   const BaseProposalData({
     required this.document,
+    required thos.categpryId
     this.commentsCount = 0,
   });
 
@@ -80,12 +78,11 @@
 }
 
 class ProposalData extends BaseProposalData {
-  final String categoryId;
   final List<BaseProposalData> versions;
 
   const ProposalData({
     required super.document,
-    required this.categoryId,
+    required super.categoryId,
     super.commentsCount = 0,
     this.versions = const [],
   });
