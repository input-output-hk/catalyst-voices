import 'package:catalyst_cardano_serialization/catalyst_cardano_serialization.dart';
import 'package:catalyst_voices_models/catalyst_voices_models.dart';
import 'package:catalyst_voices_shared/catalyst_voices_shared.dart';
import 'package:equatable/equatable.dart';

class BaseProposalData extends Equatable {
  final ProposalDocument document;
<<<<<<< HEAD

  const BaseProposalData({
    required this.document,
=======
  final SignedDocumentRef categoryId;
  final int commentsCount;

  const BaseProposalData({
    required this.document,
    required this.categoryId,
    this.commentsCount = 0,
>>>>>>> 1c563ce3
  });

  @override
  List<Object?> get props => [
        document,
<<<<<<< HEAD
      ];

  String? getProposalAuthor([ProposalDocument? doc]) {
    final property = (doc ?? document)
            .document
            .getProperty(ProposalDocument.authorNameNodeId)
        as DocumentValueProperty<String>?;
=======
        commentsCount,
      ];

  ProposalVersion toProposalVersion() {
    return ProposalVersion(
      selfRef: document.metadata.selfRef,
      title: getProposalTitle(document) ?? '',
      createdAt: UuidUtils.dateTime(
        document.metadata.selfRef.version ?? document.metadata.selfRef.id,
      ),
      // TODO(LynxLynxx): from where we need to get the real status
      publish: ProposalPublish.publishedDraft,
    );
  }

  static String? getProposalAuthor(ProposalDocument document) {
    final property = document.document.getProperty(
      ProposalDocument.authorNameNodeId,
    ) as DocumentValueProperty<String>?;
>>>>>>> 1c563ce3

    return property?.value;
  }

<<<<<<< HEAD
  String? getProposalDescription([ProposalDocument? doc]) {
    final property = (doc ?? document)
            .document
            .getProperty(ProposalDocument.descriptionNodeId)
        as DocumentValueProperty<String>?;
=======
  static String? getProposalDescription(ProposalDocument document) {
    final property =
        document.document.getProperty(ProposalDocument.descriptionNodeId)
            as DocumentValueProperty<String>?;
>>>>>>> 1c563ce3

    return property?.value;
  }

<<<<<<< HEAD
  int? getProposalDuration([ProposalDocument? doc]) {
=======
  static int? getProposalDuration(ProposalDocument document) {
>>>>>>> 1c563ce3
    final property =
        (doc ?? document).document.getProperty(ProposalDocument.durationNodeId)
            as DocumentValueProperty<int>?;

    return property?.value;
  }

<<<<<<< HEAD
  Coin? getProposalFundsRequested([ProposalDocument? doc]) {
    final property = (doc ?? document)
            .document
            .getProperty(ProposalDocument.requestedFundsNodeId)
        as DocumentValueProperty<int>?;
=======
  static Coin? getProposalFundsRequested(ProposalDocument document) {
    final property =
        document.document.getProperty(ProposalDocument.requestedFundsNodeId)
            as DocumentValueProperty<int>?;
>>>>>>> 1c563ce3
    final value = property?.value;
    if (value == null) return null;
    return Coin(value);
  }

<<<<<<< HEAD
  String? getProposalTitle([ProposalDocument? doc]) {
    final property =
        (doc ?? document).document.getProperty(ProposalDocument.titleNodeId)
            as DocumentValueProperty<String>?;
=======
  static String? getProposalTitle(ProposalDocument document) {
    final property = document.document.getProperty(ProposalDocument.titleNodeId)
        as DocumentValueProperty<String>?;
>>>>>>> 1c563ce3

    return property?.value;
  }
}

class ProposalData extends BaseProposalData {
  final List<BaseProposalData> versions;

  const ProposalData({
    required super.document,
    required super.categoryId,
    super.commentsCount = 0,
    this.versions = const [],
  });

  List<ProposalVersion> get proposalVersions =>
      versions.map((v) => v.toProposalVersion()).toList();

  ProposalVersion toProposalVersion() {
    return ProposalVersion(
      selfRef: document.metadata.selfRef,
      title: getProposalTitle() ?? '',
      createdAt: UuidUtils.dateTime(
        document.metadata.selfRef.version ?? document.metadata.selfRef.id,
      ),
      // TODO(LynxLynxx): from where we need to get the real status
      publish: ProposalPublish.publishedDraft,
    );
  }
}

class ProposalData extends BaseProposalData {
  final SignedDocumentRef categoryId;
  final List<BaseProposalData> versions;
  final int commentsCount;

  const ProposalData({
    required super.document,
    required this.categoryId,
    this.commentsCount = 0,
    this.versions = const [],
  });

  List<ProposalVersion> get proposalVersions =>
      versions.map((v) => v.toProposalVersion()).toList();

  @override
  List<Object?> get props => [
        ...super.props,
        categoryId,
        versions,
      ];
}<|MERGE_RESOLUTION|>--- conflicted
+++ resolved
@@ -5,34 +5,14 @@
 
 class BaseProposalData extends Equatable {
   final ProposalDocument document;
-<<<<<<< HEAD
 
   const BaseProposalData({
     required this.document,
-=======
-  final SignedDocumentRef categoryId;
-  final int commentsCount;
-
-  const BaseProposalData({
-    required this.document,
-    required this.categoryId,
-    this.commentsCount = 0,
->>>>>>> 1c563ce3
   });
 
   @override
   List<Object?> get props => [
         document,
-<<<<<<< HEAD
-      ];
-
-  String? getProposalAuthor([ProposalDocument? doc]) {
-    final property = (doc ?? document)
-            .document
-            .getProperty(ProposalDocument.authorNameNodeId)
-        as DocumentValueProperty<String>?;
-=======
-        commentsCount,
       ];
 
   ProposalVersion toProposalVersion() {
@@ -51,94 +31,40 @@
     final property = document.document.getProperty(
       ProposalDocument.authorNameNodeId,
     ) as DocumentValueProperty<String>?;
->>>>>>> 1c563ce3
 
     return property?.value;
   }
 
-<<<<<<< HEAD
-  String? getProposalDescription([ProposalDocument? doc]) {
-    final property = (doc ?? document)
-            .document
-            .getProperty(ProposalDocument.descriptionNodeId)
-        as DocumentValueProperty<String>?;
-=======
   static String? getProposalDescription(ProposalDocument document) {
     final property =
         document.document.getProperty(ProposalDocument.descriptionNodeId)
             as DocumentValueProperty<String>?;
->>>>>>> 1c563ce3
 
     return property?.value;
   }
 
-<<<<<<< HEAD
-  int? getProposalDuration([ProposalDocument? doc]) {
-=======
   static int? getProposalDuration(ProposalDocument document) {
->>>>>>> 1c563ce3
     final property =
-        (doc ?? document).document.getProperty(ProposalDocument.durationNodeId)
+        document.document.getProperty(ProposalDocument.durationNodeId)
             as DocumentValueProperty<int>?;
 
     return property?.value;
   }
 
-<<<<<<< HEAD
-  Coin? getProposalFundsRequested([ProposalDocument? doc]) {
-    final property = (doc ?? document)
-            .document
-            .getProperty(ProposalDocument.requestedFundsNodeId)
-        as DocumentValueProperty<int>?;
-=======
   static Coin? getProposalFundsRequested(ProposalDocument document) {
     final property =
         document.document.getProperty(ProposalDocument.requestedFundsNodeId)
             as DocumentValueProperty<int>?;
->>>>>>> 1c563ce3
     final value = property?.value;
     if (value == null) return null;
     return Coin(value);
   }
 
-<<<<<<< HEAD
-  String? getProposalTitle([ProposalDocument? doc]) {
-    final property =
-        (doc ?? document).document.getProperty(ProposalDocument.titleNodeId)
-            as DocumentValueProperty<String>?;
-=======
   static String? getProposalTitle(ProposalDocument document) {
     final property = document.document.getProperty(ProposalDocument.titleNodeId)
         as DocumentValueProperty<String>?;
->>>>>>> 1c563ce3
 
     return property?.value;
-  }
-}
-
-class ProposalData extends BaseProposalData {
-  final List<BaseProposalData> versions;
-
-  const ProposalData({
-    required super.document,
-    required super.categoryId,
-    super.commentsCount = 0,
-    this.versions = const [],
-  });
-
-  List<ProposalVersion> get proposalVersions =>
-      versions.map((v) => v.toProposalVersion()).toList();
-
-  ProposalVersion toProposalVersion() {
-    return ProposalVersion(
-      selfRef: document.metadata.selfRef,
-      title: getProposalTitle() ?? '',
-      createdAt: UuidUtils.dateTime(
-        document.metadata.selfRef.version ?? document.metadata.selfRef.id,
-      ),
-      // TODO(LynxLynxx): from where we need to get the real status
-      publish: ProposalPublish.publishedDraft,
-    );
   }
 }
 
