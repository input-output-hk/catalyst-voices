--- conflicted
+++ resolved
@@ -53,19 +53,11 @@
       );
 
   factory Proposal.fromData(ProposalData data) {
-<<<<<<< HEAD
-    DateTime updateDate;
+    DateTime? updateDate;
     final version = data.document.metadata.selfRef.version ??
         data.document.metadata.selfRef.id;
-    updateDate = UuidUtils.dateTime(version);
-
-=======
-    DateTime? updateDate;
-    final version = data.document.metadata.selfRef.version;
-    if (version != null) {
-      updateDate = UuidV7.parseDateTime(version, utc: true);
-    }
->>>>>>> e335aa8d
+    updateDate = UuidV7.parseDateTime(version, utc: true);
+
     return Proposal(
       selfRef: data.document.metadata.selfRef,
       title: BaseProposalData.getProposalTitle(data.document) ?? '',
