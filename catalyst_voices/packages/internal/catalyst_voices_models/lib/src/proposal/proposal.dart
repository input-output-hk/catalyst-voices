import 'package:catalyst_cardano_serialization/catalyst_cardano_serialization.dart';
import 'package:catalyst_voices_models/catalyst_voices_models.dart';
import 'package:catalyst_voices_shared/catalyst_voices_shared.dart';
import 'package:equatable/equatable.dart';

final class Proposal extends Equatable {
  final DocumentRef selfRef;
  final String title;
  final String description;
  final DateTime updateDate;
  final DateTime? fundedDate;
  final Coin fundsRequested;
  final ProposalStatus status;
  final ProposalPublish publish;
  final int versionCount;
  final int duration;
  final String author;
  final int commentsCount;
  final String category;

  const Proposal({
    required this.selfRef,
    required this.title,
    required this.description,
    required this.updateDate,
    this.fundedDate,
    required this.fundsRequested,
    required this.status,
    required this.publish,
    required this.versionCount,
    required this.duration,
    required this.author,
    required this.commentsCount,
    required this.category,
  });

  factory Proposal.dummy(DocumentRef ref) => Proposal(
        selfRef: ref,
        category: 'Cardano Use Cases / MVP',
        title: 'Dummy Proposal',
        updateDate: DateTime.now(),
        fundsRequested: Coin.fromAda(100000),
        status: ProposalStatus.draft,
        publish: ProposalPublish.localDraft,
        commentsCount: 0,
        description: 'Dummy description',
        duration: 6,
        author: 'Alex Wells',
        versionCount: 1,
      );

  factory Proposal.fromData(ProposalData data) {
    DateTime updateDate;
    final version = data.document.metadata.selfRef.version ??
        data.document.metadata.selfRef.id;
    updateDate = UuidUtils.dateTime(version);

    return Proposal(
<<<<<<< HEAD
      selfRef: data.ref,
      title: data.getProposalTitle() ?? '',
      description: data.getProposalDescription() ?? '',
=======
      selfRef: data.document.metadata.selfRef,
      title: data.proposalTitle ?? '',
      description: data.proposalDescription ?? '',
>>>>>>> 5aaa04a0
      updateDate: updateDate,
      fundsRequested: data.getProposalFundsRequested() ?? Coin.fromAda(0),
      // TODO(LynxLynxx): from where we need to get the real status
      status: ProposalStatus.inProgress,
      // TODO(LynxLynxx): from where we need to get the real publish
      publish: ProposalPublish.publishedDraft,
      versionCount: data.versions.length,
      duration: data.getProposalDuration() ?? 0,
      author: data.getProposalAuthor() ?? '',
      commentsCount: data.commentsCount,
      category: data.categoryId,
    );
  }

  @override
  List<Object?> get props => [
        selfRef,
        title,
        description,
        updateDate,
        fundedDate,
        fundsRequested,
        status,
        publish,
        category,
        commentsCount,
      ];

  Proposal copyWith({
    DocumentRef? selfRef,
    String? title,
    String? description,
    DateTime? updateDate,
    Coin? fundsRequested,
    ProposalStatus? status,
    ProposalPublish? publish,
    int? commentsCount,
    int? duration,
    String? author,
    int? versionCount,
    String? category,
  }) =>
      Proposal(
        selfRef: selfRef ?? this.selfRef,
        title: title ?? this.title,
        description: description ?? this.description,
        updateDate: updateDate ?? this.updateDate,
        fundsRequested: fundsRequested ?? this.fundsRequested,
        status: status ?? this.status,
        publish: publish ?? this.publish,
        commentsCount: commentsCount ?? this.commentsCount,
        duration: duration ?? this.duration,
        author: author ?? this.author,
        versionCount: versionCount ?? this.versionCount,
        category: category ?? this.category,
      );
}

final class ProposalWithVersions extends Proposal {
  final List<ProposalVersion> versions;

  factory ProposalWithVersions({
    required DocumentRef selfRef,
    required String title,
    required String description,
    required DateTime updateDate,
    DateTime? fundedDate,
    required Coin fundsRequested,
    required ProposalStatus status,
    required ProposalPublish publish,
    required int versionCount,
    required int duration,
    required String author,
    required int commentsCount,
    required String category,
    required List<ProposalVersion> versions,
  }) {
    final sortedVersions = List<ProposalVersion>.from(versions)..sort();

    return ProposalWithVersions._(
      selfRef: selfRef,
      title: title,
      description: description,
      updateDate: updateDate,
      fundedDate: fundedDate,
      fundsRequested: fundsRequested,
      status: status,
      publish: publish,
      versionCount: versionCount,
      duration: duration,
      author: author,
      commentsCount: commentsCount,
      category: category,
      versions: sortedVersions,
    );
  }

  const ProposalWithVersions._({
    required super.selfRef,
    required super.title,
    required super.description,
    required super.updateDate,
    super.fundedDate,
    required super.fundsRequested,
    required super.status,
    required super.publish,
    required super.versionCount,
    required super.duration,
    required super.author,
    required super.commentsCount,
    required super.category,
    required this.versions,
  });

  @override
  List<Object?> get props => [
        ...super.props,
        versions,
      ];

  @override
  ProposalWithVersions copyWith({
    DocumentRef? selfRef,
    String? title,
    String? description,
    DateTime? updateDate,
    Coin? fundsRequested,
    ProposalStatus? status,
    ProposalPublish? publish,
    int? commentsCount,
    int? duration,
    String? author,
    int? versionCount,
    String? category,
    List<ProposalVersion>? versions,
  }) =>
      ProposalWithVersions(
        selfRef: selfRef ?? this.selfRef,
        title: title ?? this.title,
        description: description ?? this.description,
        updateDate: updateDate ?? this.updateDate,
        fundsRequested: fundsRequested ?? this.fundsRequested,
        status: status ?? this.status,
        publish: publish ?? this.publish,
        commentsCount: commentsCount ?? this.commentsCount,
        duration: duration ?? this.duration,
        author: author ?? this.author,
        versionCount: versionCount ?? this.versionCount,
        category: category ?? this.category,
        versions: versions ?? this.versions,
      );
}

extension ProposalWithVersionX on ProposalWithVersions {
  static ProposalWithVersions dummy(ProposalPublish publish) =>
      ProposalWithVersions(
        selfRef: const SignedDocumentRef(
          id: '019584be-f0ef-7b01-8d36-422a3d6a0533',
          version: '019584be-2321-7a1a-9b68-ad33a97a7e84',
        ),
        title: 'Dummy Proposal ver 2',
        description: 'Dummy description',
        updateDate: DateTime.now(),
        fundsRequested: const Coin(100),
        status: ProposalStatus.draft,
        publish: publish,
        versionCount: 3,
        duration: 6,
        author: 'Alex Wells',
        commentsCount: 0,
        category: 'Cardano Use Cases / MVP',
        versions: [
          ProposalVersion(
            publish: ProposalPublish.publishedDraft,
            selfRef: const SignedDocumentRef(
              id: '019584be-f0ef-7b01-8d36-422a3d6a0533',
              version: '019584be-2314-7aaa-8b21-0f902ff817d4',
            ),
            title: 'Title ver 1',
            createdAt: DateTime.now(),
          ),
          ProposalVersion(
            publish: ProposalPublish.submittedProposal,
            selfRef: const SignedDocumentRef(
              id: '019584be-f0ef-7b01-8d36-422a3d6a0533',
              version: '019584be-2321-7a1a-9b68-ad33a97a7e84',
            ),
            title: 'Dummy Proposal ver 2',
            createdAt: DateTime.now(),
          ),
          ProposalVersion(
            publish: ProposalPublish.publishedDraft,
            selfRef: const SignedDocumentRef(
              id: '019584be-f0ef-7b01-8d36-422a3d6a0533',
              version: '019584be-232d-729b-950d-ce9fb79513ed',
            ),
            title: 'Title ver 3',
            createdAt: DateTime.now(),
          ),
        ],
      );
}<|MERGE_RESOLUTION|>--- conflicted
+++ resolved
@@ -56,15 +56,9 @@
     updateDate = UuidUtils.dateTime(version);
 
     return Proposal(
-<<<<<<< HEAD
-      selfRef: data.ref,
-      title: data.getProposalTitle() ?? '',
-      description: data.getProposalDescription() ?? '',
-=======
       selfRef: data.document.metadata.selfRef,
       title: data.proposalTitle ?? '',
       description: data.proposalDescription ?? '',
->>>>>>> 5aaa04a0
       updateDate: updateDate,
       fundsRequested: data.getProposalFundsRequested() ?? Coin.fromAda(0),
       // TODO(LynxLynxx): from where we need to get the real status
