import 'package:catalyst_cardano_serialization/catalyst_cardano_serialization.dart';
import 'package:catalyst_voices_models/catalyst_voices_models.dart';
import 'package:catalyst_voices_shared/catalyst_voices_shared.dart';
import 'package:equatable/equatable.dart';

final class Proposal extends Equatable implements Comparable<Proposal> {
  final DocumentRef selfRef;
  final String title;
  final String description;
  final DateTime updateDate;
  final DateTime? fundedDate;
  final Coin fundsRequested;
  final ProposalStatus status;
  final ProposalPublish publish;
  final List<ProposalVersion> versions;
  final int duration;
  final String? author;
  final int commentsCount;
  final String category;
  final SignedDocumentRef categoryId;

  factory Proposal({
    required DocumentRef selfRef,
    required String title,
    required String description,
    required DateTime updateDate,
    DateTime? fundedDate,
    required Coin fundsRequested,
    required ProposalStatus status,
    required ProposalPublish publish,
    List<ProposalVersion> versions = const [],
    required int duration,
    required String? author,
    required int commentsCount,
    required String category,
    required SignedDocumentRef categoryId,
  }) {
    final sortedVersions = List<ProposalVersion>.from(versions)..sort();

    return Proposal._(
      selfRef: selfRef,
      category: category,
      title: title,
      updateDate: updateDate,
      fundedDate: fundedDate,
      fundsRequested: fundsRequested,
      status: status,
      publish: publish,
      commentsCount: commentsCount,
      description: description,
      duration: duration,
      author: author,
      versions: sortedVersions,
      categoryId: categoryId,
    );
  }

  factory Proposal.fromData(ProposalData data) {
    final document = data.document;
    final updateDate = document.metadata.selfRef.version!.dateTime;

    final versions = data.versions.map(ProposalVersion.fromData).toList()..sort();

    return Proposal._(
      selfRef: document.metadata.selfRef,
      title: document.title ?? '',
      description: document.description ?? '',
      updateDate: updateDate,
      fundsRequested: document.fundsRequested ?? const Coin.fromWholeAda(0),
      status: ProposalStatus.inProgress,
      publish: data.publish,
      duration: document.duration ?? 0,
      author: document.authorName,
      commentsCount: data.commentsCount,
      categoryId: data.categoryId,
      category: data.categoryName,
      versions: versions,
    );
  }

  Proposal._({
    required this.selfRef,
    required this.title,
    required this.description,
    required this.updateDate,
    this.fundedDate,
    required this.fundsRequested,
    required this.status,
    required this.publish,
    this.versions = const [],
    required this.duration,
    required this.author,
    required this.commentsCount,
    required this.category,
    required this.categoryId,
  }) : assert(
          selfRef.version != null,
          'SelfRef version always should have non null version',
        );

<<<<<<< HEAD
=======
  bool get hasNewerLocalIteration {
    if (versions.isEmpty) return false;
    final latestVersion = versions.first;
    return latestVersion.isLatestVersion(selfRef.version!);
  }

>>>>>>> b9b2d533
  @override
  List<Object?> get props => [
        selfRef,
        title,
        description,
        updateDate,
        fundedDate,
        fundsRequested,
        status,
        publish,
        category,
        categoryId,
        commentsCount,
        versionCount,
        versions,
      ];

  int get versionCount => versions.versionNumber(selfRef.version!);

  @override
  int compareTo(Proposal other) {
    if (publish != other.publish) {
      // sort by status first
      return publish.compareTo(other.publish);
    }

    // most recent first, older later
    return other.updateDate.compareTo(updateDate);
  }

  Proposal copyWith({
    DocumentRef? selfRef,
    String? title,
    String? description,
    DateTime? updateDate,
    Coin? fundsRequested,
    ProposalStatus? status,
    ProposalPublish? publish,
    int? commentsCount,
    int? duration,
    Optional<String>? author,
    List<ProposalVersion>? versions,
    String? category,
    SignedDocumentRef? categoryId,
  }) =>
      Proposal._(
        selfRef: selfRef ?? this.selfRef,
        title: title ?? this.title,
        description: description ?? this.description,
        updateDate: updateDate ?? this.updateDate,
        fundsRequested: fundsRequested ?? this.fundsRequested,
        status: status ?? this.status,
        publish: publish ?? this.publish,
        commentsCount: commentsCount ?? this.commentsCount,
        duration: duration ?? this.duration,
        author: author.dataOr(this.author),
        versions: versions ?? this.versions,
        category: category ?? this.category,
        categoryId: categoryId ?? this.categoryId,
      );
}

extension ProposalWithVersionX on Proposal {
  static Proposal dummy(ProposalPublish publish) => Proposal._(
        selfRef: const SignedDocumentRef(
          id: '019584be-f0ef-7b01-8d36-422a3d6a0533',
          version: '019584be-2321-7a1a-9b68-ad33a97a7e84',
        ),
        categoryId: SignedDocumentRef.generateFirstRef(),
        title: 'Dummy Proposal ver 2',
        description: 'Dummy description',
        updateDate: DateTime.now(),
        fundsRequested: const Coin(100),
        status: ProposalStatus.draft,
        publish: publish,
        duration: 6,
        author: 'Alex Wells',
        commentsCount: 0,
        category: 'Cardano Use Cases / MVP',
        versions: [
          ProposalVersion(
            publish: ProposalPublish.publishedDraft,
            selfRef: const SignedDocumentRef(
              id: '019584be-f0ef-7b01-8d36-422a3d6a0533',
              version: '019584be-2314-7aaa-8b21-0f902ff817d4',
            ),
            title: 'Title ver 1',
            createdAt: DateTime.now(),
          ),
          ProposalVersion(
            publish: ProposalPublish.submittedProposal,
            selfRef: const SignedDocumentRef(
              id: '019584be-f0ef-7b01-8d36-422a3d6a0533',
              version: '019584be-2321-7a1a-9b68-ad33a97a7e84',
            ),
            title: 'Dummy Proposal ver 2',
            createdAt: DateTime.now(),
          ),
          ProposalVersion(
            publish: ProposalPublish.publishedDraft,
            selfRef: const SignedDocumentRef(
              id: '019584be-f0ef-7b01-8d36-422a3d6a0533',
              version: '019584be-232d-729b-950d-ce9fb79513ed',
            ),
            title: 'Title ver 3',
            createdAt: DateTime.now(),
          ),
        ],
      );
}<|MERGE_RESOLUTION|>--- conflicted
+++ resolved
@@ -98,15 +98,6 @@
           'SelfRef version always should have non null version',
         );
 
-<<<<<<< HEAD
-=======
-  bool get hasNewerLocalIteration {
-    if (versions.isEmpty) return false;
-    final latestVersion = versions.first;
-    return latestVersion.isLatestVersion(selfRef.version!);
-  }
-
->>>>>>> b9b2d533
   @override
   List<Object?> get props => [
         selfRef,
