import 'package:catalyst_cardano_serialization/catalyst_cardano_serialization.dart';
import 'package:catalyst_voices_models/catalyst_voices_models.dart';
import 'package:equatable/equatable.dart';
import 'package:uuid_plus/uuid_plus.dart';

final class Proposal extends Equatable {
  final DocumentRef selfRef;
  final String title;
  final String description;
  final DateTime updateDate;
  final DateTime? fundedDate;
  final Coin fundsRequested;
  final ProposalStatus status;
  final ProposalPublish publish;
  final List<ProposalVersion> versions;
  final int duration;
  final String author;
  final int commentsCount;
  final String category;
  final SignedDocumentRef categoryId;

  factory Proposal({
    required DocumentRef selfRef,
    required String title,
    required String description,
    required DateTime updateDate,
    DateTime? fundedDate,
    required Coin fundsRequested,
    required ProposalStatus status,
    required ProposalPublish publish,
    List<ProposalVersion> versions = const [],
    required int duration,
    required String author,
    required int commentsCount,
    required String category,
    required SignedDocumentRef categoryId,
  }) {
    final sortedVersions = List<ProposalVersion>.from(versions)..sort();

    return Proposal._(
      selfRef: selfRef,
      category: category,
      title: title,
      updateDate: updateDate,
      fundedDate: fundedDate,
      fundsRequested: fundsRequested,
      status: status,
      publish: publish,
      commentsCount: commentsCount,
      description: description,
      duration: duration,
      author: author,
      versions: sortedVersions,
      categoryId: categoryId,
    );
  }

  factory Proposal.fromData(ProposalData data) {
    DateTime updateDate;
    final version = data.document.metadata.selfRef.version ??
        data.document.metadata.selfRef.id;
<<<<<<< HEAD
    updateDate = UuidUtils.dateTime(version);
=======
    updateDate = UuidV7.parseDateTime(version, utc: true);
>>>>>>> 8a2c7237

    final versions = data.versions.map(ProposalVersion.fromData).toList()
      ..sort();

    return Proposal._(
      selfRef: data.document.metadata.selfRef,
<<<<<<< HEAD
      title: BaseProposalData.getProposalTitle(data.document) ?? '',
      description: BaseProposalData.getProposalDescription(data.document) ?? '',
      updateDate: updateDate,
      fundsRequested:
          BaseProposalData.getProposalFundsRequested(data.document) ??
              Coin.fromAda(0),
      // TODO(LynxLynxx): from where we need to get the real status
      status: ProposalStatus.inProgress,
      // TODO(LynxLynxx): from where we need to get the real publish
      publish: ProposalPublish.publishedDraft,
      duration: BaseProposalData.getProposalDuration(data.document) ?? 0,
      author: BaseProposalData.getProposalAuthor(data.document) ?? '',
      commentsCount: data.commentsCount,
      categoryId: data.categoryId,
      category: '',
      versions: versions,
=======
      title: data.getProposalTitle() ?? '',
      description: data.getProposalDescription() ?? '',
      updateDate: updateDate,
      fundsRequested: data.getProposalFundsRequested() ?? Coin.fromAda(0),
      // TODO(LynxLynxx): from where we need to get the real status
      status: ProposalStatus.inProgress,
      // TODO(LynxLynxx): from where we need to get the real publish
      publish: ProposalPublish.localDraft,
      versions: versions,
      duration: data.getProposalDuration() ?? 0,
      author: data.getProposalAuthor() ?? '',
      commentsCount: data.commentsCount,
      categoryId: data.categoryId,
      category: '',
>>>>>>> 8a2c7237
    );
  }

  const Proposal._({
    required this.selfRef,
    required this.title,
    required this.description,
    required this.updateDate,
    this.fundedDate,
    required this.fundsRequested,
    required this.status,
    required this.publish,
    this.versions = const [],
    required this.duration,
    required this.author,
    required this.commentsCount,
    required this.category,
    required this.categoryId,
  });

  @override
  List<Object?> get props => [
        selfRef,
        title,
        description,
        updateDate,
        fundedDate,
        fundsRequested,
        status,
        publish,
        category,
        categoryId,
        commentsCount,
      ];

  int get versionCount => versions.length;

  Proposal copyWith({
    DocumentRef? selfRef,
    String? title,
    String? description,
    DateTime? updateDate,
    Coin? fundsRequested,
    ProposalStatus? status,
    ProposalPublish? publish,
    int? commentsCount,
    int? duration,
    String? author,
    List<ProposalVersion>? versions,
    String? category,
    SignedDocumentRef? categoryId,
  }) =>
      Proposal._(
        selfRef: selfRef ?? this.selfRef,
        title: title ?? this.title,
        description: description ?? this.description,
        updateDate: updateDate ?? this.updateDate,
        fundsRequested: fundsRequested ?? this.fundsRequested,
        status: status ?? this.status,
        publish: publish ?? this.publish,
        commentsCount: commentsCount ?? this.commentsCount,
        duration: duration ?? this.duration,
        author: author ?? this.author,
        versions: versions ?? this.versions,
        category: category ?? this.category,
        categoryId: categoryId ?? this.categoryId,
      );
}

extension ProposalWithVersionX on Proposal {
  static Proposal dummy(ProposalPublish publish) => Proposal._(
        selfRef: const SignedDocumentRef(
          id: '019584be-f0ef-7b01-8d36-422a3d6a0533',
          version: '019584be-2321-7a1a-9b68-ad33a97a7e84',
        ),
<<<<<<< HEAD
        categoryId: SignedDocumentRef.generateFirstRef(),
=======
>>>>>>> 8a2c7237
        title: 'Dummy Proposal ver 2',
        description: 'Dummy description',
        updateDate: DateTime.now(),
        fundsRequested: const Coin(100),
        status: ProposalStatus.draft,
        publish: publish,
        duration: 6,
        author: 'Alex Wells',
        commentsCount: 0,
        category: 'Cardano Use Cases / MVP',
<<<<<<< HEAD
=======
        categoryId: const SignedDocumentRef(id: 'dummy_category_id'),
>>>>>>> 8a2c7237
        versions: [
          ProposalVersion(
            publish: ProposalPublish.publishedDraft,
            selfRef: const SignedDocumentRef(
              id: '019584be-f0ef-7b01-8d36-422a3d6a0533',
              version: '019584be-2314-7aaa-8b21-0f902ff817d4',
            ),
            title: 'Title ver 1',
            createdAt: DateTime.now(),
          ),
          ProposalVersion(
            publish: ProposalPublish.submittedProposal,
            selfRef: const SignedDocumentRef(
              id: '019584be-f0ef-7b01-8d36-422a3d6a0533',
              version: '019584be-2321-7a1a-9b68-ad33a97a7e84',
            ),
            title: 'Dummy Proposal ver 2',
            createdAt: DateTime.now(),
          ),
          ProposalVersion(
            publish: ProposalPublish.publishedDraft,
            selfRef: const SignedDocumentRef(
              id: '019584be-f0ef-7b01-8d36-422a3d6a0533',
              version: '019584be-232d-729b-950d-ce9fb79513ed',
            ),
            title: 'Title ver 3',
            createdAt: DateTime.now(),
          ),
        ],
      );
}<|MERGE_RESOLUTION|>--- conflicted
+++ resolved
@@ -59,18 +59,13 @@
     DateTime updateDate;
     final version = data.document.metadata.selfRef.version ??
         data.document.metadata.selfRef.id;
-<<<<<<< HEAD
-    updateDate = UuidUtils.dateTime(version);
-=======
     updateDate = UuidV7.parseDateTime(version, utc: true);
->>>>>>> 8a2c7237
 
     final versions = data.versions.map(ProposalVersion.fromData).toList()
       ..sort();
 
     return Proposal._(
       selfRef: data.document.metadata.selfRef,
-<<<<<<< HEAD
       title: BaseProposalData.getProposalTitle(data.document) ?? '',
       description: BaseProposalData.getProposalDescription(data.document) ?? '',
       updateDate: updateDate,
@@ -87,22 +82,6 @@
       categoryId: data.categoryId,
       category: '',
       versions: versions,
-=======
-      title: data.getProposalTitle() ?? '',
-      description: data.getProposalDescription() ?? '',
-      updateDate: updateDate,
-      fundsRequested: data.getProposalFundsRequested() ?? Coin.fromAda(0),
-      // TODO(LynxLynxx): from where we need to get the real status
-      status: ProposalStatus.inProgress,
-      // TODO(LynxLynxx): from where we need to get the real publish
-      publish: ProposalPublish.localDraft,
-      versions: versions,
-      duration: data.getProposalDuration() ?? 0,
-      author: data.getProposalAuthor() ?? '',
-      commentsCount: data.commentsCount,
-      categoryId: data.categoryId,
-      category: '',
->>>>>>> 8a2c7237
     );
   }
 
@@ -178,10 +157,7 @@
           id: '019584be-f0ef-7b01-8d36-422a3d6a0533',
           version: '019584be-2321-7a1a-9b68-ad33a97a7e84',
         ),
-<<<<<<< HEAD
         categoryId: SignedDocumentRef.generateFirstRef(),
-=======
->>>>>>> 8a2c7237
         title: 'Dummy Proposal ver 2',
         description: 'Dummy description',
         updateDate: DateTime.now(),
@@ -192,10 +168,6 @@
         author: 'Alex Wells',
         commentsCount: 0,
         category: 'Cardano Use Cases / MVP',
-<<<<<<< HEAD
-=======
-        categoryId: const SignedDocumentRef(id: 'dummy_category_id'),
->>>>>>> 8a2c7237
         versions: [
           ProposalVersion(
             publish: ProposalPublish.publishedDraft,
