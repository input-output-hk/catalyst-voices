import 'package:catalyst_cardano_serialization/catalyst_cardano_serialization.dart';
import 'package:catalyst_voices_models/catalyst_voices_models.dart';
import 'package:catalyst_voices_shared/catalyst_voices_shared.dart';
import 'package:equatable/equatable.dart';

final class Proposal extends Equatable {
  final DocumentRef selfRef;
  final String title;
  final String description;
  final DateTime updateDate;
  final DateTime? fundedDate;
  final Coin fundsRequested;
  final ProposalStatus status;
  final ProposalPublish publish;
  final List<ProposalVersion> versions;
  final int duration;
  final String author;
  final int commentsCount;
  final String category;
  final SignedDocumentRef categoryId;

  factory Proposal({
    required DocumentRef selfRef,
    required String title,
    required String description,
    required DateTime updateDate,
    DateTime? fundedDate,
    required Coin fundsRequested,
    required ProposalStatus status,
    required ProposalPublish publish,
    List<ProposalVersion> versions = const [],
    required int duration,
    required String author,
    required int commentsCount,
    required String category,
    required SignedDocumentRef categoryId,
  }) {
    final sortedVersions = List<ProposalVersion>.from(versions)..sort();

    return Proposal._(
      selfRef: selfRef,
      category: category,
      title: title,
      updateDate: updateDate,
      fundedDate: fundedDate,
      fundsRequested: fundsRequested,
      status: status,
      publish: publish,
      commentsCount: commentsCount,
      description: description,
      duration: duration,
      author: author,
      versions: sortedVersions,
      categoryId: categoryId,
    );
  }

  factory Proposal.fromData(ProposalData data) {
    DateTime updateDate;
    final version = data.document.metadata.selfRef.version ??
        data.document.metadata.selfRef.id;
    updateDate = UuidUtils.dateTime(version);

    final versions = data.versions.map(ProposalVersion.fromData).toList()
      ..sort();

    return Proposal._(
      selfRef: data.document.metadata.selfRef,
      title: data.getProposalTitle() ?? '',
      description: data.getProposalDescription() ?? '',
      updateDate: updateDate,
      fundsRequested: data.getProposalFundsRequested() ?? Coin.fromAda(0),
      // TODO(LynxLynxx): from where we need to get the real status
      status: ProposalStatus.inProgress,
      // TODO(LynxLynxx): from where we need to get the real publish
      publish: ProposalPublish.localDraft,
      versions: versions,
      duration: data.getProposalDuration() ?? 0,
      author: data.getProposalAuthor() ?? '',
      commentsCount: data.commentsCount,
      categoryId: data.categoryId,
      category: '',
    );
  }

  const Proposal._({
    required this.selfRef,
    required this.title,
    required this.description,
    required this.updateDate,
    this.fundedDate,
    required this.fundsRequested,
    required this.status,
    required this.publish,
    this.versions = const [],
    required this.duration,
    required this.author,
    required this.commentsCount,
    required this.category,
    required this.categoryId,
  });

<<<<<<< HEAD
=======
  factory Proposal.dummy(DocumentRef ref) => Proposal(
        selfRef: ref,
        category: 'Cardano Use Cases / MVP',
        categoryId: const SignedDocumentRef(id: 'dummy_category_id'),
        title: 'Dummy Proposal',
        updateDate: DateTime.now(),
        fundsRequested: Coin.fromAda(100000),
        status: ProposalStatus.draft,
        publish: ProposalPublish.localDraft,
        commentsCount: 0,
        description: 'Dummy description',
        duration: 6,
        author: 'Alex Wells',
        versionCount: 1,
      );

  factory Proposal.fromData(ProposalData data) {
    DateTime updateDate;
    final version = data.document.metadata.selfRef.version ??
        data.document.metadata.selfRef.id;
    updateDate = UuidUtils.dateTime(version);

    return Proposal(
      selfRef: data.document.metadata.selfRef,
      title: BaseProposalData.getProposalTitle(data.document) ?? '',
      description: BaseProposalData.getProposalDescription(data.document) ?? '',
      updateDate: updateDate,
      fundsRequested:
          BaseProposalData.getProposalFundsRequested(data.document) ??
              Coin.fromAda(0),
      // TODO(LynxLynxx): from where we need to get the real status
      status: ProposalStatus.inProgress,
      // TODO(LynxLynxx): from where we need to get the real publish
      publish: ProposalPublish.publishedDraft,
      versionCount: data.versions.length,
      duration: BaseProposalData.getProposalDuration(data.document) ?? 0,
      author: BaseProposalData.getProposalAuthor(data.document) ?? '',
      commentsCount: data.commentsCount,
      category: data.categoryId.id,
      categoryId: data.categoryId,
    );
  }

>>>>>>> 1c563ce3
  @override
  List<Object?> get props => [
        selfRef,
        title,
        description,
        updateDate,
        fundedDate,
        fundsRequested,
        status,
        publish,
        category,
        categoryId,
        commentsCount,
      ];

  int get versionCount => versions.length;

  Proposal copyWith({
    DocumentRef? selfRef,
    String? title,
    String? description,
    DateTime? updateDate,
    Coin? fundsRequested,
    ProposalStatus? status,
    ProposalPublish? publish,
    int? commentsCount,
    int? duration,
    String? author,
    List<ProposalVersion>? versions,
    String? category,
    SignedDocumentRef? categoryId,
  }) =>
      Proposal._(
        selfRef: selfRef ?? this.selfRef,
        title: title ?? this.title,
        description: description ?? this.description,
        updateDate: updateDate ?? this.updateDate,
        fundsRequested: fundsRequested ?? this.fundsRequested,
        status: status ?? this.status,
        publish: publish ?? this.publish,
        commentsCount: commentsCount ?? this.commentsCount,
        duration: duration ?? this.duration,
        author: author ?? this.author,
        versions: versions ?? this.versions,
        category: category ?? this.category,
        categoryId: categoryId ?? this.categoryId,
      );
}

<<<<<<< HEAD
extension ProposalWithVersionX on Proposal {
  static Proposal dummy(ProposalPublish publish) => Proposal._(
=======
final class ProposalWithVersions extends Proposal {
  final List<ProposalVersion> versions;

  factory ProposalWithVersions({
    required DocumentRef selfRef,
    required String title,
    required String description,
    required DateTime updateDate,
    DateTime? fundedDate,
    required Coin fundsRequested,
    required ProposalStatus status,
    required ProposalPublish publish,
    required int versionCount,
    required int duration,
    required String author,
    required int commentsCount,
    required String category,
    required List<ProposalVersion> versions,
    required SignedDocumentRef categoryId,
  }) {
    final sortedVersions = List<ProposalVersion>.from(versions)..sort();

    return ProposalWithVersions._(
      selfRef: selfRef,
      title: title,
      categoryId: categoryId,
      description: description,
      updateDate: updateDate,
      fundedDate: fundedDate,
      fundsRequested: fundsRequested,
      status: status,
      publish: publish,
      versionCount: versionCount,
      duration: duration,
      author: author,
      commentsCount: commentsCount,
      category: category,
      versions: sortedVersions,
    );
  }

  const ProposalWithVersions._({
    required super.selfRef,
    required super.title,
    required super.description,
    required super.updateDate,
    super.fundedDate,
    required super.fundsRequested,
    required super.status,
    required super.publish,
    required super.versionCount,
    required super.duration,
    required super.author,
    required super.commentsCount,
    required super.category,
    required this.versions,
    required super.categoryId,
  });

  @override
  List<Object?> get props => [
        ...super.props,
        versions,
      ];

  @override
  ProposalWithVersions copyWith({
    DocumentRef? selfRef,
    SignedDocumentRef? categoryId,
    String? title,
    String? description,
    DateTime? updateDate,
    Coin? fundsRequested,
    ProposalStatus? status,
    ProposalPublish? publish,
    int? commentsCount,
    int? duration,
    String? author,
    int? versionCount,
    String? category,
    List<ProposalVersion>? versions,
  }) =>
      ProposalWithVersions(
        selfRef: selfRef ?? this.selfRef,
        categoryId: categoryId ?? this.categoryId,
        title: title ?? this.title,
        description: description ?? this.description,
        updateDate: updateDate ?? this.updateDate,
        fundsRequested: fundsRequested ?? this.fundsRequested,
        status: status ?? this.status,
        publish: publish ?? this.publish,
        commentsCount: commentsCount ?? this.commentsCount,
        duration: duration ?? this.duration,
        author: author ?? this.author,
        versionCount: versionCount ?? this.versionCount,
        category: category ?? this.category,
        versions: versions ?? this.versions,
      );
}

extension ProposalWithVersionX on ProposalWithVersions {
  static ProposalWithVersions dummy(ProposalPublish publish) =>
      ProposalWithVersions(
>>>>>>> 1c563ce3
        selfRef: const SignedDocumentRef(
          id: '019584be-f0ef-7b01-8d36-422a3d6a0533',
          version: '019584be-2321-7a1a-9b68-ad33a97a7e84',
        ),
<<<<<<< HEAD
=======
        categoryId: SignedDocumentRef.generateFirstRef(),
>>>>>>> 1c563ce3
        title: 'Dummy Proposal ver 2',
        description: 'Dummy description',
        updateDate: DateTime.now(),
        fundsRequested: const Coin(100),
        status: ProposalStatus.draft,
        publish: publish,
<<<<<<< HEAD
=======
        versionCount: 3,
>>>>>>> 1c563ce3
        duration: 6,
        author: 'Alex Wells',
        commentsCount: 0,
        category: 'Cardano Use Cases / MVP',
<<<<<<< HEAD
        categoryId: const SignedDocumentRef(id: 'dummy_category_id'),
=======
>>>>>>> 1c563ce3
        versions: [
          ProposalVersion(
            publish: ProposalPublish.publishedDraft,
            selfRef: const SignedDocumentRef(
              id: '019584be-f0ef-7b01-8d36-422a3d6a0533',
              version: '019584be-2314-7aaa-8b21-0f902ff817d4',
            ),
            title: 'Title ver 1',
            createdAt: DateTime.now(),
          ),
          ProposalVersion(
            publish: ProposalPublish.submittedProposal,
            selfRef: const SignedDocumentRef(
              id: '019584be-f0ef-7b01-8d36-422a3d6a0533',
              version: '019584be-2321-7a1a-9b68-ad33a97a7e84',
            ),
            title: 'Dummy Proposal ver 2',
            createdAt: DateTime.now(),
          ),
          ProposalVersion(
            publish: ProposalPublish.publishedDraft,
            selfRef: const SignedDocumentRef(
              id: '019584be-f0ef-7b01-8d36-422a3d6a0533',
              version: '019584be-232d-729b-950d-ce9fb79513ed',
            ),
            title: 'Title ver 3',
            createdAt: DateTime.now(),
          ),
        ],
      );
}<|MERGE_RESOLUTION|>--- conflicted
+++ resolved
@@ -66,20 +66,22 @@
 
     return Proposal._(
       selfRef: data.document.metadata.selfRef,
-      title: data.getProposalTitle() ?? '',
-      description: data.getProposalDescription() ?? '',
+      title: BaseProposalData.getProposalTitle(data.document) ?? '',
+      description: BaseProposalData.getProposalDescription(data.document) ?? '',
       updateDate: updateDate,
-      fundsRequested: data.getProposalFundsRequested() ?? Coin.fromAda(0),
+      fundsRequested:
+          BaseProposalData.getProposalFundsRequested(data.document) ??
+              Coin.fromAda(0),
       // TODO(LynxLynxx): from where we need to get the real status
       status: ProposalStatus.inProgress,
       // TODO(LynxLynxx): from where we need to get the real publish
-      publish: ProposalPublish.localDraft,
-      versions: versions,
-      duration: data.getProposalDuration() ?? 0,
-      author: data.getProposalAuthor() ?? '',
+      publish: ProposalPublish.publishedDraft,
+      duration: BaseProposalData.getProposalDuration(data.document) ?? 0,
+      author: BaseProposalData.getProposalAuthor(data.document) ?? '',
       commentsCount: data.commentsCount,
       categoryId: data.categoryId,
       category: '',
+      versions: versions,
     );
   }
 
@@ -100,52 +102,6 @@
     required this.categoryId,
   });
 
-<<<<<<< HEAD
-=======
-  factory Proposal.dummy(DocumentRef ref) => Proposal(
-        selfRef: ref,
-        category: 'Cardano Use Cases / MVP',
-        categoryId: const SignedDocumentRef(id: 'dummy_category_id'),
-        title: 'Dummy Proposal',
-        updateDate: DateTime.now(),
-        fundsRequested: Coin.fromAda(100000),
-        status: ProposalStatus.draft,
-        publish: ProposalPublish.localDraft,
-        commentsCount: 0,
-        description: 'Dummy description',
-        duration: 6,
-        author: 'Alex Wells',
-        versionCount: 1,
-      );
-
-  factory Proposal.fromData(ProposalData data) {
-    DateTime updateDate;
-    final version = data.document.metadata.selfRef.version ??
-        data.document.metadata.selfRef.id;
-    updateDate = UuidUtils.dateTime(version);
-
-    return Proposal(
-      selfRef: data.document.metadata.selfRef,
-      title: BaseProposalData.getProposalTitle(data.document) ?? '',
-      description: BaseProposalData.getProposalDescription(data.document) ?? '',
-      updateDate: updateDate,
-      fundsRequested:
-          BaseProposalData.getProposalFundsRequested(data.document) ??
-              Coin.fromAda(0),
-      // TODO(LynxLynxx): from where we need to get the real status
-      status: ProposalStatus.inProgress,
-      // TODO(LynxLynxx): from where we need to get the real publish
-      publish: ProposalPublish.publishedDraft,
-      versionCount: data.versions.length,
-      duration: BaseProposalData.getProposalDuration(data.document) ?? 0,
-      author: BaseProposalData.getProposalAuthor(data.document) ?? '',
-      commentsCount: data.commentsCount,
-      category: data.categoryId.id,
-      categoryId: data.categoryId,
-    );
-  }
-
->>>>>>> 1c563ce3
   @override
   List<Object?> get props => [
         selfRef,
@@ -195,140 +151,23 @@
       );
 }
 
-<<<<<<< HEAD
 extension ProposalWithVersionX on Proposal {
   static Proposal dummy(ProposalPublish publish) => Proposal._(
-=======
-final class ProposalWithVersions extends Proposal {
-  final List<ProposalVersion> versions;
-
-  factory ProposalWithVersions({
-    required DocumentRef selfRef,
-    required String title,
-    required String description,
-    required DateTime updateDate,
-    DateTime? fundedDate,
-    required Coin fundsRequested,
-    required ProposalStatus status,
-    required ProposalPublish publish,
-    required int versionCount,
-    required int duration,
-    required String author,
-    required int commentsCount,
-    required String category,
-    required List<ProposalVersion> versions,
-    required SignedDocumentRef categoryId,
-  }) {
-    final sortedVersions = List<ProposalVersion>.from(versions)..sort();
-
-    return ProposalWithVersions._(
-      selfRef: selfRef,
-      title: title,
-      categoryId: categoryId,
-      description: description,
-      updateDate: updateDate,
-      fundedDate: fundedDate,
-      fundsRequested: fundsRequested,
-      status: status,
-      publish: publish,
-      versionCount: versionCount,
-      duration: duration,
-      author: author,
-      commentsCount: commentsCount,
-      category: category,
-      versions: sortedVersions,
-    );
-  }
-
-  const ProposalWithVersions._({
-    required super.selfRef,
-    required super.title,
-    required super.description,
-    required super.updateDate,
-    super.fundedDate,
-    required super.fundsRequested,
-    required super.status,
-    required super.publish,
-    required super.versionCount,
-    required super.duration,
-    required super.author,
-    required super.commentsCount,
-    required super.category,
-    required this.versions,
-    required super.categoryId,
-  });
-
-  @override
-  List<Object?> get props => [
-        ...super.props,
-        versions,
-      ];
-
-  @override
-  ProposalWithVersions copyWith({
-    DocumentRef? selfRef,
-    SignedDocumentRef? categoryId,
-    String? title,
-    String? description,
-    DateTime? updateDate,
-    Coin? fundsRequested,
-    ProposalStatus? status,
-    ProposalPublish? publish,
-    int? commentsCount,
-    int? duration,
-    String? author,
-    int? versionCount,
-    String? category,
-    List<ProposalVersion>? versions,
-  }) =>
-      ProposalWithVersions(
-        selfRef: selfRef ?? this.selfRef,
-        categoryId: categoryId ?? this.categoryId,
-        title: title ?? this.title,
-        description: description ?? this.description,
-        updateDate: updateDate ?? this.updateDate,
-        fundsRequested: fundsRequested ?? this.fundsRequested,
-        status: status ?? this.status,
-        publish: publish ?? this.publish,
-        commentsCount: commentsCount ?? this.commentsCount,
-        duration: duration ?? this.duration,
-        author: author ?? this.author,
-        versionCount: versionCount ?? this.versionCount,
-        category: category ?? this.category,
-        versions: versions ?? this.versions,
-      );
-}
-
-extension ProposalWithVersionX on ProposalWithVersions {
-  static ProposalWithVersions dummy(ProposalPublish publish) =>
-      ProposalWithVersions(
->>>>>>> 1c563ce3
         selfRef: const SignedDocumentRef(
           id: '019584be-f0ef-7b01-8d36-422a3d6a0533',
           version: '019584be-2321-7a1a-9b68-ad33a97a7e84',
         ),
-<<<<<<< HEAD
-=======
         categoryId: SignedDocumentRef.generateFirstRef(),
->>>>>>> 1c563ce3
         title: 'Dummy Proposal ver 2',
         description: 'Dummy description',
         updateDate: DateTime.now(),
         fundsRequested: const Coin(100),
         status: ProposalStatus.draft,
         publish: publish,
-<<<<<<< HEAD
-=======
-        versionCount: 3,
->>>>>>> 1c563ce3
         duration: 6,
         author: 'Alex Wells',
         commentsCount: 0,
         category: 'Cardano Use Cases / MVP',
-<<<<<<< HEAD
-        categoryId: const SignedDocumentRef(id: 'dummy_category_id'),
-=======
->>>>>>> 1c563ce3
         versions: [
           ProposalVersion(
             publish: ProposalPublish.publishedDraft,
