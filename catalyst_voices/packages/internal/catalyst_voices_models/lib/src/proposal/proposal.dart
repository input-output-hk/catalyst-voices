--- conflicted
+++ resolved
@@ -54,17 +54,10 @@
       categoryId: categoryId,
     );
   }
-<<<<<<< HEAD
-
-factory Proposal.fromData(ProposalData data) {
-    final updateDate = data.document.metadata.selfRef.version!.dateTime;
-
-=======
 
   factory Proposal.fromData(ProposalData data) {
     final updateDate = data.document.metadata.selfRef.version!.dateTime;
 
->>>>>>> 680b2aab
     final versions = data.versions.map(ProposalVersion.fromData).toList()
       ..sort();
 
@@ -75,11 +68,7 @@
       updateDate: updateDate,
       fundsRequested:
           BaseProposalData.getProposalFundsRequested(data.document) ??
-<<<<<<< HEAD
               const Coin.fromWholeAda(0),
-=======
-              Coin.fromAda(0),
->>>>>>> 680b2aab
       status: ProposalStatus.inProgress,
       // TODO(LynxLynxx): from where we need to get the real publish
       publish: ProposalPublish.localDraft,
