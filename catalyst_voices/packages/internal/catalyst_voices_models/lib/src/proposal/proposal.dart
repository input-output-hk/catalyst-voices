import 'package:catalyst_cardano_serialization/catalyst_cardano_serialization.dart';
import 'package:catalyst_voices_models/catalyst_voices_models.dart';
import 'package:equatable/equatable.dart';
import 'package:uuid_plus/uuid_plus.dart';

final class Proposal extends Equatable {
  final DocumentRef selfRef;
  final String title;
  final String description;
  final DateTime updateDate;
  final DateTime? fundedDate;
  final Coin fundsRequested;
  final ProposalStatus status;
  final ProposalPublish publish;
  final List<ProposalVersion> versions;
  final int duration;
  final String author;
  final int commentsCount;
  final String category;
  final SignedDocumentRef categoryId;

  factory Proposal({
    required DocumentRef selfRef,
    required String title,
    required String description,
    required DateTime updateDate,
    DateTime? fundedDate,
    required Coin fundsRequested,
    required ProposalStatus status,
    required ProposalPublish publish,
    List<ProposalVersion> versions = const [],
    required int duration,
    required String author,
    required int commentsCount,
    required String category,
    required SignedDocumentRef categoryId,
  }) {
    final sortedVersions = List<ProposalVersion>.from(versions)..sort();

    return Proposal._(
      selfRef: selfRef,
      category: category,
      title: title,
      updateDate: updateDate,
      fundedDate: fundedDate,
      fundsRequested: fundsRequested,
      status: status,
      publish: publish,
      commentsCount: commentsCount,
      description: description,
      duration: duration,
      author: author,
      versions: sortedVersions,
      categoryId: categoryId,
    );
  }

  factory Proposal.fromData(ProposalData data) {
    DateTime updateDate;
    final version = data.document.metadata.selfRef.version ??
        data.document.metadata.selfRef.id;
    updateDate = UuidUtils.dateTime(version);

    final versions = data.versions.map(ProposalVersion.fromData).toList()
      ..sort();

    return Proposal._(
      selfRef: data.document.metadata.selfRef,
      title: data.getProposalTitle() ?? '',
      description: data.getProposalDescription() ?? '',
      updateDate: updateDate,
      fundsRequested: data.getProposalFundsRequested() ?? Coin.fromAda(0),
      // TODO(LynxLynxx): from where we need to get the real status
      status: ProposalStatus.inProgress,
      // TODO(LynxLynxx): from where we need to get the real publish
      publish: ProposalPublish.localDraft,
      versions: versions,
      duration: data.getProposalDuration() ?? 0,
      author: data.getProposalAuthor() ?? '',
      commentsCount: data.commentsCount,
      categoryId: data.categoryId,
      category: '',
    );
  }

  const Proposal._({
    required this.selfRef,
    required this.title,
    required this.description,
    required this.updateDate,
    this.fundedDate,
    required this.fundsRequested,
    required this.status,
    required this.publish,
    this.versions = const [],
    required this.duration,
    required this.author,
    required this.commentsCount,
    required this.category,
    required this.categoryId,
  });

<<<<<<< HEAD
=======
  factory Proposal.dummy(DocumentRef ref) => Proposal(
        selfRef: ref,
        category: 'Cardano Use Cases / MVP',
        categoryId: const SignedDocumentRef(id: 'dummy_category_id'),
        title: 'Dummy Proposal',
        updateDate: DateTime.now(),
        fundsRequested: Coin.fromAda(100000),
        status: ProposalStatus.draft,
        publish: ProposalPublish.localDraft,
        commentsCount: 0,
        description: 'Dummy description',
        duration: 6,
        author: 'Alex Wells',
        versionCount: 1,
      );

  factory Proposal.fromData(ProposalData data) {
    DateTime? updateDate;
    final version = data.document.metadata.selfRef.version;
    if (version != null) {
      updateDate = UuidV7.parseDateTime(version, utc: true);
    }
    return Proposal(
      selfRef: data.document.metadata.selfRef,
      title: data.proposalTitle ?? '',
      description: data.proposalDescription ?? '',
      updateDate: updateDate,
      fundsRequested: data.proposalFundsRequested ?? Coin.fromAda(0),
      // TODO(LynxLynxx): from here we need to get the real status
      status: ProposalStatus.inProgress,
      // TODO(LynxLynxx): from here we need to get the real publish
      publish: ProposalPublish.publishedDraft,
      versionCount: data.versions.length,
      duration: data.proposalDuration ?? 0,
      author: data.proposalAuthor ?? '',
      commentsCount: data.commentsCount,
      category: data.categoryId.id,
      categoryId: data.categoryId,
    );
  }

>>>>>>> e335aa8d
  @override
  List<Object?> get props => [
        selfRef,
        title,
        description,
        updateDate,
        fundedDate,
        fundsRequested,
        status,
        publish,
        category,
        categoryId,
        commentsCount,
      ];

  int get versionCount => versions.length;

  Proposal copyWith({
    DocumentRef? selfRef,
    String? title,
    String? description,
    DateTime? updateDate,
    Coin? fundsRequested,
    ProposalStatus? status,
    ProposalPublish? publish,
    int? commentsCount,
    int? duration,
    String? author,
    List<ProposalVersion>? versions,
    String? category,
    SignedDocumentRef? categoryId,
  }) =>
      Proposal._(
        selfRef: selfRef ?? this.selfRef,
        title: title ?? this.title,
        description: description ?? this.description,
        updateDate: updateDate ?? this.updateDate,
        fundsRequested: fundsRequested ?? this.fundsRequested,
        status: status ?? this.status,
        publish: publish ?? this.publish,
        commentsCount: commentsCount ?? this.commentsCount,
        duration: duration ?? this.duration,
        author: author ?? this.author,
        versions: versions ?? this.versions,
        category: category ?? this.category,
        categoryId: categoryId ?? this.categoryId,
      );
}

extension ProposalWithVersionX on Proposal {
  static Proposal dummy(ProposalPublish publish) => Proposal._(
        selfRef: const SignedDocumentRef(
          id: '019584be-f0ef-7b01-8d36-422a3d6a0533',
          version: '019584be-2321-7a1a-9b68-ad33a97a7e84',
        ),
        title: 'Dummy Proposal ver 2',
        description: 'Dummy description',
        updateDate: DateTime.now(),
        fundsRequested: const Coin(100),
        status: ProposalStatus.draft,
        publish: publish,
        duration: 6,
        author: 'Alex Wells',
        commentsCount: 0,
        category: 'Cardano Use Cases / MVP',
        categoryId: const SignedDocumentRef(id: 'dummy_category_id'),
        versions: [
          ProposalVersion(
            publish: ProposalPublish.publishedDraft,
            selfRef: const SignedDocumentRef(
              id: '019584be-f0ef-7b01-8d36-422a3d6a0533',
              version: '019584be-2314-7aaa-8b21-0f902ff817d4',
            ),
            title: 'Title ver 1',
            createdAt: DateTime.now(),
          ),
          ProposalVersion(
            publish: ProposalPublish.submittedProposal,
            selfRef: const SignedDocumentRef(
              id: '019584be-f0ef-7b01-8d36-422a3d6a0533',
              version: '019584be-2321-7a1a-9b68-ad33a97a7e84',
            ),
            title: 'Dummy Proposal ver 2',
            createdAt: DateTime.now(),
          ),
          ProposalVersion(
            publish: ProposalPublish.publishedDraft,
            selfRef: const SignedDocumentRef(
              id: '019584be-f0ef-7b01-8d36-422a3d6a0533',
              version: '019584be-232d-729b-950d-ce9fb79513ed',
            ),
            title: 'Title ver 3',
            createdAt: DateTime.now(),
          ),
        ],
      );
}<|MERGE_RESOLUTION|>--- conflicted
+++ resolved
@@ -59,7 +59,7 @@
     DateTime updateDate;
     final version = data.document.metadata.selfRef.version ??
         data.document.metadata.selfRef.id;
-    updateDate = UuidUtils.dateTime(version);
+    updateDate = UuidV7.parseDateTime(version, utc: true);
 
     final versions = data.versions.map(ProposalVersion.fromData).toList()
       ..sort();
@@ -100,50 +100,6 @@
     required this.categoryId,
   });
 
-<<<<<<< HEAD
-=======
-  factory Proposal.dummy(DocumentRef ref) => Proposal(
-        selfRef: ref,
-        category: 'Cardano Use Cases / MVP',
-        categoryId: const SignedDocumentRef(id: 'dummy_category_id'),
-        title: 'Dummy Proposal',
-        updateDate: DateTime.now(),
-        fundsRequested: Coin.fromAda(100000),
-        status: ProposalStatus.draft,
-        publish: ProposalPublish.localDraft,
-        commentsCount: 0,
-        description: 'Dummy description',
-        duration: 6,
-        author: 'Alex Wells',
-        versionCount: 1,
-      );
-
-  factory Proposal.fromData(ProposalData data) {
-    DateTime? updateDate;
-    final version = data.document.metadata.selfRef.version;
-    if (version != null) {
-      updateDate = UuidV7.parseDateTime(version, utc: true);
-    }
-    return Proposal(
-      selfRef: data.document.metadata.selfRef,
-      title: data.proposalTitle ?? '',
-      description: data.proposalDescription ?? '',
-      updateDate: updateDate,
-      fundsRequested: data.proposalFundsRequested ?? Coin.fromAda(0),
-      // TODO(LynxLynxx): from here we need to get the real status
-      status: ProposalStatus.inProgress,
-      // TODO(LynxLynxx): from here we need to get the real publish
-      publish: ProposalPublish.publishedDraft,
-      versionCount: data.versions.length,
-      duration: data.proposalDuration ?? 0,
-      author: data.proposalAuthor ?? '',
-      commentsCount: data.commentsCount,
-      category: data.categoryId.id,
-      categoryId: data.categoryId,
-    );
-  }
-
->>>>>>> e335aa8d
   @override
   List<Object?> get props => [
         selfRef,
