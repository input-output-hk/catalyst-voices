--- conflicted
+++ resolved
@@ -4,13 +4,9 @@
 
 final class ProposalBriefData extends Equatable {
   final DocumentRef id;
-<<<<<<< HEAD
   // TODO(damian-molinski): To be implemented
   final int fundNumber;
-  final String authorName;
-=======
   final CatalystId? author;
->>>>>>> 137a065f
   final String title;
   final String description;
   final String categoryName;
@@ -28,12 +24,8 @@
 
   const ProposalBriefData({
     required this.id,
-<<<<<<< HEAD
     required this.fundNumber,
-    required this.authorName,
-=======
     required this.author,
->>>>>>> 137a065f
     required this.title,
     required this.description,
     required this.categoryName,
@@ -52,12 +44,8 @@
   @override
   List<Object?> get props => [
     id,
-<<<<<<< HEAD
     fundNumber,
-    authorName,
-=======
     author,
->>>>>>> 137a065f
     title,
     description,
     categoryName,
