--- conflicted
+++ resolved
@@ -21,11 +21,8 @@
         : SignedDocumentRef(id: id, version: version);
   }
 
-<<<<<<< HEAD
   bool get isExact => version != null;
 
-=======
->>>>>>> 443d0bc2
   @override
   List<Object?> get props => [id, version];
 
