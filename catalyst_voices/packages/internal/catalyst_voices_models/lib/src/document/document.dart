import 'package:catalyst_voices_models/src/document/builder/document_builder.dart';
import 'package:catalyst_voices_models/src/document/document_node_id.dart';
import 'package:catalyst_voices_models/src/document/schema/document_schema.dart';
import 'package:catalyst_voices_models/src/document/schema/property/document_property_schema.dart';
import 'package:catalyst_voices_models/src/document/validation/document_validation_result.dart';
import 'package:collection/collection.dart';
import 'package:equatable/equatable.dart';

/// A class that represents the content described by a [DocumentSchema].
///
/// The document is immutable, in order to edit it make use
/// of [toBuilder] method and act on [DocumentBuilder] instance.
final class Document extends Equatable {
  /// The url of the [schema].
  final String schemaUrl;

  /// The schema which explains how to interpret this document.
  final DocumentSchema schema;

  /// The top-level groupings for sections.
  final List<DocumentProperty> properties;

  /// The default constructor for the [Document].
  const Document({
    required this.schemaUrl,
    required this.schema,
    required this.properties,
  });

  /// Creates a new [DocumentBuilder] from this document.
  DocumentBuilder toBuilder() {
    return DocumentBuilder.fromDocument(this);
  }

  @override
<<<<<<< HEAD
  List<Object?> get props => [schemaUrl, schema, properties];
=======
  List<Object?> get props => [
        schemaUrl,
        schema,
        segments,
      ];
>>>>>>> 6358f6e9
}

/// A property of the [Document].
///
/// See:
/// - [DocumentListProperty]
/// - [DocumentObjectProperty]
/// - [DocumentValueProperty].
sealed class DocumentProperty extends Equatable implements DocumentNode {
  /// The default constructor for the [DocumentProperty].
  const DocumentProperty();

  @override
  DocumentNodeId get nodeId => schema.nodeId;

  /// The schema of the property.
  DocumentPropertySchema get schema;

  /// Returns true if the property (including children properties) are valid,
  /// false otherwise.
  bool get isValid;

  /// Returns a builder that can update the property state.
  DocumentPropertyBuilder toBuilder();
}

/// A list of properties, each property in [properties]
/// will have exactly the same type.
///
/// More properties of the same type might be added to the list.
final class DocumentListProperty extends DocumentProperty {
  /// The schema of the document property.
  @override
  final DocumentListSchema schema;

  /// The children properties.
  final List<DocumentProperty> properties;

  /// The validation result against the [schema].
  final DocumentValidationResult validationResult;

  const DocumentListProperty({
    required this.schema,
    required this.properties,
    required this.validationResult,
  });

  @override
  bool get isValid {
    if (validationResult.isInvalid) {
      return false;
    }

    for (final property in properties) {
      if (!property.isValid) return false;
    }

    return true;
  }

  @override
  DocumentListPropertyBuilder toBuilder() {
    return DocumentListPropertyBuilder.fromProperty(this);
  }

  @override
  List<Object?> get props => [schema, properties];
}

/// A list of properties, each property can be a different type.
///
/// More properties cannot be added to the list.
final class DocumentObjectProperty extends DocumentProperty {
  /// The schema of the document property.
  @override
  final DocumentObjectSchema schema;

  /// The children properties.
  final List<DocumentProperty> properties;

  /// The validation result against the [schema].
  final DocumentValidationResult validationResult;

  const DocumentObjectProperty({
    required this.schema,
    required this.properties,
    required this.validationResult,
  });

  @override
  bool get isValid {
    if (validationResult.isInvalid) {
      return false;
    }

    for (final property in properties) {
      if (!property.isValid) return false;
    }

    return true;
  }

  DocumentProperty?
      getPropertyWithSchemaType<T extends DocumentPropertySchema>() {
    return properties.firstWhereOrNull((e) => e.schema is T);
  }

  @override
  DocumentObjectPropertyBuilder toBuilder() {
    return DocumentObjectPropertyBuilder.fromProperty(this);
  }

  @override
  List<Object?> get props => [schema, properties, validationResult];
}

/// A property with a value with no additional children.
final class DocumentValueProperty<T extends Object> extends DocumentProperty {
  /// The schema of the document property.
  @override
  final DocumentValueSchema<T> schema;

  /// The current value this property holds.
  final T? value;

  /// The validation result against the [schema].
  final DocumentValidationResult validationResult;

  /// The default constructor for the [DocumentValueProperty].
  const DocumentValueProperty({
    required this.schema,
    required this.value,
    required this.validationResult,
  });

  @override
  bool get isValid {
    return validationResult.isValid;
  }

  /// Creates a new [DocumentValuePropertyBuilder] from this property.
  @override
  DocumentValuePropertyBuilder toBuilder() {
    return DocumentValuePropertyBuilder.fromProperty(this);
  }

  @override
  List<Object?> get props => [schema, value, validationResult];
}<|MERGE_RESOLUTION|>--- conflicted
+++ resolved
@@ -27,21 +27,19 @@
     required this.properties,
   });
 
+  /// Returns the list of segments from filtered [properties].
+  List<DocumentObjectProperty> get segments => properties
+      .whereType<DocumentObjectProperty>()
+      .where((e) => e.schema is DocumentSegmentSchema)
+      .toList();
+
   /// Creates a new [DocumentBuilder] from this document.
   DocumentBuilder toBuilder() {
     return DocumentBuilder.fromDocument(this);
   }
 
   @override
-<<<<<<< HEAD
   List<Object?> get props => [schemaUrl, schema, properties];
-=======
-  List<Object?> get props => [
-        schemaUrl,
-        schema,
-        segments,
-      ];
->>>>>>> 6358f6e9
 }
 
 /// A property of the [Document].
@@ -149,6 +147,12 @@
     return properties.firstWhereOrNull((e) => e.schema is T);
   }
 
+  /// Returns the list of sections from filtered [properties].
+  List<DocumentObjectProperty> get sections => properties
+      .whereType<DocumentObjectProperty>()
+      .where((e) => e.schema is DocumentSectionSchema)
+      .toList();
+
   @override
   DocumentObjectPropertyBuilder toBuilder() {
     return DocumentObjectPropertyBuilder.fromProperty(this);
