--- conflicted
+++ resolved
@@ -3,7 +3,6 @@
 import 'package:equatable/equatable.dart';
 
 final class ProposalDocument extends Equatable {
-<<<<<<< HEAD
   /// A hardcoded [NodeId] of the title property.
   ///
   /// Since properties are dynamic the application cannot determine
@@ -18,9 +17,7 @@
       DocumentNodeId.fromString('summary.time.duration');
   static final authorNameNodeId =
       DocumentNodeId.fromString('summary.proposer.applicant');
-=======
   static const String exportFileExt = 'json';
->>>>>>> 95f8b27f
 
   final ProposalMetadata metadata;
   final Document document;
