import 'package:catalyst_voices_models/catalyst_voices_models.dart';
import 'package:catalyst_voices_models/src/document/document_metadata.dart';
import 'package:equatable/equatable.dart';

final class ProposalDocument extends Equatable {
  /// A hardcoded [NodeId] of the title property.
  ///
  /// Since properties are dynamic the application cannot determine
  /// which property is the title in any other way than
  /// by hardcoding it's node ID.
  static final titleNodeId = DocumentNodeId.fromString('setup.title.title');
  static final descriptionNodeId =
      DocumentNodeId.fromString('summary.solution.summary');
  static final requestedFundsNodeId =
      DocumentNodeId.fromString('summary.budget.requestedFunds');
  static final durationNodeId =
      DocumentNodeId.fromString('summary.time.duration');
  static final authorNameNodeId =
      DocumentNodeId.fromString('summary.proposer.applicant');
  static const String exportFileExt = 'json';

  final ProposalMetadata metadata;
  final Document document;

  const ProposalDocument({
    required this.metadata,
    required this.document,
  });

  @override
  List<Object?> get props => [
        metadata,
        document,
      ];
}

final class ProposalMetadata extends DocumentMetadata {
  final SignedDocumentRef templateRef;
  final SignedDocumentRef categoryId;
<<<<<<< HEAD
  final List<String> signers;
=======
>>>>>>> a7f004ff

  ProposalMetadata({
    required super.selfRef,
    required this.templateRef,
    required this.categoryId,
<<<<<<< HEAD
    required this.signers,
=======
>>>>>>> a7f004ff
  });

  @override
  List<Object?> get props => super.props + [templateRef, categoryId];
}<|MERGE_RESOLUTION|>--- conflicted
+++ resolved
@@ -37,21 +37,21 @@
 final class ProposalMetadata extends DocumentMetadata {
   final SignedDocumentRef templateRef;
   final SignedDocumentRef categoryId;
-<<<<<<< HEAD
   final List<String> signers;
-=======
->>>>>>> a7f004ff
 
   ProposalMetadata({
     required super.selfRef,
     required this.templateRef,
     required this.categoryId,
-<<<<<<< HEAD
     required this.signers,
-=======
->>>>>>> a7f004ff
   });
 
   @override
-  List<Object?> get props => super.props + [templateRef, categoryId];
+  List<Object?> get props =>
+      super.props +
+      [
+        templateRef,
+        categoryId,
+        signers,
+      ];
 }