import 'package:catalyst_voices_models/catalyst_voices_models.dart';
import 'package:catalyst_voices_models/src/document/document_metadata.dart';
import 'package:catalyst_voices_shared/catalyst_voices_shared.dart';
import 'package:equatable/equatable.dart';

final class ProposalDocument extends Equatable {
  /// The maximum amount of proposal submitted for review per user.
  ///
  /// The limit does not have any effect on drafts or published proposals.
  static const int maxSubmittedProposalsPerUser = 2;

  /// The maximum amount of collaborators per proposal.
  static const int maxCollaboratorsPerProposal = 5;

  /// A hardcoded [NodeId] of the title property.
  ///
  /// Since properties are dynamic the application cannot determine
  /// which property is the title in any other way than
  /// by hardcoding it's node ID.
  ///
  /// Some of nodes are used as paths for db jsonb queries.
  static final titleNodeId = DocumentNodeId.fromString('setup.title.title');
  static final descriptionNodeId = DocumentNodeId.fromString('summary.solution.summary');
  static final requestedFundsNodeId = DocumentNodeId.fromString('summary.budget.requestedFunds');
  static final durationNodeId = DocumentNodeId.fromString('summary.time.duration');
  static final authorNameNodeId = DocumentNodeId.fromString('setup.proposer.applicant');
  static final collaboratorsNodeId = DocumentNodeId.fromString('setup.collaborators');
  static final categoryDetailsNodeId = DocumentNodeId.fromString(
    'campaign_category.category_details',
  );
  static final categoryDetailsNameNodeId = DocumentNodeId.fromString(
    'campaign_category.category_details.details',
  );
  static final milestonesNodeId = DocumentNodeId.fromString('milestones.milestones');
  static final milestoneListNodeId = DocumentNodeId.fromString(
    'milestones.milestones.milestone_list',
  );
  static final milestoneListChildNodeId = DocumentNodeId.fromString(
    'milestones.milestones.milestone_list.*',
  );
  static final milestoneCostNodeId = DocumentNodeId.fromString(
    'milestones.milestones.milestone_list.*.cost',
  );
  static final tagNodeId = DocumentNodeId.fromString('theme.theme.grouped_tag');

  /// A list of all [DocumentNodeId] that are expected to appear
  /// in the proposal template schema.
  ///
  /// The app builds custom logic on top of these node ids.
  static final allNodeIds = [
    titleNodeId,
    descriptionNodeId,
    requestedFundsNodeId,
    durationNodeId,
    authorNameNodeId,
    categoryDetailsNodeId,
    categoryDetailsNameNodeId,
    milestonesNodeId,
    milestoneListNodeId,
    tagNodeId,
  ];

  static const String exportFileExt = 'json';

  final ProposalMetadata metadata;
  final Document document;

  const ProposalDocument({
    required this.metadata,
    required this.document,
  });

  CatalystId? get authorId => metadata.authors.firstOrNull;

  String? get authorName => _metadataAuthorName ?? _contentAuthorName;

  String? get description {
    final property = document.getProperty(descriptionNodeId);

    if (property is! DocumentValueProperty<String>) {
      return null;
    }

    return property.value;
  }

  int? get duration {
    final property = document.getProperty(durationNodeId);

    if (property is! DocumentValueProperty<int>) {
      return null;
    }

    return property.value;
  }

  Money? get fundsRequested {
    final property = document.getProperty(requestedFundsNodeId);

    if (property is! DocumentValueProperty<int>) {
      return null;
    }

    final value = property.value;
    if (value == null) {
      return null;
    }

    final schema = property.schema;
    if (schema is! DocumentCurrencySchema) {
      return null;
    }

    return schema.valueToMoney(value);
  }

  int? get milestoneCount {
    final property = document.getProperty(milestonesNodeId);

    if (property is! DocumentObjectProperty) {
      return null;
    }

    return DocumentNodeTraverser.findSectionsAndSubsections(
      property,
    ).where((element) => element.nodeId.isSameOrChildOf(milestoneListNodeId)).length;
  }

  @override
  List<Object?> get props => [
    metadata,
    document,
  ];

  String? get tag {
    final property = document.getProperty(tagNodeId);
    final scheme = property?.schema;

    if (property is! DocumentObjectProperty || scheme is! DocumentSingleGroupedTagSelectorSchema) {
      return null;
    }

    return scheme.groupedTagsSelection(property)?.toString();
  }

  String? get title {
    final property = document.getProperty(titleNodeId);

    if (property is! DocumentValueProperty<String>) {
      return null;
    }

    return property.value;
  }

  String? get _contentAuthorName {
    final property = document.getProperty(authorNameNodeId);

    if (property is! DocumentValueProperty<String>) {
      return null;
    }

    return property.value;
  }

  String? get _metadataAuthorName => metadata.authors.firstOrNull?.username;
}

final class ProposalMetadata extends DocumentMetadata {
  static const categoryIdNode = NodeId('categoryId.id');
  static const authorsNode = NodeId('authors');

  final SignedDocumentRef templateRef;
  final DocumentParameters parameters;
  final List<CatalystId> authors;
  final List<CatalystId>? collaborators;

  ProposalMetadata({
    required super.id,
    required this.templateRef,
    required this.parameters,
    required this.authors,
    this.collaborators,
  });

  @override
<<<<<<< HEAD
  List<Object?> get props => [
    ...super.props,
    templateRef,
    categoryId,
    authors,
    collaborators,
  ];
=======
  List<Object?> get props => super.props + [templateRef, parameters, authors];
>>>>>>> 8facbec5
}<|MERGE_RESOLUTION|>--- conflicted
+++ resolved
@@ -184,15 +184,11 @@
   });
 
   @override
-<<<<<<< HEAD
   List<Object?> get props => [
     ...super.props,
     templateRef,
-    categoryId,
+    parameters,
     authors,
     collaborators,
   ];
-=======
-  List<Object?> get props => super.props + [templateRef, parameters, authors];
->>>>>>> 8facbec5
 }