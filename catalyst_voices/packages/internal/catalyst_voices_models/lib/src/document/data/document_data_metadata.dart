import 'package:catalyst_voices_models/catalyst_voices_models.dart';
import 'package:equatable/equatable.dart';

/// Describes what [DocumentDataContent] is about. It only makes sens in
/// context of [type].
final class DocumentDataMetadata extends Equatable {
  /// Type of this signed document
  final DocumentType type;

  /// Reference to this document. Have to be exact.
  final DocumentRef selfRef;

  /// Reference to another document. The purpose of the ref will vary depending
  /// on the document type.
  final DocumentRef? ref;

  /// This is a cryptographically secured reference to another document.
  final SecuredDocumentRef? refHash;

  /// If the document was formed from a template, this is a reference to that
  /// template document
  final DocumentRef? template;

  /// uuid-v4
  /// Represents a "brand" who is running the voting, e.g. Catalyst, Midnight.
  final String? brandId;

  /// uuid-v4
  /// Defines a "campaign" of voting, e.g. "treasury campaign".
  final String? campaignId;

  /// uuid-v4
  /// Defines an election, e.g. "Catalyst Fund 1", "Catalyst Fund 2".
  final String? electionId;

  /// uuid-v4
  /// Defines a voting category as a collection of proposals, e.g.
  /// "Development & Infrastructure",
  /// "Products & Integrations".
  final String? categoryId;

  DocumentDataMetadata({
    required this.type,
    required this.selfRef,
    this.ref,
    this.refHash,
    this.template,
    this.brandId,
    this.campaignId,
    this.electionId,
    this.categoryId,
  }) : assert(
          selfRef.isExact,
          'selfRef have to be exact. Make sure version is not null',
        );

  String get id => selfRef.id;

  @override
  List<Object?> get props => [
        type,
        selfRef,
        ref,
        refHash,
        template,
        brandId,
        campaignId,
        electionId,
        categoryId,
      ];

  String get version => selfRef.version!;
<<<<<<< HEAD
=======

  DocumentDataMetadata copyWith({
    DocumentType? type,
    DocumentRef? selfRef,
    Optional<DocumentRef>? ref,
    Optional<SecuredDocumentRef>? refHash,
    Optional<DocumentRef>? template,
    Optional<String>? brandId,
    Optional<String>? campaignId,
    Optional<String>? electionId,
    Optional<String>? categoryId,
  }) {
    return DocumentDataMetadata(
      type: type ?? this.type,
      selfRef: selfRef ?? this.selfRef,
      ref: ref.dataOr(this.ref),
      refHash: refHash.dataOr(this.refHash),
      template: template.dataOr(this.template),
      brandId: brandId.dataOr(this.brandId),
      campaignId: campaignId.dataOr(this.campaignId),
      electionId: electionId.dataOr(this.electionId),
      categoryId: categoryId.dataOr(this.categoryId),
    );
  }
>>>>>>> 95f8b27f
}<|MERGE_RESOLUTION|>--- conflicted
+++ resolved
@@ -70,8 +70,6 @@
       ];
 
   String get version => selfRef.version!;
-<<<<<<< HEAD
-=======
 
   DocumentDataMetadata copyWith({
     DocumentType? type,
@@ -96,5 +94,4 @@
       categoryId: categoryId.dataOr(this.categoryId),
     );
   }
->>>>>>> 95f8b27f
 }