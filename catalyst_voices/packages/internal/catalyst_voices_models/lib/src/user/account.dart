--- conflicted
+++ resolved
@@ -53,10 +53,7 @@
   /// "provisional". This means backend does not yet know about it because
   /// transaction was not yet read.
   final bool isProvisional;
-<<<<<<< HEAD
-=======
 
->>>>>>> fbfb845d
   const Account({
     required this.catalystId,
     required this.displayName,
