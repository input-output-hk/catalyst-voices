import 'package:catalyst_voices_models/catalyst_voices_models.dart';
import 'package:catalyst_voices_shared/catalyst_voices_shared.dart';
import 'package:equatable/equatable.dart';
import 'package:flutter/foundation.dart';

/// Definition of a URI, which allows for RBAC keys used for different
/// purposes to be easily and unambiguously identified.
///
/// See: https://input-output-hk.github.io/catalyst-libs/architecture/08_concepts/rbac_id_uri/catalyst-id-uri/
final class CatalystId extends Equatable {
  /// The default scheme for the Catalyst ID.
  static const String idScheme = 'id.catalyst';

  /// [Uri.fragment] if the key is for encryption.
  ///
  /// If the fragment is not present in the uri then the key is for signing.
  static const String encryptFragment = 'encrypt';

  /// The scheme part of the URI.
  final String scheme;

  /// The host refers to the network type where the RBAC registration was made.
  ///
  /// It IS NOT resolvable with DNS, and IS NOT a public host name.
  /// It is used as a decentralized network identifier.
  /// The consumer of the ID must be able to resolve these host names
  /// to known and supported blockchain networks.
  final String host;

  /// User defined readable name that can be attached to the keychain.
  final String? username;

  /// The nonce part contained in the password component of the username
  /// must be an integer, and it is the number of seconds since 1970 UTC,
  /// when the Catalyst ID URI was generated.
  final int? nonce;

  /// This is the very first role 0 key used to post
  /// the registration to the network.
  final Uint8List role0Key;

  //// Optional - This is the Role number being used.
  final AccountRole? role;

  /// Optional - This is the rotation of the defined role key being identified.
  final int? rotation;

  /// `true` if the key is for encryption, `false` for signing.
  ///
  /// `false` by default.
  final bool encrypt;

  /// The default constructor that builds [CatalystId] from [Uri] parts.
  const CatalystId({
    this.scheme = CatalystId.idScheme,
    required this.host,
    this.username,
    this.nonce,
    required this.role0Key,
    this.role,
    this.rotation,
    this.encrypt = false,
  }) : assert(
         role0Key.length == 32,
         'Role0Key must be 32 bytes long. '
         'Make sure to use plain public key, '
         'not the extended public key.',
       );

  /// Parses the [CatalystId] from [Uri].
  factory CatalystId.fromUri(Uri uri) {
    final scheme = uri.scheme;
    final (username, nonce) = _parseUserInfo(uri.userInfo);
    final (role0Key, role, rotation) = _parsePath(uri.path);

    return CatalystId(
      scheme: scheme,
      host: uri.host,
      username: username,
      nonce: nonce,
      role0Key: role0Key,
      role: role,
      rotation: rotation,
      encrypt: uri.fragment.equalsIgnoreCase(encryptFragment),
    );
  }

  /// A convenience factory for parsing a [CatalystId] from a string.
  ///
  /// This method is a wrapper around [CatalystId.fromUri] that first parses
  /// the input [data] string into a [Uri] and then constructs the [CatalystId].
  ///
  /// Throws a [FormatException] if the [data] string is not a valid URI.
  factory CatalystId.parse(String data) {
    return CatalystId.fromUri(Uri.parse(data));
  }

  @override
  List<Object?> get props => [
    host,
    username,
    nonce,
    role0Key,
    role,
    rotation,
    encrypt,
  ];

  CatalystId copyWith({
    String? scheme,
    String? host,
    Optional<String>? username,
    Optional<int>? nonce,
    Uint8List? role0Key,
    Optional<AccountRole>? role,
    Optional<int>? rotation,
    bool? encrypt,
  }) {
    return CatalystId(
      scheme: scheme ?? this.scheme,
      host: host ?? this.host,
      username: username.dataOr(this.username),
      nonce: nonce.dataOr(this.nonce),
      role0Key: role0Key ?? this.role0Key,
      role: role.dataOr(this.role),
      rotation: rotation.dataOr(this.rotation),
      encrypt: encrypt ?? this.encrypt,
    );
  }

  /// Whether this and [other] represent the same user.
  bool isSameAs(CatalystId other) {
    return toSignificant() == other.toSignificant();
  }

  /// Objects which holds [CatalystId] can be uniquely identified only by
  /// comparing [role0Key] and [host] thus they're significant parts of
  /// [CatalystId].
  CatalystId toSignificant() => CatalystId(scheme: scheme, host: host, role0Key: role0Key);

  @override
  String toString() => toUri().toString();

  /// Builds the [Uri] from the [CatalystId].
  Uri toUri() {
    return Uri(
      scheme: scheme,
      userInfo: _formatUserInfo(),
      host: host,
      path: _formatPath(),
      fragment: encrypt ? encryptFragment : null,
    );
  }

  CatalystId withoutUsername() => copyWith(username: const Optional.empty());

  String _formatPath() {
    final encodedRole0Key = base64UrlNoPadEncode(role0Key);
    final role = this.role?.number.toString();
    final rotation = this.rotation?.toString();

    final parts = [
      encodedRole0Key,
      if (role != null) role,
      if (rotation != null) rotation,
    ];

    return parts.join('/');
  }

  String? _formatUserInfo() {
    final username = this.username?.trim() ?? '';
    final nonce = this.nonce;

    final parts = [
      username,
      if (nonce != null) nonce,
    ];
    final userInfo = parts.join(':');
    return userInfo.isNotEmpty ? userInfo : null;
  }

<<<<<<< HEAD
  /// Tries to parse a [CatalystId] from a [String].
  ///
  /// Returns `null` if the [value] cannot be parsed as a valid [CatalystId].
  static CatalystId? tryParse(String value) {
    try {
      final uri = Uri.parse(value);
      return CatalystId.fromUri(uri);
=======
  /// A convenience method that wraps [CatalystId.parse] in a `try-catch`
  /// block.
  ///
  /// If [data] is a valid [CatalystId] string, it will be parsed and
  /// a [CatalystId] instance will be returned. Otherwise, `null` is returned.
  static CatalystId? tryParse(String data) {
    try {
      return CatalystId.parse(data);
>>>>>>> 1b403981
    } catch (_) {
      return null;
    }
  }

  /// Parses the data from [Uri.path].
  ///
  /// Format: role0Key[/roleNumber][/rotation]
  static (Uint8List role0Key, AccountRole? role, int? rotation) _parsePath(String path) {
    final sanitizedPath = _sanitizePath(Uri.decodeComponent(path));
    final parts = sanitizedPath.split('/');

    final role0Key = parts.elementAt(0);
    final role = int.tryParse(parts.elementAtOrNull(1) ?? '');
    final rotation = int.tryParse(parts.elementAtOrNull(2) ?? '');

    final decodedRole0Key = base64UrlNoPadDecode(role0Key);
    final catalystRole0Key = decodedRole0Key;
    final accountRole = role != null ? AccountRole.fromNumber(role) : null;

    return (catalystRole0Key, accountRole, rotation);
  }

  /// Parse [username] and [nonce] from [Uri.userInfo].
  ///
  /// Format: [username][:nonce]
  static (String? username, int? nonce) _parseUserInfo(String userInfo) {
    final decoded = Uri.decodeComponent(userInfo);
    final parts = decoded.split(':');
    final username = parts.elementAtOrNull(0) ?? '';
    final nonce = parts.elementAtOrNull(1) ?? '';

    return (
      username.isNotBlank ? username : null,
      nonce.isNotBlank ? int.parse(nonce) : null,
    );
  }

  /// Removes the first '/' from the [path].
  static String _sanitizePath(String path) {
    if (path.startsWith('/')) {
      return path.substring(1);
    } else {
      return path;
    }
  }
}

/// Predefined values for [CatalystId.host].
enum CatalystIdHost {
  cardano(host: 'cardano'),
  cardanoPreprod(host: 'preprod.cardano'),
  cardanoPreview(host: 'preview.cardano'),
  midnight(host: 'midnight'),
  ethereum(host: 'ethereum'),
  cosmos(host: 'cosmos'),
  undefined(host: 'undefined');

  final String host;

  const CatalystIdHost({required this.host});

  factory CatalystIdHost.fromHost(String host) {
    return CatalystIdHost.values.firstWhere(
      (element) => element.host.equalsIgnoreCase(host),
      orElse: () => CatalystIdHost.undefined,
    );
  }
}<|MERGE_RESOLUTION|>--- conflicted
+++ resolved
@@ -180,15 +180,6 @@
     return userInfo.isNotEmpty ? userInfo : null;
   }
 
-<<<<<<< HEAD
-  /// Tries to parse a [CatalystId] from a [String].
-  ///
-  /// Returns `null` if the [value] cannot be parsed as a valid [CatalystId].
-  static CatalystId? tryParse(String value) {
-    try {
-      final uri = Uri.parse(value);
-      return CatalystId.fromUri(uri);
-=======
   /// A convenience method that wraps [CatalystId.parse] in a `try-catch`
   /// block.
   ///
@@ -197,7 +188,6 @@
   static CatalystId? tryParse(String data) {
     try {
       return CatalystId.parse(data);
->>>>>>> 1b403981
     } catch (_) {
       return null;
     }
