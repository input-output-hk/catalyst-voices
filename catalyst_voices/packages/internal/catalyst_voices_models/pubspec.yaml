name: catalyst_voices_models
description: Catalyst Voices Models.
version: 0.1.0+1
publish_to: none

environment:
  sdk: ">=3.5.0 <4.0.0"

dependencies:
  bip39: ^1.0.6
  catalyst_cardano: ^1.0.0
  catalyst_cardano_serialization: ^1.0.0
  catalyst_cardano_web: ^1.0.0
  catalyst_voices_shared:
    path: ../catalyst_voices_shared
  collection: ^1.19.0
  convert: ^3.1.1
  equatable: ^2.0.7
  # Flutter is added because tests are using @visibleForTesting and loggers which are flutter
  # dependencies and tests are requiring them.
  flutter:
    sdk: flutter
  json_annotation: ^4.9.0
  meta: ^1.10.0
  password_strength: ^0.2.0
  uuid: ^4.5.1

dev_dependencies:
<<<<<<< HEAD
  build_runner: ^2.4.14
  catalyst_analysis: ^2.0.1
=======
  build_runner: ^2.4.12
  catalyst_analysis: ^3.0.0
>>>>>>> cd8b7aec
  json_serializable: ^6.9.0
  test: ^1.24.9<|MERGE_RESOLUTION|>--- conflicted
+++ resolved
@@ -26,12 +26,7 @@
   uuid: ^4.5.1
 
 dev_dependencies:
-<<<<<<< HEAD
   build_runner: ^2.4.14
-  catalyst_analysis: ^2.0.1
-=======
-  build_runner: ^2.4.12
   catalyst_analysis: ^3.0.0
->>>>>>> cd8b7aec
   json_serializable: ^6.9.0
   test: ^1.24.9