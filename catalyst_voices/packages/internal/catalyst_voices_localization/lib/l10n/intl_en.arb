--- conflicted
+++ resolved
@@ -3299,7 +3299,22 @@
       }
     }
   },
-<<<<<<< HEAD
+  "noActiveCampaignFound": "We can't find an active campaign.",
+  "@noActiveCampaignFound": {
+    "description": "Error message when no active campaign is found"
+  },
+  "campaignPhaseCountdownCommunityVoting": "Voting for Fund{fundNumber} opens {date}",
+  "@campaignPhaseCountdownCommunityVoting": {
+    "description": "Title for the community voting countdown",
+    "placeholders": {
+      "fundNumber": {
+        "type": "int"
+      },
+      "date": {
+        "type": "String"
+      }
+    }
+  },
   "catalystAppClosed": "The Catalyst app is closed.",
   "@catalystAppClosed": {
     "description": "Text shown when Catalyst app is closed"
@@ -3315,22 +3330,5 @@
   "headsUpTitle": "Heads Up",
   "@headsUpTitle": {
     "description": "Text to tell user that something important is happening"
-=======
-  "noActiveCampaignFound": "We can't find an active campaign.",
-  "@noActiveCampaignFound": {
-    "description": "Error message when no active campaign is found"
->>>>>>> 299f79c6
-  },
-  "campaignPhaseCountdownCommunityVoting": "Voting for Fund{fundNumber} opens {date}",
-  "@campaignPhaseCountdownCommunityVoting": {
-    "description": "Title for the community voting countdown",
-    "placeholders": {
-      "fundNumber": {
-        "type": "int"
-      },
-      "date": {
-        "type": "String"
-      }
-    }
   }
 }