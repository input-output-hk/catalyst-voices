{
  "@@locale": "en",
  "local": "Local",
  "emailLabelText": "Email",
  "@emailLabelText": {
    "description": "Text shown in email field"
  },
  "emailHintText": "mail@example.com",
  "@emailHintText": {
    "description": "Text shown in email field when empty"
  },
  "emailErrorText": "mail@example.com",
  "@emailErrorText": {
    "description": "Text shown in email field when input is invalid"
  },
  "cancelButtonText": "Cancel",
  "@cancelButtonText": {
    "description": "Text shown in cancel button"
  },
  "editButtonText": "Edit",
  "@editButtonText": {
    "description": "Text shown in edit button"
  },
  "publishButtonText": "Publish",
  "@publishButtonText": {
    "description": "Text shown in publish button"
  },
  "submitButtonText": "Submit",
  "@submitButtonText": {
    "description": "Text shown in submit button"
  },
  "headerTooltipText": "Header",
  "@headerTooltipText": {
    "description": "Text shown in header tooltip"
  },
  "placeholderRichText": "Start writing your text...",
  "@placeholderRichText": {
    "description": "Text shown as placeholder in rich text editor"
  },
  "supportingTextLabelText": "Supporting text",
  "@supportingTextLabelText": {
    "description": "Text shown as placeholder in rich text editor"
  },
  "saveButtonText": "Save",
  "@saveButtonText": {
    "description": "Text shown in save button"
  },
  "passwordLabelText": "Password",
  "@passwordLabelText": {
    "description": "Text shown in password field"
  },
  "passwordHintText": "My1SecretPassword",
  "@passwordHintText": {
    "description": "Text shown in password field when empty"
  },
  "passwordErrorText": "Password must be at least 8 characters long",
  "@passwordErrorText": {
    "description": "Text shown in  password field when input is invalid"
  },
  "homeScreenText": "Catalyst Voices",
  "@homeScreenText": {
    "description": "Text shown in the home screen"
  },
  "comingSoonSubtitle": "Voices",
  "@comingSoonSubtitle": {
    "description": "Text shown after logo in coming soon page"
  },
  "comingSoonTitle1": "Coming",
  "@comingSoonTitle1": {
    "description": "Text shown as main title in coming soon page"
  },
  "comingSoonTitle2": "soon",
  "@comingSoonTitle2": {
    "description": "Text shown as main title in coming soon page"
  },
  "comingSoonDescription": "Project Catalyst is the world's largest decentralized innovation engine for solving real-world challenges.",
  "@comingSoonDescription": {
    "description": "Text shown as description in coming soon page"
  },
  "connectingStatusLabelText": "re-connecting",
  "@connectingStatusLabelText": {
    "description": "Label text shown in the ConnectingStatus widget during re-connection."
  },
  "finishAccountButtonLabelText": "Finish account",
  "@finishAccountButtonLabelText": {
    "description": "Label text shown in the FinishAccountButton widget."
  },
  "getStartedButtonLabelText": "Get Started",
  "@getStartedButtonLabelText": {
    "description": "Label text shown in the GetStartedButton widget."
  },
  "unlockButtonLabelText": "Unlock",
  "@unlockButtonLabelText": {
    "description": "Label text shown in the UnlockButton widget."
  },
  "userProfileGuestLabelText": "Guest",
  "@userProfileGuestLabelText": {
    "description": "Label text shown in the UserProfileButton widget when a user is not connected."
  },
  "searchButtonLabelText": "[cmd=K]",
  "@searchButtonLabelText": {
    "description": "Label text shown in the Search widget."
  },
  "snackbarInfoLabelText": "Info",
  "@snackbarInfoLabelText": {
    "description": "Label text shown in the Snackbar widget when the message is an info message."
  },
  "snackbarInfoMessageText": "This is an info message!",
  "@snackbarInfoMessageText": {
    "description": "Text shown in the Snackbar widget when the message is an info message."
  },
  "snackbarSuccessLabelText": "Success",
  "@snackbarSuccessLabelText": {
    "description": "Label text shown in the Snackbar widget when the message is an success message."
  },
  "snackbarSuccessMessageText": "This is a success message!",
  "@snackbarSuccessMessageText": {
    "description": "Text shown in the Snackbar widget when the message is an success message."
  },
  "snackbarWarningLabelText": "Warning",
  "@snackbarWarningLabelText": {
    "description": "Label text shown in the Snackbar widget when the message is an warning message."
  },
  "snackbarWarningMessageText": "This is a warning message!",
  "@snackbarWarningMessageText": {
    "description": "Text shown in the Snackbar widget when the message is an warning message."
  },
  "snackbarErrorLabelText": "Error",
  "@snackbarErrorLabelText": {
    "description": "Label text shown in the Snackbar widget when the message is an error message."
  },
  "snackbarErrorMessageText": "This is an error message!",
  "@snackbarErrorMessageText": {
    "description": "Text shown in the Snackbar widget when the message is an error message."
  },
  "refresh": "Refresh",
  "ok": "Ok",
  "@ok": {
    "description": "Short confirmation (ok)."
  },
  "okay": "Okay",
  "@okay": {
    "description": "Short confirmation (okay.)"
  },
  "seedPhraseSlotNr": "Slot {nr}",
  "@seedPhraseSlotNr": {
    "description": "When user arranges seed phrases this text is shown when phrase was not selected",
    "placeholders": {
      "nr": {
        "type": "int"
      }
    }
  },
  "proposalStatusReady": "Ready",
  "@proposalStatusReady": {
    "description": "Indicates to user that status is in ready mode"
  },
  "draft": "Draft",
  "@draft": {
    "description": "Indicates to user that status is in draft mode"
  },
  "inProgress": "In progress",
  "@inProgress": {
    "description": "Indicates to user that status is in progress"
  },
  "private": "Private",
  "@private": {
    "description": "Indicates to user that status is in private mode"
  },
  "live": "Live",
  "@live": {
    "description": "Indicates to user that status is in live mode"
  },
  "completed": "Completed",
  "@completed": {
    "description": "Indicates to user that status is completed"
  },
  "open": "Open",
  "@open": {
    "description": "Indicates to user that status is in open mode"
  },
  "fundedProposal": "Funded proposal",
  "@fundedProposal": {
    "description": "Label shown on a proposal card indicating that the proposal is funded."
  },
  "publishedProposal": "Published proposal",
  "@publishedProposal": {
    "description": "Label shown on a proposal card indicating that the proposal is not yet funded."
  },
  "fundedProposalDate": "Funded {date}",
  "@fundedProposalDate": {
    "description": "Indicates date of funding (a proposal).",
    "placeholders": {
      "date": {
        "type": "DateTime",
        "format": "yMMMMd"
      }
    }
  },
  "lastUpdateDate": "Last update: {date}.",
  "@lastUpdateDate": {
    "description": "Indicates a last update date.",
    "placeholders": {
      "date": {
        "type": "String"
      }
    }
  },
  "fundsRequested": "Funds requested",
  "@fundsRequested": {
    "description": "Indicates the amount of ADA requested in a fund on a proposal card."
  },
  "noOfComments": "{count} {count, plural, =0{comments} =1{comment} other{comments}}",
  "@noOfComments": {
    "description": "Indicates the amount of comments on a proposal card.",
    "placeholders": {
      "count": {
        "type": "num",
        "format": "compact"
      }
    }
  },
  "noOfSegmentsCompleted": "{completed} of {total} ({percentage}%) {total, plural, =0{segments} =1{segment} other{segments}} completed",
  "@noOfSegmentsCompleted": {
    "description": "Indicates the amount of comments on a proposal card.",
    "placeholders": {
      "completed": {
        "type": "num",
        "format": "compact"
      },
      "total": {
        "type": "num",
        "format": "compact"
      },
      "percentage": {
        "type": "num",
        "format": "compact"
      }
    }
  },
  "today": "Today",
  "@today": {
    "description": "Refers to date which is today."
  },
  "yesterday": "Yesterday",
  "@yesterday": {
    "description": "Refers to date which is yesterday."
  },
  "twoDaysAgo": "2 days ago",
  "@twoDaysAgo": {
    "description": "Refers to date which is two days ago."
  },
  "tomorrow": "Tomorrow",
  "@tomorrow": {
    "description": "Refers to date which is tomorrow."
  },
  "activeVotingRound": "Active voting round 14",
  "@activeVotingRound": {
    "description": "Title of the voting space."
  },
  "noOfAll": "All ({count})",
  "@noOfAll": {
    "description": "Tab label for all proposals in voting space",
    "placeholders": {
      "count": {
        "type": "int"
      }
    }
  },
  "noOfDraft": "Draft proposals ({count})",
  "@noOfDraft": {
    "description": "Tab label for draft proposals in voting space",
    "placeholders": {
      "count": {
        "type": "int"
      }
    }
  },
  "noOfFinal": "Final proposals ({count})",
  "@noOfFinal": {
    "description": "Tab label for final proposals in voting space",
    "placeholders": {
      "count": {
        "type": "int"
      }
    }
  },
  "noOfMyProposals": "My proposals ({count})",
  "@noOfMyProposals": {
    "description": "Tab label for my proposals in voting space",
    "placeholders": {
      "count": {
        "type": "int"
      }
    }
  },
  "noOfFavorites": "Favorites ({count})",
  "@noOfFavorites": {
    "description": "Tab label for draft proposals in voting space",
    "placeholders": {
      "count": {
        "type": "int"
      }
    }
  },
  "favorites": "Favorites",
  "@favorites": {
    "description": "Refers to a list of favorites."
  },
  "treasuryCampaignBuilder": "Campaign builder",
  "@treasuryCampaignBuilder": {
    "description": "Left panel name in treasury space"
  },
  "treasuryCampaignBuilderSegments": "Segments",
  "@treasuryCampaignBuilderSegments": {
    "description": "Tab name in campaign builder panel"
  },
  "treasuryCreateCampaign": "Create Campaign",
  "@treasuryCreateCampaign": {
    "description": "Segment name"
  },
  "setupCampaignDetails": "Setup Campaign Details",
  "@setupCampaignDetails": {
    "description": "Segment step for entering campaign details."
  },
  "setupCampaignStages": "Setup Campaign Stages",
  "@setupCampaignStages": {
    "description": "Segment step for entering campaign start and end dates."
  },
  "setupCampaignStagesTimezone": "You are setting date and times using this Timezone:",
  "@setupCampaignStagesTimezone": {
    "description": "The description of a timezone in which the user sets campaign stages."
  },
  "startAndEndDates": "Start & End Dates",
  "@startAndEndDates": {
    "description": "Refers to a date & time range (start & end)."
  },
  "campaignStart": "Campaign Start",
  "@campaignStart": {
    "description": "Label for the campaign start date."
  },
  "campaignEnd": "Campaign End",
  "@campaignEnd": {
    "description": "Label for the campaign end date."
  },
  "campaignDates": "Campaign Dates",
  "@campaignDates": {
    "description": "Label for the campaign start & end date."
  },
  "noDateTimeSelected": "No date & time selected",
  "@noDateTimeSelected": {
    "description": "Placeholder when date & time not selected."
  },
  "setupBaseProposalTemplate": "Setup Base Proposal Template",
  "@setupBaseProposalTemplate": {
    "description": "Segment step for entering a proposal template for a campaign."
  },
  "setupBaseQuestions": "Setup Base Questions",
  "@setupBaseQuestions": {
    "description": "Segment description for entering a proposal template for a campaign."
  },
  "setupCategories": "Setup Categories",
  "@setupCategories": {
    "description": "Segment step for entering campaign categories."
  },
  "stepEdit": "Edit",
  "@stepEdit": {
    "description": "Button name in step"
  },
  "workspaceProposalNavigation": "Proposal navigation",
  "@workspaceProposalNavigation": {
    "description": "Left panel name in workspace"
  },
  "workspaceProposalNavigationSegments": "Segments",
  "@workspaceProposalNavigationSegments": {
    "description": "Tab name in proposal setup panel"
  },
  "workspaceProposalSetup": "Proposal setup",
  "@workspaceProposalSetup": {
    "description": "Segment name"
  },
  "drawerSpaceTreasury": "Treasury",
  "@drawerSpaceTreasury": {
    "description": "Name shown in spaces shell drawer"
  },
  "drawerSpaceDiscovery": "Discovery",
  "@drawerSpaceDiscovery": {
    "description": "Name shown in spaces shell drawer"
  },
  "drawerSpaceWorkspace": "Workspace",
  "@drawerSpaceWorkspace": {
    "description": "Name shown in spaces shell drawer"
  },
  "drawerSpaceVoting": "Voting",
  "@drawerSpaceVoting": {
    "description": "Name shown in spaces shell drawer"
  },
  "drawerSpaceFundedProjects": "Funded projects",
  "@drawerSpaceFundedProjects": {
    "description": "Name shown in spaces shell drawer"
  },
  "fundedProjectSpace": "Funded project space",
  "@fundedProjectSpace": {
    "description": "Title of the funded project space"
  },
  "noOfFundedProposals": "Funded proposals ({count})",
  "@noOfFundedProposals": {
    "description": "Tab label for funded proposals in funded projects space",
    "placeholders": {
      "count": {
        "type": "int"
      }
    }
  },
  "followed": "Followed",
  "@followed": {
    "description": "Refers to a list of followed items."
  },
  "overallSpacesSearchBrands": "Search Brands",
  "@overallSpacesSearchBrands": {
    "description": "Overall spaces search brands tile name"
  },
  "overallSpacesTasks": "Tasks",
  "@overallSpacesTasks": {
    "description": "Overall spaces tasks tile name"
  },
  "voicesUpdateReady": "Voices update ready",
  "@voicesUpdateReady": {
    "description": "In different places update popup title"
  },
  "clickToRestart": "Click to restart",
  "@clickToRestart": {
    "description": "In different places update popup body"
  },
  "spaceTreasuryName": "Treasury space",
  "@spaceTreasuryName": {
    "description": "Name of space shown in different spaces that indicates its origin"
  },
  "spaceDiscoveryName": "Discovery space",
  "@spaceDiscoveryName": {
    "description": "Name of space shown in different spaces that indicates its origin"
  },
  "spaceWorkspaceName": "Workspace",
  "@spaceWorkspaceName": {
    "description": "Name of space shown in different spaces that indicates its origin"
  },
  "spaceVotingName": "Voting space",
  "@spaceVotingName": {
    "description": "Name of space shown in different spaces that indicates its origin"
  },
  "spaceFundedProjects": "Funded project space",
  "@spaceFundedProjects": {
    "description": "Name of space shown in different spaces that indicates its origin"
  },
  "lock": "Lock",
  "@lock": {
    "description": "Refers to a lock action, i.e. to lock the session."
  },
  "unlock": "Unlock",
  "@unlock": {
    "description": "Refers to a unlock action, i.e. to unlock the session."
  },
  "getStarted": "Get Started",
  "@getStarted": {
    "description": "Refers to a get started action, i.e. to register."
  },
  "guest": "Guest",
  "@guest": {
    "description": "Refers to guest user."
  },
  "visitor": "Visitor",
  "@visitor": {
    "description": "Refers to user that created keychain but is locked"
  },
  "actor": "Actor",
  "@actor": {
    "description": "Refers to user that created keychain and is unlocked."
  },
  "noConnectionBannerRefreshButtonText": "Refresh",
  "@noConnectionBannerRefreshButtonText": {
    "description": "Text shown in the No Internet Connection Banner widget for the refresh button."
  },
  "noConnectionBannerTitle": "No internet connection",
  "@noConnectionBannerTitle": {
    "description": "Text shown in the No Internet Connection Banner widget for the title."
  },
  "noConnectionBannerDescription": "Your internet is playing hide and seek. Check your internet connection, or try again in a moment.",
  "@noConnectionBannerDescription": {
    "description": "Text shown in the No Internet Connection Banner widget for the description below the title."
  },
  "weakPasswordStrength": "Weak password strength",
  "@weakPasswordStrength": {
    "description": "Describes a password that is weak"
  },
  "normalPasswordStrength": "Normal password strength",
  "@normalPasswordStrength": {
    "description": "Describes a password that has medium strength."
  },
  "goodPasswordStrength": "Good password strength",
  "@goodPasswordStrength": {
    "description": "Describes a password that is strong."
  },
  "chooseCardanoWallet": "Choose Cardano Wallet",
  "@chooseCardanoWallet": {
    "description": "A button label to select a cardano wallet."
  },
  "chooseOtherWallet": "Choose other wallet",
  "@chooseOtherWallet": {
    "description": "A button label to select another cardano wallet."
  },
  "learnMore": "Learn More",
  "@learnMore": {
    "description": "A label on a clickable element that can show more content."
  },
  "walletLinkHeader": "Link keys to your Catalyst Keychain",
  "@walletLinkHeader": {
    "description": "A header in link wallet flow in registration."
  },
  "walletLinkWalletSubheader": "Link your Cardano wallet",
  "@walletLinkWalletSubheader": {
    "description": "A subheader in link wallet flow in registration for wallet connection."
  },
  "walletLinkRolesSubheader": "Select your Catalyst roles",
  "@walletLinkRolesSubheader": {
    "description": "A subheader in link wallet flow in registration for role chooser state."
  },
  "walletLinkTransactionSubheader": "Sign your Catalyst roles to the\nCardano mainnet",
  "@walletLinkTransactionSubheader": {
    "description": "A subheader in link wallet flow in registration for RBAC transaction."
  },
  "walletLinkIntroTitle": "Link Cardano Wallet & Catalyst Roles \u2028to you Catalyst Keychain.",
  "@walletLinkIntroTitle": {
    "description": "A title in link wallet flow on intro screen."
  },
  "walletLinkIntroContent": "You're almost there! This is the final and most important step in your account setup. \u2028\u2028We're going to link a Cardano Wallet to your Catalyst Keychain, so you can start collecting Role Keys.  \u2028\u2028We'll start with your Voter/Commenter Key by default. You can decide to add a Proposer Key if you want.",
  "@walletLinkIntroContent": {
    "description": "A message (content) in link wallet flow on intro screen."
  },
  "walletLinkSelectWalletTitle": "Select the Cardano wallet to link\nto your Catalyst Keychain.",
  "@walletLinkSelectWalletTitle": {
    "description": "A title in link wallet flow on select wallet screen."
  },
  "walletLinkSelectWalletContent": "To complete this action, you'll submit a signed transaction to Cardano. There will be an ADA transaction fee.",
  "@walletLinkSelectWalletContent": {
    "description": "A message (content) in link wallet flow on select wallet screen."
  },
  "walletLinkWalletDetailsTitle": "Cardano wallet detection",
  "@walletLinkWalletDetailsTitle": {
    "description": "A title in link wallet flow on wallet details screen."
  },
  "walletLinkWalletDetailsContent": "{wallet} connected successfully!",
  "@walletLinkWalletDetailsContent": {
    "description": "A message in link wallet flow on wallet details screen.",
    "placeholders": {
      "wallet": {
        "type": "String"
      }
    }
  },
  "walletLinkWalletDetailsNotice": "Wallet and role registrations require a minimal transaction fee. You can setup your default dApp connector wallet in your browser extension settings.",
  "@walletLinkWalletDetailsNotice": {
    "description": "A message in link wallet flow on wallet details screen when a user wallet doesn't have enough balance."
  },
  "walletLinkWalletDetailsNoticeTopUp": "Top up ADA",
  "@walletLinkWalletDetailsNoticeTopUp": {
    "description": "A message recommending the user to top up ADA in wallet link on wallet details screen."
  },
  "walletLinkWalletDetailsNoticeTopUpLink": "Link to top-up provider",
  "@walletLinkWalletDetailsNoticeTopUpLink": {
    "description": "A link to top-up provide when the user doesn't have enough balance on wallet link screen"
  },
  "walletLinkTransactionTitle": "Let's make sure everything looks right.",
  "@walletLinkTransactionTitle": {
    "description": "A title in link wallet flow on transaction screen."
  },
  "walletLinkTransactionAccountCompletion": "Account completion for Catalyst",
  "@walletLinkTransactionAccountCompletion": {
    "description": "A subtitle in link wallet flow on transaction screen."
  },
  "walletLinkTransactionLinkItem": "1 {wallet} wallet",
  "@walletLinkTransactionLinkItem": {
    "description": "An item in the transaction summary for the wallet link.",
    "placeholders": {
      "wallet": {
        "type": "String"
      }
    }
  },
  "walletLinkTransactionPositiveSmallPrint": "Positive small print",
  "@walletLinkTransactionPositiveSmallPrint": {
    "description": "A side note on transaction summary in the wallet link explaining the positives about the registration."
  },
  "walletLinkTransactionPositiveSmallPrintItem1": "Your registration is a one time event, cost will not renew periodically.",
  "@walletLinkTransactionPositiveSmallPrintItem1": {
    "description": "The first item for the positive small print message."
  },
  "walletLinkTransactionPositiveSmallPrintItem2": "Your registrations can be found under your account profile after completion.",
  "@walletLinkTransactionPositiveSmallPrintItem2": {
    "description": "The second item for the positive small print message."
  },
  "walletLinkTransactionPositiveSmallPrintItem3": "All registration fees go into the Cardano Treasury.",
  "@walletLinkTransactionPositiveSmallPrintItem3": {
    "description": "The third item for the positive small print message."
  },
  "walletLinkTransactionSign": "Sign transaction with wallet",
  "@walletLinkTransactionSign": {
    "description": "The primary button label to sign a transaction on transaction summary screen."
  },
  "walletLinkTransactionChangeRoles": "Change role setup",
  "@walletLinkTransactionChangeRoles": {
    "description": "The secondary button label to change the roles on transaction summary screen."
  },
  "walletLinkTransactionRoleItem": "1 {role} registration",
  "@walletLinkTransactionRoleItem": {
    "description": "An item in the transaction summary for the role registration",
    "placeholders": {
      "role": {
        "type": "String"
      }
    }
  },
  "registrationTransactionFailed": "Transaction failed",
  "@registrationTransactionFailed": {
    "description": "Indicates an error when submitting a registration transaction failed."
  },
  "registrationInsufficientBalance": "Insufficient balance, please top up your wallet.",
  "@registrationInsufficientBalance": {
    "description": "Indicates an error when preparing a transaction has failed due to low wallet balance."
  },
  "registrationSeedPhraseNotFound": "Seed phrase was not found. Make sure correct words are correct.",
  "@registrationSeedPhraseNotFound": {
    "description": "Error message shown when attempting to register or recover account but seed phrase was not found"
  },
  "registrationUnlockPasswordNotFound": "Password was not found. Make sure valid password was created.",
  "@registrationUnlockPasswordNotFound": {
    "description": "Error message shown when attempting to register or recover account but password was not found"
  },
  "registrationWalletNotFound": "Wallet not found",
  "@registrationWalletNotFound": {
    "description": "Error message shown when connect wallet but matching was not found"
  },
  "walletLinkRoleChooserTitle": "How do you want to participate in Catalyst?",
  "@walletLinkRoleChooserTitle": {
    "description": "A title on the role chooser screen in registration."
  },
  "walletLinkRoleChooserContent": "In Catalyst you can take on different roles, learn more below and choose your additional roles now.",
  "@walletLinkRoleChooserContent": {
    "description": "A message on the role chooser screen in registration."
  },
  "walletLinkRoleSummaryTitle": "Is this your correct Catalyst role setup?",
  "@walletLinkRoleSummaryTitle": {
    "description": "A title on the role summary screen in registration."
  },
  "walletLinkRoleSummaryContent1": "You would like to register ",
  "@walletLinkRoleSummaryContent1": {
    "description": "The first part of the message on the role summary screen in registration."
  },
  "walletLinkRoleSummaryContent2": "{count} active {count, plural, =0{roles} =1{role} other{roles}}",
  "@walletLinkRoleSummaryContent2": {
    "description": "The middle (bold) part of the message on the role summary screen in registration.",
    "placeholders": {
      "count": {
        "type": "num",
        "format": "compact"
      }
    }
  },
  "walletLinkRoleSummaryContent3": " in Catalyst.",
  "@walletLinkRoleSummaryContent3": {
    "description": "The last part of the message on the role summary screen in registration."
  },
  "nameOfWallet": "Name of the wallet",
  "seeAllSupportedWallets": "See all supported wallets",
  "@seeAllSupportedWallets": {
    "description": "Message shown when redirecting to external content that describes which wallets are supported."
  },
  "walletDetectionSummary": "Wallet detection summary",
  "@walletDetectionSummary": {
    "description": "Message shown when presenting the details of a connected wallet."
  },
  "walletBalance": "Wallet balance",
  "@walletBalance": {
    "description": "The wallet balance in terms of Ada."
  },
  "walletAddress": "Wallet address",
  "@walletAddress": {
    "description": "A cardano wallet address"
  },
  "accountCreationCreate": "Create a new \nCatalyst Keychain",
  "accountCreationRecover": "Recover your\nCatalyst Keychain",
  "accountCreationOnThisDevice": "On this device",
  "@accountCreationOnThisDevice": {
    "description": "Indicates that created keychain will be stored in this device only"
  },
  "accountCreationGetStartedTitle": "Welcome to Catalyst",
  "accountCreationGetStatedDesc": "If you already have a Catalyst keychain you can restore it on this device, or you can create a new Catalyst Keychain.",
  "accountCreationGetStatedWhatNext": "What do you want to do?",
  "myAccountProfileKeychain": "My Account / Profile & Keychain",
  "@myAccountProfileKeychain": {
    "description": "Title of My Account page"
  },
  "yourCatalystKeychainAndRoleRegistration": "Your Catalyst keychain & role registration",
  "@yourCatalystKeychainAndRoleRegistration": {
    "description": "Subtitle of My Account page"
  },
  "profileAndKeychain": "Profile & Keychain",
  "@profileAndKeychain": {
    "description": "Tab on My Account page"
  },
  "removeKeychain": "Remove Keychain",
  "@removeKeychain": {
    "description": "Action on Catalyst Keychain card"
  },
  "walletConnected": "Wallet connected",
  "@walletConnected": {
    "description": "Describes that wallet is connected on Catalyst Keychain card"
  },
  "currentRoleRegistrations": "Current Role registrations",
  "@currentRoleRegistrations": {
    "description": "Describes roles on Catalyst Keychain card"
  },
  "voter": "Voter",
  "@voter": {
    "description": "Account role"
  },
  "proposer": "Proposer",
  "@proposer": {
    "description": "Account role"
  },
  "drep": "Drep",
  "@drep": {
    "description": "Account role"
  },
  "defaultRole": "Default",
  "@defaultRole": {
    "description": "Related to account role"
  },
  "catalystKeychain": "Catalyst Keychain",
  "createBaseProfileInstructionsTitle": "Introduction",
  "createBaseProfileInstructionsMessage": "In the following account creation steps we will:\n\n1. Setup your base profile\n2. Create your Catalyst Keychain\n3. Link Cardano wallet & roles\n\nTo ensure a smooth experience, completing your account setup in one session is essential—stay focused and avoid interruptions to finalize everything efficiently.",
  "createBaseProfileInstructionsNext": "Create your Base profile now",
  "createBaseProfileInstructionsEmailRequest": "Email request",
  "createBaseProfileInstructionsEmailReason1": "We store email in a mutable database.",
  "createBaseProfileInstructionsEmailReason2": "We do not store your email on-chain ever.",
  "createBaseProfileInstructionsEmailReason3": "We only use email for communication about Catalyst.",
  "createBaseProfileSetupTitle": "Setup your base profile",
  "createBaseProfileSetupDisplayNameLabel": "What should we call you?",
  "createBaseProfileSetupDisplayNameHint": "Display name",
  "createBaseProfileSetupDisplayNameHelper": "Please provide a nickname or real name.",
  "createBaseProfileSetupEmailLabel": "Your e-mail",
  "createBaseProfileSetupEmailHint": "E-mail",
  "createBaseProfileSetupEmailHelper": "Please provide e-mail used for your Ideascale.",
  "createBaseProfileSetupIdeascaleAccount": "Ideascale account",
  "createBaseProfileSetupIdeascaleReason1": "Please use the e-mail you use on cardano.ideascale.com",
  "createBaseProfileAcknowledgementsTitle": "Mandatory Acknowledgements",
  "createBaseProfileAcknowledgementsToS": "I confirm that I have read and agree to be bound by {tos}.",
  "catalystTos": "Project Catalyst Terms and Conditions",
  "createBaseProfileAcknowledgementsPrivacyPolicy": "I acknowledge and agree that any data I share in connection with my participation in Project Catalyst Funds will be collected, stored, used and processed in accordance with the {privacy_policy}.",
  "catalystPrivacyPolicy": "Catalyst FC’s Privacy Policy",
  "createBaseProfileAcknowledgementsDataUsage": "I acknowledge that the Catalyst Ops team may use my email only for Catalyst communication.",
  "accountCreationSplashTitle": "Create your Catalyst Keychain",
  "accountCreationSplashMessage": "Catalyst Keychain is your ticket to participate in innovation on the global stage.  \u2028\u2028These next steps will create your Catalyst keychain so you can enter new spaces, discover awesome ideas, and share your feedback to help improve ideas.",
  "accountCreationSplashNextButton": "Create your Keychain now",
  "accountInstructionsTitle": "Great! Your Catalyst Keychain \u2028has been created.",
  "accountInstructionsMessage": "On the next screen, you're going to see 12 words. \u2028This is called your \"Catalyst seed phrase\".   \u2028\u2028It's like a super secure password that only you know, \u2028that allows you to prove ownership of your keychain.  \u2028\u2028Use your Catalyst seed phrase to login and recover your account on different devices, so be sure to put it somewhere safe!\n\nIt is a super secure password that only you know, so best is to write it down with pen and paper, so get this ready. ",
  "previous": "Previous",
  "@previous": {
    "description": "(Action) switch to the previous item."
  },
  "next": "Next",
  "@next": {
    "description": "For example in button that goes to next stage of registration"
  },
  "back": "Back",
  "@back": {
    "description": "For example in button that goes to previous stage of registration"
  },
  "backToList": "Back to list",
  "@backToList": {
    "description": "For example in button that goes to previous screen with a list like proposals"
  },
  "retry": "Retry",
  "@retry": {
    "description": "Retry action when something goes wrong."
  },
  "somethingWentWrong": "Something went wrong.",
  "@somethingWentWrong": {
    "description": "Error description when something goes wrong."
  },
  "noWalletFound": "No wallet found.",
  "@noWalletFound": {
    "description": "A description when no wallet extension was found."
  },
  "removeKeychainDialogTitle": "Remove Keychain?",
  "@removeKeychainDialogTitle": {
    "description": "A title on delete keychain dialog"
  },
  "removeKeychainDialogSubtitle": "Are you sure you wants to delete your Catalyst Keychain from this device? Make sure you have a working Catalyst 12-word seed-phrase!\nYour Catalyst account will be removed, this action cannot be undone!",
  "@removeKeychainDialogSubtitle": {
    "description": "A subtitle on delete keychain dialog"
  },
  "deleteKeychainDialogTypingInfo": "To continue with the removal type: ‘Remove Keychain’.",
  "@deleteKeychainDialogTypingInfo": {
    "description": "A typing info on delete keychain dialog"
  },
  "deleteKeychainDialogInputLabel": "Confirm removal",
  "@deleteKeychainDialogInputLabel": {
    "description": "An input label on delete keychain dialog"
  },
  "deleteKeychainDialogErrorText": "Error. Please type 'Remove Keychain' to remove your account from this device.",
  "@deleteKeychainDialogErrorText": {
    "description": "An error text on text field on delete keychain dialog"
  },
  "deleteKeychainDialogRemovingPhrase": "Remove Keychain",
  "@deleteKeychainDialogRemovingPhrase": {
    "description": "A removing phrase on delete keychain dialog"
  },
  "accountRoleDialogTitle": "Learn about Catalyst Roles",
  "@accountRoleDialogTitle": {
    "description": "A title on account role dialog"
  },
  "accountRoleDialogButton": "Continue Role setup",
  "@accountRoleDialogButton": {
    "description": "A label on account role dialog's button"
  },
  "accountRoleDialogRoleSummaryTitle": "{role} role summary",
  "@accountRoleDialogRoleSummaryTitle": {
    "description": "A title for role summary on account role dialog",
    "placeholders": {
      "role": {
        "type": "String"
      }
    }
  },
  "voterVerboseName": "Treasury guardian",
  "@voterVerboseName": {
    "description": "A verbose name for voter"
  },
  "proposerVerboseName": "Main proposer",
  "@proposerVerboseName": {
    "description": "A verbose name for proposer"
  },
  "drepVerboseName": "Community expert",
  "@drepVerboseName": {
    "description": "A verbose name for drep"
  },
  "voterDescription": "The Voters are the guardians of Cardano treasury. They vote in projects for the growth of the Cardano Ecosystem.",
  "@voterDescription": {
    "description": "A description for voter"
  },
  "proposerDescription": "The Main Proposers are the Innovators in Project Catalyst, they are the shapers of the future.",
  "@proposerDescription": {
    "description": "A description for proposer"
  },
  "drepDescription": "The dRep has an Expert Role in the Cardano/Catalyst as people can delegate their vote to Cardano Experts.",
  "@drepDescription": {
    "description": "A description for drep"
  },
  "voterSummarySelectFavorites": "Select favorites",
  "voterSummaryComment": "Comment/Vote on Proposals",
  "voterSummaryCastVotes": "Cast your votes",
  "voterSummaryVoterRewards": "Voter rewards",
  "proposerSummaryWriteEdit": "Write/edit functionality",
  "proposerSummarySubmitToFund": "Rights to Submit to Fund",
  "proposerSummaryInviteTeamMembers": "Invite Team Members",
  "proposerSummaryComment": "Comment functionality",
  "drepSummaryDelegatedVotes": "Delegated Votes",
  "drepSummaryRewards": "dRep rewards",
  "drepSummaryCastVotes": "Cast delegated votes",
  "drepSummaryComment": "Comment Functionality",
  "delete": "Delete",
  "close": "Close",
  "notice": "Notice",
  "yes": "Yes",
  "no": "No",
  "total": "Total",
  "file": "file",
  "key": "key",
  "upload": "Upload",
  "browse": "browse",
  "uploadDropInfo": "Drop your {itemNameToUpload} here or ",
  "@uploadDropInfo": {
    "description": "An info on upload dialog",
    "placeholders": {
      "itemNameToUpload": {
        "type": "String"
      }
    }
  },
  "uploadProgressInfo": "Upload in progress",
  "uploadKeychainTitle": "Upload Catalyst Keychain",
  "@uploadKeychainTitle": {
    "description": "A title on keychain upload dialog"
  },
  "uploadKeychainInfo": "Make sure it's a correct Catalyst keychain file.",
  "@uploadKeychainInfo": {
    "description": "An info on keychain upload dialog"
  },
  "theme": "Theme",
  "themeLight": "Light",
  "@themeLight": {
    "description": "Refers to a light theme mode."
  },
  "themeDark": "Dark",
  "@themeDark": {
    "description": "Refers to a dark theme mode."
  },
  "keychainDeletedDialogTitle": "Catalyst keychain removed",
  "keychainDeletedDialogSubtitle": "Your Catalyst Keychain is removed successfully from this device.\n\nWe reverted this device to Catalyst first use.",
  "registrationCompletedTitle": "Catalyst account setup",
  "registrationCompletedSubtitle": "Completed!",
  "registrationCompletedSummaryHeader": "Summary",
  "registrationCompletedKeychainTitle": "Catalyst Keychain created",
  "registrationCompletedKeychainInfo": "You created a Catalyst Keychain, backed up its seed phrase and set an unlock password.",
  "registrationCompletedWalletTitle": "Cardano {walletName} wallet selected",
  "@registrationCompletedWalletTitle": {
    "placeholders": {
      "walletName": {
        "type": "String"
      }
    }
  },
  "registrationCompletedWalletInfo": "You selected your {walletName} wallet as primary wallet for your voting power.",
  "@registrationCompletedWalletInfo": {
    "placeholders": {
      "walletName": {
        "type": "String"
      }
    }
  },
  "registrationCompletedRolesTitle": "Catalyst roles selected",
  "registrationCompletedRolesInfo": "You linked your Cardano wallet and selected  Catalyst roles via a signed transaction.",
  "registrationCompletedRoleRegistration": "role registration",
  "registrationCompletedDiscoveryButton": "Open Discovery Dashboard",
  "registrationCompletedAccountButton": "Review my account",
  "createKeychainSeedPhraseSubtitle": "Write down your Catalyst seed phrase",
  "createKeychainSeedPhraseBody": "Make sure you write down your 12-words in a safe place as well.",
  "createKeychainSeedPhraseExport": "Export Security Words",
  "createKeychainSeedPhraseExportConfirmDialogSubtitle": "Are you sure you want to export your key?",
  "createKeychainSeedPhraseExportConfirmDialogContent": "Before using this feature, please read this {link}",
  "bestPracticesFAQ": "best practices FAQ",
  "exportKey": "Export Key",
  "createKeychainSeedPhraseStoreConfirmation": "I have written down/downloaded my 12 words",
  "createKeychainSeedPhraseCheckInstructionsTitle": "Write down your Catalyst seed phrase",
  "createKeychainSeedPhraseCheckInstructionsSubtitle": "Next, we're going to make sure that you've written down your Catalyst seed phrase correctly.   \u2028\u2028We don't save your Catalyst seed phrase, so it's important \u2028to make sure you have it right. Thats why we don't trust, we verify before continuing.   \u2028\u2028It's also good practice to get familiar with using a \nseed phrase if you're new to crypto.",
  "createKeychainSeedPhraseCheckSubtitle": "Input your Catalyst seed phrase",
  "createKeychainSeedPhraseCheckBody": "Select your 12 written down words in \u2028the correct order.",
  "importCatalystKey": "Import Catalyst Key",
  "@importCatalystKey": {
    "description": "When user checks correct seed phrase words order he can upload it too"
  },
  "reset": "Reset",
  "@reset": {
    "description": "Action to reset value in text field"
  },
  "createKeychainSeedPhraseCheckSuccessTitle": "Nice job! You've successfully verified your Catalyst seed phase",
  "createKeychainSeedPhraseCheckSuccessSubtitle": "Enter your seed phrase to recover your Catalyst Keychain on any device.   \u2028\u2028It's kinda like your email and password all rolled into one, so keep it somewhere safe!\u2028\u2028In the next step we’ll add a password to your Catalyst Keychain, so you can lock/unlock access to Voices.",
  "yourNextStep": "Your next step",
  "createKeychainSeedPhraseCheckSuccessNextStep": "Now let’s set your Unlock password for this device!",
  "createKeychainUnlockPasswordInstructionsTitle": "Set your Catalyst unlock password for this device",
  "createKeychainUnlockPasswordInstructionsSubtitle": "In this next step, you'll set your Unlock Password for this device. It's like a shortcut for proving ownership of your Keychain.  \u2028\u2028Whenever you recover your account for the first time on a new device, you'll need to use your Catalyst seed phrase to get started. Every time after that, you can use your Unlock Password to quickly regain access.",
  "createBaseProfileCreatedTitle": "Congratulations your Base profile is setup!",
  "createKeychainCreatedTitle": "Congratulations your Catalyst \u2028Keychain is created!",
  "createBaseProfileNextStep": "In the next step you Create your Catalyst Keychain",
  "createKeychainCreatedNextStep": "In the next step you write your Catalyst roles and \u2028account to the Cardano Mainnet.",
  "createKeychainLinkWalletAndRoles": "Link your Cardano Wallet & Roles",
  "registrationCreateBaseProfileStepGroup": "Base profile created",
  "registrationCreateKeychainStepGroup": "Catalyst Keychain created",
  "registrationLinkWalletStepGroup": "Link Cardano Wallet & Roles",
  "registrationCompletedStepGroup": "Catalyst account creation completed!",
  "createKeychainUnlockPasswordIntoSubtitle": "Catalyst unlock password",
  "createKeychainUnlockPasswordIntoBody": "Please provide a password for your Catalyst Keychain.",
  "enterPassword": "Enter password",
  "confirmPassword": "Confirm password",
  "xCharactersMinimum": "{number} characters minimum length",
  "@xCharactersMinimum": {
    "placeholders": {
      "number": {
        "type": "int"
      }
    }
  },
  "passwordDoNotMatch": "Passwords do not match, please correct",
  "@passwordDoNotMatch": {
    "description": "When user confirms password but it does not match original one."
  },
  "warning": "Warning",
  "alert": "Alert",
  "registrationExitConfirmDialogSubtitle": "Account creation incomplete!",
  "registrationExitConfirmDialogContent": "Leaving before creating your keychain means account creation is incomplete. \u2028\u2028You cannot login without \u2028completing your key chain.",
  "registrationExitConfirmDialogContinue": "Continue keychain creation",
  "walletLinkExitConfirmDialogSubtitle": "Link wallet incomplete!",
  "walletLinkExitConfirmDialogContent": "Leaving before linking wallet means account creation is incomplete. \u2028\u2028You cannot login without \u2028completing your account setup.",
  "walletLinkExitConfirmDialogContinue": "Continue to link wallet",
  "cancelAnyways": "Cancel anyway",
  "recoverCatalystKeychain": "Restore Catalyst keychain",
  "recoverKeychainMethodsTitle": "Restore your Catalyst Keychain",
  "recoverKeychainMethodsNoKeychainFound": "No Catalyst Keychain found on this device.",
  "recoverKeychainMethodsSubtitle": "Not to worry, in the next step you can choose the recovery option that applies to you for this device!",
  "recoverKeychainMethodsListTitle": "How do you want Restore your Catalyst Keychain?",
  "recoverKeychainNonFound": "No Catalyst Keychain found\u2028on this device.",
  "recoverKeychainFound": "Keychain found!  \u2028Please unlock your device.",
  "recoverWithSeedPhrase12Words": "Restore/Upload with 12-word seed phrase",
  "recoverySeedPhraseInstructionsTitle": "Restore your Catalyst Keychain with \nyour 12-word Catalyst seed phrase",
  "recoverySeedPhraseInstructionsSubtitle": "Enter your security words in the correct order, and sign into your Catalyst account on a new device.",
  "recoverySeedPhraseInputTitle": "Restore your Catalyst Keychain with \nyour 12-word Catalyst seed phrase",
  "recoverySeedPhraseInputSubtitle": "Enter each word of your Catalyst seed phrase in the right order to bring your Catalyst account to this device.",
  "recoveryAccountTitle": "Catalyst account recovery",
  "recoveryAccountSuccessTitle": "Keychain recovered successfully!",
  "recoveryAccountDetailsAction": "Set unlock password for this device",
  "recoveryUnlockPasswordInstructionsTitle": "Set your Catalyst unlock password for this device",
  "recoveryUnlockPasswordInstructionsSubtitle": "In this next step, you'll set your Unlock Password for this device. It's like a shortcut for proving ownership of your Keychain.  \u2028\u2028Whenever you recover your account for the first time on a new device, you'll need to use your Catalyst seed phrase to get started. Every time after that, you can use your Unlock Password to quickly regain access.",
  "recoverDifferentKeychain": "Restore a different keychain",
  "unlockDialogHeader": "Unlock Catalyst",
  "@unlockDialogHeader": {
    "description": "The header label in unlock dialog."
  },
  "unlockDialogTitle": "Welcome back!",
  "@unlockDialogTitle": {
    "description": "The title label in unlock dialog."
  },
  "unlockDialogContent": "Please enter your device specific unlock password\nto unlock Catalyst Voices.",
  "@unlockDialogContent": {
    "description": "The content (body) in unlock dialog."
  },
  "unlockDialogHint": "Enter your Unlock password",
  "@unlockDialogHint": {
    "description": "The hint for the unlock password field."
  },
  "unlockDialogIncorrectPassword": "Password is incorrect, try again.",
  "@unlockDialogIncorrectPassword": {
    "description": "An error message shown below the password field when the password is incorrect."
  },
  "continueAsGuest": "Continue as guest",
  "@continueAsGuest": {
    "description": "The message shown when asking the user to login/unlock and the user wants to cancel the process."
  },
  "unlockSnackbarTitle": "Catalyst unlocked!",
  "@unlockSnackbarTitle": {
    "description": "The title shown in confirmation snackbar after unlocking the keychain."
  },
  "unlockSnackbarMessage": "You can now fully use the application.",
  "@unlockSnackbarMessage": {
    "description": "The message shown below the title in confirmation snackbar after unlocking the keychain."
  },
  "lockSnackbarTitle": "Catalyst locked",
  "@lockSnackbarTitle": {
    "description": "The title shown in confirmation snackbar after locking the keychain."
  },
  "lockSnackbarMessage": "Catalyst is now in guest/locked mode.",
  "@lockSnackbarMessage": {
    "description": "The message shown below the title in confirmation snackbar after locking the keychain."
  },
  "recoverySuccessTitle": "Congratulations your Catalyst \nKeychain is restored!",
  "recoverySuccessSubtitle": "You have successfully restored your Catalyst Keychain, and unlocked Catalyst Voices on this device.",
  "recoverySuccessGoToDashboard": "Jump into the Discovery space / Dashboard",
  "recoverySuccessGoAccount": "Check my account",
  "recoveryExitConfirmDialogSubtitle": "12 word keychain restoration incomplete",
  "recoveryExitConfirmDialogContent": "Please continue your Catalyst Keychain restoration, if you cancel all input will be lost.",
  "recoveryExitConfirmDialogContinue": "Continue recovery process",
  "recoverAccount": "Recover account",
  "@recoverAccount": {
    "description": "Refers to the action label for recovering the user account."
  },
  "uploadConfirmDialogSubtitle": "SWITCH TO FILE UPLOAD",
  "uploadConfirmDialogContent": "Do you want to cancel manual input, and switch to Catalyst key upload?",
  "uploadConfirmDialogYesButton": "Yes, switch to Catalyst key upload",
  "uploadConfirmDialogResumeButton": "Resume manual inputs",
  "incorrectUploadDialogSubtitle": "CATALYST KEY INCORRECT",
  "incorrectUploadDialogContent": "The Catalyst keychain that you entered or uploaded is incorrect, please try again.",
  "incorrectUploadDialogTryAgainButton": "Try again",
  "finishAccountCreation": "Finish account creation",
  "connectDifferentWallet": "Connect a different wallet",
  "@connectDifferentWallet": {
    "description": "A button label to connect a different wallet in wallet detail panel."
  },
  "reviewRegistrationTransaction": "Review registration transaction",
  "@reviewRegistrationTransaction": {
    "description": "A button label to review the registration transaction in wallet detail panel."
  },
  "format": "Format",
  "@format": {
    "description": "A label for the format field in the date picker."
  },
  "datePickerDateRangeError": "Please select a date within the range of today and one year from today.",
  "@datePickerDateRangeError": {
    "description": "Error message for the date picker when the selected date is outside the range of today and one year from today."
  },
  "datePickerDaysInMonthError": "Entered day exceeds the maximum days for this month.",
  "@datePickerDaysInMonthError": {
    "description": "Error message for the date picker when the selected day is greater than the maximum days for the selected month."
  },
  "saveBeforeEditingErrorText": "Please save before editing something else",
  "errorWalletLinkInvalidRequest": "Wallet authorisation invalid request",
  "errorWalletLinkInternalError": "Wallet authorisation internal error",
  "errorWalletLinkRefused": "Wallet authorisation failed",
  "errorWalletLinkAccountChange": "Wallet account change",
  "all": "All",
  "@all": {
    "description": "Primary used to select all object. To display object without any filter"
  },
  "guidance": "Guidance",
  "@guidance": {
    "description": "A tab name of the guidance for the proposal editor."
  },
  "noGuidanceOfThisType": "There is no guidance of this type",
  "@noGuidanceOfThisType": {
    "description": "Message when there is no guidance of this type"
  },
  "selectASection": "Select a section",
  "@selectASection": {
    "description": "Message when there is no section selected"
  },
  "noGuidanceForThisSection": "There is no guidance for this section.",
  "@noGuidanceForThisSection": {
    "description": "Message when there is no guidance for this section"
  },
  "noProposalStateDescription": "Discovery space will show draft proposals you can comment on, currently there are no draft proposals.",
  "@noProposalStateDescription": {
    "description": "Description shown when there are no proposals in the proposals tab"
  },
  "noProposalStateTitle": "No draft proposals yet",
  "@noProposalStateTitle": {
    "description": "Title shown when there are no proposals in the proposals tab"
  },
  "campaignIsLive": "Campaign Is Live (Published)",
  "@campaignIsLive": {
    "description": "Title of the campaign is live (published) space"
  },
  "campaignStartingSoon": "Campaign Starting Soon (Ready to deploy)",
  "@campaignStartingSoon": {
    "description": "Title of the campaign starting soon space"
  },
  "campaignConcluded": "Campaign Concluded, Result are in!",
  "@campaignConcluded": {
    "description": "Title of the campaign concluded space"
  },
  "campaignBeginsOn": "Campaign begins on {date} at {time}",
  "@campaignBeginsOn": {
    "description": "Title of the campaign concluded space",
    "placeholders": {
      "date": {
        "type": "String"
      },
      "time": {
        "type": "String"
      }
    }
  },
  "campaignEndsOn": "Campaign ends on {date} at {time}",
  "@campaignEndsOn": {
    "description": "Title of the campaign concluded space",
    "placeholders": {
      "date": {
        "type": "String"
      },
      "time": {
        "type": "String"
      }
    }
  },
  "viewProposals": "View proposals",
  "@viewProposals": {
    "description": "Title of the view proposals space"
  },
  "viewVotingResults": "View Voting Results",
  "@viewVotingResults": {
    "description": "Title of the view voting results space"
  },
  "campaignDetails": "Campaign Details",
  "description": "Description",
  "startDate": "Start Date",
  "endDate": "End Date",
  "categories": "Categories",
  "fundingCategories": "Funding categories",
  "proposals": "Proposals",
  "totalSubmitted": "Total submitted",
  "inXDays": "{x, plural, =1{In {x} day} other{In {x} days}}",
  "@inXDays": {
    "placeholders": {
      "x": {
        "type": "int"
      }
    }
  },
  "campaignCategories": "Campaign Categories",
  "cardanoUseCases": "Cardano Use Cases",
  "discoverySpaceTitle": "Boost Social Entrepreneurship",
  "@discoverySpaceTitle": {
    "description": "Title for the discovery space for actor (unlocked) user."
  },
  "discoverySpaceDescription": "Project Catalyst is built on the ingenuity of our global network. Ideas can come from anyone, from any background, anywhere in the world. Proposers pitch their ideas to the community by submitting proposals onto the Catalyst collaboration platform.",
  "@discoverySpaceDescription": {
    "description": "Description for the discovery space for actor (unlocked) user."
  },
  "discoverySpaceEmptyProposals": "Once this campaign launches draft proposals will be shared here.",
  "@discoverySpaceEmptyProposals": {
    "description": "Description for empty state on discovery space when there are no draft proposals."
  },
  "campaign": "Campaign",
  "campaignPreviewTitle": "Campaign Preview",
  "@campaignPreviewTitle": {
    "description": "Title for the campaign preview dialog (admin mode)."
  },
  "campaignPreviewEvents": "Events",
  "@campaignPreviewEvents": {
    "description": "Tab label in campaign preview dialog for campaign events."
  },
  "campaignPreviewViews": "Views",
  "@campaignPreviewViews": {
    "description": "Tab label in campaign preview dialog for campaign views."
  },
  "campaignPreviewEventBefore": "Before Campaign",
  "@campaignPreviewEventBefore": {
    "description": "A name of the state of a campaign before it starts."
  },
  "campaignPreviewEventDuring": "During Campaign",
  "@campaignPreviewEventDuring": {
    "description": "A name of the state of a campaign when it is active."
  },
  "campaignPreviewEventAfter": "After Campaign",
  "@campaignPreviewEventAfter": {
    "description": "A name of the state of a campaign when it is active."
  },
  "userAuthenticationState": "User Authentication State",
  "@userAuthenticationState": {
    "description": "The state of the user (keychain), actor, guest, visitor, etc."
  },
  "active": "Active",
  "@active": {
    "description": "Activated state"
  },
  "campaignManagement": "Campaign Management",
  "published": "Published",
  "status": "Status",
  "myProposals": "My Proposals",
  "workspaceDescription": "In this space you can manage your existing proposals, view previous and archived proposal as well as creating new proposals.",
  "@workspaceDescription": {
    "description": "Workspace page description"
  },
  "newDraftProposal": "New Draft Proposal",
  "draftProposalsX": "Draft Proposals ({count})",
  "@draftProposalsX": {
    "description": "Workspace page tab",
    "placeholders": {
      "count": {
        "type": "int"
      }
    }
  },
  "finalProposalsX": "Final Proposals ({count})",
  "@finalProposalsX": {
    "description": "Workspace page tab",
    "placeholders": {
      "count": {
        "type": "int"
      }
    }
  },
  "searchProposals": "Search Proposals",
  "search": "Search…",
  "agree": "I Agree",
  "requestedAmountShouldBeBetweenMinAndMax": "Requested amount should be between {min} and {max}",
  "requestedAmountShouldBeMoreThan": "Requested amount should be at least {min}",
  "requestedAmountShouldBeLessThan": "Requested amount should be at most {max}",
  "sectionHasErrorsMessage": "Section has input errors that need to be cleared before publishing.",
  "@sectionHasErrorsMessage": {
    "description": "A validation error in proposal editor when user wants to publish a proposal with errors."
  },
  "errorValidationTokenNotParsed": "Invalid input. Could not parse parse.",
  "@errorValidationTokenNotParsed": {
    "description": "A validation error when user enters input which cannot be parsed into token value."
  },
  "errorValidationMissingRequiredField": "Please fill this field.",
  "@errorValidationMissingRequiredField": {
    "description": "A validation error for a missing required form field."
  },
  "errorValidationNumFieldBelowMin": "The value should be at least {min}.",
  "@errorValidationNumFieldBelowMin": {
    "description": "Validation error when the user entered numerical value is smaller than min",
    "placeholders": {
      "min": {
        "type": "int"
      }
    }
  },
  "errorValidationNumFieldAboveMax": "The value should be no bigger than {max}.",
  "@errorValidationNumFieldAboveMax": {
    "description": "Validation error when the user entered numerical value is bigger than max",
    "placeholders": {
      "max": {
        "type": "int"
      }
    }
  },
  "errorValidationNumFieldOutOfRange": "The value should be between {min} and {max}",
  "@errorValidationNumFieldOutOfRange": {
    "description": "Validation error when the numerical value is out of allowed range between min and max (both inclusive)",
    "placeholders": {
      "min": {
        "type": "int"
      },
      "max": {
        "type": "int"
      }
    }
  },
  "errorValidationStringLengthBelowMin": "The text should be at least {min} {min, plural, =0{characters} =1{character} other{characters}}.",
  "@errorValidationStringLengthBelowMin": {
    "description": "Validation error when the user entered text is shorter than min length",
    "placeholders": {
      "min": {
        "type": "int"
      }
    }
  },
  "errorValidationStringLengthAboveMax": "The text should be no longer than {max} {max, plural, =0{characters} =1{character} other{characters}}.",
  "@errorValidationStringLengthAboveMax": {
    "description": "Validation error when the user entered text is longer than max length",
    "placeholders": {
      "max": {
        "type": "int"
      }
    }
  },
  "errorValidationStringLengthOutOfRange": "The text should be between {min} and {max} {max, plural, =0{characters} =1{character} other{characters}}.",
  "@errorValidationStringLengthOutOfRange": {
    "description": "Validation error when the user entered text is out of allowed range between min and max (both inclusive) characters",
    "placeholders": {
      "min": {
        "type": "int"
      },
      "max": {
        "type": "int"
      }
    }
  },
  "errorValidationListItemsBelowMin": "There should be at least {min} {min, plural, =0{items} =1{item} other{items}}.",
  "@errorValidationListItemsBelowMin": {
    "description": "Validation error when the user entered less than min items in the list.",
    "placeholders": {
      "min": {
        "type": "int"
      }
    }
  },
  "errorValidationListItemsAboveMax": "There should be no more than {max} {max, plural, =0{items} =1{item} other{items}}.",
  "@errorValidationListItemsAboveMax": {
    "description": "Validation error when the user entered more than max items in the list.",
    "placeholders": {
      "max": {
        "type": "int"
      }
    }
  },
  "errorValidationListItemsOutOfRange": "There should be between {min} and {max} {max, plural, =0{items} =1{item} other{items}}.",
  "@errorValidationListItemsOutOfRange": {
    "description": "The number of items in a list/array is out of allowed range between min and max (both inclusive)",
    "placeholders": {
      "min": {
        "type": "int"
      },
      "max": {
        "type": "int"
      }
    }
  },
  "errorValidationListItemsNotUnique": "The values must be unique.",
  "@errorValidationListItemsNotUnique": {
    "description": "The list items must be unique."
  },
  "errorValidationConstValueMismatch": "The value must be \"{constValue}\".",
  "@errorValidationConstValueMismatch": {
    "description": "Validation error when the user entered value does not match the const value",
    "placeholders": {
      "constValue": {
        "type": "String"
      }
    }
  },
  "errorValidationEnumValuesMismatch": "The value must be one of {enumValues}.",
  "@errorValidationEnumValuesMismatch": {
    "description": "Validation error when the user entered value does not match the enum values",
    "placeholders": {
      "enumValues": {
        "type": "String"
      }
    }
  },
  "errorValidationPatternMismatch": "The value does not match the valid pattern.",
  "@errorValidationPatternMismatch": {
    "description": "Validation error when the user entered value does not match the pattern"
  },
  "errorValidationStringEmpty": "The text cannot be empty.",
  "@errorValidationStringEmpty": {
    "description": "Validation error when the user entered text is empty"
  },
  "noTagSelected": "No Tag Selected",
  "@noTagSelected": {
    "description": "For example in context of document builder"
  },
  "singleGroupedTagSelectorTitle": "Please choose the most relevant category group and tag related to the outcomes of your proposal",
  "singleGroupedTagSelectorRelevantTag": "Select the most relevant tag",
  "noUrlAdded": "No URL added",
  "addUrl": "Add URL",
  "clear": "Clear",
  "errorNoActiveCampaignFound": "Currently there is no active campaign running",
  "howItWorksCollaborate": "Innovate together",
  "@howItWorksCollaborate": {
    "description": "Used in discovery page in how it works section"
  },
  "howItWorks": "Here’s how it works",
  "howItWorksCollaborateDescription": "Got an Idea? Create an impactful proposal and collaborate with the community to develop and refine it.",
  "howItWorksVote": "Vote for your favorite ideas",
  "@howItWorksVote": {
    "description": "Used in discovery page in how it works section"
  },
  "howItWorksVoteDescription": "Use a voting app to choose ideas with impact worth funding. Get rewarded in ada for taking part.",
  "howItWorksFollow": "Stay up to date",
  "@howItWorksFollow": {
    "description": "Used in discovery page in how it works section"
  },
  "howItWorksFollowDescription": "Receive regular updates on all the funded ideas, so you can follow along and see how things are progressing.",
  "heroSectionTitle": "Create, fund and deliver the future of Cardano.",
  "projectCatalystDescription": "Project Catalyst is an experiment in community innovation, providing a framework to turn ideas into impactful real world projects.\n\nWe're putting the community at the heart of Cardano's future development. Are you ready for the Challenge?",
  "viewCurrentCampaign": "View Current Campaign",
  "catalystF14": "Catalyst Fund 14",
  "@catalystF14": {
    "description": "Used in discovery page in hero section"
  },
  "currentCampaign": "Current Campaign",
  "currentCampaignDescription": "Project Catalyst turns economic power into innovation power by using the Cardano Treasury to incentivize and fund community-approved ideas.",
  "campaignTreasury": "Campaign Treasury",
  "campaignTreasuryDescription": "Total budget, including ecosystem incentives",
  "campaignTotalAsk": "Campaign Total Ask",
  "campaignTotalAskDescription": "Funds requested by all submitted projects",
  "maximumAsk": "Maximum Ask",
  "minimumAsk": "Minimum Ask",
  "ideaJourney": "Idea Journey",
  "ideaJourneyDescription": "#### Ideas comes to life in Catalyst through its key stages below. For the full timeline, deadlines and latest updates, visit the [fund timeline](https://docs.projectcatalyst.io/current-fund/fund-basics/fund-timeline) Gitbook page.",
  "ongoing": "Ongoing",
  "from": "From",
  "to": "To",
  "weekOf": "Week of",
  "errorDisplayNameValidationEmpty": "Display name can not be empty",
  "errorDisplayNameValidationOutOfRange": "Invalid length",
  "headsUp": "Heads up",
  "@headsUp": {
    "description": "In context for important information below"
  },
  "errorEmailValidationPattern": "Incorrect email pattern",
  "errorEmailValidationOutOfRange": "Invalid length",
  "categoryDetails": "Category Details",
  "fundsAvailable": "Funds Available",
  "minBudgetRequest": "Min budget request",
  "@minBudgetRequest": {
    "description": "A label for the minimum budget request for a proposal."
  },
  "maxBudgetRequest": "Max budget request",
  "@maxBudgetRequest": {
    "description": "A label for the maximum budget request for a proposal."
  },
  "duration": "Duration",
  "valueMonths": "{value} {value, plural, =0{Months} =1{Month} other{Months}}",
  "@valueMonths": {
    "description": "Used in proposal card",
    "placeholders": {
      "value": {
        "type": "int"
      }
    }
  },
  "finalProposal": "Final",
  "mostRecent": "Most Recent",
  "viewAllProposals": "View All Proposals",
  "publishedOn": "Published on {date} at {time}",
  "@publishedOn": {
    "placeholders": {
      "date": {
        "type": "String"
      },
      "time": {
        "type": "String"
      }
    }
  },
  "dateAtTime": "{date} at {time}",
  "@dateAtTime": {
    "placeholders": {
      "date": {
        "type": "String"
      },
      "time": {
        "type": "String"
      }
    }
  },
  "accountMenuPopupTooltip": "Account menu",
  "account": "Account",
  "settings": "Settings",
  "setupCatalystRoles": "Setup Catalyst roles",
  "submitSupportRequest": "Submit support request",
  "catalystKnowledgeBase": "Catalyst knowledge base",
  "lockAccount": "Lock account",
  "timezone": "Timezone",
  "proposalsSubmittedCount": "{count} {count, plural, one{Proposal} other{Proposals}} Submitted",
  "@proposalsSubmittedCount": {
    "description": "Used in proposal card in campaign category",
    "placeholders": {
      "count": {
        "type": "int"
      }
    }
  },
  "inObject": "In {object}",
  "@inObject": {
    "description": "In (Category Name)",
    "placeholders": {
      "object": {
        "type": "String"
      }
    }
  },
  "startProposal": "Start Proposal",
  "categoryRequirements": "Category Requirements:",
  "createProposal": "Create Proposal",
  "proposalsSubmissionClose": "Proposals submission close:",
  "backToCampaign": "Back to Campaign",
  "category": "Category",
  "exploreCategories": "Explore Categories",
  "categoryBudget": "Category Budget",
  "fundsAvailableForCategory": "Funds available for this category",
  "currentAsk": "Current Ask",
  "displayName": "Display Name",
  "emailAddress": "Email address",
  "myAccount": "My account",
  "myRoles": "My Roles",
  "addRole": "Add role",
  "accountFinishedNotificationTitle": "Account Finalized",
  "accountFinishedNotificationTitleDesc": "Account blockchain verified",
  "accountFinishedNotificationMessage": "You are now able to vote, submit proposals and…",
  "editRolesDialogTitle": "Editing Roles",
  "editRolesDialogMessage": "Before you can change your role, there are a few steps to complete first. Follow the instructions carefully to ensure a smooth transition.\u2028\u2028To continue you will need to re-register, this will allow you to select new roles. This process will take around 3-7 minutes. \nPlease have your passphrase ready.\u2028",
  "continueText": "Continue",
  "@continueText": {
    "description": "Action to move to the next step"
  },
  "proposalEditorBackToProposals": "Back to Proposals",
  "@proposalEditorBackToProposals": {
    "description": "Action title to navigate back to the proposal index."
  },
  "proposalEditorStatusDropdownViewTitle": "Unnamed proposal",
  "@proposalEditorStatusDropdownViewTitle": {
    "description": "Placeholder for the proposal title in the proposal actions dropdown if the proposal title is empty."
  },
  "proposalEditorStatusDropdownViewDescription": "Iteration {iteration} · Not published",
  "@proposalEditorStatusDropdownViewDescription": {
    "description": "Description of a proposal in the proposal actions dropdown.",
    "placeholders": {
      "iteration": {
        "type": "int"
      }
    }
  },
  "proposalEditorStatusDropdownPublishTitle": "Publish new iteration · Draft Iteration {iteration}",
  "@proposalEditorStatusDropdownPublishTitle": {
    "description": "Action title to publish a new version of the draft proposal.",
    "placeholders": {
      "iteration": {
        "type": "int"
      }
    }
  },
  "proposalEditorStatusDropdownPublishDescription": "Share draft for public feedback",
  "@proposalEditorStatusDropdownPublishDescription": {
    "description": "Action description to publish a new version of the draft proposal."
  },
  "proposalEditorStatusDropdownSubmitTitle": "Submit to review stage · Iteration {iteration} as Final",
  "@proposalEditorStatusDropdownSubmitTitle": {
    "description": "Action title to submit the final proposal.",
    "placeholders": {
      "iteration": {
        "type": "int"
      }
    }
  },
  "proposalEditorStatusDropdownSubmitDescription": "Enter proposal into the next governance round",
  "@proposalEditorStatusDropdownSubmitDescription": {
    "description": "Action description to submit the final proposal."
  },
  "proposalEditorStatusDropdownExportTitle": "Export Proposal",
  "@proposalEditorStatusDropdownExportTitle": {
    "description": "Action title to export a proposal as a file."
  },
  "proposalEditorStatusDropdownDeleteTitle": "Delete Proposal",
  "@proposalEditorStatusDropdownDeleteTitle": {
    "description": "Action title to delete a proposal."
  },
  "proposalOptions": "Proposal Options",
  "@proposalOptions": {
    "description": "Actions related to a proposal like publishing, sharing, exporting, etc."
  },
  "proposalEditorValidationSnackbar": "Fix the following input errors",
  "@proposalEditorValidationSnackbar": {
    "description": "Snackbar title shown when user tries to save a proposal with errors."
  },
  "proposalEditorDeleteDialogTitle": "Delete Proposal?",
  "@proposalEditorDeleteDialogTitle": {
    "description": "A title for the dialog to confirm proposal deletion."
  },
  "proposalEditorDeleteDialogDescription": "Are you sure you want to delete this proposal?\nThis action cannot be undone.",
  "@proposalEditorDeleteDialogDescription": {
    "description": "A description for the dialog to confirm proposal deletion."
  },
  "proposalEditorDeleteDialogDeleteButton": "Delete Proposal",
  "@proposalEditorDeleteDialogDeleteButton": {
    "description": "A button label for the dialog to confirm proposal deletion."
  },
  "proposalEditorSubmitErrorDialogTitle": "Unable to Submit Proposal",
  "@proposalEditorSubmitErrorDialogTitle": {
    "description": "Dialog title in proposal editor when submitting proposal for review failed."
  },
  "proposalEditorSubmitErrorDialogMessage": "We couldn't submit your proposal. Please try again in 5-10 minutes, as it may take some time for your information to update.\n\nIf the issue persists, feel free to contact support.",
  "@proposalEditorSubmitErrorDialogMessage": {
    "description": "Dialog message in proposal editor when submitting proposal for review failed."
  },
  "proposalEditorPublishErrorDialogTitle": "Unable to Publish Proposal",
  "@proposalEditorPublishErrorDialogTitle": {
    "description": "Dialog title in proposal editor when publishing proposal to the server failed."
  },
  "proposalEditorPublishErrorDialogMessage": "We couldn't publish your proposal. Please try again in 5-10 minutes, as it may take some time for your information to update.\n\nIf the issue persists, feel free to contact support.",
  "@proposalEditorPublishErrorDialogMessage": {
    "description": "Dialog message in proposal editor when publishing proposal to the server failed."
  },
  "showAll": "Show All",
  "@showAll": {
    "description": "Show all for when using filtering by some criteria"
  },
  "importProposal": "Import Proposal",
  "@importProposal": {
    "description": "Import a proposal from a file"
  },
  "catalyst": "Catalyst",
  "@catalyst": {
    "description": "Catalyst is a project name"
  },
  "searchResult": "Search Result",
  "@searchResult": {
    "description": "To show that displayed items comes from search result"
  },
  "emptySearchResultTitle": "No search results found",
  "@emptySearchResultTitle": {
    "description": "Title of empty search result"
  },
  "tryDifferentSearch": "Please try another search.",
  "@tryDifferentSearch": {
    "description": "Description of empty search result. Try different search"
  },
  "copyLink": "Copy Link",
  "@copyLink": {
    "description": "Action title to copy a link in share dialog."
  },
  "proposal": "Proposal",
  "@proposal": {
    "description": "Generic name to describe an type of item."
  },
  "shareDirectLinkToItem": "Share a link directly to this {item}",
  "@shareDirectLinkToItem": {
    "description": "Action description to share a link in share dialog.",
    "placeholders": {
      "item": {
        "type": "String"
      }
    }
  },
  "shareLinkOnSocialMedia": "Share this {itemType} link on {socialMedia}",
  "@shareLinkOnSocialMedia": {
    "description": "Action description to share a link in share dialog.",
    "placeholders": {
      "itemType": {
        "type": "String"
      },
      "socialMedia": {
        "type": "String"
      }
    }
  },
  "shareOnSocialMedia": "Share on {socialMedia}",
  "@shareOnSocialMedia": {
    "description": "Action title to share a link in share dialog.",
    "placeholders": {
      "socialMedia": {
        "type": "String"
      }
    }
  },
  "shareType": "Share {itemType}",
  "@shareType": {
    "description": "Action title to share a link in share dialog.",
    "placeholders": {
      "itemType": {
        "type": "String"
      }
    }
  },
  "copied": "Copied!",
  "@copied": {
    "description": "Snackbar message shown when user copies a link."
  },
  "linkCopiedToClipboard": "Link copied to clipboard",
  "@linkCopiedToClipboard": {
    "description": "Snackbar title shown when user copies a link."
  },
  "proposalShareMessage": "Check this out!🌍 #MustSee #SharingIsCaring",
  "@proposalShareMessage": {
    "description": "Share message for proposals."
  },
  "publishNewProposalIterationDialogTitle": "Publish New Iteration?",
  "@publishNewProposalIterationDialogTitle": {
    "description": "Title for the dialog for publishing a new proposal iteration."
  },
  "publishNewProposalIterationDialogSubtitle": "Published proposal drafts are public to other users, including all previous iterations.",
  "@publishNewProposalIterationDialogSubtitle": {
    "description": "Subtitle for the dialog for publishing a new proposal iteration."
  },
  "publishNewProposalIterationDialogList1": "Published iterations are always public.",
  "@publishNewProposalIterationDialogList1": {
    "description": "The bullet point in the dialog for publishing a proposal iteration about proposals being public."
  },
  "publishNewProposalIterationDialogList2": "Voters can comment on the latest iteration.",
  "@publishNewProposalIterationDialogList2": {
    "description": "The bullet point in the dialog for publishing a proposal iteration about voters being able to comment on drafts."
  },
  "publishNewProposalIterationDialogList3": "Drafts are not submitted for voting. Use 'Submit for review' to enter the community review stage.",
  "@publishNewProposalIterationDialogList3": {
    "description": "The bullet point in the dialog for publishing a proposal iteration about drafts not being automatically submitted for voting."
  },
  "publishProposalForReviewDialogTitle": "Submit For Review?",
  "@publishProposalForReviewDialogTitle": {
    "description": "Title for the dialog for submitting a proposal for review."
  },
  "publishProposalForReviewDialogSubtitle": "Submitted final proposals are entered into the community review stage and are eligible for funding.",
  "@publishProposalForReviewDialogSubtitle": {
    "description": "Subtitle for the dialog for submitting a proposal for review."
  },
  "publishProposalForReviewDialogList1": "Published iterations are always public.",
  "@publishProposalForReviewDialogList1": {
    "description": "The bullet point in the dialog for submitting a proposal into review about proposals being public."
  },
  "publishProposalForReviewDialogList2": "Voters can only comment on the latest iteration.",
  "@publishProposalForReviewDialogList2": {
    "description": "The bullet point in the dialog for submitting a proposal into review about voters being able to comment on drafts."
  },
  "publishProposalForReviewDialogList3": "Proposals are entered into the review stage unless a later iteration is published before the deadline.",
  "@publishProposalForReviewDialogList3": {
    "description": "The bullet point in the dialog for submitting a proposal into review about drafts not being automatically submitted for voting."
  },
  "publishProposalForReviewDialogAgreement": "I confirm that I am ready to submit my finalized proposal into the review stage.",
  "@publishProposalForReviewDialogAgreement": {
    "description": "The agreement confirmation in the dialog for submitting a proposal into review."
  },
  "change": "Change",
  "@change": {
    "description": "An action to change/modify something."
  },
  "submittedForReview": "Submitted for Review ({submittedCount}/{maxCount})",
  "@submittedForReview": {
    "description": "Label for the submitted for review section",
    "placeholders": {
      "submittedCount": {
        "type": "int"
      },
      "maxCount": {
        "type": "int"
      }
    }
  },
  "sharedForPublicInProgress": "Shared for public feedback / In progress",
  "@sharedForPublicInProgress": {
    "description": "Label for shared for public feedback or in progress proposals in workspace"
  },
  "notPublished": "Not published",
  "@notPublished": {
    "description": "Label for not published proposals in workspace"
  },
  "lastEditDate": "Last edit {date}",
  "@lastEditDate": {
    "description": "Indicated when item was last updated",
    "placeholders": {
      "date": {
        "type": "String"
      }
    }
  },
  "enterPhrase": "Enter phrase",
  "@enterPhrase": {
    "description": "Action to enter the seed phrase"
  },
  "proposalImportDialogTitle": "Import Proposal",
  "@proposalImportDialogTitle": {
    "description": "The title of the dialog to import a proposal."
  },
  "proposalImportDialogDescription": "Make sure it's a correct Catalyst proposal file.",
  "@proposalImportDialogDescription": {
    "description": "The description of the dialog to import a proposal."
  },
  "spaces": "Spaces",
  "@spaces": {
    "description": "The title of the tile that shows the list of spaces."
  },
  "opportunities": "Opportunities",
  "@opportunities": {
    "description": "The title of the tile that shows the list of opportunities."
  },
  "discoveryHomepage": "Discovery Homepage",
  "@discoveryHomepage": {
    "description": "Title for tile in overall spaces page to go to discovery page"
  },
  "feedbackOnProposals": "Feedback on Proposals",
  "@feedbackOnProposals": {
    "description": "Title for tile in overall spaces page to go to proposals list page"
  },
  "browseMyProposals": "Browse all my proposals",
  "@browseMyProposals": {
    "description": "Title for tile in workspace space page to go to proposals page"
  },
  "notPublishedProposals": "Not published proposals",
  "@notPublishedProposals": {
    "description": "Title for section to show not published proposals"
  },
  "newIterationTitle": "Iteration {iteration} · Not published - {datetime} - {title}",
  "@newIterationTitle": {
    "description": "Title for new iteration card",
    "placeholders": {
      "iteration": {
        "type": "int"
      },
      "datetime": {
        "type": "String"
      },
      "title": {
        "type": "String"
      }
    }
  },
  "noPublishedProposalsOnMaxCount": "Published Proposals ({current}/{max})",
  "@noPublishedProposalsOnMaxCount": {
    "description": "Title for section to show number of published proposals out of max proposals",
    "placeholders": {
      "current": {
        "type": "int"
      },
      "max": {
        "type": "int"
      }
    }
  },
  "nrOfIteration": "Iteration {nr}",
  "@nrOfIteration": {
    "description": "In context of which version of document is presented",
    "placeholders": {
      "nr": {
        "type": "int"
      }
    }
  },
  "proposalViewMetadataOverviewSegment": "Overview",
  "@proposalViewMetadataOverviewSegment": {
    "description": "Viewing proposal navigation segment"
  },
  "proposalViewMetadataSection": "Metadata",
  "@proposalViewMetadataSection": {
    "description": "Viewing proposal navigation section"
  },
  "proposalViewCommentsSegment": "Comments",
  "@proposalViewCommentsSegment": {
    "description": "Viewing proposal navigation section"
  },
  "proposalViewAddCommentSection": "Add comment",
  "@proposalViewAddCommentSection": {
    "description": "Viewing proposal navigation section"
  },
  "proposalViewViewCommentsSection": "View comments",
  "@proposalViewViewCommentsSection": {
    "description": "Viewing proposal navigation section"
  },
  "proposalViewFundingRequested": "Funding Requested",
  "@proposalViewFundingRequested": {
    "description": "When viewing proposal"
  },
  "proposalViewProjectDuration": "Project Duration",
  "@proposalViewProjectDuration": {
    "description": "When viewing proposal"
  },
  "proposalViewProjectDelivery": "Project Delivery",
  "@proposalViewProjectDelivery": {
    "description": "When viewing proposal"
  },
  "valueMilestones": "{count} {count, plural, =0{Milestones} =1{Milestone} other{Milestones}}",
  "@valueMilestones": {
    "description": "In context of proposal. How many milestones there is",
    "placeholders": {
      "count": {
        "type": "int"
      }
    }
  },
  "notFoundError": "The requested data could not be found. Try different search.",
  "@notFoundError": {
    "description": "Error message when user tries to access resourse that does not exist."
  },
  "proposalStageAndIteration": "{stage} - Iteration {iteration}",
  "@proposalStageAndIteration": {
    "description": "In context of proposal. Shows the stage and iteration of the proposal",
    "placeholders": {
      "stage": {
        "type": "String"
      },
      "iteration": {
        "type": "int"
      }
    }
  },
  "fundNoCategory": "Fund{number} Category",
  "@fundNoCategory": {
    "description": "Describes that category comes from fund number",
    "placeholders": {
      "number": {
        "type": "int"
      }
    }
  },
  "comments": "Comments",
  "@comments": {
    "description": "Describes comments"
  },
  "proposalIterationPublishUpdateAndTitle": "Iteration {iteration} - {publish} - {datetime} - {title}",
  "@proposalIterationPublishUpdateAndTitle": {
    "description": "Title for the proposal iteration card",
    "placeholders": {
      "iteration": {
        "type": "int"
      },
      "publish": {
        "type": "String"
      },
      "datetime": {
        "type": "String"
      },
      "title": {
        "type": "String"
      }
    }
  },
  "exportButtonText": "Export",
  "@exportButtonText": {
    "description": "Text shown in export button"
  },
  "publishingHistory": "Publishing history",
  "@publishingHistory": {
    "description": "To let user know that document have history of published documents"
  },
  "notAvailableAbbr": "N/A",
  "@notAvailableAbbr": {
    "description": "Abbreviation for not available"
  },
  "title": "Title",
  "@title": {
    "description": "description of the title field"
  },
  "required": "Required",
  "@required": {
    "description": "description of the required field"
  },
  "selectedCategory": "Selected category",
  "@selectedCategory": {
    "description": "description of the selected category field"
  },
  "jumpToCampaignCategory": "Jump to campaign category",
  "@jumpToCampaignCategory": {
    "description": "description of the button that takes to campaign category page"
  },
  "saveDraft": "Save draft",
  "@saveDraft": {
    "description": "description of the button that saves the draft"
  },
  "openInEditor": "Open in editor",
  "@openInEditor": {
    "description": "description of the button that opens the proposal in editor"
  },
  "latestDocumentVersion": "Latest",
  "@latestDocumentVersion": {
    "description": "When showing different version of proposal we may add suffix indicating this is latest version"
  },
  "viewingOlderDocumentVersion": "You are viewing an older iteration of this proposal",
  "@viewingOlderDocumentVersion": {
    "description": "After changing document version warning"
  },
  "viewLatestDocumentVersion": "View Latest",
  "@viewLatestDocumentVersion": {
    "description": "Action to change back to latest version"
  },
  "commentHideReplies": "Hide replies",
  "@commentHideReplies": {
    "description": "Hide comment replies"
  },
  "commentXReplies": "{count} {count, plural, =0{replies} =1{reply} other{replies}}",
  "@commentXReplies": {
    "description": "Show comment replies",
    "placeholders": {
      "count": {
        "type": "int"
      }
    }
  },
  "emptyUserProposalDescriptionHelp": "Use Create Proposal in the top menu to get started.",
  "@emptyUserProposalDescriptionHelp": {
    "description": "Description shown when user has no proposals in workspace"
  },
  "noFinalUserProposals": "No Final proposals found",
  "@noFinalUserProposals": {
    "description": "Title shown when user has no final proposals in workspace"
  },
  "noDraftUserProposals": "No Draft proposals found",
  "@noDraftUserProposals": {
    "description": "Title shown when user has no draft proposals in workspace"
  },
  "noLocalUserProposals": "No Local proposals found",
  "@noLocalUserProposals": {
    "description": "Title shown when user has no local proposals in workspace"
  },
  "cancelCommit": "Cancel",
  "@cancelCommit": {
    "description": "Cancel comment submission"
  },
  "submitCommit": "Submit",
  "@submitCommit": {
    "description": "Send comment"
  },
  "proposalCommentsSortNewest": "Newest First",
  "@proposalCommentsSortNewest": {
    "description": "One of options for sorting comments under proposal"
  },
  "proposalCommentsSortOldest": "Newest Oldest",
  "@proposalCommentsSortOldest": {
    "description": "One of options for sorting comments under proposal"
  },
  "shortSummary": "Short summary",
  "@shortSummary": {
    "description": "A short description of something"
  },
  "apiErrorUnknown": "Unknown error response",
  "@apiErrorUnknown": {
    "description": "A fallback error message when api returns error code"
  },
  "apiErrorNotFound": "Not found",
  "@apiErrorNotFound": {
    "description": "Message of an error when api returns not found status code, depends on context."
  },
  "apiErrorTooManyRequests": "Too many requests",
  "@apiErrorTooManyRequests": {
    "description": "Message of an error when api returns matching status code."
  },
  "apiErrorInternalServerError": "Internal server error",
  "@apiErrorInternalServerError": {
    "description": "Message of an error when api returns matching status code."
  },
  "apiErrorServiceUnavailable": "Service Unavailable",
  "@apiErrorServiceUnavailable": {
    "description": "Message of an error when api returns matching status code."
  },
<<<<<<< HEAD
  "myOpportunities": "My Opportunities",
  "@myOpportunities": {
    "description": "Options available to user to make more impact in the app"
  },
  "newUpdates": "New updates - see what's new!",
  "@newUpdates": {
    "description": "A message shown when user has new updates"
  },
  "turnOpinionsIntoActions": "Turn Your Opinions into Impact.",
  "@turnOpinionsIntoActions": {
    "description": "Title for becoming a reviewer"
  },
  "becomeReviewer": "Become a Reviewer",
  "@becomeReviewer": {
    "description": "Title for becoming a reviewer"
  },
  "f14Voting": "F14 Voting: Make sure you're ready.",
  "@f14Voting": {
    "description": "Title for registration for F14 voting"
  },
  "votingRegistration": "Voting Registration",
  "@votingRegistration": {
    "description": "Title for registration for voting"
  },
  "copyMyCatalystId": "Copy my Catalyst ID",
  "@copyMyCatalystId": {
    "description": "Action to copy my catalyst id"
=======
  "mobileAccessDescription": "For the best experience, head over to a desktop to get started. But don't worry - mobile is coming.\n\nStay tuned for more updates, or visit our Gitbook to learn more.\n\nSee you on the other side!",
  "@mobileAccessDescription": {
    "description": "Description for the mobile restricted access page"
  },
  "mobileAccessSubtitle": "We’re not quite ready for you on mobile just yet…",
  "@mobileAccessSubtitle": {
    "description": "Subtitle for the mobile restricted access page"
  },
  "mobileAccessTitle": "Easy there, trailblazer",
  "@mobileAccessTitle": {
    "description": "Title for the mobile restricted access page"
  },
  "joinNewsletter": "Join Newsletter",
  "@joinNewsletter": {
    "description": "Action to join newsletter"
  },
  "visitGitbook": "Visit Gitbook",
  "@visitGitbook": {
    "description": "Action to visit gitbook"
>>>>>>> 8bc22bf4
  },
  "errorUnknownPublishComment": "Can not publish comment",
  "@errorUnknownPublishComment": {
    "description": "Fallback message when can not publish comment for any reason."
  }
}<|MERGE_RESOLUTION|>--- conflicted
+++ resolved
@@ -2069,7 +2069,6 @@
   "@apiErrorServiceUnavailable": {
     "description": "Message of an error when api returns matching status code."
   },
-<<<<<<< HEAD
   "myOpportunities": "My Opportunities",
   "@myOpportunities": {
     "description": "Options available to user to make more impact in the app"
@@ -2097,7 +2096,7 @@
   "copyMyCatalystId": "Copy my Catalyst ID",
   "@copyMyCatalystId": {
     "description": "Action to copy my catalyst id"
-=======
+  },
   "mobileAccessDescription": "For the best experience, head over to a desktop to get started. But don't worry - mobile is coming.\n\nStay tuned for more updates, or visit our Gitbook to learn more.\n\nSee you on the other side!",
   "@mobileAccessDescription": {
     "description": "Description for the mobile restricted access page"
@@ -2117,7 +2116,6 @@
   "visitGitbook": "Visit Gitbook",
   "@visitGitbook": {
     "description": "Action to visit gitbook"
->>>>>>> 8bc22bf4
   },
   "errorUnknownPublishComment": "Can not publish comment",
   "@errorUnknownPublishComment": {
