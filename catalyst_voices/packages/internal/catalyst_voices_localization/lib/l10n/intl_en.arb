--- conflicted
+++ resolved
@@ -1726,7 +1726,14 @@
   "@enterPhrase": {
     "description": "Action to enter the seed phrase"
   },
-<<<<<<< HEAD
+  "proposalImportDialogTitle": "Import Proposal",
+  "@proposalImportDialogTitle": {
+    "description": "The title of the dialog to import a proposal."
+  },
+  "proposalImportDialogDescription": "Make sure it's a correct Catalyst proposal file.",
+  "@proposalImportDialogDescription": {
+    "description": "The description of the dialog to import a proposal."
+  },
   "nrOfIteration": "Iteration {nr}",
   "@nrOfIteration": {
     "description": "In context of which version of document is presented",
@@ -1776,14 +1783,5 @@
         "type": "int"
       }
     }
-=======
-  "proposalImportDialogTitle": "Import Proposal",
-  "@proposalImportDialogTitle": {
-    "description": "The title of the dialog to import a proposal."
-  },
-  "proposalImportDialogDescription": "Make sure it's a correct Catalyst proposal file.",
-  "@proposalImportDialogDescription": {
-    "description": "The description of the dialog to import a proposal."
->>>>>>> 443d0bc2
   }
 }