--- conflicted
+++ resolved
@@ -1565,7 +1565,6 @@
   "@catalyst": {
     "description": "Catalyst is a project name"
   },
-<<<<<<< HEAD
   "searchResult": "Search Result",
   "@searchResult": {
     "description": "To show that displayed proposals are search result"
@@ -1577,7 +1576,7 @@
   "tryDifferentSearch": "Please try another search.",
   "@tryDifferentSearch": {
     "description": "Description of empty search result. Try different search"
-=======
+  },
   "publishNewProposalIterationDialogTitle": "Publish New Iteration?",
   "@publishNewProposalIterationDialogTitle": {
     "description": "Title for the dialog for publishing a new proposal iteration."
@@ -1601,6 +1600,5 @@
   "change": "Change",
   "@change": {
     "description": "An action to change/modify something."
->>>>>>> d756cfb5
   }
 }