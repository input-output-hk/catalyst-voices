{
  "@@locale": "en",
  "emailLabelText": "Email",
  "@emailLabelText": {
    "description": "Text shown in email field"
  },
  "emailHintText": "mail@example.com",
  "@emailHintText": {
    "description": "Text shown in email field when empty"
  },
  "emailErrorText": "mail@example.com",
  "@emailErrorText": {
    "description": "Text shown in email field when input is invalid"
  },
  "cancelButtonText": "Cancel",
  "@cancelButtonText": {
    "description": "Text shown in cancel button"
  },
  "editButtonText": "Edit",
  "@editButtonText": {
    "description": "Text shown in edit button"
  },
  "headerTooltipText": "Header",
  "@headerTooltipText": {
    "description": "Text shown in header tooltip"
  },
  "placeholderRichText": "Start writing your text...",
  "@placeholderRichText": {
    "description": "Text shown as placeholder in rich text editor"
  },
  "supportingTextLabelText": "Supporting text",
  "@supportingTextLabelText": {
    "description": "Text shown as placeholder in rich text editor"
  },
  "saveButtonText": "Save",
  "@saveButtonText": {
    "description": "Text shown in save button"
  },
  "passwordLabelText": "Password",
  "@passwordLabelText": {
    "description": "Text shown in password field"
  },
  "passwordHintText": "My1SecretPassword",
  "@passwordHintText": {
    "description": "Text shown in password field when empty"
  },
  "passwordErrorText": "Password must be at least 8 characters long",
  "@passwordErrorText": {
    "description": "Text shown in  password field when input is invalid"
  },
  "homeScreenText": "Catalyst Voices",
  "@homeScreenText": {
    "description": "Text shown in the home screen"
  },
  "comingSoonSubtitle": "Voices",
  "@comingSoonSubtitle": {
    "description": "Text shown after logo in coming soon page"
  },
  "comingSoonTitle1": "Coming",
  "@comingSoonTitle1": {
    "description": "Text shown as main title in coming soon page"
  },
  "comingSoonTitle2": "soon",
  "@comingSoonTitle2": {
    "description": "Text shown as main title in coming soon page"
  },
  "comingSoonDescription": "Project Catalyst is the world's largest decentralized innovation engine for solving real-world challenges.",
  "@comingSoonDescription": {
    "description": "Text shown as description in coming soon page"
  },
  "connectingStatusLabelText": "re-connecting",
  "@connectingStatusLabelText": {
    "description": "Label text shown in the ConnectingStatus widget during re-connection."
  },
  "finishAccountButtonLabelText": "Finish account",
  "@finishAccountButtonLabelText": {
    "description": "Label text shown in the FinishAccountButton widget."
  },
  "getStartedButtonLabelText": "Get Started",
  "@getStartedButtonLabelText": {
    "description": "Label text shown in the GetStartedButton widget."
  },
  "unlockButtonLabelText": "Unlock",
  "@unlockButtonLabelText": {
    "description": "Label text shown in the UnlockButton widget."
  },
  "userProfileGuestLabelText": "Guest",
  "@userProfileGuestLabelText": {
    "description": "Label text shown in the UserProfileButton widget when a user is not connected."
  },
  "searchButtonLabelText": "[cmd=K]",
  "@searchButtonLabelText": {
    "description": "Label text shown in the Search widget."
  },
  "snackbarInfoLabelText": "Info",
  "@snackbarInfoLabelText": {
    "description": "Label text shown in the Snackbar widget when the message is an info message."
  },
  "snackbarInfoMessageText": "This is an info message!",
  "@snackbarInfoMessageText": {
    "description": "Text shown in the Snackbar widget when the message is an info message."
  },
  "snackbarSuccessLabelText": "Success",
  "@snackbarSuccessLabelText": {
    "description": "Label text shown in the Snackbar widget when the message is an success message."
  },
  "snackbarSuccessMessageText": "This is a success message!",
  "@snackbarSuccessMessageText": {
    "description": "Text shown in the Snackbar widget when the message is an success message."
  },
  "snackbarWarningLabelText": "Warning",
  "@snackbarWarningLabelText": {
    "description": "Label text shown in the Snackbar widget when the message is an warning message."
  },
  "snackbarWarningMessageText": "This is a warning message!",
  "@snackbarWarningMessageText": {
    "description": "Text shown in the Snackbar widget when the message is an warning message."
  },
  "snackbarErrorLabelText": "Error",
  "@snackbarErrorLabelText": {
    "description": "Label text shown in the Snackbar widget when the message is an error message."
  },
  "snackbarErrorMessageText": "This is an error message!",
  "@snackbarErrorMessageText": {
    "description": "Text shown in the Snackbar widget when the message is an error message."
  },
  "refresh": "Refresh",
  "ok": "Ok",
  "seedPhraseSlotNr": "Slot {nr}",
  "@seedPhraseSlotNr": {
    "description": "When user arranges seed phrases this text is shown when phrase was not selected",
    "placeholders": {
      "nr": {
        "type": "int"
      }
    }
  },
  "proposalStatusReady": "Ready",
  "@proposalStatusReady": {
    "description": "Indicates to user that status is in ready mode"
  },
  "draft": "Draft",
  "@draft": {
    "description": "Indicates to user that status is in draft mode"
  },
  "inProgress": "In progress",
  "@inProgress": {
    "description": "Indicates to user that status is in progress"
  },
  "private": "Private",
  "@private": {
    "description": "Indicates to user that status is in private mode"
  },
  "live": "Live",
  "@live": {
    "description": "Indicates to user that status is in live mode"
  },
  "completed": "Completed",
  "@completed": {
    "description": "Indicates to user that status is completed"
  },
  "open": "Open",
  "@open": {
    "description": "Indicates to user that status is in open mode"
  },
  "fundedProposal": "Funded proposal",
  "@fundedProposal": {
    "description": "Label shown on a proposal card indicating that the proposal is funded."
  },
  "publishedProposal": "Published proposal",
  "@publishedProposal": {
    "description": "Label shown on a proposal card indicating that the proposal is not yet funded."
  },
  "fundedProposalDate": "Funded {date}",
  "@fundedProposalDate": {
    "description": "Indicates date of funding (a proposal).",
    "placeholders": {
      "date": {
        "type": "DateTime",
        "format": "yMMMMd"
      }
    }
  },
  "lastUpdateDate": "Last update: {date}.",
  "@lastUpdateDate": {
    "description": "Indicates a last update date.",
    "placeholders": {
      "date": {
        "type": "String"
      }
    }
  },
  "fundsRequested": "Funds requested",
  "@fundsRequested": {
    "description": "Indicates the amount of ADA requested in a fund on a proposal card."
  },
  "noOfComments": "{count} {count, plural, =0{comments} =1{comment} other{comments}}",
  "@noOfComments": {
    "description": "Indicates the amount of comments on a proposal card.",
    "placeholders": {
      "count": {
        "type": "num",
        "format": "compact"
      }
    }
  },
  "noOfSegmentsCompleted": "{completed} of {total} ({percentage}%) {total, plural, =0{segments} =1{segment} other{segments}} completed",
  "@noOfSegmentsCompleted": {
    "description": "Indicates the amount of comments on a proposal card.",
    "placeholders": {
      "completed": {
        "type": "num",
        "format": "compact"
      },
      "total": {
        "type": "num",
        "format": "compact"
      },
      "percentage": {
        "type": "num",
        "format": "compact"
      }
    }
  },
  "today": "Today",
  "@today": {
    "description": "Refers to date which is today."
  },
  "yesterday": "Yesterday",
  "@yesterday": {
    "description": "Refers to date which is yesterday."
  },
  "twoDaysAgo": "2 days ago",
  "@twoDaysAgo": {
    "description": "Refers to date which is two days ago."
  },
  "tomorrow": "Tomorrow",
  "@tomorrow": {
    "description": "Refers to date which is tomorrow."
  },
  "activeVotingRound": "Active voting round 14",
  "@activeVotingRound": {
    "description": "Title of the voting space."
  },
  "noOfAllProposals": "All proposals ({count})",
  "@noOfAllProposals": {
    "description": "Tab label for all proposals in voting space",
    "placeholders": {
      "count": {
        "type": "int"
      }
    }
  },
  "favorites": "Favorites",
  "@favorites": {
    "description": "Refers to a list of favorites."
  },
  "treasuryCampaignBuilder": "Campaign builder",
  "@treasuryCampaignBuilder": {
    "description": "Left panel name in treasury space"
  },
  "treasuryCampaignBuilderSegments": "Segments",
  "@treasuryCampaignBuilderSegments": {
    "description": "Tab name in campaign builder panel"
  },
  "treasuryCreateCampaign": "Create Campaign",
  "@treasuryCreateCampaign": {
    "description": "Segment name"
  },
  "setupCampaignDetails": "Setup Campaign Details",
  "@setupCampaignDetails": {
    "description": "Segment step for entering campaign details."
  },
  "setupCampaignStages": "Setup Campaign Stages",
  "@setupCampaignStages": {
    "description": "Segment step for entering campaign start and end dates."
  },
  "setupCampaignStagesTimezone": "You are setting date and times using this Timezone:",
  "@setupCampaignStagesTimezone": {
    "description": "The description of a timezone in which the user sets campaign stages."
  },
  "startAndEndDates": "Start & End Dates",
  "@startAndEndDates": {
    "description": "Refers to a date & time range (start & end)."
  },
  "campaignStart": "Campaign Start",
  "@campaignStart": {
    "description": "Label for the campaign start date."
  },
  "campaignEnd": "Campaign End",
  "@campaignEnd": {
    "description": "Label for the campaign end date."
  },
  "campaignDates": "Campaign Dates",
  "@campaignDates": {
    "description": "Label for the campaign start & end date."
  },
  "noDateTimeSelected": "No date & time selected",
  "@noDateTimeSelected": {
    "description": "Placeholder when date & time not selected."
  },
  "setupBaseProposalTemplate": "Setup Base Proposal Template",
  "@setupBaseProposalTemplate": {
    "description": "Segment step for entering a proposal template for a campaign."
  },
  "setupBaseQuestions": "Setup Base Questions",
  "@setupBaseQuestions": {
    "description": "Segment description for entering a proposal template for a campaign."
  },
  "setupCategories": "Setup Categories",
  "@setupCategories": {
    "description": "Segment step for entering campaign categories."
  },
  "stepEdit": "Edit",
  "@stepEdit": {
    "description": "Button name in step"
  },
  "workspaceProposalNavigation": "Proposal navigation",
  "@workspaceProposalNavigation": {
    "description": "Left panel name in workspace"
  },
  "workspaceProposalNavigationSegments": "Segments",
  "@workspaceProposalNavigationSegments": {
    "description": "Tab name in proposal setup panel"
  },
  "workspaceProposalSetup": "Proposal setup",
  "@workspaceProposalSetup": {
    "description": "Segment name"
  },
  "drawerSpaceTreasury": "Treasury",
  "@drawerSpaceTreasury": {
    "description": "Name shown in spaces shell drawer"
  },
  "drawerSpaceDiscovery": "Discovery",
  "@drawerSpaceDiscovery": {
    "description": "Name shown in spaces shell drawer"
  },
  "drawerSpaceWorkspace": "Workspace",
  "@drawerSpaceWorkspace": {
    "description": "Name shown in spaces shell drawer"
  },
  "drawerSpaceVoting": "Voting",
  "@drawerSpaceVoting": {
    "description": "Name shown in spaces shell drawer"
  },
  "drawerSpaceFundedProjects": "Funded projects",
  "@drawerSpaceFundedProjects": {
    "description": "Name shown in spaces shell drawer"
  },
  "fundedProjectSpace": "Funded project space",
  "@fundedProjectSpace": {
    "description": "Title of the funded project space"
  },
  "noOfFundedProposals": "Funded proposals ({count})",
  "@noOfFundedProposals": {
    "description": "Tab label for funded proposals in funded projects space",
    "placeholders": {
      "count": {
        "type": "int"
      }
    }
  },
  "followed": "Followed",
  "@followed": {
    "description": "Refers to a list of followed items."
  },
  "overallSpacesSearchBrands": "Search Brands",
  "@overallSpacesSearchBrands": {
    "description": "Overall spaces search brands tile name"
  },
  "overallSpacesTasks": "Tasks",
  "@overallSpacesTasks": {
    "description": "Overall spaces tasks tile name"
  },
  "voicesUpdateReady": "Voices update ready",
  "@voicesUpdateReady": {
    "description": "In different places update popup title"
  },
  "clickToRestart": "Click to restart",
  "@clickToRestart": {
    "description": "In different places update popup body"
  },
  "spaceTreasuryName": "Treasury space",
  "@spaceTreasuryName": {
    "description": "Name of space shown in different spaces that indicates its origin"
  },
  "spaceDiscoveryName": "Discovery space",
  "@spaceDiscoveryName": {
    "description": "Name of space shown in different spaces that indicates its origin"
  },
  "spaceWorkspaceName": "Workspace",
  "@spaceWorkspaceName": {
    "description": "Name of space shown in different spaces that indicates its origin"
  },
  "spaceVotingName": "Voting space",
  "@spaceVotingName": {
    "description": "Name of space shown in different spaces that indicates its origin"
  },
  "spaceFundedProjects": "Funded project space",
  "@spaceFundedProjects": {
    "description": "Name of space shown in different spaces that indicates its origin"
  },
  "lock": "Lock",
  "@lock": {
    "description": "Refers to a lock action, i.e. to lock the session."
  },
  "unlock": "Unlock",
  "@unlock": {
    "description": "Refers to a unlock action, i.e. to unlock the session."
  },
  "getStarted": "Get Started",
  "@getStarted": {
    "description": "Refers to a get started action, i.e. to register."
  },
  "guest": "Guest",
  "@guest": {
    "description": "Refers to guest user."
  },
  "visitor": "Visitor",
  "@visitor": {
    "description": "Refers to user that created keychain but is locked"
  },
  "actor": "Actor",
  "@actor": {
    "description": "Refers to user that created keychain and is unlocked."
  },
  "noConnectionBannerRefreshButtonText": "Refresh",
  "@noConnectionBannerRefreshButtonText": {
    "description": "Text shown in the No Internet Connection Banner widget for the refresh button."
  },
  "noConnectionBannerTitle": "No internet connection",
  "@noConnectionBannerTitle": {
    "description": "Text shown in the No Internet Connection Banner widget for the title."
  },
  "noConnectionBannerDescription": "Your internet is playing hide and seek. Check your internet connection, or try again in a moment.",
  "@noConnectionBannerDescription": {
    "description": "Text shown in the No Internet Connection Banner widget for the description below the title."
  },
  "weakPasswordStrength": "Weak password strength",
  "@weakPasswordStrength": {
    "description": "Describes a password that is weak"
  },
  "normalPasswordStrength": "Normal password strength",
  "@normalPasswordStrength": {
    "description": "Describes a password that has medium strength."
  },
  "goodPasswordStrength": "Good password strength",
  "@goodPasswordStrength": {
    "description": "Describes a password that is strong."
  },
  "chooseCardanoWallet": "Choose Cardano Wallet",
  "@chooseCardanoWallet": {
    "description": "A button label to select a cardano wallet."
  },
  "chooseOtherWallet": "Choose other wallet",
  "@chooseOtherWallet": {
    "description": "A button label to select another cardano wallet."
  },
  "learnMore": "Learn More",
  "@learnMore": {
    "description": "A label on a clickable element that can show more content."
  },
  "walletLinkHeader": "Link keys to your Catalyst Keychain",
  "@walletLinkHeader": {
    "description": "A header in link wallet flow in registration."
  },
  "walletLinkWalletSubheader": "Link your Cardano wallet",
  "@walletLinkWalletSubheader": {
    "description": "A subheader in link wallet flow in registration for wallet connection."
  },
  "walletLinkRolesSubheader": "Select your Catalyst roles",
  "@walletLinkRolesSubheader": {
    "description": "A subheader in link wallet flow in registration for role chooser state."
  },
  "walletLinkTransactionSubheader": "Sign your Catalyst roles to the\nCardano mainnet",
  "@walletLinkTransactionSubheader": {
    "description": "A subheader in link wallet flow in registration for RBAC transaction."
  },
  "walletLinkIntroTitle": "Link Cardano Wallet & Catalyst Roles to you Catalyst Keychain.",
  "@walletLinkIntroTitle": {
    "description": "A title in link wallet flow on intro screen."
  },
  "walletLinkIntroContent": "You're almost there! This is the final and most important step in your account setup.\n\nWe're going to link a Cardano Wallet to your Catalyst Keychain, so you can start collecting Role Keys.\n\nRole Keys allow you to enter new spaces, discover new ways to participate, and unlock new ways to earn rewards.\n\nWe'll start with your Voter Key by default. You can decide to add a Proposer Key and Drep key if you want, or you can always add them later.",
  "@walletLinkIntroContent": {
    "description": "A message (content) in link wallet flow on intro screen."
  },
  "walletLinkSelectWalletTitle": "Select the Cardano wallet to link\nto your Catalyst Keychain.",
  "@walletLinkSelectWalletTitle": {
    "description": "A title in link wallet flow on select wallet screen."
  },
  "walletLinkSelectWalletContent": "To complete this action, you'll submit a signed transaction to Cardano. There will be an ADA transaction fee.",
  "@walletLinkSelectWalletContent": {
    "description": "A message (content) in link wallet flow on select wallet screen."
  },
  "walletLinkWalletDetailsTitle": "Cardano wallet detection",
  "@walletLinkWalletDetailsTitle": {
    "description": "A title in link wallet flow on wallet details screen."
  },
  "walletLinkWalletDetailsContent": "{wallet} connected successfully!",
  "@walletLinkWalletDetailsContent": {
    "description": "A message in link wallet flow on wallet details screen.",
    "placeholders": {
      "wallet": {
        "type": "String"
      }
    }
  },
  "walletLinkWalletDetailsNotice": "Wallet and role registrations require a minimal transaction fee. You can setup your default dApp connector wallet in your browser extension settings.",
  "@walletLinkWalletDetailsNotice": {
    "description": "A message in link wallet flow on wallet details screen when a user wallet doesn't have enough balance."
  },
  "walletLinkWalletDetailsNoticeTopUp": "Top up ADA",
  "@walletLinkWalletDetailsNoticeTopUp": {
    "description": "A message recommending the user to top up ADA in wallet link on wallet details screen."
  },
  "walletLinkWalletDetailsNoticeTopUpLink": "Link to top-up provider",
  "@walletLinkWalletDetailsNoticeTopUpLink": {
    "description": "A link to top-up provide when the user doesn't have enough balance on wallet link screen"
  },
  "walletLinkTransactionTitle": "Let's make sure everything looks right.",
  "@walletLinkTransactionTitle": {
    "description": "A title in link wallet flow on transaction screen."
  },
  "walletLinkTransactionAccountCompletion": "Account completion for Catalyst",
  "@walletLinkTransactionAccountCompletion": {
    "description": "A subtitle in link wallet flow on transaction screen."
  },
  "walletLinkTransactionLinkItem": "1 Link {wallet} to Catalyst Keychain",
  "@walletLinkTransactionLinkItem": {
    "description": "An item in the transaction summary for the wallet link.",
    "placeholders": {
      "wallet": {
        "type": "String"
      }
    }
  },
  "walletLinkTransactionPositiveSmallPrint": "Positive small print",
  "@walletLinkTransactionPositiveSmallPrint": {
    "description": "A side note on transaction summary in the wallet link explaining the positives about the registration."
  },
  "walletLinkTransactionPositiveSmallPrintItem1": "Your registration is a one time event, cost will not renew periodically.",
  "@walletLinkTransactionPositiveSmallPrintItem1": {
    "description": "The first item for the positive small print message."
  },
  "walletLinkTransactionPositiveSmallPrintItem2": "Your registrations can be found under your account profile after completion.",
  "@walletLinkTransactionPositiveSmallPrintItem2": {
    "description": "The second item for the positive small print message."
  },
  "walletLinkTransactionPositiveSmallPrintItem3": "All registration fees go into the Cardano Treasury.",
  "@walletLinkTransactionPositiveSmallPrintItem3": {
    "description": "The third item for the positive small print message."
  },
  "walletLinkTransactionSign": "Sign transaction with wallet",
  "@walletLinkTransactionSign": {
    "description": "The primary button label to sign a transaction on transaction summary screen."
  },
  "walletLinkTransactionChangeRoles": "Change role setup",
  "@walletLinkTransactionChangeRoles": {
    "description": "The secondary button label to change the roles on transaction summary screen."
  },
  "walletLinkTransactionRoleItem": "1 {role} registration to Catalyst Keychain",
  "@walletLinkTransactionRoleItem": {
    "description": "An item in the transaction summary for the role registration",
    "placeholders": {
      "role": {
        "type": "String"
      }
    }
  },
  "registrationTransactionFailed": "Transaction failed",
  "@registrationTransactionFailed": {
    "description": "Indicates an error when submitting a registration transaction failed."
  },
  "registrationInsufficientBalance": "Insufficient balance, please top up your wallet.",
  "@registrationInsufficientBalance": {
    "description": "Indicates an error when preparing a transaction has failed due to low wallet balance."
  },
  "registrationSeedPhraseNotFound": "Seed phrase was not found. Make sure correct words are correct.",
  "@registrationSeedPhraseNotFound": {
    "description": "Error message shown when attempting to register or recover account but seed phrase was not found"
  },
  "registrationUnlockPasswordNotFound": "Password was not found. Make sure valid password was created.",
  "@registrationUnlockPasswordNotFound": {
    "description": "Error message shown when attempting to register or recover account but password was not found"
  },
  "registrationWalletNotFound": "Wallet not found",
  "@registrationWalletNotFound": {
    "description": "Error message shown when connect wallet but matching was not found"
  },
  "walletLinkRoleChooserTitle": "How do you want to participate in Catalyst?",
  "@walletLinkRoleChooserTitle": {
    "description": "A title on the role chooser screen in registration."
  },
  "walletLinkRoleChooserContent": "In Catalyst you can take on different roles, learn more below and choose your additional roles now.",
  "@walletLinkRoleChooserContent": {
    "description": "A message on the role chooser screen in registration."
  },
  "walletLinkRoleSummaryTitle": "Is this your correct Catalyst role setup?",
  "@walletLinkRoleSummaryTitle": {
    "description": "A title on the role summary screen in registration."
  },
  "walletLinkRoleSummaryContent1": "You would like to register ",
  "@walletLinkRoleSummaryContent1": {
    "description": "The first part of the message on the role summary screen in registration."
  },
  "walletLinkRoleSummaryContent2": "{count} active {count, plural, =0{roles} =1{role} other{roles}}",
  "@walletLinkRoleSummaryContent2": {
    "description": "The middle (bold) part of the message on the role summary screen in registration.",
    "placeholders": {
      "count": {
        "type": "num",
        "format": "compact"
      }
    }
  },
  "walletLinkRoleSummaryContent3": " in Catalyst.",
  "@walletLinkRoleSummaryContent3": {
    "description": "The last part of the message on the role summary screen in registration."
  },
  "seeAllSupportedWallets": "See all supported wallets",
  "@seeAllSupportedWallets": {
    "description": "Message shown when redirecting to external content that describes which wallets are supported."
  },
  "walletDetectionSummary": "Wallet detection summary",
  "@walletDetectionSummary": {
    "description": "Message shown when presenting the details of a connected wallet."
  },
  "walletBalance": "Wallet balance",
  "@walletBalance": {
    "description": "The wallet balance in terms of Ada."
  },
  "walletAddress": "Wallet address",
  "@walletAddress": {
    "description": "A cardano wallet address"
  },
  "accountCreationCreate": "Create a new \u2028Catalyst Keychain",
  "accountCreationRecover": "Recover your\u2028Catalyst Keychain",
  "accountCreationOnThisDevice": "On this device",
  "@accountCreationOnThisDevice": {
    "description": "Indicates that created keychain will be stored in this device only"
  },
  "accountCreationGetStartedTitle": "Welcome to Catalyst",
  "accountCreationGetStatedDesc": "If you already have a Catalyst keychain you can restore it on this device, or you can create a new Catalyst Keychain.",
  "accountCreationGetStatedWhatNext": "What do you want to do?",
  "myAccountProfileKeychain": "My Account / Profile & Keychain",
  "@myAccountProfileKeychain": {
    "description": "Title of My Account page"
  },
  "yourCatalystKeychainAndRoleRegistration": "Your Catalyst keychain & role registration",
  "@yourCatalystKeychainAndRoleRegistration": {
    "description": "Subtitle of My Account page"
  },
  "profileAndKeychain": "Profile & Keychain",
  "@profileAndKeychain": {
    "description": "Tab on My Account page"
  },
  "removeKeychain": "Remove Keychain",
  "@removeKeychain": {
    "description": "Action on Catalyst Keychain card"
  },
  "walletConnected": "Wallet connected",
  "@walletConnected": {
    "description": "Describes that wallet is connected on Catalyst Keychain card"
  },
  "currentRoleRegistrations": "Current Role registrations",
  "@currentRoleRegistrations": {
    "description": "Describes roles on Catalyst Keychain card"
  },
  "voter": "Voter",
  "@voter": {
    "description": "Account role"
  },
  "proposer": "Proposer",
  "@proposer": {
    "description": "Account role"
  },
  "drep": "Drep",
  "@drep": {
    "description": "Account role"
  },
  "defaultRole": "Default",
  "@defaultRole": {
    "description": "Related to account role"
  },
  "catalystKeychain": "Catalyst Keychain",
  "accountCreationSplashTitle": "Create your Catalyst Keychain",
  "accountCreationSplashMessage": "Your keychain is your ticket to participate in \u2028distributed innovation on the global stage.  \u2028\u2028Once you have it, you'll be able to enter different spaces, discover awesome ideas, and share your feedback to hep improve ideas.  \u2028\u2028As you add new keys to your keychain, you'll be able to enter new spaces, unlock new rewards opportunities, and have your voice heard in community decisions.",
  "accountCreationSplashNextButton": "Create your Keychain now",
  "accountInstructionsTitle": "Great! Your Catalyst Keychain \u2028has been created.",
  "accountInstructionsMessage": "On the next screen, you're going to see 12 words. \u2028This is called your \"seed phrase\".   \u2028\u2028It's like a super secure password that only you know, \u2028that allows you to prove ownership of your keychain.  \u2028\u2028You'll use it to login and recover your account on \u2028different devices, so be sure to put it somewhere safe!\n\nYou need to write this seed phrase down with pen and paper, so get this ready.",
  "previous": "Previous",
  "@previous": {
    "description": "(Action) switch to the previous item."
  },
  "next": "Next",
  "@next": {
    "description": "For example in button that goes to next stage of registration"
  },
  "back": "Back",
  "@back": {
    "description": "For example in button that goes to previous stage of registration"
  },
  "retry": "Retry",
  "@retry": {
    "description": "Retry action when something goes wrong."
  },
  "somethingWentWrong": "Something went wrong.",
  "@somethingWentWrong": {
    "description": "Error description when something goes wrong."
  },
  "noWalletFound": "No wallet found.",
  "@noWalletFound": {
    "description": "A description when no wallet extension was found."
  },
  "deleteKeychainDialogTitle": "Delete Keychain?",
  "@deleteKeychainDialogTitle": {
    "description": "A title on delete keychain dialog"
  },
  "deleteKeychainDialogSubtitle": "Are you sure you wants to delete your\nCatalyst Keychain from this device?",
  "@deleteKeychainDialogSubtitle": {
    "description": "A subtitle on delete keychain dialog"
  },
  "deleteKeychainDialogWarning": "Make sure you have a working Catalyst 12-word seedphrase!",
  "@deleteKeychainDialogWarning": {
    "description": "A warning on delete keychain dialog"
  },
  "deleteKeychainDialogWarningInfo": "Your Catalyst account will be removed,\nthis action cannot be undone!",
  "@deleteKeychainDialogWarningInfo": {
    "description": "A warning info on delete keychain dialog"
  },
  "deleteKeychainDialogTypingInfo": "To avoid mistakes, please type ‘Remove Keychain’ below.",
  "@deleteKeychainDialogTypingInfo": {
    "description": "A typing info on delete keychain dialog"
  },
  "deleteKeychainDialogInputLabel": "Confirm removal",
  "@deleteKeychainDialogInputLabel": {
    "description": "An input label on delete keychain dialog"
  },
  "deleteKeychainDialogErrorText": "Error. Please type 'Remove Keychain' to remove your account from this device.",
  "@deleteKeychainDialogErrorText": {
    "description": "An error text on text field on delete keychain dialog"
  },
  "deleteKeychainDialogRemovingPhrase": "Remove Keychain",
  "@deleteKeychainDialogRemovingPhrase": {
    "description": "A removing phrase on delete keychain dialog"
  },
  "accountRoleDialogTitle": "Learn about Catalyst Roles",
  "@accountRoleDialogTitle": {
    "description": "A title on account role dialog"
  },
  "accountRoleDialogButton": "Continue Role setup",
  "@accountRoleDialogButton": {
    "description": "A label on account role dialog's button"
  },
  "accountRoleDialogRoleSummaryTitle": "{role} role summary",
  "@accountRoleDialogRoleSummaryTitle": {
    "description": "A title for role summary on account role dialog",
    "placeholders": {
      "role": {
        "type": "String"
      }
    }
  },
  "voterVerboseName": "Treasury guardian",
  "@voterVerboseName": {
    "description": "A verbose name for voter"
  },
  "proposerVerboseName": "Main proposer",
  "@proposerVerboseName": {
    "description": "A verbose name for proposer"
  },
  "drepVerboseName": "Community expert",
  "@drepVerboseName": {
    "description": "A verbose name for drep"
  },
  "voterDescription": "The Voters are the guardians of Cardano treasury. They vote in projects for the growth of the Cardano Ecosystem.",
  "@voterDescription": {
    "description": "A description for voter"
  },
  "proposerDescription": "The Main Proposers are the Innovators in Project Catalyst, they are the shapers of the future.",
  "@proposerDescription": {
    "description": "A description for proposer"
  },
  "drepDescription": "The dRep has an Expert Role in the Cardano/Catalyst as people can delegate their vote to Cardano Experts.",
  "@drepDescription": {
    "description": "A description for drep"
  },
  "voterSummarySelectFavorites": "Select favorites",
  "voterSummaryComment": "Comment/Vote on Proposals",
  "voterSummaryCastVotes": "Cast your votes",
  "voterSummaryVoterRewards": "Voter rewards",
  "proposerSummaryWriteEdit": "Write/edit functionality",
  "proposerSummarySubmitToFund": "Rights to Submit to Fund",
  "proposerSummaryInviteTeamMembers": "Invite Team Members",
  "proposerSummaryComment": "Comment functionality",
  "drepSummaryDelegatedVotes": "Delegated Votes",
  "drepSummaryRewards": "dRep rewards",
  "drepSummaryCastVotes": "Cast delegated votes",
  "drepSummaryComment": "Comment Functionality",
  "delete": "Delete",
  "close": "Close",
  "notice": "Notice",
  "yes": "Yes",
  "no": "No",
  "total": "Total",
  "file": "file",
  "key": "key",
  "upload": "Upload",
  "browse": "browse",
  "uploadDropInfo": "Drop your {itemNameToUpload} here or ",
  "@uploadDropInfo": {
    "description": "An info on upload dialog",
    "placeholders": {
      "itemNameToUpload": {
        "type": "String"
      }
    }
  },
  "uploadProgressInfo": "Upload in progress",
  "uploadKeychainTitle": "Upload Catalyst Keychain",
  "@uploadKeychainTitle": {
    "description": "A title on keychain upload dialog"
  },
  "uploadKeychainInfo": "Make sure it's a correct Catalyst keychain file.",
  "@uploadKeychainInfo": {
    "description": "An info on keychain upload dialog"
  },
  "themeLight": "Light",
  "@themeLight": {
    "description": "Refers to a light theme mode."
  },
  "themeDark": "Dark",
  "@themeDark": {
    "description": "Refers to a dark theme mode."
  },
  "keychainDeletedDialogTitle": "Catalyst keychain removed",
  "keychainDeletedDialogSubtitle": "Your Catalyst Keychain is removed successfully from this device.",
  "keychainDeletedDialogInfo": "We reverted this device to Catalyst first use.",
  "registrationCompletedTitle": "Catalyst account setup",
  "registrationCompletedSubtitle": "Completed!",
  "registrationCompletedSummaryHeader": "Summary",
  "registrationCompletedKeychainTitle": "Catalyst Keychain created",
  "registrationCompletedKeychainInfo": "You created a Catalyst Keychain, backed up its seed phrase and set an unlock password.",
  "registrationCompletedWalletTitle": "Cardano {walletName} wallet selected",
  "@registrationCompletedWalletTitle": {
    "placeholders": {
      "walletName": {
        "type": "String"
      }
    }
  },
  "registrationCompletedWalletInfo": "You selected your {walletName} wallet as primary wallet for your voting power.",
  "@registrationCompletedWalletInfo": {
    "placeholders": {
      "walletName": {
        "type": "String"
      }
    }
  },
  "registrationCompletedRolesTitle": "Catalyst roles selected",
  "registrationCompletedRolesInfo": "You linked your Cardano wallet and selected  Catalyst roles via a signed transaction.",
  "registrationCompletedRoleRegistration": "role registration",
  "registrationCompletedDiscoveryButton": "Open Discovery Dashboard",
  "registrationCompletedAccountButton": "Review my account",
  "createKeychainSeedPhraseSubtitle": "Write down your 12 Catalyst \u2028security words",
  "createKeychainSeedPhraseBody": "Make sure you create an offline backup of your recovery phrase as well.",
  "createKeychainSeedPhraseDownload": "Download Catalyst key",
  "createKeychainSeedPhraseStoreConfirmation": "I have written down/downloaded my 12 words",
  "createKeychainSeedPhraseCheckInstructionsTitle": "Check your Catalyst security keys",
  "createKeychainSeedPhraseCheckInstructionsSubtitle": "Next, we're going to make sure that you've written down your words correctly.   \u2028\u2028We don't save your seed phrase, so it's important \u2028to make sure you have it right. That's why we do this confirmation before continuing.   \u2028\u2028It's also good practice to get familiar with using a seed phrase if you're new to crypto.",
  "createKeychainSeedPhraseCheckSubtitle": "Input your Catalyst security keys",
  "createKeychainSeedPhraseCheckBody": "Select your 12 written down words in \u2028the correct order.",
  "uploadCatalystKey": "Upload Catalyst Key",
  "@uploadCatalystKey": {
    "description": "When user checks correct seed phrase words order he can upload it too"
  },
  "reset": "Reset",
  "createKeychainSeedPhraseCheckSuccessTitle": "Nice job! You've successfully verified the seed phrase for your keychain.",
  "createKeychainSeedPhraseCheckSuccessSubtitle": "Enter your seed phrase to recover your Catalyst Keychain on any device.\u2028\u2028It's kinda like your email and password all rolled into one, so keep it somewhere safe!\u2028\u2028In the next step we'll add a password to your Catalyst Keychain, so you can lock/unlock access to Voices.",
  "yourNextStep": "Your next step",
  "createKeychainSeedPhraseCheckSuccessNextStep": "Now let’s set your Unlock password for this device!",
  "createKeychainUnlockPasswordInstructionsTitle": "Set your Catalyst unlock password \u2028for this device",
  "createKeychainUnlockPasswordInstructionsSubtitle": "With over 300 trillion possible combinations, your 12 word seed phrase is great for keeping your account safe.  \u2028\u2028But it can be a bit tedious to enter every single time you want to use the app.  \u2028\u2028In this next step, you'll set your Unlock Password for your current device. It's like a shortcut for proving ownership of your Keychain.  \u2028\u2028Whenever you recover your account for the first time on a new device, you'll need to use your Catalyst Keychain to get started. Every time after that, you can use your Unlock Password to quickly regain access.",
  "createKeychainCreatedTitle": "Congratulations your Catalyst \u2028Keychain is created!",
  "createKeychainCreatedNextStep": "In the next step you write your Catalyst roles and \u2028account to the Cardano Mainnet.",
  "createKeychainLinkWalletAndRoles": "Link your Cardano Wallet & Roles",
  "registrationCreateKeychainStepGroup": "Catalyst Keychain created",
  "registrationLinkWalletStepGroup": "Link Cardano Wallet & Roles",
  "registrationCompletedStepGroup": "Catalyst account creation completed!",
  "createKeychainUnlockPasswordIntoSubtitle": "Catalyst unlock password",
  "createKeychainUnlockPasswordIntoBody": "Please provide a password for your Catalyst Keychain.",
  "enterPassword": "Enter password",
  "confirmPassword": "Confirm password",
  "xCharactersMinimum": "{number} characters minimum length",
  "@xCharactersMinimum": {
    "placeholders": {
      "number": {
        "type": "int"
      }
    }
  },
  "passwordDoNotMatch": "Passwords do not match, please correct",
  "@passwordDoNotMatch": {
    "description": "When user confirms password but it does not match original one."
  },
  "warning": "Warning",
  "alert": "Alert",
  "registrationExitConfirmDialogSubtitle": "Account creation incomplete!",
  "registrationExitConfirmDialogContent": "If attempt to leave without creating your keychain - account creation will be incomplete. \u2028\u2028You are not able to login without \u2028completing your keychain.",
  "registrationExitConfirmDialogContinue": "Continue keychain creation",
  "cancelAnyways": "Cancel anyway",
  "recoverCatalystKeychain": "Restore Catalyst keychain",
  "recoverKeychainMethodsTitle": "Restore your Catalyst Keychain",
  "recoverKeychainMethodsNoKeychainFound": "No Catalyst Keychain found on this device.",
  "recoverKeychainMethodsSubtitle": "Not to worry, in the next step you can choose the recovery option that applies to you for this device!",
  "recoverKeychainMethodsListTitle": "How do you want Restore your Catalyst Keychain?",
  "recoverKeychainNonFound": "No Catalyst Keychain found\u2028on this device.",
  "recoverKeychainFound": "Keychain found!  \u2028Please unlock your device.",
  "seedPhrase12Words": "12 security words",
  "recoverySeedPhraseInstructionsTitle": "Restore your Catalyst Keychain with \u2028your 12 security words.",
  "recoverySeedPhraseInstructionsSubtitle": "Enter your security words in the correct order, and sign into your Catalyst account on a new device.",
  "recoverySeedPhraseInputTitle": "Restore your Catalyst Keychain with \u2028your 12 security words",
  "recoverySeedPhraseInputSubtitle": "Enter each word of your Catalyst Key in the right order \u2028to bring your Catalyst account to this device.",
  "recoveryAccountTitle": "Catalyst account recovery",
  "recoveryAccountSuccessTitle": "Keychain recovered successfully!",
  "recoveryAccountDetailsAction": "Set unlock password for this device",
  "recoveryUnlockPasswordInstructionsTitle": "Set your Catalyst unlock password f\u2028or this device",
  "recoveryUnlockPasswordInstructionsSubtitle": "With over 300 trillion possible combinations, your 12 word seed phrase is great for keeping your account safe.  \u2028\u2028But it can be a bit tedious to enter every single time you want to use the app.  \u2028\u2028In this next step, you'll set your Unlock Password for your current device. It's like a shortcut for proving ownership of your Keychain.  \u2028\u2028Whenever you recover your account for the first time on a new device, you'll need to use your Catalyst Keychain to get started. Every time after that, you can use your Unlock Password to quickly regain access.",
  "recoverDifferentKeychain": "Restore a different keychain",
  "unlockDialogHeader": "Unlock Catalyst",
  "@unlockDialogHeader": {
    "description": "The header label in unlock dialog."
  },
  "unlockDialogTitle": "Welcome back!",
  "@unlockDialogTitle": {
    "description": "The title label in unlock dialog."
  },
  "unlockDialogContent": "Please enter your device specific unlock password\nto unlock Catalyst Voices.",
  "@unlockDialogContent": {
    "description": "The content (body) in unlock dialog."
  },
  "unlockDialogHint": "Enter your Unlock password",
  "@unlockDialogHint": {
    "description": "The hint for the unlock password field."
  },
  "unlockDialogIncorrectPassword": "Password is incorrect, try again.",
  "@unlockDialogIncorrectPassword": {
    "description": "An error message shown below the password field when the password is incorrect."
  },
  "continueAsGuest": "Continue as guest",
  "@continueAsGuest": {
    "description": "The message shown when asking the user to login/unlock and the user wants to cancel the process."
  },
  "unlockSnackbarTitle": "Catalyst unlocked!",
  "@unlockSnackbarTitle": {
    "description": "The title shown in confirmation snackbar after unlocking the keychain."
  },
  "unlockSnackbarMessage": "You can now fully use the application.",
  "@unlockSnackbarMessage": {
    "description": "The message shown below the title in confirmation snackbar after unlocking the keychain."
  },
  "lockSnackbarTitle": "Catalyst locked",
  "@lockSnackbarTitle": {
    "description": "The title shown in confirmation snackbar after locking the keychain."
  },
  "lockSnackbarMessage": "Catalyst is now in guest/locked mode.",
  "@lockSnackbarMessage": {
    "description": "The message shown below the title in confirmation snackbar after locking the keychain."
  },
  "recoverySuccessTitle": "Congratulations your Catalyst \u2028Keychain is restored!",
  "recoverySuccessSubtitle": "You have successfully restored your Catalyst Keychain, and unlocked Catalyst Voices on this device.",
  "recoverySuccessGoToDashboard": "Jump into the Discovery space / Dashboard",
  "recoverySuccessGoAccount": "Check my account",
  "recoveryExitConfirmDialogSubtitle": "12 word keychain restoration incomplete",
  "recoveryExitConfirmDialogContent": "Please continue your Catalyst Keychain restoration, if you cancel all input will be lost.",
  "recoveryExitConfirmDialogContinue": "Continue recovery process",
  "recoverAccount": "Recover account",
  "@recoverAccount": {
    "description": "Refers to the action label for recovering the user account."
  },
  "uploadConfirmDialogSubtitle": "SWITCH TO FILE UPLOAD",
  "uploadConfirmDialogContent": "Do you want to cancel manual input, and switch to Catalyst key upload?",
  "uploadConfirmDialogYesButton": "Yes, switch to Catalyst key upload",
  "uploadConfirmDialogResumeButton": "Resume manual inputs",
  "incorrectUploadDialogSubtitle": "CATALYST KEY INCORRECT",
  "incorrectUploadDialogContent": "The Catalyst keychain that you entered or uploaded is incorrect, please try again.",
  "incorrectUploadDialogTryAgainButton": "Try again",
  "finishAccountCreation": "Finish account creation",
  "connectDifferentWallet": "Connect a different wallet",
  "@connectDifferentWallet": {
    "description": "A button label to connect a different wallet in wallet detail panel."
  },
  "reviewRegistrationTransaction": "Review registration transaction",
  "@reviewRegistrationTransaction": {
    "description": "A button label to review the registration transaction in wallet detail panel."
  },
  "format": "Format",
  "@format": {
    "description": "A label for the format field in the date picker."
  },
  "datePickerDateRangeError": "Please select a date within the range of today and one year from today.",
  "@datePickerDateRangeError": {
    "description": "Error message for the date picker when the selected date is outside the range of today and one year from today."
  },
  "datePickerDaysInMonthError": "Entered day exceeds the maximum days for this month.",
  "@datePickerDaysInMonthError": {
    "description": "Error message for the date picker when the selected day is greater than the maximum days for the selected month."
  },
  "saveBeforeEditingErrorText": "Please save before editing something else",
  "mandatoryGuidanceType": "Mandatory",
  "@mandatoryGuidanceType": {
    "description": "Guidance type label for mandatory guidance"
  },
  "educationGuidanceType": "Education",
  "@educationGuidanceType": {
    "description": "Guidance type label for education guidance"
  },
  "tipsGuidanceType": "Tips",
  "@tipsGuidanceType": {
    "description": "Guidance type label for tips guidance"
  },
  "all": "All",
  "@all": {
    "description": "Primary used to select all object. To display object without any filter"
  },
  "noGuidanceOfThisType": "There is no guidance of this type",
  "@noGuidanceOfThisType": {
    "description": "Message when there is no guidance of this type"
  },
  "selectASection": "Select a section",
  "@selectASection": {
    "description": "Message when there is no section selected"
  },
  "noGuidanceForThisSection": "There is no guidance for this section",
  "@noGuidanceForThisSection": {
    "description": "Message when there is no guidance for this section"
  },
  "noProposalStateDescription": "Discovery space will show draft proposals you can comment on, currently there are no draft proposals.",
  "@noProposalStateDescription": {
    "description": "Description shown when there are no proposals in the proposals tab"
  },
  "noProposalStateTitle": "No draft proposals yet",
  "@noProposalStateTitle": {
    "description": "Title shown when there are no proposals in the proposals tab"
  },
  "campaignIsLive": "Campaign Is Live (Published)",
  "@campaignIsLive": {
    "description": "Title of the campaign is live (published) space"
  },
  "campaignStartingSoon": "Campaign Starting Soon (Ready to deploy)",
  "@campaignStartingSoon": {
    "description": "Title of the campaign starting soon space"
  },
  "campaignConcluded": "Campaign Concluded, Result are in!",
  "@campaignConcluded": {
    "description": "Title of the campaign concluded space"
  },
  "campaignBeginsOn": "Campaign begins on {date} at {time}",
  "@campaignBeginsOn": {
    "description": "Title of the campaign concluded space",
    "placeholders": {
      "date": {
        "type": "String"
      },
      "time": {
        "type": "String"
      }
    }
  },
  "campaignEndsOn": "Campaign ends on {date} at {time}",
  "@campaignEndsOn": {
    "description": "Title of the campaign concluded space",
    "placeholders": {
      "date": {
        "type": "String"
      },
      "time": {
        "type": "String"
      }
    }
  },
  "viewProposals": "View proposals",
  "@viewProposals": {
    "description": "Title of the view proposals space"
  },
  "viewVotingResults": "View Voting Results",
  "@viewVotingResults": {
    "description": "Title of the view voting results space"
  },
  "campaignDetails": "Campaign Details",
  "description": "Description",
  "startDate": "Start Date",
  "endDate": "End Date",
  "categories": "Categories",
  "fundingCategories": "Funding categories",
  "proposals": "Proposals",
  "totalSubmitted": "Total submitted",
  "inXDays": "{x, plural, =1{In {x} day} other{In {x} days}}",
  "@inXDays": {
    "placeholders": {
      "x": {
        "type": "int"
      }
    }
  },
  "campaignCategories": "Campaign Categories",
  "cardanoUseCases": "Cardano Use Cases",
  "discoverySpaceTitle": "Boost Social Entrepreneurship",
  "@discoverySpaceTitle": {
    "description": "Title for the discovery space for actor (unlocked) user."
  },
  "discoverySpaceDescription": "Project Catalyst is built on the ingenuity of our global network. Ideas can come from anyone, from any background, anywhere in the world. Proposers pitch their ideas to the community by submitting proposals onto the Catalyst collaboration platform.",
  "@discoverySpaceDescription": {
    "description": "Description for the discovery space for actor (unlocked) user."
  },
  "discoverySpaceEmptyProposals": "Once this campaign launches draft proposals will be shared here.",
  "@discoverySpaceEmptyProposals": {
    "description": "Description for empty state on discovery space when there are no draft proposals."
  },
  "campaign": "Campaign",
  "campaignPreviewTitle": "Campaign Preview",
  "@campaignPreviewTitle": {
    "description": "Title for the campaign preview dialog (admin mode)."
  },
  "campaignPreviewEvents": "Events",
  "@campaignPreviewEvents": {
    "description": "Tab label in campaign preview dialog for campaign events."
  },
  "campaignPreviewViews": "Views",
  "@campaignPreviewViews": {
    "description": "Tab label in campaign preview dialog for campaign views."
  },
  "campaignPreviewEventBefore": "Before Campaign",
  "@campaignPreviewEventBefore": {
    "description": "A name of the state of a campaign before it starts."
  },
  "campaignPreviewEventDuring": "During Campaign",
  "@campaignPreviewEventDuring": {
    "description": "A name of the state of a campaign when it is active."
  },
  "campaignPreviewEventAfter": "After Campaign",
  "@campaignPreviewEventAfter": {
    "description": "A name of the state of a campaign when it is active."
  },
  "userAuthenticationState": "User Authentication State",
  "@userAuthenticationState": {
    "description": "The state of the user (keychain), actor, guest, visitor, etc."
  },
  "active": "Active",
  "@active": {
    "description": "Activated state"
  },
  "campaignManagement": "Campaign Management",
  "published": "Published",
  "status": "Status",
  "myProposals": "My Proposals",
  "workspaceDescription": "In this space you can manage your existing proposals, view previous and archived proposal as well as creating new proposals.",
  "@workspaceDescription": {
    "description": "Workspace page description"
  },
  "newDraftProposal": "New Draft Proposal",
  "draftProposalsX": "Draft Proposals ({count})",
  "@draftProposalsX": {
    "description": "Workspace page tab",
    "placeholders": {
      "count": {
        "type": "int"
      }
    }
  },
  "finalProposalsX": "Final Proposals ({count})",
  "@finalProposalsX": {
    "description": "Workspace page tab",
    "placeholders": {
      "count": {
        "type": "int"
      }
    }
  },
  "searchProposals": "Search Proposals",
  "search": "Search…",
<<<<<<< HEAD
  "agree": "I Agree"
=======
  "requestedAmountShouldBeBetween": "Requested amount should be between",
  "and": "and",
  "@and": {
    "description": "General text. May be used in context of A4000 and $5000"
  },
  "errorValidationTokenNotParsed": "Invalid input. Could not parse parse."
>>>>>>> 984d564e
}<|MERGE_RESOLUTION|>--- conflicted
+++ resolved
@@ -1179,14 +1179,11 @@
   },
   "searchProposals": "Search Proposals",
   "search": "Search…",
-<<<<<<< HEAD
-  "agree": "I Agree"
-=======
+  "agree": "I Agree",
   "requestedAmountShouldBeBetween": "Requested amount should be between",
   "and": "and",
   "@and": {
     "description": "General text. May be used in context of A4000 and $5000"
   },
   "errorValidationTokenNotParsed": "Invalid input. Could not parse parse."
->>>>>>> 984d564e
 }