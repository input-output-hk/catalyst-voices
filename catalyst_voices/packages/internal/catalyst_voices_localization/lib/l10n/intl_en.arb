{
  "@@locale": "en",
  "account": "Account",
  "@account": {
    "description": "Label for account section or navigation"
  },
  "accountCreationCreate": "Create a new \nCatalyst Keychain",
  "@accountCreationCreate": {
    "description": "CTA to create a new keychain"
  },
  "accountCreationGetStartedTitle": "Welcome to Catalyst",
  "@accountCreationGetStartedTitle": {
    "description": "Title of dialog when user creates base profile"
  },
  "accountCreationGetStatedDesc": "If you already have a Catalyst keychain you can restore it on this device, or you can create a new Catalyst Keychain.",
  "@accountCreationGetStatedDesc": {
    "description": "Description of dialog that user can restore his keychain or create a new one"
  },
  "accountCreationGetStatedWhatNext": "What do you want to do?",
  "@accountCreationGetStatedWhatNext": {
    "description": "Text to show user two login/registration options"
  },
  "accountCreationOnThisDevice": "On this device",
  "@accountCreationOnThisDevice": {
    "description": "Indicates that created keychain will be stored in this device only"
  },
  "accountCreationRecover": "Recover your\nCatalyst Keychain",
  "@accountCreationRecover": {
    "description": "CTA to recover a keychain"
  },
  "accountCreationSplashMessage": "Catalyst Keychain is your ticket to participate in innovation on the global stage.  \n\nThese next steps will create your Catalyst keychain so you can enter new spaces, discover awesome ideas, and share your feedback to help improve ideas.",
  "@accountCreationSplashMessage": {
    "description": "Message for the account creation splash screen"
  },
  "accountCreationSplashNextButton": "Create your Keychain now",
  "@accountCreationSplashNextButton": {
    "description": "CTA to move to the next step in account creation"
  },
  "accountCreationSplashTitle": "Create your Catalyst Keychain",
  "@accountCreationSplashTitle": {
    "description": "Title for the account creation splash screen"
  },
  "accountEmailHint": "Please provide an email for proposer and reviewer roles.",
  "@accountEmailHint": {
    "description": "When email is not provided this message is shown instead in Account page"
  },
  "accountEmailVerifyHelper": "Please verify email above in your email. Email Title: Catalyst verification",
  "@accountEmailVerifyHelper": {
    "description": "Explanation message blow email field in account page"
  },
  "accountFinishedNotificationMessage": "You are now able to vote, submit proposals and…",
  "@accountFinishedNotificationMessage": {
    "description": "Message explaining new account capabilities"
  },
  "accountFinishedNotificationTitle": "Account Finalized",
  "@accountFinishedNotificationTitle": {
    "description": "Title of notification shown when account setup is complete"
  },
  "accountFinishedNotificationTitleDesc": "Account blockchain verified",
  "@accountFinishedNotificationTitleDesc": {
    "description": "Description of account verification status"
  },
  "accountInstructionsMessage": "On the next screen, you're going to see 12 words. \nThis is called your \"Catalyst seed phrase\".\n\nIt's like a super secure password that only you know, \nthat allows you to prove ownership of your keychain.\n\nUse your Catalyst seed phrase to login and recover your account on different devices, so be sure to put it somewhere safe!\n\nIt is a super secure password that only you know, so best is to write it down with pen and paper, so get this ready.",
  "@accountInstructionsMessage": {
    "description": "Message for the account creation instructions screen"
  },
  "accountInstructionsTitle": "Great! Your Catalyst Keychain \nhas been created.",
  "@accountInstructionsTitle": {
    "description": "Title for the account creation instructions screen"
  },
  "accountRoleDialogButton": "Continue Role setup",
  "@accountRoleDialogButton": {
    "description": "A label on account role dialog's button"
  },
  "accountRoleDialogRoleSummaryTitle": "{role} role summary",
  "@accountRoleDialogRoleSummaryTitle": {
    "description": "A title for role summary on account role dialog",
    "placeholders": {
      "role": {
        "type": "String"
      }
    }
  },
  "accountRoleDialogTitle": "Learn about Catalyst Roles",
  "@accountRoleDialogTitle": {
    "description": "A title on account role dialog"
  },
  "accountUpdateExitConfirmDialogContent": "Leaving before submitting means no change.",
  "@accountUpdateExitConfirmDialogContent": {
    "description": "Warning message explaining consequences of exiting account update"
  },
  "accountUpdateExitConfirmDialogContinue": "Continue to update",
  "@accountUpdateExitConfirmDialogContinue": {
    "description": "Button text to continue account update process"
  },
  "accountUpdateExitConfirmDialogSubtitle": "Account update incomplete!",
  "@accountUpdateExitConfirmDialogSubtitle": {
    "description": "Warning subtitle shown when trying to exit during account update"
  },
  "acknowledgeToResubmitProposal": "I acknowledge that I have to re-submit my draft proposal as Final to be eligible for funding.",
  "@acknowledgeToResubmitProposal": {
    "description": "Information for user that he needs to resubmit his proposal. "
  },
  "active": "Active",
  "@active": {
    "description": "Activated state"
  },
  "actor": "Actor",
  "@actor": {
    "description": "Refers to user that created keychain and is unlocked."
  },
  "addCommentSection": "Add comment",
  "@addCommentSection": {
    "description": "Viewing proposal navigation section"
  },
  "addRole": "Add role",
  "@addRole": {
    "description": "Button text to add a new role"
  },
  "addUrl": "Add URL",
  "@addUrl": {
    "description": "Button text to add a URL"
  },
  "agree": "I Agree",
  "@agree": {
    "description": "Button text for confirming agreement"
  },
  "agreementCantChangeCategory": "I understand that I can’t change my category selection in Fund14.",
  "@agreementCantChangeCategory": {
    "description": "Text for the agreement checkbox that explains that user can't change category selection in Fund14"
  },
  "agreementFitToCategoryCriteria": "I understand the category brief and will make sure my proposal fits the criteria.",
  "@agreementFitToCategoryCriteria": {
    "description": "Text for the agreement checkbox that explains that user understands the category brief and will make sure their proposal fits the criteria"
  },
  "alert": "Alert",
  "@alert": {
    "description": "Generic alert label text"
  },
  "all": "All",
  "@all": {
    "description": "Primary used to select all object. To display object without any filter"
  },
  "anonymousUsername": "Anonymous",
  "@anonymousUsername": {
    "description": "When account does not have specified username this text is shown"
  },
  "apiErrorInternalServerError": "Internal server error",
  "@apiErrorInternalServerError": {
    "description": "Message of an error when api returns matching status code."
  },
  "apiErrorMalformedBody": "Can not process response body",
  "@apiErrorMalformedBody": {
    "description": "Generic message when any endpoint response is different from expected and can not be processed"
  },
  "apiErrorNotFound": "Not found",
  "@apiErrorNotFound": {
    "description": "Message of an error when api returns not found status code, depends on context."
  },
  "apiErrorServiceUnavailable": "Service Unavailable",
  "@apiErrorServiceUnavailable": {
    "description": "Message of an error when api returns matching status code."
  },
  "apiErrorTooManyRequests": "Too many requests, please try again in 10 minutes.",
  "@apiErrorTooManyRequests": {
    "description": "Message of an error when api returns matching status code."
  },
  "apiErrorUnknown": "Unknown error response",
  "@apiErrorUnknown": {
    "description": "A fallback error message when api returns error code"
  },
  "back": "Back",
  "@back": {
    "description": "For example in button that goes to previous stage of registration"
  },
  "backToCampaign": "Back to Campaign",
  "@backToCampaign": {
    "description": "Navigation link text to return to campaign view"
  },
  "balance": "Balance",
  "@balance": {
    "description": "The balance the user holds / amount of Ada in the wallet"
  },
  "becomeReviewer": "Become a Reviewer!",
  "@becomeReviewer": {
    "description": "Title for becoming a reviewer"
  },
  "becomeVoter": "Become a Voter",
  "@becomeVoter": {
    "description": "Title for becoming a voter"
  },
  "bestPracticesFAQ": "best practices FAQ",
  "@bestPracticesFAQ": {
    "description": "Text for link to best practices FAQ"
  },
  "browse": "browse",
  "@browse": {
    "description": "Button or link text for browsing files or content"
  },
  "browseFund14Proposals": "Browse Fund14 proposals",
  "@browseFund14Proposals": {
    "description": "Text shown when Catalyst app is closed"
  },
  "browseProposalsOnProjectCatalyst": "Please browse other Catalyst Fund14 proposals on ProjectCatalyst.io",
  "@browseProposalsOnProjectCatalyst": {
    "description": "Text shown when Catalyst app is closed"
  },
  "campaign": "Campaign",
  "@campaign": {
    "description": "Label for campaign section"
  },
  "campaignBeginsOn": "Campaign begins on {date} at {time}",
  "@campaignBeginsOn": {
    "description": "Title of the campaign concluded space",
    "placeholders": {
      "date": {
        "type": "String"
      },
      "time": {
        "type": "String"
      }
    }
  },
  "campaignCategories": "Campaign Categories",
  "@campaignCategories": {
    "description": "Header text for campaign categories section"
  },
  "campaignConcluded": "Campaign Concluded, Result are in!",
  "@campaignConcluded": {
    "description": "Title of the campaign concluded space"
  },
  "campaignDates": "Campaign Dates",
  "@campaignDates": {
    "description": "Label for the campaign start & end date."
  },
<<<<<<< HEAD
  "noOfAll": "All · {count}",
  "@noOfAll": {
    "description": "Tab label for all proposals in voting space",
    "placeholders": {
      "count": {
        "type": "int"
      }
    }
  },
  "noOfDraft": "Draft proposals · {count}",
  "@noOfDraft": {
    "description": "Tab label for draft proposals in voting space",
    "placeholders": {
      "count": {
        "type": "int"
      }
    }
  },
  "noOfFinal": "Final proposals · {count}",
  "@noOfFinal": {
    "description": "Tab label for final proposals in voting space",
=======
  "campaignDetails": "Campaign Details",
  "@campaignDetails": {
    "description": "Header text for campaign details section"
  },
  "campaignEnd": "Campaign End",
  "@campaignEnd": {
    "description": "Label for the campaign end date."
  },
  "campaignEndsOn": "Campaign ends on {date} at {time}",
  "@campaignEndsOn": {
    "description": "Title of the campaign concluded space",
>>>>>>> fc6380c2
    "placeholders": {
      "date": {
        "type": "String"
      },
      "time": {
        "type": "String"
      }
    }
  },
<<<<<<< HEAD
  "noOfMyProposals": "My proposals · {count}",
  "@noOfMyProposals": {
    "description": "Tab label for my proposals in voting space",
    "placeholders": {
      "count": {
        "type": "int"
      }
    }
  },
  "noOfFavorites": "Favorites · {count}",
  "@noOfFavorites": {
    "description": "Tab label for draft proposals in voting space",
=======
  "campaignIsLive": "Campaign Is Live (Published)",
  "@campaignIsLive": {
    "description": "Title of the campaign is live (published) space"
  },
  "campaignPhaseCountdownCommunityVoting": "Voting for Fund{fundNumber} opens {date}",
  "@campaignPhaseCountdownCommunityVoting": {
    "description": "Title for the community voting countdown",
>>>>>>> fc6380c2
    "placeholders": {
      "fundNumber": {
        "type": "int"
      },
      "date": {
        "type": "String"
      }
    }
  },
<<<<<<< HEAD
  "noOfVotedOn": "Voted On · {count}",
  "@noOfVotedOn": {
    "description": "Tab label for voted on proposals in voting space",
    "placeholders": {
      "count": {
        "type": "int"
      }
    }
  },
  "favorites": "Favorites",
  "@favorites": {
    "description": "Refers to a list of favorites."
  },
  "treasuryCampaignBuilder": "Campaign builder",
  "@treasuryCampaignBuilder": {
    "description": "Left panel name in treasury space"
  },
  "treasuryCampaignBuilderSegments": "Segments",
  "@treasuryCampaignBuilderSegments": {
    "description": "Tab name in campaign builder panel"
=======
  "campaignPreviewEventAfter": "After Campaign",
  "@campaignPreviewEventAfter": {
    "description": "A name of the state of a campaign when it is active."
>>>>>>> fc6380c2
  },
  "campaignPreviewEventBefore": "Before Campaign",
  "@campaignPreviewEventBefore": {
    "description": "A name of the state of a campaign before it starts."
  },
  "campaignPreviewEventDuring": "During Campaign",
  "@campaignPreviewEventDuring": {
    "description": "A name of the state of a campaign when it is active."
  },
  "campaignPreviewEvents": "Events",
  "@campaignPreviewEvents": {
    "description": "Tab label in campaign preview dialog for campaign events."
  },
  "campaignPreviewTitle": "Campaign Preview",
  "@campaignPreviewTitle": {
    "description": "Title for the campaign preview dialog (admin mode)."
  },
  "campaignPreviewViews": "Views",
  "@campaignPreviewViews": {
    "description": "Tab label in campaign preview dialog for campaign views."
  },
  "campaignStart": "Campaign Start",
  "@campaignStart": {
    "description": "Label for the campaign start date."
  },
  "campaignStartingSoon": "Campaign Starting Soon (Ready to deploy)",
  "@campaignStartingSoon": {
    "description": "Title of the campaign starting soon space"
  },
  "campaignTotalAsk": "Campaign Total Ask",
  "@campaignTotalAsk": {
    "description": "Label for total funds requested in campaign"
  },
  "campaignTotalAskDescription": "Funds requested for all final proposals",
  "@campaignTotalAskDescription": {
    "description": "Description for the total ask section"
  },
  "campaignTreasury": "Campaign Treasury",
  "@campaignTreasury": {
    "description": "Label for campaign treasury amount"
  },
  "campaignTreasuryDescription": "Total budget, including ecosystem incentives",
  "@campaignTreasuryDescription": {
    "description": "Description of campaign treasury contents"
  },
  "cancelAnyways": "Cancel anyway",
  "@cancelAnyways": {
    "description": "Button text to confirm cancellation despite warnings"
  },
  "cancelButtonText": "Cancel",
  "@cancelButtonText": {
    "description": "Text shown in cancel button"
  },
  "cancelCommit": "Cancel",
  "@cancelCommit": {
    "description": "Cancel comment submission"
  },
  "cantEditThisProposal": "Can't edit this proposal",
  "@cantEditThisProposal": {
    "description": "Message shown when user tries to edit a proposal that should not be editable."
  },
  "cantFindYourWallet": "We can't find your wallet",
  "@cantFindYourWallet": {
    "description": "Error message when user doesn't have a wallet extension installed"
  },
  "cardanoUseCases": "Cardano Use Cases",
  "@cardanoUseCases": {
    "description": "Label for Cardano use cases section"
  },
  "catalyst": "Catalyst",
  "@catalyst": {
    "description": "Catalyst is a project name"
  },
  "catalystAppClosed": "The Catalyst app is closed.",
  "@catalystAppClosed": {
    "description": "Text shown when Catalyst app is closed"
  },
  "catalystAppClosesIn": "Catalyst App closes in {days}d, {hours}h, {minutes}m, {seconds}s.",
  "@catalystAppClosesIn": {
    "description": "Message displayed when the app closes in a few seconds",
    "placeholders": {
      "days": {
        "type": "int",
        "example": "1"
      },
      "hours": {
        "type": "int",
        "example": "1"
      },
      "minutes": {
        "type": "int",
        "example": "1"
      },
      "seconds": {
        "type": "int",
        "example": "10"
      }
    }
  },
  "catalystConditions": "Project Catalyst Terms and Conditions",
  "@catalystConditions": {
    "description": "Link to the Catalyst FC's Terms and Conditions"
  },
  "catalystFundNo": "Catalyst Fund{fundNumber}",
  "@catalystFundNo": {
    "description": "Used in discovery page in hero section",
    "placeholders": {
      "fundNumber": {
        "type": "int"
      }
    }
  },
  "catalystId": "Catalyst ID",
  "@catalystId": {
    "description": "Label of chip with account catalyst ID clearly describing content"
  },
  "catalystKeychain": "Catalyst Keychain",
  "@catalystKeychain": {
    "description": "Name for Catalyst Keychain"
  },
  "catalystKnowledgeBase": "Catalyst knowledge base",
  "@catalystKnowledgeBase": {
    "description": "Menu item text for accessing knowledge base"
  },
  "catalystPrivacyPolicy": "Catalyst FC's Privacy Policy",
  "@catalystPrivacyPolicy": {
    "description": "Link to the Catalyst FC's Privacy Policy"
  },
  "catalystTos": "Project Catalyst Terms and Conditions",
  "@catalystTos": {
    "description": "Link to the Catalyst FC's Terms and Conditions"
  },
  "categories": "Categories",
  "@categories": {
    "description": "Label for categories section"
  },
  "category": "Category",
  "@category": {
    "description": "Label for category field or section"
  },
  "categoryBudget": "Category Budget",
  "@categoryBudget": {
    "description": "Label for category budget information"
  },
  "categoryDetails": "Category Details",
  "@categoryDetails": {
    "description": "Header text for category details section"
  },
  "categoryRequirements": "Category Requirements:",
  "@categoryRequirements": {
    "description": "Header for category requirements section"
  },
  "categorySelectionDescription": "Choose Wisely! Review the category and its rules carefully as this can’t be changed after you make a selection. To switch, you’ll need to start a new proposal.",
  "@categorySelectionDescription": {
    "description": "Text for the category selection description in new proposal dialog"
  },
  "caution": "Caution:",
  "@caution": {
    "description": "Title of caution information"
  },
  "change": "Change",
  "@change": {
    "description": "An action to change/modify something."
  },
  "checkMaxProposal": "Submit no more than {count} {count, plural, =1{proposal} other{proposals}} as Final.",
  "@checkMaxProposal": {
    "description": "Information for user to check their final proposals before submission window closes",
    "placeholders": {
      "count": {
        "type": "int"
      }
    }
  },
  "checkOnCardanoScan": "Check on Cardano scan",
  "@checkOnCardanoScan": {
    "description": "A button label to navigate to Cardano Scan to see wallet / transaction details."
  },
  "chooseCardanoWallet": "Choose Cardano Wallet",
  "@chooseCardanoWallet": {
    "description": "A button label to select a cardano wallet."
  },
  "chooseOtherWallet": "Choose other wallet",
  "@chooseOtherWallet": {
    "description": "A button label to select another cardano wallet."
  },
  "clear": "Clear",
  "@clear": {
    "description": "Button text to clear input or selection"
  },
  "close": "Close",
  "@close": {
    "description": "CTA To close something"
  },
  "comingSoon": "Coming Soon",
  "@comingSoon": {
    "description": "Coming soon message"
  },
  "commentHideReplies": "Hide replies",
  "@commentHideReplies": {
    "description": "Hide comment replies"
  },
  "commentPickUsername": "Set Display Name",
  "@commentPickUsername": {
    "description": "Shown as CTA button or title of dialog"
  },
  "commentPickUsernameHint": "Enter Name",
  "@commentPickUsernameHint": {
    "description": "Hint of username text field"
  },
  "commentPickUsernameLabel": "Pick a display name to join the conversation and leave a comment.",
  "@commentPickUsernameLabel": {
    "description": "Message shown when user tries to comment on proposal while not having username"
  },
  "commentXReplies": "{count} {count, plural, =0{replies} =1{reply} other{replies}}",
  "@commentXReplies": {
    "description": "Show comment replies",
    "placeholders": {
      "count": {
        "type": "int"
      }
    }
  },
  "comments": "{count, plural, =0{Comments} =1{Comment} other{Comments}}",
  "@comments": {
    "description": "Describes comments",
    "placeholders": {
      "count": {
        "type": "int"
      }
    }
  },
  "commentsSegment": "Comments",
  "@commentsSegment": {
    "description": "Viewing proposal navigation section"
  },
  "commentsSortNewest": "Newest First",
  "@commentsSortNewest": {
    "description": "One of options for sorting comments under proposal"
  },
  "commentsSortOldest": "Oldest First",
  "@commentsSortOldest": {
    "description": "One of options for sorting comments under proposal"
  },
  "completed": "Completed",
  "@completed": {
    "description": "Indicates to user that status is completed"
  },
  "confirm": "Confirm",
  "@confirm": {
    "description": "Generic text for confirming actions such as pick username"
  },
  "confirmPassword": "Confirm password",
  "@confirmPassword": {
    "description": "Label for password confirmation input field"
  },
  "confirmed": "Confirmed",
  "@confirmed": {
    "description": "A label when something is final and not provisional."
  },
  "connectingStatusLabelText": "re-connecting",
  "@connectingStatusLabelText": {
    "description": "Label text shown in the ConnectingStatus widget during re-connection."
  },
  "continueAsGuest": "Continue as guest",
  "@continueAsGuest": {
    "description": "The message shown when asking the user to login/unlock and the user wants to cancel the process."
  },
  "continueText": "Continue",
  "@continueText": {
    "description": "Action to move to the next step"
  },
  "contributor": "Contributor",
  "@contributor": {
    "description": "Account role"
  },
  "contributorDescription": "Become a Catalyst contributor to help shape innovative ideas and have a voice in ecosystem decisions that matter.",
  "@contributorDescription": {
    "description": "A description for contributor"
  },
  "contributorSummaryComment": "Comment on Proposals",
  "@contributorSummaryComment": {
    "description": "Text representing that contributor can comment on proposals"
  },
  "contributorSummarySelectFavorites": "Select favorites",
  "@contributorSummarySelectFavorites": {
    "description": "Text representing that contributor can select their favorite proposals"
  },
  "contributorVerboseName": "Treasury guardian",
  "@contributorVerboseName": {
    "description": "A verbose name for contributor"
  },
  "copied": "Copied!",
  "@copied": {
    "description": "Snackbar message shown when user copies a link."
  },
  "copyLink": "Copy Link",
  "@copyLink": {
    "description": "Action title to copy a link in share dialog."
  },
  "createKeychainCreatedNextStep": "In the next step you write your Catalyst roles and \naccount to the Cardano Mainnet.",
  "@createKeychainCreatedNextStep": {
    "description": "Information about the next step after keychain creation"
  },
  "createKeychainCreatedTitle": "Congratulations your Catalyst \nKeychain is created!",
  "@createKeychainCreatedTitle": {
    "description": "Success message for keychain creation"
  },
  "createKeychainLinkWalletAndRoles": "Link your Cardano Wallet & Roles",
  "@createKeychainLinkWalletAndRoles": {
    "description": "Button/header text for wallet and roles linking step"
  },
  "createKeychainSeedPhraseBody": "Make sure you write down your 12-words in a safe place as well.",
  "@createKeychainSeedPhraseBody": {
    "description": "Instructions for safely storing the 12-word seed phrase"
  },
  "createKeychainSeedPhraseCheckBody": "Select your 12 written down words in \nthe correct order.",
  "@createKeychainSeedPhraseCheckBody": {
    "description": "Instructions for selecting seed phrase words in correct order"
  },
  "createKeychainSeedPhraseCheckInstructionsSubtitle": "Next, we're going to make sure that you've written down your Catalyst seed phrase correctly.   \n\nWe don't save your Catalyst seed phrase, so it's important \nto make sure you have it right. Thats why we don't trust, we verify before continuing.   \n\nIt's also good practice to get familiar with using a \nseed phrase if you're new to crypto.",
  "@createKeychainSeedPhraseCheckInstructionsSubtitle": {
    "description": "Detailed instructions for seed phrase verification process"
  },
  "createKeychainSeedPhraseCheckInstructionsTitle": "Write down your Catalyst seed phrase",
  "@createKeychainSeedPhraseCheckInstructionsTitle": {
    "description": "Title for seed phrase verification instructions"
  },
  "createKeychainSeedPhraseCheckSubtitle": "Input your Catalyst seed phrase",
  "@createKeychainSeedPhraseCheckSubtitle": {
    "description": "Subtitle prompting user to input their seed phrase for verification"
  },
  "createKeychainSeedPhraseCheckSuccessNextStep": "Now let's set your Unlock password for this device!",
  "@createKeychainSeedPhraseCheckSuccessNextStep": {
    "description": "Prompt to set device unlock password"
  },
  "createKeychainSeedPhraseCheckSuccessSubtitle": "Enter your seed phrase to recover your Catalyst Keychain on any device.\n\nIt's kinda like your email and password all rolled into one, so keep it somewhere safe!\n\nIn the next step we'll add a password to your Catalyst Keychain, so you can lock/unlock access to Catalyst App.",
  "@createKeychainSeedPhraseCheckSuccessSubtitle": {
    "description": "Detailed explanation of seed phrase importance and next steps"
  },
  "createKeychainSeedPhraseCheckSuccessTitle": "Nice job! You've successfully verified your Catalyst seed phase",
  "@createKeychainSeedPhraseCheckSuccessTitle": {
    "description": "Success message title shown after seed phrase verification"
  },
  "createKeychainSeedPhraseExport": "Export Security Words",
  "@createKeychainSeedPhraseExport": {
    "description": "Button text for exporting seed phrase"
  },
  "createKeychainSeedPhraseExportConfirmDialogContent": "Before using this feature, please read this {link}",
  "@createKeychainSeedPhraseExportConfirmDialogContent": {
    "description": "Warning message before exporting seed phrase",
    "placeholders": {
      "link": {
        "type": "String",
        "description": "Link text to best practices FAQ"
      }
    }
  },
  "createKeychainSeedPhraseExportConfirmDialogSubtitle": "Are you sure you want to export your key?",
  "@createKeychainSeedPhraseExportConfirmDialogSubtitle": {
    "description": "Confirmation dialog subtitle for seed phrase export"
  },
  "createKeychainSeedPhraseStoreConfirmation": "I have written down/exported my 12 words",
  "@createKeychainSeedPhraseStoreConfirmation": {
    "description": "Confirmation checkbox text for seed phrase backup"
  },
  "createKeychainSeedPhraseSubtitle": "Write down your Catalyst seed phrase",
  "@createKeychainSeedPhraseSubtitle": {
    "description": "Subtitle prompting user to record their seed phrase"
  },
  "createKeychainUnlockPasswordInstructionsSubtitle": "In this next step, you'll set your Unlock Password for this device. It's like a shortcut for proving ownership of your Keychain.  \n\nWhenever you recover your account for the first time on a new device, you'll need to use your Catalyst seed phrase to get started. Every time after that, you can use your Unlock Password to quickly regain access.",
  "@createKeychainUnlockPasswordInstructionsSubtitle": {
    "description": "Detailed explanation of unlock password purpose and usage"
  },
  "createKeychainUnlockPasswordInstructionsTitle": "Set your Catalyst unlock password for this device",
  "@createKeychainUnlockPasswordInstructionsTitle": {
    "description": "Title for unlock password setup instructions"
  },
  "createKeychainUnlockPasswordIntoBody": "Please provide a password for your Catalyst Keychain.",
  "@createKeychainUnlockPasswordIntoBody": {
    "description": "Instruction text for password input"
  },
  "createKeychainUnlockPasswordIntoSubtitle": "Catalyst unlock password",
  "@createKeychainUnlockPasswordIntoSubtitle": {
    "description": "Subtitle for unlock password input section"
  },
  "createProfileAcknowledgementsConditions": "I agree to the {conditions}.",
  "@createProfileAcknowledgementsConditions": {
    "description": "Text acknowledging that the user has read and agreed to the Catalyst FC's Terms and Conditions",
    "placeholders": {
      "conditions": {
        "type": "String"
      }
    }
  },
  "createProfileAcknowledgementsTitle": "Mandatory Acknowledgements",
  "@createProfileAcknowledgementsTitle": {
    "description": "Title for the acknowledgements section"
  },
  "createProfileAcknowledgementsTosAndPrivacyPolicy": "I agree to the {tos} & {privacy_policy}.",
  "@createProfileAcknowledgementsTosAndPrivacyPolicy": {
    "description": "Text acknowledging that the user has read and agreed to the Catalyst FC's Privacy Policy",
    "placeholders": {
      "tos": {
        "type": "String"
      },
      "privacy_policy": {
        "type": "String"
      }
    }
  },
  "createProfileCreatedTitle": "Congratulations your profile is setup!",
  "@createProfileCreatedTitle": {
    "description": "Title for the profile created"
  },
  "createProfileDrepApprovalContingency": "I understand that for my proposal to move to Community Review and/or Voting and be eligible for funding, the Project Catalyst budget proposal must first be approved by the Cardano DReps, as detailed in the {fund14ProposalSubmissionNotice}. If the budget is not approved, my proposal will not move forward and no funding will be provided.",
  "@createProfileDrepApprovalContingency": {
    "description": "Text acknowledging that the user is aware of the Drep Approval Contingency",
    "placeholders": {
      "fund14ProposalSubmissionNotice": {
        "type": "String"
      }
    }
  },
  "createProfileInstructionsEmailRequest": "Email request",
  "@createProfileInstructionsEmailRequest": {
    "description": "Request to provide email address"
  },
  "createProfileInstructionsMessage": "In the following account creation steps we will:\n\n1. Setup your profile\n2. Create your Catalyst Keychain\n3. Link Cardano wallet & roles\n\nTo ensure a smooth experience, completing your account setup in one session is essential—stay focused and avoid interruptions to finalize everything efficiently. Make sure your Cardano wallet has at least {amount} ADA before continuing.",
  "@createProfileInstructionsMessage": {
    "description": "Information about account creation steps",
    "placeholders": {
      "amount": {
        "type": "double"
      }
    }
  },
  "createProfileInstructionsNext": "Create your profile now",
  "@createProfileInstructionsNext": {
    "description": "CTA to move to the next step in account creation"
  },
  "createProfileInstructionsTitle": "Introduction",
  "@createProfileInstructionsTitle": {
    "description": "Title for account creation steps"
  },
  "createProfileNextStep": "In the next step you Create your Catalyst Keychain",
  "@createProfileNextStep": {
    "description": "Title for the next step in the profile creation"
  },
  "createProfileSetupDisplayNameHelper": "Please provide a nickname or real name.",
  "@createProfileSetupDisplayNameHelper": {
    "description": "Helper text for the display name input"
  },
  "createProfileSetupDisplayNameHint": "Display name",
  "@createProfileSetupDisplayNameHint": {
    "description": "Hint for the display name input"
  },
  "createProfileSetupDisplayNameLabel": "What should we call you?",
  "@createProfileSetupDisplayNameLabel": {
    "description": "Label for the display name input"
  },
  "createProfileSetupEmailHelper": "You must provide your e-mail if you want to become a proposer or a reviewer.",
  "@createProfileSetupEmailHelper": {
    "description": "Helper text for the email input"
  },
  "createProfileSetupEmailHint": "E-mail",
  "@createProfileSetupEmailHint": {
    "description": "Hint for the email input"
  },
  "createProfileSetupEmailLabel": "Your e-mail",
  "@createProfileSetupEmailLabel": {
    "description": "Label for the email input"
  },
  "createProfileSetupEmailReason1": "If you have an Ideascale account, using the same email works best.",
  "@createProfileSetupEmailReason1": {
    "description": "Description for info card to let user know to use the same email as in Ideascale if they have already submitted a proposal there."
  },
  "createProfileSetupEmailReason2": "Email is stored in Catalyst database",
  "@createProfileSetupEmailReason2": {
    "description": "Description for info card to let user know to use the same email as in Ideascale if they have already submitted a proposal there."
  },
  "createProfileSetupEmailReason3": "Email is never published on chain",
  "@createProfileSetupEmailReason3": {
    "description": "Description for info card to let user know to use the same email as in Ideascale if they have already submitted a proposal there."
  },
  "createProfileSetupEmailSubLabel": "Optional except for proposers or reviewers",
  "@createProfileSetupEmailSubLabel": {
    "description": "Sub label for the email input"
  },
  "createProfileSetupReceiveEmails": "I agree to receive emails. I can unsubscribe anytime.",
  "@createProfileSetupReceiveEmails": {
    "description": "Checkbox description about agreeing to receive emails"
  },
  "createProfileSetupTitle": "Setup your profile",
  "@createProfileSetupTitle": {
    "description": "Title for the setup of the profile"
  },
  "createProposal": "Create Proposal",
  "@createProposal": {
    "description": "Button or header text for proposal creation"
  },
  "createProposalInCategory": "Create Proposal in {category}",
  "@createProposalInCategory": {
    "description": "Title of the dialog for creating a proposal in a specific category",
    "placeholders": {
      "category": {
        "type": "String"
      }
    }
  },
  "currentAsk": "Current Ask",
  "@currentAsk": {
    "description": "Label showing current funding request amount"
  },
  "currentCampaign": "Current Campaign",
  "@currentCampaign": {
    "description": "Header for current campaign section"
  },
  "currentCampaignDescription": "Project Catalyst turns economic power into innovation power by using the Cardano Treasury to incentivize and fund community-approved ideas.",
  "@currentCampaignDescription": {
    "description": "Description of current campaign purpose"
  },
  "currentlySupportedWallets": "We currently support the following wallets:",
  "@currentlySupportedWallets": {
    "description": "Text to show currently supported wallets"
  },
  "dateAtTime": "{date} at {time}",
  "@dateAtTime": {
    "placeholders": {
      "date": {
        "type": "String"
      },
      "time": {
        "type": "String"
      }
    }
  },
  "datePickerDateRangeError": "Please select a date within the range of today and one year from today.",
  "@datePickerDateRangeError": {
    "description": "Error message for the date picker when the selected date is outside the range of today and one year from today."
  },
  "datePickerDaysInMonthError": "Entered day exceeds the maximum days for this month.",
  "@datePickerDaysInMonthError": {
    "description": "Error message for the date picker when the selected day is greater than the maximum days for the selected month."
  },
  "dayAbbr": "d",
  "@dayAbbr": {
    "description": "A single letter abbreviation for day."
  },
  "days": "{count, plural, =1{Day} other{Days}}",
  "@days": {
    "description": "To represent days",
    "placeholders": {
      "count": {
        "type": "num"
      }
    }
  },
  "defaultRole": "Default",
  "@defaultRole": {
    "description": "Related to account role"
  },
  "delegationButton": "Delegation",
  "@delegationButton": {
    "description": "The label for voting power delegation."
  },
  "delete": "Delete",
  "@delete": {
    "description": "CTA To delete something"
  },
  "deleteKeychainDialogErrorText": "Error. Please type 'Remove Keychain' to remove your account from this device.",
  "@deleteKeychainDialogErrorText": {
    "description": "An error text on text field on delete keychain dialog"
  },
  "deleteKeychainDialogInputLabel": "Confirm removal",
  "@deleteKeychainDialogInputLabel": {
    "description": "An input label on delete keychain dialog"
  },
  "deleteKeychainDialogRemovingPhrase": "Remove Keychain",
  "@deleteKeychainDialogRemovingPhrase": {
    "description": "A removing phrase on delete keychain dialog"
  },
  "deleteKeychainDialogTypingInfo": "To continue with the removal type: 'Remove Keychain'.",
  "@deleteKeychainDialogTypingInfo": {
    "description": "A typing info on delete keychain dialog"
  },
  "deleteLocalVersionIfWantToPublishThisVersion": "If you want to publish this iteration as final, please delete the local draft.",
  "@deleteLocalVersionIfWantToPublishThisVersion": {
    "description": "Message shown when user tries to publish a draft proposal as final proposal but there is a newer local draft proposal."
  },
  "description": "Description",
  "@description": {
    "description": "Label for description field"
  },
  "devToolsAlreadyDeveloper": "Already developer!",
  "@devToolsAlreadyDeveloper": {
    "description": "SnackBar message when trying to enable dev tools while already enabled"
  },
  "devToolsAlreadyDeveloperMessage": "Open DevTools with {shortcut} shortcut",
  "@devToolsAlreadyDeveloperMessage": {
    "description": "Explanation text",
    "placeholders": {
      "shortcut": {
        "type": "String",
        "example": "cmd+shift+D"
      }
    }
  },
  "devToolsBecameDeveloper": "You became developer!",
  "@devToolsBecameDeveloper": {
    "description": "SnackBar message when enable dev tools"
  },
  "devToolsBecameDeveloperMessage": "Open DevTools with {shortcut} shortcut",
  "@devToolsBecameDeveloperMessage": {
    "description": "Explanation text",
    "placeholders": {
      "shortcut": {
        "type": "String",
        "example": "cmd+shift+D"
      }
    }
  },
  "devToolsTapsLeftToEnable": "{count} taps left",
  "@devToolsTapsLeftToEnable": {
    "description": "SnackBar message while enabling dev tools",
    "placeholders": {
      "count": {
        "type": "int"
      }
    }
  },
  "devToolsTapsLeftToEnableMessage": "Keep on tapping",
  "@devToolsTapsLeftToEnableMessage": {
    "description": "Explanation text"
  },
  "disableExtensionDescription": "Please enable to continue your wallet extension, and refresh the application.",
  "@disableExtensionDescription": {
    "description": "Description for disabled extensions in the browser to not find wallet"
  },
  "disableExtensionTitle": "Disabled Extension",
  "@disableExtensionTitle": {
    "description": "Title for disabled extension reason to not find wallet"
  },
  "discoveryHomepage": "Discovery Homepage",
  "@discoveryHomepage": {
    "description": "Title for tile in overall spaces page to go to discovery page"
  },
  "discoverySpaceEmptyProposals": "Once this campaign launches draft proposals will be shared here.",
  "@discoverySpaceEmptyProposals": {
    "description": "Description for empty state on discovery space when there are no draft proposals."
  },
  "displayName": "Display Name",
  "@displayName": {
    "description": "Label for display name input field"
  },
  "documentImportInvalidDataError": "The imported document does not have valid format or is corrupted.",
  "@documentImportInvalidDataError": {
    "description": "Error message when user tries to import a document that is not valid and cannot be parsed"
  },
  "dontShowAgain": "Don't show again",
  "@dontShowAgain": {
    "description": "Action to not show again"
  },
  "draft": "Draft",
  "@draft": {
    "description": "Indicates to user that status is in draft mode"
  },
  "drawerSpaceDiscovery": "Discovery",
  "@drawerSpaceDiscovery": {
    "description": "Name shown in spaces shell drawer"
  },
  "drawerSpaceFundedProjects": "Funded projects",
  "@drawerSpaceFundedProjects": {
    "description": "Name shown in spaces shell drawer"
  },
  "drawerSpaceTreasury": "Treasury",
  "@drawerSpaceTreasury": {
    "description": "Name shown in spaces shell drawer"
  },
  "drawerSpaceVoting": "Voting",
  "@drawerSpaceVoting": {
    "description": "Name shown in spaces shell drawer"
  },
  "drawerSpaceWorkspace": "Workspace",
  "@drawerSpaceWorkspace": {
    "description": "Name shown in spaces shell drawer"
  },
  "drep": "Drep",
  "@drep": {
    "description": "Account role"
  },
  "drepDescription": "The dRep has an Expert Role in the Cardano/Catalyst as people can delegate their vote to Cardano Experts.",
  "@drepDescription": {
    "description": "A description for drep"
  },
  "drepSummaryCastVotes": "Cast delegated votes",
  "@drepSummaryCastVotes": {
    "description": "Text representing that dRep can cast delegated votes"
  },
  "drepSummaryComment": "Comment Functionality",
  "@drepSummaryComment": {
    "description": "Text representing that dRep can comment on proposals"
  },
  "drepSummaryDelegatedVotes": "Delegated Votes",
  "@drepSummaryDelegatedVotes": {
    "description": "Text representing that dRep can used delegated votes"
  },
  "drepSummaryRewards": "dRep rewards",
  "@drepSummaryRewards": {
    "description": "Text representing that dRep can used rewards"
  },
  "drepVerboseName": "Community expert",
  "@drepVerboseName": {
    "description": "A verbose name for drep"
  },
  "duration": "Duration",
  "@duration": {
    "description": "Label for duration of proposal"
  },
  "editButtonText": "Edit",
  "@editButtonText": {
    "description": "Text shown in edit button"
  },
  "editRolesDialogMessage": "Before you can change your role, there are a few steps to complete first. Follow the instructions carefully to ensure a smooth transition.\n\nTo continue you will need to re-register, this will allow you to select new roles. This process will take around 3-7 minutes.\n",
  "@editRolesDialogMessage": {
    "description": "Detailed instructions for role editing process and requirements"
  },
  "editRolesDialogTitle": "Editing Roles",
  "@editRolesDialogTitle": {
    "description": "Title of dialog for editing roles"
  },
  "email": "Email",
  "@email": {
    "description": "Email address (short)"
  },
  "emailAddress": "Email address",
  "@emailAddress": {
    "description": "Label for email address input field"
  },
  "emailNotVerifiedBannerContributor": "**Email Not Verified:** Check your inbox to verify your email and unlock all features.",
  "@emailNotVerifiedBannerContributor": {
    "description": "Message used in banner to inform user that email is not verified when user is a contributor"
  },
  "emailNotVerifiedBannerProposer": "**Email Not Verified**: You can’t publish a proposal until your email is verified.",
  "@emailNotVerifiedBannerProposer": {
    "description": "Message used in banner to inform user that email is not verified when user is a proposer"
  },
  "emailNotVerifiedDialogAction": "Go to My Account",
  "@emailNotVerifiedDialogAction": {
    "description": "Action of dialog when trying to publish document but does not have verified email"
  },
  "emailNotVerifiedDialogMessage": "Before you can publish proposals, please make sure your \naccount has a verified email address.",
  "@emailNotVerifiedDialogMessage": {
    "description": "Message of dialog when trying to publish document but does not have verified email"
  },
  "emailNotVerifiedDialogTitle": "Verified email not found!",
  "@emailNotVerifiedDialogTitle": {
    "description": "Title of dialog when trying to publish document but does not have verified email"
  },
  "emptySearchResultTitle": "No search results found",
  "@emptySearchResultTitle": {
    "description": "Title of empty search result"
  },
  "endDate": "End Date",
  "@endDate": {
    "description": "Label for campaign end date"
  },
  "enterPassword": "Enter password",
  "@enterPassword": {
    "description": "Label for password input field"
  },
  "enterPhrase": "Enter phrase",
  "@enterPhrase": {
    "description": "Action to enter the seed phrase"
  },
  "enterTitle": "Enter title",
  "@enterTitle": {
    "description": "CTA text for the title input field"
  },
  "errorActiveAccountNotFound": "Active account not found.",
  "@errorActiveAccountNotFound": {
    "description": "Generic error message when trying to access account resources but non was found."
  },
  "errorDisplayNameValidationEmpty": "Display name can not be empty",
  "@errorDisplayNameValidationEmpty": {
    "description": "Error message shown when display name field is empty"
  },
  "errorDisplayNameValidationOutOfRange": "Invalid length",
  "@errorDisplayNameValidationOutOfRange": {
    "description": "Error message shown when display name length is invalid"
  },
  "errorEmailAlreadyInUse": "This email address is already in use.",
  "@errorEmailAlreadyInUse": {
    "description": "Error when trying to update email that is taken already."
  },
  "errorEmailAlreadyInUseUpdateLater": "This email address is already in use. You can update your email later from your account settings.",
  "@errorEmailAlreadyInUseUpdateLater": {
    "description": "Error when trying to register with email that is taken already (in registration)."
  },
  "errorEmailValidationOutOfRange": "Invalid length",
  "@errorEmailValidationOutOfRange": {
    "description": "Error message shown when email length is outside allowed range"
  },
  "errorEmailValidationPattern": "Incorrect email pattern",
  "@errorEmailValidationPattern": {
    "description": "Error message shown when email format is invalid"
  },
  "errorNoActiveCampaignFound": "Currently there is no active campaign running",
  "@errorNoActiveCampaignFound": {
    "description": "Error message shown when no active campaign exists"
  },
  "errorProposalDeleted": "Error deleting proposal",
  "@errorProposalDeleted": {
    "description": "Error message when draft is not deleted"
  },
  "errorProposalDeletedDescription": "Something went wrong, please try again later",
  "@errorProposalDeletedDescription": {
    "description": "Description of error message when draft is not deleted"
  },
  "errorSeedPhraseWordsDoNotMatch": "Words do not match",
  "@errorSeedPhraseWordsDoNotMatch": {
    "description": "Error message when user inserts incorrect seed phrase words"
  },
  "errorUnknownPublishComment": "Can not publish comment",
  "@errorUnknownPublishComment": {
    "description": "Fallback message when can not publish comment for any reason."
  },
  "errorUuidInvalidFormat": "Invalid format",
  "@errorUuidInvalidFormat": {
    "description": "Error message when given input does not match uuid format"
  },
  "errorUuidVersionMissMatch": "Uuid version miss match. Got {version} but requires {requiredVersion}",
  "@errorUuidVersionMissMatch": {
    "description": "Error message when given is valid uuid but in different version",
    "placeholders": {
      "version": {
        "type": "int"
      },
      "requiredVersion": {
        "type": "int"
      }
    }
  },
  "errorValidationConstValueMismatch": "The value must be \"{constValue}\".",
  "@errorValidationConstValueMismatch": {
    "description": "Validation error when the user entered value does not match the const value",
    "placeholders": {
      "constValue": {
        "type": "String"
      }
    }
  },
  "errorValidationConstsValueBoolMismatch": "Please select this field.",
  "@errorValidationConstsValueBoolMismatch": {
    "description": "Validation error when the user entered value does not match a boolean const value, typically a checkbox that asks for legal permission."
  },
  "errorValidationEnumValuesMismatch": "The value must be one of {enumValues}.",
  "@errorValidationEnumValuesMismatch": {
    "description": "Validation error when the user entered value does not match the enum values",
    "placeholders": {
      "enumValues": {
        "type": "String"
      }
    }
  },
  "errorValidationHttpsPatternMismatch": "Start your url with https://",
  "@errorValidationHttpsPatternMismatch": {
    "description": "Validation error when the user entered value does not match the https:// pattern"
  },
  "errorValidationListItemsAboveMax": "There should be no more than {max} {max, plural, =0{items} =1{item} other{items}}.",
  "@errorValidationListItemsAboveMax": {
    "description": "Validation error when the user entered more than max items in the list.",
    "placeholders": {
      "max": {
        "type": "int"
      }
    }
  },
  "errorValidationListItemsBelowMin": "There should be at least {min} {min, plural, =0{items} =1{item} other{items}}.",
  "@errorValidationListItemsBelowMin": {
    "description": "Validation error when the user entered less than min items in the list.",
    "placeholders": {
      "min": {
        "type": "int"
      }
    }
  },
  "errorValidationListItemsNotUnique": "The values must be unique.",
  "@errorValidationListItemsNotUnique": {
    "description": "The list items must be unique."
  },
  "errorValidationListItemsOutOfRange": "There should be between {min} and {max} {max, plural, =0{items} =1{item} other{items}}.",
  "@errorValidationListItemsOutOfRange": {
    "description": "The number of items in a list/array is out of allowed range between min and max (both inclusive)",
    "placeholders": {
      "min": {
        "type": "int"
      },
      "max": {
        "type": "int"
      }
    }
  },
  "errorValidationMissingRequiredField": "Please fill this field.",
  "@errorValidationMissingRequiredField": {
    "description": "A validation error for a missing required form field."
  },
  "errorValidationNumFieldAboveMax": "The value should be no bigger than {max}.",
  "@errorValidationNumFieldAboveMax": {
    "description": "Validation error when the user entered numerical value is bigger than max",
    "placeholders": {
      "max": {
        "type": "int"
      }
    }
  },
  "errorValidationNumFieldBelowMin": "The value should be at least {min}.",
  "@errorValidationNumFieldBelowMin": {
    "description": "Validation error when the user entered numerical value is smaller than min",
    "placeholders": {
      "min": {
        "type": "int"
      }
    }
  },
  "errorValidationNumFieldOutOfRange": "The value should be between {min} and {max}",
  "@errorValidationNumFieldOutOfRange": {
    "description": "Validation error when the numerical value is out of allowed range between min and max (both inclusive)",
    "placeholders": {
      "min": {
        "type": "int"
      },
      "max": {
        "type": "int"
      }
    }
  },
  "errorValidationPatternMismatch": "The value does not match the valid pattern.",
  "@errorValidationPatternMismatch": {
    "description": "Validation error when the user entered value does not match the pattern"
  },
  "errorValidationStringEmpty": "The text cannot be empty.",
  "@errorValidationStringEmpty": {
    "description": "Validation error when the user entered text is empty"
  },
  "errorValidationStringLengthAboveMax": "The text should be no longer than {max} {max, plural, =0{characters} =1{character} other{characters}}.",
  "@errorValidationStringLengthAboveMax": {
    "description": "Validation error when the user entered text is longer than max length",
    "placeholders": {
      "max": {
        "type": "int"
      }
    }
  },
  "errorValidationStringLengthBelowMin": "The text should be at least {min} {min, plural, =0{characters} =1{character} other{characters}}.",
  "@errorValidationStringLengthBelowMin": {
    "description": "Validation error when the user entered text is shorter than min length",
    "placeholders": {
      "min": {
        "type": "int"
      }
    }
  },
  "errorValidationStringLengthOutOfExactRange": "The text should be {count} {count, plural, =0{characters} =1{character} other{characters}}.",
  "@errorValidationStringLengthOutOfExactRange": {
    "description": "Validation error when the user entered text is not matching the exact required length.",
    "placeholders": {
      "count": {
        "type": "int"
      }
    }
  },
  "errorValidationStringLengthOutOfRange": "The text should be between {min} and {max} {max, plural, =0{characters} =1{character} other{characters}}.",
  "@errorValidationStringLengthOutOfRange": {
    "description": "Validation error when the user entered text is out of allowed range between min and max (both inclusive) characters",
    "placeholders": {
      "min": {
        "type": "int"
      },
      "max": {
        "type": "int"
      }
    }
  },
  "errorValidationTokenNotParsed": "Invalid input. Could not parse parse.",
  "@errorValidationTokenNotParsed": {
    "description": "A validation error when user enters input which cannot be parsed into token value."
  },
  "errorWalletLinkAccountChange": "Wallet account change",
  "@errorWalletLinkAccountChange": {
    "description": "Error message shown when wallet account has changed"
  },
  "errorWalletLinkInternalError": "Wallet authorisation internal error",
  "@errorWalletLinkInternalError": {
    "description": "Error message shown when internal error occurs during wallet authorization"
  },
  "errorWalletLinkInvalidRequest": "Wallet authorisation invalid request",
  "@errorWalletLinkInvalidRequest": {
    "description": "Error message shown when wallet authorization request is invalid"
  },
  "errorWalletLinkRefused": "Wallet authorisation failed",
  "@errorWalletLinkRefused": {
    "description": "Error message shown when wallet authorization is refused"
  },
  "eternlWallet": "Eternl Wallet",
  "@eternlWallet": {
    "description": "Name of the eternl wallet"
  },
  "exitButtonText": "Exit",
  "@exitButtonText": {
    "description": "Text shown in exit button"
  },
  "expandableTextLess": "Show less",
  "@expandableTextLess": {
    "description": "When text is too long and you can collapse it to eg. 2 lines"
  },
  "expandableTextMore": "Show more",
  "@expandableTextMore": {
    "description": "When text is too long and you can display it fully"
  },
  "exploreCategories": "Explore Categories",
  "@exploreCategories": {
    "description": "Header or button text for browsing categories"
  },
  "export": "Export",
  "@export": {
    "description": "A label for the export button. Used to export something."
  },
  "exportButtonText": "Export",
  "@exportButtonText": {
    "description": "Text shown in export button"
  },
  "exportKey": "Export Key",
  "@exportKey": {
    "description": "Button text for exporting key"
  },
  "exportProposalsIndividually": "Export proposals individually",
  "@exportProposalsIndividually": {
    "description": "Title for section informing user that they can export their proposals individually"
  },
  "f14Voting": "F14 Voting: Make sure you're ready.",
  "@f14Voting": {
    "description": "Title for registration for F14 voting"
  },
  "failedAuthenticationDescription": "You did not authorise the Catalyst App in your wallet, follow specific wallet instructions.",
  "@failedAuthenticationDescription": {
    "description": "Description for failed authentication reason to not find wallet"
  },
  "failedAuthenticationTitle": "No/Failed Authorisation",
  "@failedAuthenticationTitle": {
    "description": "Title for failed authentication reason to not find wallet"
  },
  "favorites": "Favorites",
  "@favorites": {
    "description": "Refers to a list of favorites."
  },
  "feedbackOnProposals": "Feedback on Proposals",
  "@feedbackOnProposals": {
    "description": "Title for tile in overall spaces page to go to proposals list page"
  },
  "file": "file",
  "@file": {
    "description": "Text indicating that user will interact with file"
  },
  "finalProposal": "Final",
  "@finalProposal": {
    "description": "Label indicating final proposal status"
  },
  "finishAccountButtonLabelText": "Finish account",
  "@finishAccountButtonLabelText": {
    "description": "Label text shown in the FinishAccountButton widget."
  },
  "finishAccountCreation": "Finish account creation",
  "@finishAccountCreation": {
    "description": "Button text to complete account creation process"
  },
  "finishes": "Finishes:",
  "@finishes": {
    "description": "Label for the campaign stage finish date"
  },
  "forgetProposal": "Forget proposal",
  "@forgetProposal": {
    "description": "A label for the forget proposal button. Used to make hide action on document."
  },
  "forgetProposalAgreement": "I acknowledge that this action cannot be undone.",
  "@forgetProposalAgreement": {
    "description": "Text for user that agrees to forget proposal"
  },
  "forgetProposalCantEditWarning": "You will no longer be able to view, edit, or publish this proposal",
  "@forgetProposalCantEditWarning": {
    "description": "Warning for user that his proposal can't be edited"
  },
  "forgetProposalCantGetFundingWarning": "This proposal will not be eligible to win funding, even if it has been previously published.",
  "@forgetProposalCantGetFundingWarning": {
    "description": "Warning for user that his proposal can't get funding"
  },
  "forgetProposalDialogDescription": "You are about to remove this proposal from the app.",
  "@forgetProposalDialogDescription": {
    "description": "Description of Forget Proposal Dialog"
  },
  "forgetProposalInvisibleWarning": "Your proposal will not be visible to other users.",
  "@forgetProposalInvisibleWarning": {
    "description": "Warning for user that his proposal will be invisible"
  },
  "forgotPassword": "Forgot password",
  "@forgotPassword": {
    "description": "Refers to the action label for recovering the user account."
  },
  "format": "Format",
  "@format": {
    "description": "A label for the format field in the date picker."
  },
  "from": "From",
  "@from": {
    "description": "Label for start point or date"
  },
  "fund14ProposalSubmissionNotice": "Fund14 Proposal Submission Notice",
  "@fund14ProposalSubmissionNotice": {
    "description": "Link to the Fund14 Proposal Submission Notice"
  },
  "fundNoCategory": "Fund{number} Category",
  "@fundNoCategory": {
    "description": "Describes that category comes from fund number",
    "placeholders": {
      "number": {
        "type": "int"
      }
    }
  },
  "fundX": "Fund{fundNumber}",
  "@fundX": {
    "description": "Generic text about nr. of fund / campaign",
    "placeholders": {
      "fundNumber": {
        "type": "int"
      }
    }
  },
  "fundedProjectSpace": "Funded project space",
  "@fundedProjectSpace": {
    "description": "Title of the funded project space"
  },
  "fundsAvailable": "Funds Available",
  "@fundsAvailable": {
    "description": "Label showing amount of funds available"
  },
  "fundsAvailableForCategory": "Funds available for this category",
  "@fundsAvailableForCategory": {
    "description": "Label showing available funds for specific category"
  },
  "fundsRequested": "Funds requested",
  "@fundsRequested": {
    "description": "Indicates the amount of ADA requested in a fund on a proposal card."
  },
  "getReadyToVote": "Get ready to vote",
  "@getReadyToVote": {
    "description": "Label before the voting phase starts."
  },
  "getStarted": "Get Started",
  "@getStarted": {
    "description": "Refers to a get started action, i.e. to register."
  },
  "getStartedButtonLabelText": "Get Started",
  "@getStartedButtonLabelText": {
    "description": "Label text shown in the GetStartedButton widget."
  },
  "goMyProposals": "Go My proposals",
  "@goMyProposals": {
    "description": "Action to go to my proposals"
  },
  "goToMyAccountForEmailVerification": "Go to {destination} to verify it.",
  "@goToMyAccountForEmailVerification": {
    "description": "Message used in banner for CTA to inform user to go to My Account to verify email",
    "placeholders": {
      "destination": {
        "type": "String",
        "description": "Text for the destination link"
      }
    }
  },
  "goodPasswordStrength": "Good password strength",
  "@goodPasswordStrength": {
    "description": "Describes a password that is strong."
  },
  "goodToKnow": "Good to know",
  "@goodToKnow": {
    "description": "Text to show when some tip will be presented to user"
  },
  "guest": "Guest",
  "@guest": {
    "description": "Refers to guest user."
  },
  "guidance": "Guidance",
  "@guidance": {
    "description": "A tab name of the guidance for the proposal editor."
  },
  "headsUp": "Heads up",
  "@headsUp": {
    "description": "In context for important information below"
  },
  "headsUpTitle": "Heads Up",
  "@headsUpTitle": {
    "description": "Text to tell user that something important is happening"
  },
  "heroSectionTitle": "Create, fund and deliver the future of Cardano.",
  "@heroSectionTitle": {
    "description": "Main title in hero section of discovery page"
  },
  "hideAllIssues": "Hide all issues",
  "@hideAllIssues": {
    "description": "Action to hide the full list of issues."
  },
  "hourAbbr": "h",
  "@hourAbbr": {
    "description": "A single letter abbreviation for hour."
  },
  "hours": "{count, plural, =1{Hour} other{Hours}}",
  "@hours": {
    "description": "To represent hours",
    "placeholders": {
      "count": {
        "type": "num"
      }
    }
  },
  "howItWorks": "Here's how it works",
  "@howItWorks": {
    "description": "Section header explaining process flow"
  },
  "howItWorksCollaborate": "Innovate together",
  "@howItWorksCollaborate": {
    "description": "Used in discovery page in how it works section"
  },
  "howItWorksCollaborateDescription": "Got an Idea? Create an impactful proposal and collaborate with the community to develop and refine it.",
  "@howItWorksCollaborateDescription": {
    "description": "Description of collaboration process in how it works section"
  },
  "howItWorksFollow": "Stay up to date",
  "@howItWorksFollow": {
    "description": "Used in discovery page in how it works section"
  },
  "howItWorksFollowDescription": "Receive regular updates on all the funded ideas, so you can follow along and see how things are progressing.",
  "@howItWorksFollowDescription": {
    "description": "Description of project follow-up process"
  },
  "howItWorksVote": "Vote for your favorite ideas",
  "@howItWorksVote": {
    "description": "Used in discovery page in how it works section"
  },
  "howItWorksVoteDescription": "Use a voting app to choose ideas with impact worth funding. Get rewarded in ada for taking part.",
  "@howItWorksVoteDescription": {
    "description": "Description of voting process and rewards"
  },
  "ideaJourney": "Idea Journey",
  "@ideaJourney": {
    "description": "Header for idea journey section"
  },
  "ideaJourneyDescription": "#### Ideas come to life in Catalyst through the key stages below. For the full timeline, deadlines and latest updates, visit the [fund timeline]({link}) Gitbook page.",
  "@ideaJourneyDescription": {
    "description": "Description for the idea journey section",
    "placeholders": {
      "link": {
        "type": "String"
      }
    }
  },
  "importCatalystAppUnavailableAfterDeadline": "IMPORTANT: The Catalyst app won’t be accessible after the deadline.",
  "@importCatalystAppUnavailableAfterDeadline": {
    "description": "note for user that app will not be available after submission deadline"
  },
  "importCatalystKey": "Import Catalyst Key",
  "@importCatalystKey": {
    "description": "When user checks correct seed phrase words order he can upload it too"
  },
  "importProposal": "Import Proposal",
  "@importProposal": {
    "description": "Import a proposal from a file"
  },
  "inObject": "In {object}",
  "@inObject": {
    "description": "In (Category Name)",
    "placeholders": {
      "object": {
        "type": "String"
      }
    }
  },
  "inProgress": "In progress",
  "@inProgress": {
    "description": "Indicates to user that status is in progress"
  },
  "inVoteList": "In Vote List",
  "@inVoteList": {
    "description": "Text indicates that vote on proposal is added to the list but not casted yet"
  },
  "inXDays": "{x, plural, =1{In {x} day} other{In {x} days}}",
  "@inXDays": {
    "placeholders": {
      "x": {
        "type": "int"
      }
    }
  },
  "incorrectUploadDialogContent": "The Catalyst keychain that you entered or uploaded is incorrect, please try again.",
  "@incorrectUploadDialogContent": {
    "description": "Error message shown when uploaded keychain is invalid"
  },
  "incorrectUploadDialogSubtitle": "CATALYST KEY INCORRECT",
  "@incorrectUploadDialogSubtitle": {
    "description": "Error dialog subtitle for incorrect key upload"
  },
  "incorrectUploadDialogTryAgainButton": "Try again",
  "@incorrectUploadDialogTryAgainButton": {
    "description": "Button text to retry after failed key upload"
  },
  "insertNewImageDialogDescription": "Bring your proposal to life with visuals",
  "@insertNewImageDialogDescription": {
    "description": "Description of the dialog for inserting a new image"
  },
  "insertNewImageDialogImageUrl": "Image URL",
  "@insertNewImageDialogImageUrl": {
    "description": "Label for the image URL input field"
  },
  "insertNewImageDialogInsertButtonText": "Insert Image",
  "@insertNewImageDialogInsertButtonText": {
    "description": "Label for the insert button"
  },
  "insertNewImageDialogInvalidUrl": "Please provide a valid image URL to proceed",
  "@insertNewImageDialogInvalidUrl": {
    "description": "Message shown when the image URL is invalid"
  },
  "insertNewImageDialogTextPlaceholder": "Paste link to image here",
  "@insertNewImageDialogTextPlaceholder": {
    "description": "Default text for the image URL input field"
  },
  "insertNewImageDialogTitle": "Insert New Image",
  "@insertNewImageDialogTitle": {
    "description": "Title of the dialog for inserting a new image"
  },
  "insertNewImageFailedToLoad": "Image failed to load",
  "@insertNewImageFailedToLoad": {
    "description": "Text for the image failed to load"
  },
  "installCardanoWallet": "Install a Cardano wallet",
  "@installCardanoWallet": {
    "description": "Text to install a cardano wallet"
  },
  "invalidSeedPhraseWord": "Invalid",
  "@invalidSeedPhraseWord": {
    "description": "Error shown when user inputs SeedPhrase word but invalid does not match any"
  },
  "joinNewsletter": "Join Newsletter",
  "@joinNewsletter": {
    "description": "Action to join newsletter"
  },
  "key": "key",
  "@key": {
    "description": "Text indicating that user will interact with key"
  },
  "keychainDeletedDialogSubtitle": "Your Catalyst Keychain is removed successfully from this device.\n\nWe reverted this device to Catalyst first use.",
  "@keychainDeletedDialogSubtitle": {
    "description": "Message shown in dialog confirming successful removal of Catalyst keychain"
  },
  "keychainDeletedDialogTitle": "Catalyst keychain removed",
  "@keychainDeletedDialogTitle": {
    "description": "Title shown in dialog when a Catalyst keychain has been deleted"
  },
  "knowledgeBase": "knowledge base",
  "@knowledgeBase": {
    "description": "Text for the knowledge base link"
  },
  "laceWallet": "Lace Wallet",
  "@laceWallet": {
    "description": "Name of the lace wallet"
  },
  "lastEditDate": "Last edit {date}",
  "@lastEditDate": {
    "description": "Indicated when item was last updated",
    "placeholders": {
      "date": {
        "type": "String"
      }
    }
  },
  "latestDocumentVersion": "Latest",
  "@latestDocumentVersion": {
    "description": "When showing different version of proposal we may add suffix indicating this is latest version"
  },
  "learnMore": "Learn More",
  "@learnMore": {
    "description": "A label on a clickable element that can show more content."
  },
  "linkCopiedToClipboard": "Link copied to clipboard",
  "@linkCopiedToClipboard": {
    "description": "Snackbar title shown when user copies a link."
  },
  "linkedWallet": "Linked Wallet",
  "@linkedWallet": {
    "description": "The wallet user has linked for the initial registration."
  },
  "live": "Live",
  "@live": {
    "description": "Indicates to user that status is in live mode"
  },
  "local": "Local",
  "@local": {
    "description": "Text shown to indicate that something is locally stored"
  },
  "lock": "Lock",
  "@lock": {
    "description": "Refers to a lock action, i.e. to lock the session."
  },
  "lockAccount": "Lock account",
  "@lockAccount": {
    "description": "Menu item text for locking the account"
  },
  "lockSnackbarMessage": "Catalyst is now in guest/locked mode.",
  "@lockSnackbarMessage": {
    "description": "The message shown below the title in confirmation snackbar after locking the keychain."
  },
  "lockSnackbarTitle": "Catalyst locked",
  "@lockSnackbarTitle": {
    "description": "The title shown in confirmation snackbar after locking the keychain."
  },
  "mainnetNetworkId": "Mainnet",
  "@mainnetNetworkId": {
    "description": "A mainnet cardano network name."
  },
  "maxBudgetRequest": "Max budget request",
  "@maxBudgetRequest": {
    "description": "A label for the maximum budget request for a proposal."
  },
  "maximumAsk": "Maximum Ask",
  "@maximumAsk": {
    "description": "Label for maximum funding request allowed"
  },
  "milestoneGuidelinesLink": "Important: Read the [milestone guidelines]({link}) before proceeding.",
  "@milestoneGuidelinesLink": {
    "description": "Helper text for milestone cost field",
    "placeholders": {
      "link": {
        "type": "String"
      }
    }
  },
  "minBudgetRequest": "Min budget request",
  "@minBudgetRequest": {
    "description": "A label for the minimum budget request for a proposal."
  },
  "minimumAsk": "Minimum Ask",
  "@minimumAsk": {
    "description": "Label for minimum funding request allowed"
  },
  "minuteAbbr": "m",
  "@minuteAbbr": {
    "description": "A single letter abbreviation for minute."
  },
<<<<<<< HEAD
  "campaignDetails": "Campaign Details",
  "description": "Description",
  "startDate": "Start Date",
  "endDate": "End Date",
  "categories": "Categories",
  "fundingCategories": "Funding categories",
  "proposals": "Proposals",
  "categoryProposals": "Category Proposals",
  "@categoryProposals": {
    "description": "Title for proposals filtered by a campaign category."
  },
  "discoverySpaceTitle": "Category Proposals",
  "totalSubmitted": "Total submitted",
  "inXDays": "{x, plural, =1{In {x} day} other{In {x} days}}",
  "@inXDays": {
=======
  "minutes": "{count, plural, =1{Minute} other{Minutes}}",
  "@minutes": {
    "description": "To represent minutes",
>>>>>>> fc6380c2
    "placeholders": {
      "count": {
        "type": "num"
      }
    }
  },
  "mobileAccessDescription": "For the best experience, head over to a desktop to get started. But don't worry - mobile is coming.\n\nStay tuned for more updates, or visit our Gitbook to learn more.\n\nSee you on the other side!",
  "@mobileAccessDescription": {
    "description": "Description for the mobile restricted access page"
  },
  "mobileAccessSubtitle": "We're not quite ready for you on mobile just yet…",
  "@mobileAccessSubtitle": {
    "description": "Subtitle for the mobile restricted access page"
  },
  "mobileAccessTitle": "Easy there, trailblazer",
  "@mobileAccessTitle": {
    "description": "Title for the mobile restricted access page"
  },
  "mostRecent": "Most Recent",
  "@mostRecent": {
    "description": "Label for sorting or filtering by most recent items"
  },
  "moveFinalProposalsToReviewStage": "Move your Final proposals into the Review stage.",
  "@moveFinalProposalsToReviewStage": {
    "description": "Information for user to to move their final proposals to review stage before submission window closes"
  },
  "myAccount": "My account",
  "@myAccount": {
    "description": "Header text for user's account section"
  },
  "myOpportunities": "My Opportunities",
  "@myOpportunities": {
    "description": "Options available to user to make more impact in the app"
  },
  "myProposals": "My Proposals",
  "@myProposals": {
    "description": "Header text for user's proposals section"
  },
  "myRoles": "My Roles",
  "@myRoles": {
    "description": "Header text for user's roles section"
  },
  "nameOfWallet": "Name of the wallet",
  "@nameOfWallet": {
    "description": "Text used in wallet information summary"
  },
  "namiWallet": "Nami Wallet",
  "@namiWallet": {
    "description": "Name of the nami wallet"
  },
  "newIterationTitle": "Iteration {iteration} · Not published - {datetime} - {title}",
  "@newIterationTitle": {
    "description": "Title for new iteration card",
    "placeholders": {
      "iteration": {
        "type": "int"
      },
      "datetime": {
        "type": "String"
      },
      "title": {
        "type": "String"
      }
    }
  },
  "newUpdates": "New updates - see what's new!",
  "@newUpdates": {
    "description": "A message shown when user has new updates"
  },
  "next": "Next",
  "@next": {
    "description": "For example in button that goes to next stage of registration"
  },
  "nickname": "Nickname",
  "@nickname": {
    "description": "A username / nickname of the user."
  },
  "no": "No",
  "@no": {
    "description": "CTA to cancel something"
  },
  "noActiveCampaignFound": "We can't find an active campaign.",
  "@noActiveCampaignFound": {
    "description": "Error message when no active campaign is found"
  },
  "noConnectionBannerDescription": "Your internet is playing hide and seek. Check your internet connection, or try again in a moment.",
  "@noConnectionBannerDescription": {
    "description": "Text shown in the No Internet Connection Banner widget for the description below the title."
  },
  "noConnectionBannerRefreshButtonText": "Refresh",
  "@noConnectionBannerRefreshButtonText": {
    "description": "Text shown in the No Internet Connection Banner widget for the refresh button."
  },
  "noConnectionBannerTitle": "No internet connection",
  "@noConnectionBannerTitle": {
    "description": "Text shown in the No Internet Connection Banner widget for the title."
  },
  "noDateTimeSelected": "No date & time selected",
  "@noDateTimeSelected": {
    "description": "Placeholder when date & time not selected."
  },
  "noDraftUserProposals": "No Draft proposals found",
  "@noDraftUserProposals": {
    "description": "Title shown when user has no draft proposals in workspace"
  },
  "noFinalUserProposals": "No Final proposals found",
  "@noFinalUserProposals": {
    "description": "Title shown when user has no final proposals in workspace"
  },
  "noGuidanceForThisSection": "There is no guidance for this section.",
  "@noGuidanceForThisSection": {
    "description": "Message when there is no guidance for this section"
  },
  "noLocalUserProposals": "No Local proposals found",
  "@noLocalUserProposals": {
    "description": "Title shown when user has no local proposals in workspace"
  },
  "noOfAll": "All ({count})",
  "@noOfAll": {
    "description": "Tab label for all proposals in voting space",
    "placeholders": {
      "count": {
        "type": "int"
      }
    }
  },
  "noOfComments": "{count} {count, plural, =0{comments} =1{comment} other{comments}}",
  "@noOfComments": {
    "description": "Indicates the amount of comments on a proposal card.",
    "placeholders": {
      "count": {
        "type": "num",
        "format": "compact"
      }
    }
  },
  "noOfDraft": "Draft proposals ({count})",
  "@noOfDraft": {
    "description": "Tab label for draft proposals in voting space",
    "placeholders": {
      "count": {
        "type": "int"
      }
    }
  },
  "noOfFavorites": "Favorites ({count})",
  "@noOfFavorites": {
    "description": "Tab label for draft proposals in voting space",
    "placeholders": {
      "count": {
        "type": "int"
      }
    }
  },
  "noOfFinal": "Final proposals ({count})",
  "@noOfFinal": {
    "description": "Tab label for final proposals in voting space",
    "placeholders": {
      "count": {
        "type": "int"
      }
    }
  },
  "noOfMyProposals": "My proposals ({count})",
  "@noOfMyProposals": {
    "description": "Tab label for my proposals in voting space",
    "placeholders": {
      "count": {
        "type": "int"
      }
    }
  },
  "noProposalsToPublish": "You have no proposals to publish, start a new proposal, or create a new iteration of an existing proposal to be able to publish.",
  "@noProposalsToPublish": {
    "description": "Text when there are no proposals to publish"
  },
  "noPublishedProposals": "No published proposals.",
  "@noPublishedProposals": {
    "description": "Text when there are no published proposals"
  },
  "noTagSelected": "No Tag Selected",
  "@noTagSelected": {
    "description": "For example in context of document builder"
  },
  "noUrlAdded": "No URL added",
  "@noUrlAdded": {
    "description": "Message shown when no URL has been added"
  },
  "noWalletFound": "No wallet found.",
  "@noWalletFound": {
    "description": "A description when no wallet extension was found."
  },
  "noWalletInstalledDescription": "You don’t have a (compatible) wallet installed, please select one of the Cardano wallets on the right, and follow installation instructions.",
  "@noWalletInstalledDescription": {
    "description": "Description for no wallet installed reason to not find wallet"
  },
  "noWalletInstalledTitle": "No wallet installed",
  "@noWalletInstalledTitle": {
    "description": "Title for no wallet installed reason to not find wallet"
  },
  "normalPasswordStrength": "Normal password strength",
  "@normalPasswordStrength": {
    "description": "Describes a password that has medium strength."
  },
  "notAvailableAbbr": "N/A",
  "@notAvailableAbbr": {
    "description": "Abbreviation for not available"
  },
  "notFoundButton": "Go to Catalyst Home",
  "@notFoundButton": {
    "description": "Button label on the not found page to go to home page in the app."
  },
  "notFoundError": "The requested data could not be found. Try different search.",
  "@notFoundError": {
    "description": "Error message when user tries to access resourse that does not exist."
  },
  "notFoundMessage": "Looks like we can't find the page you're looking for.\nMaybe a good time for a coffee break?",
  "@notFoundMessage": {
    "description": "Message on the not found page."
  },
  "notFoundTitle": "We can't find that page.",
  "@notFoundTitle": {
    "description": "Title on the not found page."
  },
  "notPublished": "Not published",
  "@notPublished": {
    "description": "Label for not published proposals in workspace"
  },
  "notPublishedInfoMarkdown": "**Not published**\n\nThis draft is saved locally and only you can see it. You can edit it anytime on this device. It’s not eligible for feedback or funding yet. Share for feedback or submit for review to publish it to the network.",
  "@notPublishedInfoMarkdown": {
    "description": "Info message shown in tooltip info in workspace page"
  },
  "notPublishedProposals": "Not published proposals",
  "@notPublishedProposals": {
    "description": "Title for section to show not published proposals"
  },
  "notVerified": "Not verified",
  "@notVerified": {
    "description": "Message of account status chip next to email. Meaning Account is not verified."
  },
  "notice": "Notice",
  "@notice": {
    "description": "Text that focus user that something is important"
  },
  "nrOfIteration": "Iteration {nr}",
  "@nrOfIteration": {
    "description": "In context of which version of document is presented",
    "placeholders": {
      "nr": {
        "type": "int"
      }
    }
  },
  "ok": "Ok",
  "@ok": {
    "description": "Short confirmation (ok)."
  },
  "okay": "Okay",
  "@okay": {
    "description": "Short confirmation (okay.)"
  },
  "ongoing": "Ongoing",
  "@ongoing": {
    "description": "Label indicating ongoing status"
  },
  "open": "Open",
  "@open": {
    "description": "Indicates to user that status is in open mode"
  },
  "openInEditor": "Open in editor",
  "@openInEditor": {
    "description": "description of the button that opens the proposal in editor"
  },
  "opportunities": "Opportunities",
  "@opportunities": {
    "description": "The title of the tile that shows the list of opportunities."
  },
  "optional": "Optional",
  "@optional": {
    "description": "Generic indicator that some field, for example Email, is optional."
  },
  "orderProposalsAlphabetical": "Alphabetical",
  "@orderProposalsAlphabetical": {
    "description": "Order proposals by title option"
  },
  "orderProposalsBudgetAsc": "Budget: lowest first",
  "@orderProposalsBudgetAsc": {
    "description": "Order proposals by budget option"
  },
  "orderProposalsBudgetDesc": "Budget: highest first",
  "@orderProposalsBudgetDesc": {
    "description": "Order proposals by budget option"
  },
  "orderProposalsUpdateDateAsc": "Oldest to newest",
  "@orderProposalsUpdateDateAsc": {
    "description": "Order proposals by update date option"
  },
  "orderProposalsUpdateDateDesc": "Newest to oldest",
  "@orderProposalsUpdateDateDesc": {
    "description": "Order proposals by update date option"
  },
  "paginationProposalsCounter": "{from}-{to} of {max} {max, plural, =0{proposals} =1{proposal} other{proposals}}",
  "@paginationProposalsCounter": {
    "description": "Below pagination list, next to page switch controls",
    "placeholders": {
      "from": {
        "type": "int"
      },
      "to": {
        "type": "int"
      },
      "max": {
        "type": "int"
      }
    }
  },
  "passwordDoNotMatch": "Passwords do not match, please correct",
  "@passwordDoNotMatch": {
    "description": "When user confirms password but it does not match original one."
  },
  "passwordLabelText": "Password",
  "@passwordLabelText": {
    "description": "Text shown in password field"
  },
  "pendingEmailChangeMessage": "Email will be update after successful verification",
  "@pendingEmailChangeMessage": {
    "description": "Message of dialog about pending email change"
  },
  "pendingEmailChangeSubMessage": "Please verify your new email address.",
  "@pendingEmailChangeSubMessage": {
    "description": "Sub message of dialog about pending email change"
  },
  "pendingEmailChangeTitle": "Pending email change",
  "@pendingEmailChangeTitle": {
    "description": "Title of dialog about pending email change"
  },
  "placeholderRichText": "Start writing your text...",
  "@placeholderRichText": {
    "description": "Text shown as placeholder in rich text editor"
  },
  "potentialReasons": "Potential reasons",
  "@potentialReasons": {
    "description": "Title for potential reasons for no wallet found"
  },
  "preSubmitProposalStageDescription": "Curious? Learn more about the new Catalyst App\nand prepare yourself for success.",
  "@preSubmitProposalStageDescription": {
    "description": "Description for the pre-submission stage"
  },
  "preprodNetworkId": "PreProd",
  "@preprodNetworkId": {
    "description": "A preprod cardano network name."
  },
  "previous": "Previous",
  "@previous": {
    "description": "(Action) switch to the previous item."
  },
  "private": "Private",
  "@private": {
    "description": "Indicates to user that status is in private mode"
  },
  "profileAndKeychain": "Profile & Keychain",
  "@profileAndKeychain": {
    "description": "Tab on My Account page"
  },
  "projectCatalystDescription": "Project Catalyst is the world's largest decentralized innovation engine for solving real-world challenges.\n\nWe're putting the community at the heart of Cardano's future development.\n\nAre you ready for the Challenge?",
  "@projectCatalystDescription": {
    "description": "description text for discovery page in hero section"
  },
  "proposal": "Proposal",
  "@proposal": {
    "description": "Generic name to describe an type of item."
  },
  "proposalEditorBackToProposals": "Back to Proposals",
  "@proposalEditorBackToProposals": {
    "description": "Action title to navigate back to the proposal index."
  },
  "proposalEditorDeleteDialogDeleteButton": "Delete Proposal",
  "@proposalEditorDeleteDialogDeleteButton": {
    "description": "A button label for the dialog to confirm proposal deletion."
  },
  "proposalEditorDeleteDialogDescription": "Are you sure you want to delete this proposal?\nThis action cannot be undone.",
  "@proposalEditorDeleteDialogDescription": {
    "description": "A description for the dialog to confirm proposal deletion."
  },
  "proposalEditorDeleteDialogTitle": "Delete Proposal?",
  "@proposalEditorDeleteDialogTitle": {
    "description": "A title for the dialog to confirm proposal deletion."
  },
  "proposalEditorNotAnswered": "Not Answered",
  "@proposalEditorNotAnswered": {
    "description": "Placeholder text when a property has been not filled."
  },
  "proposalEditorPublishErrorDialogMessage": "We couldn't publish your proposal. Please try again in 5-10 minutes, as it may take some time for your information to update.\n\nIf the issue persists, feel free to contact support.",
  "@proposalEditorPublishErrorDialogMessage": {
    "description": "Dialog message in proposal editor when publishing proposal to the server failed."
  },
  "proposalEditorPublishErrorDialogTitle": "Unable to Publish Proposal",
  "@proposalEditorPublishErrorDialogTitle": {
    "description": "Dialog title in proposal editor when publishing proposal to the server failed."
  },
  "proposalEditorStatusDropdownDeleteTitle": "Delete Proposal",
  "@proposalEditorStatusDropdownDeleteTitle": {
    "description": "Action title to delete a proposal."
  },
  "proposalEditorStatusDropdownExportTitle": "Export Proposal",
  "@proposalEditorStatusDropdownExportTitle": {
    "description": "Action title to export a proposal as a file."
  },
  "proposalEditorStatusDropdownPublishDescription": "Share draft for feedback",
  "@proposalEditorStatusDropdownPublishDescription": {
    "description": "Action description to publish a new version of the draft proposal."
  },
  "proposalEditorStatusDropdownPublishTitle": "**Share new draft** · Draft Iteration {iteration}",
  "@proposalEditorStatusDropdownPublishTitle": {
    "description": "Action title to publish a new version of the draft proposal.",
    "placeholders": {
      "iteration": {
        "type": "int"
      }
    }
  },
  "proposalEditorStatusDropdownSubmitDescription": "Submit as final proposal for review / voting",
  "@proposalEditorStatusDropdownSubmitDescription": {
    "description": "Action description to submit the final proposal."
  },
  "proposalEditorStatusDropdownSubmitTitle": "**Submit For Review** · Iteration {iteration} as Final",
  "@proposalEditorStatusDropdownSubmitTitle": {
    "description": "Action title to submit the final proposal.",
    "placeholders": {
      "iteration": {
        "type": "int"
      }
    }
  },
  "proposalEditorStatusDropdownViewDescription": "Iteration {iteration} · Not published",
  "@proposalEditorStatusDropdownViewDescription": {
    "description": "Description of a proposal in the proposal actions dropdown.",
    "placeholders": {
      "iteration": {
        "type": "int"
      }
    }
  },
  "proposalEditorStatusDropdownViewTitle": "Unnamed proposal",
  "@proposalEditorStatusDropdownViewTitle": {
    "description": "Placeholder for the proposal title in the proposal actions dropdown if the proposal title is empty."
  },
  "proposalEditorSubmitErrorDialogMessage": "We couldn't submit your proposal. Please try again in 5-10 minutes, as it may take some time for your information to update.\n\nIf the issue persists, feel free to contact support.",
  "@proposalEditorSubmitErrorDialogMessage": {
    "description": "Dialog message in proposal editor when submitting proposal for review failed."
  },
  "proposalEditorSubmitErrorDialogTitle": "Unable to Submit Proposal",
  "@proposalEditorSubmitErrorDialogTitle": {
    "description": "Dialog title in proposal editor when submitting proposal for review failed."
  },
  "proposalEditorValidationErrorClearedTitle": "Issues cleared",
  "@proposalEditorValidationErrorClearedTitle": {
    "description": "Snackbar title shown when user resolves all validation issues."
  },
  "proposalEditorValidationErrorInProgressMessage": "Please review the sections highlighted in red and correct them to continue.",
  "@proposalEditorValidationErrorInProgressMessage": {
    "description": "Snackbar message shown when user tries to share proposal draft / submit for review with errors."
  },
  "proposalEditorValidationErrorShareDraftClearedMessage": "Please proceed sharing your draft for feedback.",
  "@proposalEditorValidationErrorShareDraftClearedMessage": {
    "description": "Snackbar message shown when user resolves all validation issues (after trying to share draft)."
  },
  "proposalEditorValidationErrorShareDraftNotStartedMessage": "In the next step, you'll see the issues that need to be resolved before publishing your draft.",
  "@proposalEditorValidationErrorShareDraftNotStartedMessage": {
    "description": "Snackbar message shown when user tries to share proposal draft with errors."
  },
  "proposalEditorValidationErrorShareDraftTitle": "To share new draft, resolve {count} form {count, plural, =0{issues} =1{issue} other{issues}}.",
  "@proposalEditorValidationErrorShareDraftTitle": {
    "description": "Snackbar title shown when user tries to share proposal draft with errors.",
    "placeholders": {
      "count": {
        "type": "int"
      }
    }
  },
  "proposalEditorValidationErrorSubmitReviewClearedMessage": "Please proceed sharing your final for review.",
  "@proposalEditorValidationErrorSubmitReviewClearedMessage": {
    "description": "Snackbar message shown when user resolves all validation issues (after trying to share draft)."
  },
  "proposalEditorValidationErrorSubmitReviewNotStartedMessage": "In the next step, you'll see the issues that need to be resolved before publishing your final.",
  "@proposalEditorValidationErrorSubmitReviewNotStartedMessage": {
    "description": "Snackbar message shown when user tries to submit for review a proposal with errors."
  },
  "proposalEditorValidationErrorSubmitReviewTitle": "To submit For Review, resolve {count} {count, plural, =0{issues} =1{issue} other{issues}}.",
  "@proposalEditorValidationErrorSubmitReviewTitle": {
    "description": "Snackbar title shown when user tries to submit for review a proposal with errors.",
    "placeholders": {
      "count": {
        "type": "int"
      }
    }
  },
  "proposalEditorValidationExitDialogTitle": "Exit form issue mode?",
  "@proposalEditorValidationExitDialogTitle": {
    "description": "Title in a dialog asking if the user wants to leave the form issue mode."
  },
  "proposalEditorValidationExitIssueMode": "Exit Issue Mode",
  "@proposalEditorValidationExitIssueMode": {
    "description": "Button text for exiting the proposal editor validation snackbar."
  },
  "proposalImportDialogDescription": "Make sure it's a correct Catalyst proposal file.",
  "@proposalImportDialogDescription": {
    "description": "The description of the dialog to import a proposal."
  },
  "proposalImportDialogTitle": "Import Proposal",
  "@proposalImportDialogTitle": {
    "description": "The title of the dialog to import a proposal."
  },
  "proposalIterationPublishUpdateAndTitle": "Iteration {iteration} - {publish} - {datetime} - {title}",
  "@proposalIterationPublishUpdateAndTitle": {
    "description": "Title for the proposal iteration card",
    "placeholders": {
      "iteration": {
        "type": "int"
      },
      "publish": {
        "type": "String"
      },
      "datetime": {
        "type": "String"
      },
      "title": {
        "type": "String"
      }
    }
  },
  "proposalOptions": "Proposal Options",
  "@proposalOptions": {
    "description": "Actions related to a proposal like publishing, sharing, exporting, etc."
  },
  "proposalShareMessage": "Check this out!🌍 #MustSee #SharingIsCaring",
  "@proposalShareMessage": {
    "description": "Share message for proposals."
  },
  "proposalStageAndIteration": "{stage} - Iteration {iteration}",
  "@proposalStageAndIteration": {
    "description": "In context of proposal. Shows the stage and iteration of the proposal",
    "placeholders": {
      "stage": {
        "type": "String"
      },
      "iteration": {
        "type": "int"
      }
    }
  },
  "proposalStatusReady": "Ready",
  "@proposalStatusReady": {
    "description": "Indicates to user that status is in ready mode"
  },
  "proposalSubmissionClosedDescription": "We’re moving into the Community Review stage!\nWant to stay involved and earn rewards? Check out our knowledge base.",
  "@proposalSubmissionClosedDescription": {
    "description": "Text used to gave user more information about proposal submission close stage and what to do next."
  },
  "proposalSubmissionIsClosed": "Proposal submission is closed for Fund{fundNumber}.",
  "@proposalSubmissionIsClosed": {
    "description": "Title text when proposal submission is closed.",
    "placeholders": {
      "fundNumber": {
        "type": "int"
      }
    }
  },
  "proposalSubmissionStageStartAt": "Proposal submission opens  at {date}",
  "@proposalSubmissionStageStartAt": {
    "description": "Description for the pre-submission stage",
    "placeholders": {
      "date": {
        "type": "String"
      }
    }
  },
  "proposalSubmissionWindowClosesAt": "The proposal submission window closes on {date}",
  "@proposalSubmissionWindowClosesAt": {
    "description": "Description for the proposal submission window closes at",
    "placeholders": {
      "date": {
        "type": "String"
      }
    }
  },
  "proposalTitleShortDescription": "A strong proposal title can really set the tone and capture attention. ",
  "@proposalTitleShortDescription": {
    "description": "Short description for the title input field"
  },
  "proposalViewFundingRequested": "Funding Requested",
  "@proposalViewFundingRequested": {
    "description": "When viewing proposal"
  },
  "proposalViewMetadataOverviewSegment": "Overview",
  "@proposalViewMetadataOverviewSegment": {
    "description": "Viewing proposal navigation segment"
  },
  "proposalViewMetadataSection": "Metadata",
  "@proposalViewMetadataSection": {
    "description": "Viewing proposal navigation section"
  },
  "proposalViewProjectDelivery": "Project Delivery",
  "@proposalViewProjectDelivery": {
    "description": "When viewing proposal"
  },
  "proposalViewProjectDuration": "Project Duration",
  "@proposalViewProjectDuration": {
    "description": "When viewing proposal"
  },
  "proposals": "Proposals",
  "@proposals": {
    "description": "Label for proposals section"
  },
  "proposalsLatestUpdatesHours": "Latest updates ({count}{count, plural, =1{hr} other{hrs}})",
  "@proposalsLatestUpdatesHours": {
    "description": "One of filter options for proposals. Meaning show only latest proposals.",
    "placeholders": {
      "count": {
        "type": "int"
      }
    }
  },
  "proposalsLimitReachedCaptionText": "You need to put one of your final proposals to draft, before you can publish another final.",
  "@proposalsLimitReachedCaptionText": {
    "description": "A message of a small note in a dialog that explains a user has reached the proposal limit."
  },
  "proposalsLimitReachedCaptionTitle": "Want to publish another final?",
  "@proposalsLimitReachedCaptionTitle": {
    "description": "A title of a small note in a dialog that explains a user has reached the proposal limit."
  },
  "proposalsLimitReachedPoint1": "You can continue editing local/draft proposals.",
  "@proposalsLimitReachedPoint1": {
    "description": "Explains that local/draft proposals are not limited."
  },
  "proposalsLimitReachedPoint2": "You can't publish more than {count} {count, plural, =0{finals} =1{final} other{finals}}.",
  "@proposalsLimitReachedPoint2": {
    "description": "Explains that user can't publish more proposals that the limit allows.",
    "placeholders": {
      "count": {
        "type": "int"
      }
    }
  },
  "proposalsLimitReachedPoint3": "You can share for feedback.",
  "@proposalsLimitReachedPoint3": {
    "description": "Explains that users can still send proposals for public feedback even if they cannot submit for review."
  },
  "proposalsLimitReachedPoint4": "Publish Final is disabled.",
  "@proposalsLimitReachedPoint4": {
    "description": "Explains that users cannot anymore submit proposals for review."
  },
  "proposalsLimitReachedSubtitle": "You already published {count} final {count, plural, =0{proposals} =1{proposal} other{proposals}}!",
  "@proposalsLimitReachedSubtitle": {
    "description": "Subtitle in dialog when user tries to publish too many proposals.",
    "placeholders": {
      "count": {
        "type": "int"
      }
    }
  },
  "proposalsSubmissionClose": "Proposals submission close:",
  "@proposalsSubmissionClose": {
    "description": "Label showing proposal submission deadline"
  },
  "proposalsSubmittedCount": "{count} {count, plural, one{Proposal} other{Proposals}} Submitted",
  "@proposalsSubmittedCount": {
    "description": "Used in proposal card in campaign category",
    "placeholders": {
      "count": {
        "type": "int"
      }
    }
  },
  "proposer": "Proposer",
  "@proposer": {
    "description": "Account role"
  },
  "proposerDescription": "The Main Proposers are the Innovators in Project Catalyst, they are the shapers of the future.",
  "@proposerDescription": {
    "description": "A description for proposer"
  },
  "proposerSummaryComment": "Comment functionality",
  "@proposerSummaryComment": {
    "description": "Text representing that proposer can comment on proposals"
  },
  "proposerSummaryInviteTeamMembers": "Invite Team Members",
  "@proposerSummaryInviteTeamMembers": {
    "description": "Text representing that proposer can invite team members"
  },
  "proposerSummarySubmitToFund": "Rights to Submit to Fund",
  "@proposerSummarySubmitToFund": {
    "description": "Text representing that proposer can submit proposals to fund"
  },
  "proposerSummaryWriteEdit": "Write/edit functionality",
  "@proposerSummaryWriteEdit": {
    "description": "Text representing that proposer can write/edit proposals"
  },
  "proposerVerboseName": "Main proposer",
  "@proposerVerboseName": {
    "description": "A verbose name for proposer"
  },
  "provisional": "Provisional",
  "@provisional": {
    "description": "A label when something is provisional / not confirmed."
  },
  "publishButtonText": "Publish",
  "@publishButtonText": {
    "description": "Text shown in publish button"
  },
  "publishNewProposalIterationDialogList1": "Published iterations are always public.",
  "@publishNewProposalIterationDialogList1": {
    "description": "The bullet point in the dialog for publishing a proposal iteration about proposals being public."
  },
  "publishNewProposalIterationDialogList2": "Contributors can comment on the latest iteration.",
  "@publishNewProposalIterationDialogList2": {
    "description": "The bullet point in the dialog for publishing a proposal iteration about contributors being able to comment on drafts."
  },
  "publishNewProposalIterationDialogList3": "Drafts are not submitted for voting. Use 'Submit for review' to enter the community review stage.",
  "@publishNewProposalIterationDialogList3": {
    "description": "The bullet point in the dialog for publishing a proposal iteration about drafts not being automatically submitted for voting."
  },
  "publishNewProposalIterationDialogSubtitle": "Published proposal drafts are public to other users, including all previous iterations.",
  "@publishNewProposalIterationDialogSubtitle": {
    "description": "Subtitle for the dialog for publishing a new proposal iteration."
  },
  "publishNewProposalIterationDialogTitle": "Publish New Iteration?",
  "@publishNewProposalIterationDialogTitle": {
    "description": "Title for the dialog for publishing a new proposal iteration."
  },
  "publishProposalForReviewDialogAgreement": "I confirm that I am ready to submit my finalized proposal into the review stage.",
  "@publishProposalForReviewDialogAgreement": {
    "description": "The agreement confirmation in the dialog for submitting a proposal into review."
  },
  "publishProposalForReviewDialogList1": "Published iterations are always public.",
  "@publishProposalForReviewDialogList1": {
    "description": "The bullet point in the dialog for submitting a proposal into review about proposals being public."
  },
  "publishProposalForReviewDialogList2": "Contributors can only comment on the latest iteration.",
  "@publishProposalForReviewDialogList2": {
    "description": "The bullet point in the dialog for submitting a proposal into review about contributors being able to comment on drafts."
  },
  "publishProposalForReviewDialogList3": "Proposals are entered into the review stage unless a later iteration is published before the deadline.",
  "@publishProposalForReviewDialogList3": {
    "description": "The bullet point in the dialog for submitting a proposal into review about drafts not being automatically submitted for voting."
  },
  "publishProposalForReviewDialogSubtitle": "Submitted final proposals are entered into the community review stage and are eligible for funding.",
  "@publishProposalForReviewDialogSubtitle": {
    "description": "Subtitle for the dialog for submitting a proposal for review."
  },
  "publishProposalForReviewDialogTitle": "Submit For Review?",
  "@publishProposalForReviewDialogTitle": {
    "description": "Title for the dialog for submitting a proposal for review."
  },
  "published": "Published",
  "@published": {
    "description": "Label indicating published status"
  },
  "publishedOn": "Published on {date} at {time}",
  "@publishedOn": {
    "placeholders": {
      "date": {
        "type": "String"
      },
      "time": {
        "type": "String"
      }
    }
  },
  "publishedProposals": "Published Proposals",
  "@publishedProposals": {
    "description": "A label for proposals that have been published (public)."
  },
  "publishingHistory": "Publishing history",
  "@publishingHistory": {
    "description": "To let user know that document have history of published documents"
  },
  "reSend": "Re-send",
  "@reSend": {
    "description": "In context of verification email"
  },
  "readCategoryBriefButtonLabel": "Read category brief",
  "@readCategoryBriefButtonLabel": {
    "description": "Label for the read category brief button"
  },
  "recoverCatalystKeychain": "Restore Catalyst keychain",
  "@recoverCatalystKeychain": {
    "description": "Title for keychain recovery process"
  },
  "recoverDifferentKeychain": "Restore a different keychain",
  "@recoverDifferentKeychain": {
    "description": "Button text to initiate different keychain recovery"
  },
  "recoverKeychainFound": "Keychain found!  \nPlease unlock your device.",
  "@recoverKeychainFound": {
    "description": "Success message when keychain is found during recovery"
  },
  "recoverKeychainMethodsListTitle": "How do you want Restore your Catalyst Keychain?",
  "@recoverKeychainMethodsListTitle": {
    "description": "Header for recovery methods selection list"
  },
  "recoverKeychainMethodsNoKeychainFound": "No Catalyst Keychain found on this device.",
  "@recoverKeychainMethodsNoKeychainFound": {
    "description": "Message shown when no keychain is found on device"
  },
  "recoverKeychainMethodsSubtitle": "Not to worry, in the next step you can choose the recovery option that applies to you for this device!",
  "@recoverKeychainMethodsSubtitle": {
    "description": "Subtitle explaining recovery options availability"
  },
  "recoverKeychainMethodsTitle": "Restore your Catalyst Keychain",
  "@recoverKeychainMethodsTitle": {
    "description": "Title for keychain recovery methods selection screen"
  },
  "recoverKeychainNonFound": "No Catalyst Keychain found\non this device.",
  "@recoverKeychainNonFound": {
    "description": "Message shown when no keychain is found during recovery"
  },
  "recoverWithSeedPhrase12Words": "Restore/Upload with 12-word seed phrase",
  "@recoverWithSeedPhrase12Words": {
    "description": "Option to recover keychain using seed phrase"
  },
  "recoveryAccountDetailsAction": "Set unlock password for this device",
  "@recoveryAccountDetailsAction": {
    "description": "Action button text to set device unlock password after recovery"
  },
  "recoveryAccountSuccessTitle": "Keychain recovered successfully!",
  "@recoveryAccountSuccessTitle": {
    "description": "Success message shown after successful keychain recovery"
  },
  "recoveryAccountTitle": "Catalyst account recovery",
  "@recoveryAccountTitle": {
    "description": "Main title for account recovery process"
  },
  "recoveryExitConfirmDialogContent": "Please continue your Catalyst Keychain restoration, if you cancel all input will be lost.",
  "@recoveryExitConfirmDialogContent": {
    "description": "Warning message explaining consequences of exiting restoration process"
  },
  "recoveryExitConfirmDialogContinue": "Continue recovery process",
  "@recoveryExitConfirmDialogContinue": {
    "description": "Button text to continue recovery process"
  },
  "recoveryExitConfirmDialogSubtitle": "12 word keychain restoration incomplete",
  "@recoveryExitConfirmDialogSubtitle": {
    "description": "Warning subtitle shown when trying to exit during keychain restoration"
  },
  "recoverySeedPhraseInputSubtitle": "Enter each word of your Catalyst seed phrase in the right order to bring your Catalyst account to this device.",
  "@recoverySeedPhraseInputSubtitle": {
    "description": "Subtitle with instructions for seed phrase input"
  },
  "recoverySeedPhraseInputTitle": "Restore your Catalyst Keychain with \nyour 12-word Catalyst seed phrase",
  "@recoverySeedPhraseInputTitle": {
    "description": "Title for seed phrase input screen during recovery"
  },
  "recoverySeedPhraseInstructionsSubtitle": "Enter your security words in the correct order, and sign into your Catalyst account on a new device.",
  "@recoverySeedPhraseInstructionsSubtitle": {
    "description": "Instructions for entering seed phrase during recovery"
  },
  "recoverySeedPhraseInstructionsTitle": "Restore your Catalyst Keychain with \nyour 12-word Catalyst seed phrase",
  "@recoverySeedPhraseInstructionsTitle": {
    "description": "Title for seed phrase recovery instructions"
  },
  "recoverySuccessGoAccount": "Check my account",
  "@recoverySuccessGoAccount": {
    "description": "Button text to view account details after recovery"
  },
  "recoverySuccessGoToDashboard": "Jump into the Discovery Space",
  "@recoverySuccessGoToDashboard": {
    "description": "Button text to navigate to Discovery Space after recovery"
  },
  "recoverySuccessSubtitle": "You have successfully restored your Catalyst Keychain, and unlocked Catalyst App on this device.",
  "@recoverySuccessSubtitle": {
    "description": "Success message explaining keychain restoration completion"
  },
  "recoverySuccessTitle": "Congratulations your Catalyst \nKeychain is restored!",
  "@recoverySuccessTitle": {
    "description": "Success title shown after keychain restoration"
  },
  "recoveryUnlockPasswordInstructionsSubtitle": "In this next step, you'll set your Unlock Password for this device. It's like a shortcut for proving ownership of your Keychain.\n\nWhenever you recover your account for the first time on a new device, you'll need to use your Catalyst seed phrase to get started. Every time after that, you can use your Unlock Password to quickly regain access.",
  "@recoveryUnlockPasswordInstructionsSubtitle": {
    "description": "Detailed explanation of unlock password purpose and usage after recovery"
  },
  "recoveryUnlockPasswordInstructionsTitle": "Set your Catalyst unlock password for this device",
  "@recoveryUnlockPasswordInstructionsTitle": {
    "description": "Title for unlock password setup after recovery"
  },
  "refresh": "Refresh",
  "@refresh": {
    "description": "Refresh button label"
  },
  "registerToVoteFund14": "Register to Vote in Fund14",
  "@registerToVoteFund14": {
    "description": "Title of the register to vote section"
  },
  "registeredRoles": "Registered Roles",
  "@registeredRoles": {
    "description": "The roles with which the user registered."
  },
  "registrationAccountNotFound": "Account not found. Make sure seed phrase is correct.",
  "@registrationAccountNotFound": {
    "description": "Error message shown when recovering account with invalid seed phrase."
  },
  "registrationAssetNameTooLong": "UTxO asset name too long. \n{names}",
  "@registrationAssetNameTooLong": {
    "description": "Error message selected UTxO name is too long.",
    "placeholders": {
      "names": {
        "type": "String"
      }
    }
  },
  "registrationCompletedAccountButton": "Review my account",
  "@registrationCompletedAccountButton": {
    "description": "Button text to review account details"
  },
  "registrationCompletedDiscoveryButton": "Open Discovery Space",
  "@registrationCompletedDiscoveryButton": {
    "description": "Button text to navigate to Discovery Space"
  },
  "registrationCompletedKeychainInfo": "You created a Catalyst Keychain, backed up its seed phrase and set an unlock password.",
  "@registrationCompletedKeychainInfo": {
    "description": "Details about completed keychain setup actions in summary"
  },
  "registrationCompletedKeychainTitle": "Catalyst Keychain created",
  "@registrationCompletedKeychainTitle": {
    "description": "Title indicating successful Catalyst keychain creation in summary"
  },
  "registrationCompletedRoleRegistration": "role registration",
  "@registrationCompletedRoleRegistration": {
    "description": "Label for role registration action"
  },
  "registrationCompletedRolesInfo": "You linked your Cardano wallet and selected  Catalyst roles via a signed transaction.",
  "@registrationCompletedRolesInfo": {
    "description": "Information about wallet linking and role selection process"
  },
  "registrationCompletedRolesTitle": "Catalyst roles selected",
  "@registrationCompletedRolesTitle": {
    "description": "Title showing that Catalyst roles were selected in summary"
  },
  "registrationCompletedStepGroup": "Catalyst account creation completed!",
  "@registrationCompletedStepGroup": {
    "description": "Final step indicator for account creation process"
  },
  "registrationCompletedSubtitle": "Completed!",
  "@registrationCompletedSubtitle": {
    "description": "Simple completion message shown below title on account setup completion screen"
  },
  "registrationCompletedSummaryHeader": "Summary",
  "@registrationCompletedSummaryHeader": {
    "description": "Header text for summary section on registration completion screen"
  },
  "registrationCompletedTitle": "Catalyst account setup",
  "@registrationCompletedTitle": {
    "description": "Title shown on completion screen of Catalyst account setup"
  },
  "registrationCompletedWalletInfo": "You selected your {walletName} wallet as primary wallet for your voting power.",
  "@registrationCompletedWalletInfo": {
    "placeholders": {
      "walletName": {
        "type": "String"
      }
    }
  },
  "registrationCompletedWalletTitle": "Cardano {walletName} wallet selected",
  "@registrationCompletedWalletTitle": {
    "placeholders": {
      "walletName": {
        "type": "String"
      }
    }
  },
  "registrationCreateKeychainStepGroup": "Catalyst Keychain created",
  "@registrationCreateKeychainStepGroup": {
    "description": "Progress indicator for keychain creation step"
  },
  "registrationCreateProfileStepGroup": "Profile created",
  "@registrationCreateProfileStepGroup": {
    "description": "Title for successful profile creation"
  },
  "registrationExitConfirmDialogContent": "Leaving before creating your keychain means account creation is incomplete. \n\nYou cannot login without \ncompleting your key chain.",
  "@registrationExitConfirmDialogContent": {
    "description": "Warning message explaining consequences of exiting registration flow"
  },
  "registrationExitConfirmDialogContinue": "Continue keychain creation",
  "@registrationExitConfirmDialogContinue": {
    "description": "Button text to continue keychain creation process"
  },
  "registrationExitConfirmDialogSubtitle": "Account creation incomplete!",
  "@registrationExitConfirmDialogSubtitle": {
    "description": "Warning subtitle shown when trying to exit during registration"
  },
  "registrationInsufficientBalance": "Transaction cannot proceed due to low wallet balance.",
  "@registrationInsufficientBalance": {
    "description": "Indicates an error when preparing a transaction has failed due to low wallet balance."
  },
  "registrationKeychainNotFound": "Keychain was not found or locked",
  "@registrationKeychainNotFound": {
    "description": "Error message shown when attempting to prepare registration transaction but keychain was not found or locked. Should not happen."
  },
  "registrationLinkWalletStepGroup": "Link Cardano Wallet & Roles",
  "@registrationLinkWalletStepGroup": {
    "description": "Progress indicator for wallet and roles linking step"
  },
  "registrationNetworkIdMismatch": "It seems like you're trying to use a wallet on the wrong network.\nPlease switch to {network} to continue.",
  "@registrationNetworkIdMismatch": {
    "description": "An error when user attempts to use a wallet on the wrong network, i.e. using preprod wallet on production environment.",
    "placeholders": {
      "network": {
        "type": "String"
      }
    }
  },
  "registrationRecoverKeychainNotFound": "Keychain was not found while recovering.",
  "@registrationRecoverKeychainNotFound": {
    "description": "Error message shown when recovering account but keychain was not found locally"
  },
  "registrationSaveProgressException": "Could not save progress",
  "@registrationSaveProgressException": {
    "description": "Error message shown when data is malformed or missing. Should not happen."
  },
  "registrationSaveProgressKeychainNotFoundException": "Keychain not found",
  "@registrationSaveProgressKeychainNotFoundException": {
    "description": "Error message shown when could not save keychain progress"
  },
  "registrationSaveProgressSeedPhraseNotFoundException": "Keychain not found",
  "@registrationSaveProgressSeedPhraseNotFoundException": {
    "description": "Error message shown when could not save seed phrase progress"
  },
  "registrationSaveProgressUnlockPasswordNotFoundException": "Keychain not found",
  "@registrationSaveProgressUnlockPasswordNotFoundException": {
    "description": "Error message shown when could not save unlock password progress"
  },
  "registrationSeedPhraseNotFound": "Seed phrase was not found. Make sure correct words are correct.",
  "@registrationSeedPhraseNotFound": {
    "description": "Error message shown when attempting to register or recover account but seed phrase was not found"
  },
  "registrationTransactionFailed": "Transaction failed",
  "@registrationTransactionFailed": {
    "description": "Indicates an error when submitting a registration transaction failed."
  },
  "registrationTransactionFeeDescription": "The creation of a Catalyst account costs, a transaction fee of (0,21 ADA), be sure your wallet has a minimum of {amount} ADA.",
  "@registrationTransactionFeeDescription": {
    "description": "Description for the registration transaction fee",
    "placeholders": {
      "amount": {
        "type": "double",
        "format": "compact"
      }
    }
  },
  "registrationUnlockPasswordNotFound": "Password was not found. Make sure valid password was created.",
  "@registrationUnlockPasswordNotFound": {
    "description": "Error message shown when attempting to register or recover account but password was not found"
  },
  "registrationWalletNotFound": "Wallet not found",
  "@registrationWalletNotFound": {
    "description": "Error message shown when connect wallet but matching was not found"
  },
  "removeFromVoteList": "Remove from Vote List",
  "@removeFromVoteList": {
    "description": "When vote is added but not casted yet it can be removed."
  },
  "removeKeychain": "Remove Keychain",
  "@removeKeychain": {
    "description": "Action on Catalyst Keychain card"
  },
  "removeKeychainDialogSubtitle": "Are you sure you wants to delete your Catalyst Keychain from this device? Make sure you have a working Catalyst 12-word seed-phrase!\nYour Catalyst account will be removed, this action cannot be undone!",
  "@removeKeychainDialogSubtitle": {
    "description": "A subtitle on delete keychain dialog"
  },
  "removeKeychainDialogTitle": "Remove Keychain?",
  "@removeKeychainDialogTitle": {
    "description": "A title on delete keychain dialog"
  },
  "removingProposalFromFinalStage": "You remove this proposal from review/voting stage.",
  "@removingProposalFromFinalStage": {
    "description": "Information for user that his proposal is going back to draft. "
  },
  "requestedAmountShouldBeBetweenMinAndMax": "Requested amount should be between {min} and {max}",
  "@requestedAmountShouldBeBetweenMinAndMax": {
    "description": "Validation message when requested amount is outside allowed range",
    "placeholders": {
      "min": {
        "type": "String",
        "description": "Minimum allowed amount"
      },
      "max": {
        "type": "String",
        "description": "Maximum allowed amount"
      }
    }
  },
  "requestedAmountShouldBeLessThan": "Requested amount should be at most {max}",
  "@requestedAmountShouldBeLessThan": {
    "description": "Validation message when requested amount exceeds maximum",
    "placeholders": {
      "max": {
        "type": "String",
        "description": "Maximum allowed amount"
      }
    }
  },
  "requestedAmountShouldBeMoreThan": "Requested amount should be at least {min}",
  "@requestedAmountShouldBeMoreThan": {
    "description": "Validation message when requested amount is below minimum",
    "placeholders": {
      "min": {
        "type": "String",
        "description": "Minimum allowed amount"
      }
    }
  },
  "required": "Required",
  "@required": {
    "description": "description of the required field"
  },
  "reset": "Reset",
  "@reset": {
    "description": "Action to reset value in text field"
  },
  "resourceConflictError": "Provided data is not unique.",
  "@resourceConflictError": {
    "description": "Error description when there's duplicate data (i.e. email or username already taken)."
  },
  "resubmitAsFinalWarning": "You need to resubmit this proposal as final, to be eligible for funding, so make sure to Submit to review stage (Final) after editing.",
  "@resubmitAsFinalWarning": {
    "description": "Information for user that proposal needs to be resubmitted as final to be eligible for funding."
  },
  "resumeButtonText": "Resume",
  "@resumeButtonText": {
    "description": "Text shown in resume button"
  },
  "retry": "Retry",
  "@retry": {
    "description": "Retry action when something goes wrong."
  },
  "reviewRegistration": "Reviewers registration:",
  "@reviewRegistration": {
    "description": "Title for the review registration timeline"
  },
  "reviewRegistrationTransaction": "Review registration transaction",
  "@reviewRegistrationTransaction": {
    "description": "A button label to review the registration transaction in wallet detail panel."
  },
  "reviewTimelineHeader": "Community review:",
  "@reviewTimelineHeader": {
    "description": "Header for the review timeline"
  },
  "richTextEditorImageSupportInfo": "The editor supports images from web URLs, including both traditional web servers and decentralized storage solutions. For more information, visit our",
  "@richTextEditorImageSupportInfo": {
    "description": "Information about supported image sources in the editor"
  },
  "safariNotSupportedMessage": "Safari is not supported, please use Chrome or Firefox.",
  "@safariNotSupportedMessage": {
    "description": "Error message when no wallet extension is detected for Safari browser."
  },
  "saveButtonText": "Save",
  "@saveButtonText": {
    "description": "Text shown in save button"
  },
  "saveChangesButtonText": "Save Changes",
  "@saveChangesButtonText": {
    "description": "Text shown in save button"
  },
  "search": "Search…",
  "@search": {
    "description": "Placeholder text for search input field"
  },
  "searchButtonLabelText": "[cmd=K]",
  "@searchButtonLabelText": {
    "description": "Label text shown in the Search widget."
  },
  "searchProposals": "Search Proposals",
  "@searchProposals": {
    "description": "Header text for proposals search function"
  },
  "searchResult": "Search Result",
  "@searchResult": {
    "description": "To show that displayed items comes from search result"
  },
  "secondAbbr": "s",
  "@secondAbbr": {
    "description": "A single letter abbreviation for second."
  },
  "seconds": "{count, plural, =1{Second} other{Seconds}}",
  "@seconds": {
    "description": "To represent seconds",
    "placeholders": {
      "count": {
        "type": "num"
      }
    }
  },
  "sectionHasErrorsMessage": "Section has input errors that need to be cleared before publishing.",
  "@sectionHasErrorsMessage": {
    "description": "A validation error in proposal editor when user wants to publish a proposal with errors."
  },
  "seeAllSupportedWallets": "See all supported wallets",
  "@seeAllSupportedWallets": {
    "description": "Message shown when redirecting to external content that describes which wallets are supported."
  },
  "seedPhraseSlotNr": "Slot {nr}",
  "@seedPhraseSlotNr": {
    "description": "When user arranges seed phrases this text is shown when phrase was not selected",
    "placeholders": {
      "nr": {
        "type": "int"
      }
    }
  },
  "selectASection": "Select a section",
  "@selectASection": {
    "description": "Message when there is no section selected"
  },
  "selectCategory": "Select Category",
  "@selectCategory": {
    "description": "Text for the select category button in new proposal dialog"
  },
  "selectCategoryToSeeDetailsDescription": "Do keep in mind that you can’t change category\nafter starting your proposal.",
  "@selectCategoryToSeeDetailsDescription": {
    "description": "Text for the select category to see details description in new proposal dialog"
  },
  "selectCategoryToSeeDetailsTitle": "Select a category to check if this category is for you.",
  "@selectCategoryToSeeDetailsTitle": {
    "description": "Text for the select category to see details title in new proposal dialog"
  },
  "selectedCategory": "Selected category",
  "@selectedCategory": {
    "description": "description of the selected category field"
  },
  "settings": "Settings",
  "@settings": {
    "description": "Label for settings section or navigation"
  },
  "setupBaseProposalTemplate": "Setup Base Proposal Template",
  "@setupBaseProposalTemplate": {
    "description": "Segment step for entering a proposal template for a campaign."
  },
  "setupBaseQuestions": "Setup Base Questions",
  "@setupBaseQuestions": {
    "description": "Segment description for entering a proposal template for a campaign."
  },
  "setupCampaignDetails": "Setup Campaign Details",
  "@setupCampaignDetails": {
    "description": "Segment step for entering campaign details."
  },
  "setupCampaignStages": "Setup Campaign Stages",
  "@setupCampaignStages": {
    "description": "Segment step for entering campaign start and end dates."
  },
  "setupCampaignStagesTimezone": "You are setting date and times using this Timezone:",
  "@setupCampaignStagesTimezone": {
    "description": "The description of a timezone in which the user sets campaign stages."
  },
  "setupCatalystRoles": "Setup Catalyst roles",
  "@setupCatalystRoles": {
    "description": "Menu item text for configuring Catalyst roles"
  },
  "setupCategories": "Setup Categories",
  "@setupCategories": {
    "description": "Segment step for entering campaign categories."
  },
  "share": "Share",
  "@share": {
    "description": "A label for the share button. Used to share something."
  },
  "shareDirectLinkToItem": "Share a link directly to this {item}",
  "@shareDirectLinkToItem": {
    "description": "Action description to share a link in share dialog.",
    "placeholders": {
      "item": {
        "type": "String"
      }
    }
  },
  "shareLinkOnSocialMedia": "Share this {itemType} link on {socialMedia}",
  "@shareLinkOnSocialMedia": {
    "description": "Action description to share a link in share dialog.",
    "placeholders": {
      "itemType": {
        "type": "String"
      },
      "socialMedia": {
        "type": "String"
      }
    }
  },
  "shareNewDraft": "Share new draft",
  "@shareNewDraft": {
    "description": "In context of sharing proposal for public feedback."
  },
  "shareOnSocialMedia": "Share on {socialMedia}",
  "@shareOnSocialMedia": {
    "description": "Action title to share a link in share dialog.",
    "placeholders": {
      "socialMedia": {
        "type": "String"
      }
    }
  },
  "shareProposalErrorDescription": "Something went wrong while sharing proposal. Please try again later.",
  "@shareProposalErrorDescription": {
    "description": "Error description when sharing proposal fails"
  },
  "shareType": "Share {itemType}",
  "@shareType": {
    "description": "Action title to share a link in share dialog.",
    "placeholders": {
      "itemType": {
        "type": "String"
      }
    }
  },
  "sharedForPublicInProgress": "Shared for public feedback / In progress",
  "@sharedForPublicInProgress": {
    "description": "Label for shared for public feedback or in progress proposals in workspace"
  },
  "sharedForPublicInfoMarkdown": "**In progress**\n\nYour latest published version is visible to everyone, but edits you make stay private until you share again. Create a new local iteration to keep working. It’s eligible for feedback but not for funding yet.",
  "@sharedForPublicInfoMarkdown": {
    "description": "Info message shown in tooltip info in workspace page"
  },
  "showAll": "Show All",
  "@showAll": {
    "description": "Show all for when using filtering by some criteria"
  },
  "showAllIssues": "Show all issues",
  "@showAllIssues": {
    "description": "Action to display a full list of issues."
  },
  "singleGroupedTagSelectorRelevantTag": "Select the most relevant tag",
  "@singleGroupedTagSelectorRelevantTag": {
    "description": "Prompt to select most relevant tag"
  },
  "snackbarErrorLabelText": "Error",
  "@snackbarErrorLabelText": {
    "description": "Label text shown in the Snackbar widget when the message is an error message."
  },
  "snackbarErrorMessageText": "This is an error message!",
  "@snackbarErrorMessageText": {
    "description": "Text shown in the Snackbar widget when the message is an error message."
  },
  "snackbarInfoLabelText": "Info",
  "@snackbarInfoLabelText": {
    "description": "Label text shown in the Snackbar widget when the message is an info message."
  },
  "snackbarInfoMessageText": "This is an info message!",
  "@snackbarInfoMessageText": {
    "description": "Text shown in the Snackbar widget when the message is an info message."
  },
  "snackbarSuccessLabelText": "Success",
  "@snackbarSuccessLabelText": {
    "description": "Label text shown in the Snackbar widget when the message is an success message."
  },
  "snackbarSuccessMessageText": "This is a success message!",
  "@snackbarSuccessMessageText": {
    "description": "Text shown in the Snackbar widget when the message is an success message."
  },
  "snackbarWarningLabelText": "Warning",
  "@snackbarWarningLabelText": {
    "description": "Label text shown in the Snackbar widget when the message is an warning message."
  },
  "snackbarWarningMessageText": "This is a warning message!",
  "@snackbarWarningMessageText": {
    "description": "Text shown in the Snackbar widget when the message is an warning message."
  },
  "somethingWentWrong": "Something went wrong.",
  "@somethingWentWrong": {
    "description": "Error description when something goes wrong."
  },
  "spaceDiscoveryName": "Discovery space",
  "@spaceDiscoveryName": {
    "description": "Name of space shown in different spaces that indicates its origin"
  },
  "spaceFundedProjects": "Funded project space",
  "@spaceFundedProjects": {
    "description": "Name of space shown in different spaces that indicates its origin"
  },
  "spaceTreasuryName": "Treasury space",
  "@spaceTreasuryName": {
    "description": "Name of space shown in different spaces that indicates its origin"
  },
  "spaceVotingName": "Voting space",
  "@spaceVotingName": {
    "description": "Name of space shown in different spaces that indicates its origin"
  },
  "spaceWorkspaceName": "Workspace",
  "@spaceWorkspaceName": {
    "description": "Name of space shown in different spaces that indicates its origin"
  },
  "spaces": "Spaces",
  "@spaces": {
    "description": "The title of the tile that shows the list of spaces."
  },
  "startAndEndDates": "Start & End Dates",
  "@startAndEndDates": {
    "description": "Refers to a date & time range (start & end)."
  },
  "startButtonText": "Start",
  "@startButtonText": {
    "description": "Text shown in start button"
  },
  "startDate": "Start Date",
  "@startDate": {
    "description": "Label for campaign start date"
  },
  "startProposal": "Start Proposal",
  "@startProposal": {
    "description": "Button text to begin creating a new proposal"
  },
  "starts": "Starts:",
  "@starts": {
    "description": "Label for the campaign stage start date"
  },
  "status": "Status",
  "@status": {
    "description": "Label for status field"
  },
  "stayInvolved": "Stay Involved",
  "@stayInvolved": {
    "description": "Title for the stay involved section"
  },
  "stayInvolvedContributorDescription": "Get Ready! This is your chance to have a say in where the funds go. To make sure you're ready to participate.\n\nRemember, by voting, you're not only influencing the development of Cardano but also helping to build a community that reflects the values you care about.",
  "@stayInvolvedContributorDescription": {
    "description": "Description for the contributor cards in stay involved section"
  },
  "stayInvolvedReviewerDescription": "Your voice has power. Use it to guide others and help improve the Cardano community.\n\nAs a reviewer, you’ll make a real impact by sharing thoughtful feedback and influencing decisions.\n",
  "@stayInvolvedReviewerDescription": {
    "description": "Description for the reviewer cards in stay involved section"
  },
  "stepEdit": "Edit",
  "@stepEdit": {
    "description": "Button name in step"
  },
  "stepsToDoBeforeAppCloses": "Before the Catalyst app closes, make sure to:",
  "@stepsToDoBeforeAppCloses": {
    "description": "Title for the steps to do before the app closes"
  },
  "storeInSafeLocation": "Store in safe location",
  "@storeInSafeLocation": {
    "description": "Title for section informing user that they can store their proposals in a safe location"
  },
  "submitButtonText": "Submit",
  "@submitButtonText": {
    "description": "Text shown in submit button"
  },
  "submitCommentErrorDialogTitle": "Unable to add Comment",
  "@submitCommentErrorDialogTitle": {
    "description": "Title for the error dialog when submitting a comment fails"
  },
  "submitCommit": "Submit",
  "@submitCommit": {
    "description": "Send comment"
  },
  "submitForReview": "Submit for review",
  "@submitForReview": {
    "description": "In context of submitting proposal for review."
  },
  "submitSupportRequest": "Submit support request",
  "@submitSupportRequest": {
    "description": "Menu item text for submitting support request"
  },
  "submittedForReview": "Submitted for Review / Locked final ({submittedCount}/{maxCount})",
  "@submittedForReview": {
    "description": "Label for the submitted for review section",
    "placeholders": {
      "submittedCount": {
        "type": "int"
      },
      "maxCount": {
        "type": "int"
      }
    }
  },
  "submittedForReviewInfoMarkdown": "**Locked final**\n\nYour proposal is locked and visible to everyone. To make changes, you’ll need to unlock it and start a new draft. It’s eligible for both feedback and funding, so stay tuned for next steps.",
  "@submittedForReviewInfoMarkdown": {
    "description": "Info message shown in tooltip info in workspace page"
  },
  "successProposalDeleted": "Proposal deleted successfully",
  "@successProposalDeleted": {
    "description": "Success message when draft is deleted"
  },
  "successProposalDeletedDescription": "Your local proposal has been deleted",
  "@successProposalDeletedDescription": {
    "description": "Description of success message when draft is deleted"
  },
  "successProposalForgot": "Proposal forgotten",
  "@successProposalForgot": {
    "description": "Success message when public draft/final proposal is forgotten"
  },
  "successProposalForgotDescription": "Your local proposal has been forgotten. No one can see it anymore.",
  "@successProposalForgotDescription": {
    "description": "Description of success message when public draft/final proposal is forgotten"
  },
  "theme": "Theme",
  "@theme": {
    "description": "Label for theme/appearance settings"
  },
  "themeDark": "Dark",
  "@themeDark": {
    "description": "Refers to a dark theme mode."
  },
  "themeLight": "Light",
  "@themeLight": {
    "description": "Refers to a light theme mode."
  },
  "timezone": "Timezone",
  "@timezone": {
    "description": "Label for timezone setting"
  },
  "tip": "Tip",
  "@tip": {
    "description": "Generic affix which can be used in different scenarios."
  },
  "tipCopyCatalystIdForReviewTool": "Copy your Catalyst ID before you go to the [Community Review module.]({url})",
  "@tipCopyCatalystIdForReviewTool": {
    "description": "Gives context where Catalyst ID can be used",
    "placeholders": {
      "url": {
        "type": "String"
      }
    }
  },
  "title": "Title",
  "@title": {
    "description": "description of the title field"
  },
  "to": "To",
  "@to": {
    "description": "Label for end point or date"
  },
  "toLearnMore": "to learn more.",
  "@toLearnMore": {
    "description": "Text for the to learn more link"
  },
  "today": "Today",
  "@today": {
    "description": "Refers to date which is today."
  },
  "tomorrow": "Tomorrow",
  "@tomorrow": {
    "description": "Refers to date which is tomorrow."
  },
  "total": "Total",
  "@total": {
    "description": "Text representing total amount"
  },
  "totalVotingPower": "Total Voting Power",
  "@totalVotingPower": {
    "description": "Label for user voting power number"
  },
  "treasuryCampaignBuilderSegments": "Segments",
  "@treasuryCampaignBuilderSegments": {
    "description": "Tab name in campaign builder panel"
  },
  "treasuryCreateCampaign": "Create Campaign",
  "@treasuryCreateCampaign": {
    "description": "Segment name"
  },
  "tryDifferentSearch": "Please try another search.",
  "@tryDifferentSearch": {
    "description": "Description of empty search result. Try different search"
  },
  "turnOpinionsIntoActions": "Turn Your Opinions into Impact.",
  "@turnOpinionsIntoActions": {
    "description": "Title for becoming a reviewer"
  },
  "twoDaysAgo": "2 days ago",
  "@twoDaysAgo": {
    "description": "Refers to date which is two days ago."
  },
  "unlock": "Unlock",
  "@unlock": {
    "description": "Refers to a unlock action, i.e. to unlock the session."
  },
  "unlockAndEdit": "Unlock & Edit",
  "@unlockAndEdit": {
    "description": "Used for making new draft proposal from final proposal."
  },
  "unlockButtonLabelText": "Unlock",
  "@unlockButtonLabelText": {
    "description": "Label text shown in the UnlockButton widget."
  },
  "unlockDialogContent": "Please enter your device specific unlock password\nto unlock Catalyst App.",
  "@unlockDialogContent": {
    "description": "The content (body) in unlock dialog."
  },
  "unlockDialogHeader": "Unlock Catalyst",
  "@unlockDialogHeader": {
    "description": "The header label in unlock dialog."
  },
  "unlockDialogHint": "Enter your Unlock password",
  "@unlockDialogHint": {
    "description": "The hint for the unlock password field."
  },
  "unlockDialogIncorrectPassword": "Password is incorrect, try again.",
  "@unlockDialogIncorrectPassword": {
    "description": "An error message shown below the password field when the password is incorrect."
  },
  "unlockDialogTitle": "Welcome back!",
  "@unlockDialogTitle": {
    "description": "The title label in unlock dialog."
  },
  "unlockEditProposalDialogTitle": "Unlock & Edit ?",
  "@unlockEditProposalDialogTitle": {
    "description": "Title of Unlock & Edit Dialog"
  },
  "unlockSnackbarMessage": "You can now fully use the application.",
  "@unlockSnackbarMessage": {
    "description": "The message shown below the title in confirmation snackbar after unlocking the keychain."
  },
  "unlockSnackbarTitle": "Catalyst unlocked!",
  "@unlockSnackbarTitle": {
    "description": "The title shown in confirmation snackbar after unlocking the keychain."
  },
  "updated": "Updated",
  "@updated": {
    "description": "A label when something was last updated."
  },
  "upload": "Upload",
  "@upload": {
    "description": "Button text for uploading files"
  },
  "uploadConfirmDialogContent": "Do you want to cancel manual input, and switch to Catalyst key upload?",
  "@uploadConfirmDialogContent": {
    "description": "Dialog message asking user to confirm switching to key upload"
  },
  "uploadConfirmDialogResumeButton": "Resume manual inputs",
  "@uploadConfirmDialogResumeButton": {
    "description": "Button text to continue with manual input method"
  },
  "uploadConfirmDialogSubtitle": "SWITCH TO FILE UPLOAD",
  "@uploadConfirmDialogSubtitle": {
    "description": "Dialog subtitle for confirming switch to file upload method"
  },
  "uploadConfirmDialogYesButton": "Yes, switch to Catalyst key upload",
  "@uploadConfirmDialogYesButton": {
    "description": "Confirmation button text to switch to key upload"
  },
  "uploadDropInfo": "Drop your {itemNameToUpload} here or ",
  "@uploadDropInfo": {
    "description": "An info on upload dialog",
    "placeholders": {
      "itemNameToUpload": {
        "type": "String"
      }
    }
  },
  "uploadKeychainInfo": "Make sure it's a correct Catalyst keychain file.",
  "@uploadKeychainInfo": {
    "description": "An info on keychain upload dialog"
  },
  "uploadKeychainTitle": "Upload Catalyst Keychain",
  "@uploadKeychainTitle": {
    "description": "A title on keychain upload dialog"
  },
  "uploadProgressInfo": "Upload in progress",
  "@uploadProgressInfo": {
    "description": "Status message shown during file upload process"
  },
  "userAuthenticationState": "User Authentication State",
  "@userAuthenticationState": {
    "description": "The state of the user (keychain), actor, guest, visitor, etc."
  },
  "userProfileGuestLabelText": "Guest",
  "@userProfileGuestLabelText": {
    "description": "Label text shown in the UserProfileButton widget when a user is not connected."
  },
  "usernameSavedMessage": "All set! You can now join the conversation.",
  "@usernameSavedMessage": {
    "description": "Used as username change confirmation snack bar message"
  },
  "usernameSavedTitle": "Display Name Saved",
  "@usernameSavedTitle": {
    "description": "Used as username change confirmation snack bar title"
  },
  "valueMilestones": "{count} {count, plural, =0{Milestones} =1{Milestone} other{Milestones}}",
  "@valueMilestones": {
    "description": "In context of proposal. How many milestones there is",
    "placeholders": {
      "count": {
        "type": "int"
      }
    }
  },
  "valueMonths": "{value} {value, plural, =0{Months} =1{Month} other{Months}}",
  "@valueMonths": {
    "description": "Used in proposal card",
    "placeholders": {
      "value": {
        "type": "int"
      }
    }
  },
  "verificationEmailSendMessage": "We sent you an email with a Catalyst verification link.",
  "@verificationEmailSendMessage": {
    "description": "Message of dialog account verification send"
  },
  "verificationEmailSendSubMessage": "Please verify your new email address.",
  "@verificationEmailSendSubMessage": {
    "description": "Sub message of dialog account verification send"
  },
  "verificationEmailSendTitle": "Verify your email address",
  "@verificationEmailSendTitle": {
    "description": "Title of dialog account verification send"
  },
  "verificationPending": "Verification pending",
  "@verificationPending": {
    "description": "Message of account status chip next to email. Meaning Account is not verified yet."
  },
  "verified": "Verified",
  "@verified": {
    "description": "Message of account status chip next to email. Meaning Account is verified."
  },
  "verifiedEmailNeededToPublishMessage": "You need to verify your email address to publish your proposal.",
  "@verifiedEmailNeededToPublishMessage": {
    "description": "Go to My Account to check your email address and resend the verification."
  },
  "verifiedEmailNeededToPublishTitle": "A verified email is required to publish your proposal",
  "@verifiedEmailNeededToPublishTitle": {
    "description": "Title of snackbar shown when user tries to publish a proposal without having a verified email"
  },
  "view": "View",
  "@view": {
    "description": "A label for the view button. Used to see more details."
  },
  "viewAllProposals": "View All Proposals",
  "@viewAllProposals": {
    "description": "Button text to show all available proposals"
  },
  "viewCommentsSection": "View comments",
  "@viewCommentsSection": {
    "description": "Viewing proposal navigation section"
  },
  "viewLatestDocumentVersion": "View Latest",
  "@viewLatestDocumentVersion": {
    "description": "Action to change back to latest version"
  },
  "viewProposalComments": "View proposal comments",
  "@viewProposalComments": {
    "description": "Text for the view proposal comments title in the card"
  },
  "viewProposalCommentsDescription": "Open My proposals in the Discovery Space",
  "@viewProposalCommentsDescription": {
    "description": "Text for the view proposal comments description in the card"
  },
  "viewProposals": "View proposals",
  "@viewProposals": {
    "description": "Title of the view proposals space"
  },
  "viewVotingResults": "View Voting Results",
  "@viewVotingResults": {
    "description": "Title of the view voting results space"
  },
  "viewingOlderDocumentVersion": "You are viewing an older iteration of this proposal",
  "@viewingOlderDocumentVersion": {
    "description": "After changing document version warning"
  },
  "viewingOlderDocumentVersionWhileVoting": "You are viewing an older version of this document while voting. Please view the latest version if you want to vote.",
  "@viewingOlderDocumentVersionWhileVoting": {
    "description": "Text shown when user is viewing an older version of a document while voting stage is active"
  },
  "visitCatalystWalletDocumentationTextButton": "Visit Catalyst wallet documentation",
  "@visitCatalystWalletDocumentationTextButton": {
    "description": "Text button to visit catalyst wallet documentation"
  },
  "visitGitbook": "Visit Gitbook",
  "@visitGitbook": {
    "description": "Action to visit gitbook"
  },
  "visitor": "Visitor",
  "@visitor": {
    "description": "Refers to user that created keychain but is locked"
  },
  "voteAbstain": "Abstain",
  "@voteAbstain": {
    "description": "Vote abstain on proposal"
  },
  "voteList": "Vote List",
  "@voteList": {
    "description": "Name of place where user adds votes on proposals"
  },
  "voteListButton": "Vote List",
  "@voteListButton": {
    "description": "The label for the overview of votes."
  },
  "voteYes": "Yes",
  "@voteYes": {
    "description": "Vote yes on proposal"
  },
  "votedAbstain": "Abstained",
  "@votedAbstain": {
    "description": "Voted abstain on proposal"
  },
  "votedYes": "Voted Yes",
  "@votedYes": {
    "description": "Voted yes on proposal"
  },
  "votingEnded": "Voting ended",
  "@votingEnded": {
    "description": "Label when the voting phase is closed."
  },
  "votingEndsIn": "Ends in {duration}",
  "@votingEndsIn": {
    "description": "Label when voting phase ends after the duration.",
    "placeholders": {
      "duration": {
        "type": "String"
      }
    }
  },
  "votingForF14StartsIn": "Voting for Fund14 start {date}",
  "@votingForF14StartsIn": {
    "description": "Description for the voting for f14 card in stay involved section",
    "placeholders": {
      "date": {
        "type": "String"
      }
    }
  },
  "votingIsClosed": "Voting is closed!",
  "@votingIsClosed": {
    "description": "Label when the voting phase is closed."
  },
  "votingIsOpen": "Voting is open!",
  "@votingIsOpen": {
    "description": "Label when voting phase is active."
  },
  "votingListCastVotes": "Cast Votes",
  "@votingListCastVotes": {
    "description": "Button text which triggers casting votes"
  },
  "votingListLastVotedX": "Last voted: {x}",
  "@votingListLastVotedX": {
    "description": "For example when was last vote on proposal",
    "placeholders": {
      "x": {
        "type": "String",
        "example": "Not yet voted"
      }
    }
  },
  "votingListNoVotesAdded": "No votes added.",
  "@votingListNoVotesAdded": {
    "description": "Part of voting list empty state"
  },
  "votingListNoVotesAddedViewProposal": "View proposal details pages to cast votes",
  "@votingListNoVotesAddedViewProposal": {
    "description": "Part of voting list empty state"
  },
  "votingListNotYetVoted": "Not yet voted",
  "@votingListNotYetVoted": {
    "description": "no votes casted yet"
  },
  "votingListPendingVotes": "Pending votes not yet cast",
  "@votingListPendingVotes": {
    "description": "Disclaimer about proposal votes not casted yet"
  },
  "votingOverview": "Voting Overview",
  "@votingOverview": {
    "description": "Text shown in voting overview segment"
  },
  "votingPhase": "Voting Phase",
  "@votingPhase": {
    "description": "Label when the voting phase is active."
  },
  "votingPower": "Voting Power",
  "@votingPower": {
    "description": "Label for the user's voting power"
  },
  "votingRegistration": "Voting Registration",
  "@votingRegistration": {
    "description": "Title for registration for voting"
  },
  "votingRegistrationTimelineHeader": "Voting registration:",
  "@votingRegistrationTimelineHeader": {
    "description": "Header for the voting registration timeline"
  },
  "votingStarts": "Voting starts",
  "@votingStarts": {
    "description": "Label when the voting phase starts."
  },
  "votingStartsIn": "in {duration}",
  "@votingStartsIn": {
    "description": "Label when voting phase starts after the duration.",
    "placeholders": {
      "duration": {
        "type": "String"
      }
    }
  },
  "votingStatus": "Voting Status",
  "@votingStatus": {
    "description": "Text shown in voting status section"
  },
  "votingTimelineHeader": "Voting:",
  "@votingTimelineHeader": {
    "description": "Header for the voting timeline"
  },
  "walletAddress": "Wallet address",
  "@walletAddress": {
    "description": "A cardano wallet address"
  },
  "walletBalance": "Wallet balance",
  "@walletBalance": {
    "description": "The wallet balance in terms of Ada."
  },
  "walletConnected": "Wallet connected",
  "@walletConnected": {
    "description": "Describes that wallet is connected on Catalyst Keychain card"
  },
  "walletDetectionSummary": "Wallet detection summary",
  "@walletDetectionSummary": {
    "description": "Message shown when presenting the details of a connected wallet."
  },
  "walletLinkExitConfirmDialogContent": "Leaving before linking wallet means account creation is incomplete. \n\nYou cannot login without \ncompleting your account setup.",
  "@walletLinkExitConfirmDialogContent": {
    "description": "Warning message explaining consequences of exiting wallet linking flow"
  },
  "walletLinkExitConfirmDialogContinue": "Continue to link wallet",
  "@walletLinkExitConfirmDialogContinue": {
    "description": "Button text to continue wallet linking process"
  },
  "walletLinkExitConfirmDialogSubtitle": "Link wallet incomplete!",
  "@walletLinkExitConfirmDialogSubtitle": {
    "description": "Warning subtitle shown when trying to exit during wallet linking"
  },
  "walletLinkHeader": "Link keys to your Catalyst Keychain",
  "@walletLinkHeader": {
    "description": "A header in link wallet flow in registration."
  },
  "walletLinkIntroContent": "You're almost there! This is the final and most important step in your account setup.\n\nWe're going to link a Cardano Wallet to your Catalyst Keychain, so you can start collecting Role Keys.\n\nWe'll start with your Contributor Key by default. You can decide to add a Proposer Key if you want.",
  "@walletLinkIntroContent": {
    "description": "A message (content) in link wallet flow on intro screen."
  },
  "walletLinkIntroTitle": "Link Cardano Wallet & Catalyst Roles \nto you Catalyst Keychain.",
  "@walletLinkIntroTitle": {
    "description": "A title in link wallet flow on intro screen."
  },
  "walletLinkRoleChooserContent": "In Catalyst you can take on different roles, learn more below and choose your additional roles now.",
  "@walletLinkRoleChooserContent": {
    "description": "A message on the role chooser screen in registration."
  },
  "walletLinkRoleChooserTitle": "How do you want to participate in Catalyst?",
  "@walletLinkRoleChooserTitle": {
    "description": "A title on the role chooser screen in registration."
  },
  "walletLinkRoleSummaryContent1": "You would like to register ",
  "@walletLinkRoleSummaryContent1": {
    "description": "The first part of the message on the role summary screen in registration."
  },
  "walletLinkRoleSummaryContent2": "{count} active {count, plural, =0{roles} =1{role} other{roles}}",
  "@walletLinkRoleSummaryContent2": {
    "description": "The middle (bold) part of the message on the role summary screen in registration.",
    "placeholders": {
      "count": {
        "type": "num",
        "format": "compact"
      }
    }
  },
  "walletLinkRoleSummaryContent3": " in Catalyst.",
  "@walletLinkRoleSummaryContent3": {
    "description": "The last part of the message on the role summary screen in registration."
  },
  "walletLinkRoleSummaryTitle": "Is this your correct Catalyst role setup?",
  "@walletLinkRoleSummaryTitle": {
    "description": "A title on the role summary screen in registration."
  },
  "walletLinkRolesSubheader": "Select your Catalyst roles",
  "@walletLinkRolesSubheader": {
    "description": "A subheader in link wallet flow in registration for role chooser state."
  },
  "walletLinkSelectWalletContent": "To complete this action, you'll submit a signed transaction to Cardano. There will be an ADA transaction fee.",
  "@walletLinkSelectWalletContent": {
    "description": "A message (content) in link wallet flow on select wallet screen."
  },
  "walletLinkSelectWalletTitle": "Select the Cardano wallet to link\nto your Catalyst Keychain.",
  "@walletLinkSelectWalletTitle": {
    "description": "A title in link wallet flow on select wallet screen."
  },
  "walletLinkTransactionAccountCompletion": "Account completion for Catalyst",
  "@walletLinkTransactionAccountCompletion": {
    "description": "A subtitle in link wallet flow on transaction screen."
  },
  "walletLinkTransactionBackToWalletSelection": "Back to Wallet Selection",
  "@walletLinkTransactionBackToWalletSelection": {
    "description": "The primary button label to go back to wallet selection on transaction summary screen."
  },
  "walletLinkTransactionChangeRoles": "Change role setup",
  "@walletLinkTransactionChangeRoles": {
    "description": "The secondary button label to change the roles on transaction summary screen."
  },
  "walletLinkTransactionLinkItem": "1 {wallet} wallet",
  "@walletLinkTransactionLinkItem": {
    "description": "An item in the transaction summary for the wallet link.",
    "placeholders": {
      "wallet": {
        "type": "String"
      }
    }
  },
  "walletLinkTransactionRoleItem": "1 {role} registration",
  "@walletLinkTransactionRoleItem": {
    "description": "An item in the transaction summary for the role registration",
    "placeholders": {
      "role": {
        "type": "String"
      }
    }
  },
  "walletLinkTransactionSign": "Sign transaction with wallet",
  "@walletLinkTransactionSign": {
    "description": "The primary button label to sign a transaction on transaction summary screen."
  },
  "walletLinkTransactionSubheader": "Sign your Catalyst roles to the\nCardano mainnet",
  "@walletLinkTransactionSubheader": {
    "description": "A subheader in link wallet flow in registration for RBAC transaction."
  },
  "walletLinkTransactionSubtitle": "To complete this action, you'll submit a signed transaction to Cardano. There will be an ADA transaction fee.",
  "@walletLinkTransactionSubtitle": {
    "description": "A subtitle in link wallet flow on transaction screen."
  },
  "walletLinkTransactionTitle": "Let's make sure everything looks right.",
  "@walletLinkTransactionTitle": {
    "description": "A title in link wallet flow on transaction screen."
  },
  "walletLinkWalletDetailsContent": "{wallet} connected successfully!",
  "@walletLinkWalletDetailsContent": {
    "description": "A message in link wallet flow on wallet details screen.",
    "placeholders": {
      "wallet": {
        "type": "String"
      }
    }
  },
  "walletLinkWalletDetailsLowBalanceHeadsUpText": "Please ensure your Cardano wallet has at least {amount} ADA before continuing.",
  "@walletLinkWalletDetailsLowBalanceHeadsUpText": {
    "description": "A heads up content explaining that the user needs to have some ada for registration.",
    "placeholders": {
      "amount": {
        "type": "double",
        "format": "compact"
      }
    }
  },
  "walletLinkWalletDetailsNotice": "To calculate voting power, Catalyst reads your wallet balance from the blockchain. ",
  "@walletLinkWalletDetailsNotice": {
    "description": "A message in link wallet flow on wallet details screen explaining why Catalyst reads user wallet balance."
  },
  "walletLinkWalletDetailsTitle": "Cardano wallet detection",
  "@walletLinkWalletDetailsTitle": {
    "description": "A title in link wallet flow on wallet details screen."
  },
  "walletLinkWalletSubheader": "Link your Cardano wallet",
  "@walletLinkWalletSubheader": {
    "description": "A subheader in link wallet flow in registration for wallet connection."
  },
  "wantToBackUpProposals": "Want to back up your proposals?",
  "@wantToBackUpProposals": {
    "description": "Title for section informing user that they can backup their proposals"
  },
  "warning": "Warning",
  "@warning": {
    "description": "Generic warning label text"
  },
  "weakPasswordStrength": "Weak password strength",
  "@weakPasswordStrength": {
    "description": "Describes a password that is weak"
  },
  "weekOf": "Week of",
  "@weekOf": {
    "description": "Label prefix for specifying a particular week"
  },
  "workspaceProposalNavigationSegments": "Segments",
  "@workspaceProposalNavigationSegments": {
    "description": "Tab name in proposal setup panel"
  },
  "wrongBrowserDescription": "Please launch the browser with your wallets extension and revisit Catalyst.",
  "@wrongBrowserDescription": {
    "description": "Description for wrong browser reason to not find wallet"
  },
  "wrongBrowserTitle": "Wrong Browser",
  "@wrongBrowserTitle": {
    "description": "Title for wrong browser reason to not find wallet"
  },
  "xCharactersMinimum": "{number} characters minimum length",
  "@xCharactersMinimum": {
    "placeholders": {
      "number": {
        "type": "int"
      }
    }
  },
  "xVotes": "{count} {count, plural, =0{Votes} =1{Vote} other{Votes}}",
  "@xVotes": {
    "description": "Generic text describing number of votes on made. In context of proposals.",
    "placeholders": {
      "count": {
        "type": "int"
      }
    }
  },
  "yes": "Yes",
  "@yes": {
    "description": "CTA to confirm something"
  },
  "yesterday": "Yesterday",
  "@yesterday": {
    "description": "Refers to date which is yesterday."
  },
  "youAreSettingFinalToDraft": "You are setting your final proposal back to draft.",
  "@youAreSettingFinalToDraft": {
    "description": "Information for user that his proposal is going back to draft. "
  },
  "yourNextStep": "Your next step",
  "@yourNextStep": {
    "description": "Generic header for next step instructions"
  }
}<|MERGE_RESOLUTION|>--- conflicted
+++ resolved
@@ -233,29 +233,6 @@
   "@campaignDates": {
     "description": "Label for the campaign start & end date."
   },
-<<<<<<< HEAD
-  "noOfAll": "All · {count}",
-  "@noOfAll": {
-    "description": "Tab label for all proposals in voting space",
-    "placeholders": {
-      "count": {
-        "type": "int"
-      }
-    }
-  },
-  "noOfDraft": "Draft proposals · {count}",
-  "@noOfDraft": {
-    "description": "Tab label for draft proposals in voting space",
-    "placeholders": {
-      "count": {
-        "type": "int"
-      }
-    }
-  },
-  "noOfFinal": "Final proposals · {count}",
-  "@noOfFinal": {
-    "description": "Tab label for final proposals in voting space",
-=======
   "campaignDetails": "Campaign Details",
   "@campaignDetails": {
     "description": "Header text for campaign details section"
@@ -267,7 +244,6 @@
   "campaignEndsOn": "Campaign ends on {date} at {time}",
   "@campaignEndsOn": {
     "description": "Title of the campaign concluded space",
->>>>>>> fc6380c2
     "placeholders": {
       "date": {
         "type": "String"
@@ -277,20 +253,6 @@
       }
     }
   },
-<<<<<<< HEAD
-  "noOfMyProposals": "My proposals · {count}",
-  "@noOfMyProposals": {
-    "description": "Tab label for my proposals in voting space",
-    "placeholders": {
-      "count": {
-        "type": "int"
-      }
-    }
-  },
-  "noOfFavorites": "Favorites · {count}",
-  "@noOfFavorites": {
-    "description": "Tab label for draft proposals in voting space",
-=======
   "campaignIsLive": "Campaign Is Live (Published)",
   "@campaignIsLive": {
     "description": "Title of the campaign is live (published) space"
@@ -298,7 +260,6 @@
   "campaignPhaseCountdownCommunityVoting": "Voting for Fund{fundNumber} opens {date}",
   "@campaignPhaseCountdownCommunityVoting": {
     "description": "Title for the community voting countdown",
->>>>>>> fc6380c2
     "placeholders": {
       "fundNumber": {
         "type": "int"
@@ -308,32 +269,9 @@
       }
     }
   },
-<<<<<<< HEAD
-  "noOfVotedOn": "Voted On · {count}",
-  "@noOfVotedOn": {
-    "description": "Tab label for voted on proposals in voting space",
-    "placeholders": {
-      "count": {
-        "type": "int"
-      }
-    }
-  },
-  "favorites": "Favorites",
-  "@favorites": {
-    "description": "Refers to a list of favorites."
-  },
-  "treasuryCampaignBuilder": "Campaign builder",
-  "@treasuryCampaignBuilder": {
-    "description": "Left panel name in treasury space"
-  },
-  "treasuryCampaignBuilderSegments": "Segments",
-  "@treasuryCampaignBuilderSegments": {
-    "description": "Tab name in campaign builder panel"
-=======
   "campaignPreviewEventAfter": "After Campaign",
   "@campaignPreviewEventAfter": {
     "description": "A name of the state of a campaign when it is active."
->>>>>>> fc6380c2
   },
   "campaignPreviewEventBefore": "Before Campaign",
   "@campaignPreviewEventBefore": {
@@ -1790,27 +1728,9 @@
   "@minuteAbbr": {
     "description": "A single letter abbreviation for minute."
   },
-<<<<<<< HEAD
-  "campaignDetails": "Campaign Details",
-  "description": "Description",
-  "startDate": "Start Date",
-  "endDate": "End Date",
-  "categories": "Categories",
-  "fundingCategories": "Funding categories",
-  "proposals": "Proposals",
-  "categoryProposals": "Category Proposals",
-  "@categoryProposals": {
-    "description": "Title for proposals filtered by a campaign category."
-  },
-  "discoverySpaceTitle": "Category Proposals",
-  "totalSubmitted": "Total submitted",
-  "inXDays": "{x, plural, =1{In {x} day} other{In {x} days}}",
-  "@inXDays": {
-=======
   "minutes": "{count, plural, =1{Minute} other{Minutes}}",
   "@minutes": {
     "description": "To represent minutes",
->>>>>>> fc6380c2
     "placeholders": {
       "count": {
         "type": "num"
@@ -1928,26 +1848,7 @@
   "@noLocalUserProposals": {
     "description": "Title shown when user has no local proposals in workspace"
   },
-  "noOfAll": "All ({count})",
-  "@noOfAll": {
-    "description": "Tab label for all proposals in voting space",
-    "placeholders": {
-      "count": {
-        "type": "int"
-      }
-    }
-  },
-  "noOfComments": "{count} {count, plural, =0{comments} =1{comment} other{comments}}",
-  "@noOfComments": {
-    "description": "Indicates the amount of comments on a proposal card.",
-    "placeholders": {
-      "count": {
-        "type": "num",
-        "format": "compact"
-      }
-    }
-  },
-  "noOfDraft": "Draft proposals ({count})",
+  "noOfDraft": "Draft proposals · {count}",
   "@noOfDraft": {
     "description": "Tab label for draft proposals in voting space",
     "placeholders": {
@@ -1956,7 +1857,25 @@
       }
     }
   },
-  "noOfFavorites": "Favorites ({count})",
+  "noOfFinal": "Final proposals · {count}",
+  "@noOfFinal": {
+    "description": "Tab label for final proposals in voting space",
+    "placeholders": {
+      "count": {
+        "type": "int"
+      }
+    }
+  },
+  "noOfMyProposals": "My proposals · {count}",
+  "@noOfMyProposals": {
+    "description": "Tab label for my proposals in voting space",
+    "placeholders": {
+      "count": {
+        "type": "int"
+      }
+    }
+  },
+  "noOfFavorites": "Favorites · {count}",
   "@noOfFavorites": {
     "description": "Tab label for draft proposals in voting space",
     "placeholders": {
@@ -1965,18 +1884,9 @@
       }
     }
   },
-  "noOfFinal": "Final proposals ({count})",
-  "@noOfFinal": {
-    "description": "Tab label for final proposals in voting space",
-    "placeholders": {
-      "count": {
-        "type": "int"
-      }
-    }
-  },
-  "noOfMyProposals": "My proposals ({count})",
-  "@noOfMyProposals": {
-    "description": "Tab label for my proposals in voting space",
+  "noOfVotedOn": "Voted On · {count}",
+  "@noOfVotedOn": {
+    "description": "Tab label for voted on proposals in voting space",
     "placeholders": {
       "count": {
         "type": "int"
