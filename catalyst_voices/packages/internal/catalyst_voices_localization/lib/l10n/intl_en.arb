{
  "@@locale": "en",
  "local": "Local",
  "emailLabelText": "Email",
  "@emailLabelText": {
    "description": "Text shown in email field"
  },
  "emailHintText": "mail@example.com",
  "@emailHintText": {
    "description": "Text shown in email field when empty"
  },
  "emailErrorText": "mail@example.com",
  "@emailErrorText": {
    "description": "Text shown in email field when input is invalid"
  },
  "cancelButtonText": "Cancel",
  "@cancelButtonText": {
    "description": "Text shown in cancel button"
  },
  "editButtonText": "Edit",
  "@editButtonText": {
    "description": "Text shown in edit button"
  },
  "publishButtonText": "Publish",
  "@publishButtonText": {
    "description": "Text shown in publish button"
  },
  "submitButtonText": "Submit",
  "@submitButtonText": {
    "description": "Text shown in submit button"
  },
  "headerTooltipText": "Header",
  "@headerTooltipText": {
    "description": "Text shown in header tooltip"
  },
  "placeholderRichText": "Start writing your text...",
  "@placeholderRichText": {
    "description": "Text shown as placeholder in rich text editor"
  },
  "supportingTextLabelText": "Supporting text",
  "@supportingTextLabelText": {
    "description": "Text shown as placeholder in rich text editor"
  },
  "saveButtonText": "Save",
  "@saveButtonText": {
    "description": "Text shown in save button"
  },
  "passwordLabelText": "Password",
  "@passwordLabelText": {
    "description": "Text shown in password field"
  },
  "passwordHintText": "My1SecretPassword",
  "@passwordHintText": {
    "description": "Text shown in password field when empty"
  },
  "passwordErrorText": "Password must be at least 8 characters long",
  "@passwordErrorText": {
    "description": "Text shown in  password field when input is invalid"
  },
  "homeScreenText": "Catalyst Voices",
  "@homeScreenText": {
    "description": "Text shown in the home screen"
  },
  "comingSoonSubtitle": "Voices",
  "@comingSoonSubtitle": {
    "description": "Text shown after logo in coming soon page"
  },
  "comingSoonTitle1": "Coming",
  "@comingSoonTitle1": {
    "description": "Text shown as main title in coming soon page"
  },
  "comingSoonTitle2": "soon",
  "@comingSoonTitle2": {
    "description": "Text shown as main title in coming soon page"
  },
  "comingSoonDescription": "Project Catalyst is the world's largest decentralized innovation engine for solving real-world challenges.",
  "@comingSoonDescription": {
    "description": "Text shown as description in coming soon page"
  },
  "connectingStatusLabelText": "re-connecting",
  "@connectingStatusLabelText": {
    "description": "Label text shown in the ConnectingStatus widget during re-connection."
  },
  "finishAccountButtonLabelText": "Finish account",
  "@finishAccountButtonLabelText": {
    "description": "Label text shown in the FinishAccountButton widget."
  },
  "getStartedButtonLabelText": "Get Started",
  "@getStartedButtonLabelText": {
    "description": "Label text shown in the GetStartedButton widget."
  },
  "unlockButtonLabelText": "Unlock",
  "@unlockButtonLabelText": {
    "description": "Label text shown in the UnlockButton widget."
  },
  "userProfileGuestLabelText": "Guest",
  "@userProfileGuestLabelText": {
    "description": "Label text shown in the UserProfileButton widget when a user is not connected."
  },
  "searchButtonLabelText": "[cmd=K]",
  "@searchButtonLabelText": {
    "description": "Label text shown in the Search widget."
  },
  "snackbarInfoLabelText": "Info",
  "@snackbarInfoLabelText": {
    "description": "Label text shown in the Snackbar widget when the message is an info message."
  },
  "snackbarInfoMessageText": "This is an info message!",
  "@snackbarInfoMessageText": {
    "description": "Text shown in the Snackbar widget when the message is an info message."
  },
  "snackbarSuccessLabelText": "Success",
  "@snackbarSuccessLabelText": {
    "description": "Label text shown in the Snackbar widget when the message is an success message."
  },
  "snackbarSuccessMessageText": "This is a success message!",
  "@snackbarSuccessMessageText": {
    "description": "Text shown in the Snackbar widget when the message is an success message."
  },
  "snackbarWarningLabelText": "Warning",
  "@snackbarWarningLabelText": {
    "description": "Label text shown in the Snackbar widget when the message is an warning message."
  },
  "snackbarWarningMessageText": "This is a warning message!",
  "@snackbarWarningMessageText": {
    "description": "Text shown in the Snackbar widget when the message is an warning message."
  },
  "snackbarErrorLabelText": "Error",
  "@snackbarErrorLabelText": {
    "description": "Label text shown in the Snackbar widget when the message is an error message."
  },
  "snackbarErrorMessageText": "This is an error message!",
  "@snackbarErrorMessageText": {
    "description": "Text shown in the Snackbar widget when the message is an error message."
  },
  "refresh": "Refresh",
  "ok": "Ok",
  "@ok": {
    "description": "Short confirmation (ok)."
  },
  "okay": "Okay",
  "@okay": {
    "description": "Short confirmation (okay.)"
  },
  "seedPhraseSlotNr": "Slot {nr}",
  "@seedPhraseSlotNr": {
    "description": "When user arranges seed phrases this text is shown when phrase was not selected",
    "placeholders": {
      "nr": {
        "type": "int"
      }
    }
  },
  "proposalStatusReady": "Ready",
  "@proposalStatusReady": {
    "description": "Indicates to user that status is in ready mode"
  },
  "draft": "Draft",
  "@draft": {
    "description": "Indicates to user that status is in draft mode"
  },
  "inProgress": "In progress",
  "@inProgress": {
    "description": "Indicates to user that status is in progress"
  },
  "private": "Private",
  "@private": {
    "description": "Indicates to user that status is in private mode"
  },
  "live": "Live",
  "@live": {
    "description": "Indicates to user that status is in live mode"
  },
  "completed": "Completed",
  "@completed": {
    "description": "Indicates to user that status is completed"
  },
  "open": "Open",
  "@open": {
    "description": "Indicates to user that status is in open mode"
  },
  "fundedProposal": "Funded proposal",
  "@fundedProposal": {
    "description": "Label shown on a proposal card indicating that the proposal is funded."
  },
  "publishedProposal": "Published proposal",
  "@publishedProposal": {
    "description": "Label shown on a proposal card indicating that the proposal is not yet funded."
  },
  "fundedProposalDate": "Funded {date}",
  "@fundedProposalDate": {
    "description": "Indicates date of funding (a proposal).",
    "placeholders": {
      "date": {
        "type": "DateTime",
        "format": "yMMMMd"
      }
    }
  },
  "lastUpdateDate": "Last update: {date}.",
  "@lastUpdateDate": {
    "description": "Indicates a last update date.",
    "placeholders": {
      "date": {
        "type": "String"
      }
    }
  },
  "fundsRequested": "Funds requested",
  "@fundsRequested": {
    "description": "Indicates the amount of ADA requested in a fund on a proposal card."
  },
  "noOfComments": "{count} {count, plural, =0{comments} =1{comment} other{comments}}",
  "@noOfComments": {
    "description": "Indicates the amount of comments on a proposal card.",
    "placeholders": {
      "count": {
        "type": "num",
        "format": "compact"
      }
    }
  },
  "noOfSegmentsCompleted": "{completed} of {total} ({percentage}%) {total, plural, =0{segments} =1{segment} other{segments}} completed",
  "@noOfSegmentsCompleted": {
    "description": "Indicates the amount of comments on a proposal card.",
    "placeholders": {
      "completed": {
        "type": "num",
        "format": "compact"
      },
      "total": {
        "type": "num",
        "format": "compact"
      },
      "percentage": {
        "type": "num",
        "format": "compact"
      }
    }
  },
  "today": "Today",
  "@today": {
    "description": "Refers to date which is today."
  },
  "yesterday": "Yesterday",
  "@yesterday": {
    "description": "Refers to date which is yesterday."
  },
  "twoDaysAgo": "2 days ago",
  "@twoDaysAgo": {
    "description": "Refers to date which is two days ago."
  },
  "tomorrow": "Tomorrow",
  "@tomorrow": {
    "description": "Refers to date which is tomorrow."
  },
  "activeVotingRound": "Active voting round 14",
  "@activeVotingRound": {
    "description": "Title of the voting space."
  },
  "noOfAll": "All ({count})",
  "@noOfAll": {
    "description": "Tab label for all proposals in voting space",
    "placeholders": {
      "count": {
        "type": "int"
      }
    }
  },
  "noOfDraft": "Draft proposals ({count})",
  "@noOfDraft": {
    "description": "Tab label for draft proposals in voting space",
    "placeholders": {
      "count": {
        "type": "int"
      }
    }
  },
  "noOfFinal": "Final proposals ({count})",
  "@noOfFinal": {
    "description": "Tab label for final proposals in voting space",
    "placeholders": {
      "count": {
        "type": "int"
      }
    }
  },
  "noOfMyProposals": "My proposals ({count})",
  "@noOfMyProposals": {
    "description": "Tab label for my proposals in voting space",
    "placeholders": {
      "count": {
        "type": "int"
      }
    }
  },
  "noOfFavorites": "Favorites ({count})",
  "@noOfFavorites": {
    "description": "Tab label for draft proposals in voting space",
    "placeholders": {
      "count": {
        "type": "int"
      }
    }
  },
  "favorites": "Favorites",
  "@favorites": {
    "description": "Refers to a list of favorites."
  },
  "treasuryCampaignBuilder": "Campaign builder",
  "@treasuryCampaignBuilder": {
    "description": "Left panel name in treasury space"
  },
  "treasuryCampaignBuilderSegments": "Segments",
  "@treasuryCampaignBuilderSegments": {
    "description": "Tab name in campaign builder panel"
  },
  "treasuryCreateCampaign": "Create Campaign",
  "@treasuryCreateCampaign": {
    "description": "Segment name"
  },
  "setupCampaignDetails": "Setup Campaign Details",
  "@setupCampaignDetails": {
    "description": "Segment step for entering campaign details."
  },
  "setupCampaignStages": "Setup Campaign Stages",
  "@setupCampaignStages": {
    "description": "Segment step for entering campaign start and end dates."
  },
  "setupCampaignStagesTimezone": "You are setting date and times using this Timezone:",
  "@setupCampaignStagesTimezone": {
    "description": "The description of a timezone in which the user sets campaign stages."
  },
  "startAndEndDates": "Start & End Dates",
  "@startAndEndDates": {
    "description": "Refers to a date & time range (start & end)."
  },
  "campaignStart": "Campaign Start",
  "@campaignStart": {
    "description": "Label for the campaign start date."
  },
  "campaignEnd": "Campaign End",
  "@campaignEnd": {
    "description": "Label for the campaign end date."
  },
  "campaignDates": "Campaign Dates",
  "@campaignDates": {
    "description": "Label for the campaign start & end date."
  },
  "noDateTimeSelected": "No date & time selected",
  "@noDateTimeSelected": {
    "description": "Placeholder when date & time not selected."
  },
  "setupBaseProposalTemplate": "Setup Base Proposal Template",
  "@setupBaseProposalTemplate": {
    "description": "Segment step for entering a proposal template for a campaign."
  },
  "setupBaseQuestions": "Setup Base Questions",
  "@setupBaseQuestions": {
    "description": "Segment description for entering a proposal template for a campaign."
  },
  "setupCategories": "Setup Categories",
  "@setupCategories": {
    "description": "Segment step for entering campaign categories."
  },
  "stepEdit": "Edit",
  "@stepEdit": {
    "description": "Button name in step"
  },
  "workspaceProposalNavigation": "Proposal navigation",
  "@workspaceProposalNavigation": {
    "description": "Left panel name in workspace"
  },
  "workspaceProposalNavigationSegments": "Segments",
  "@workspaceProposalNavigationSegments": {
    "description": "Tab name in proposal setup panel"
  },
  "workspaceProposalSetup": "Proposal setup",
  "@workspaceProposalSetup": {
    "description": "Segment name"
  },
  "drawerSpaceTreasury": "Treasury",
  "@drawerSpaceTreasury": {
    "description": "Name shown in spaces shell drawer"
  },
  "drawerSpaceDiscovery": "Discovery",
  "@drawerSpaceDiscovery": {
    "description": "Name shown in spaces shell drawer"
  },
  "drawerSpaceWorkspace": "Workspace",
  "@drawerSpaceWorkspace": {
    "description": "Name shown in spaces shell drawer"
  },
  "drawerSpaceVoting": "Voting",
  "@drawerSpaceVoting": {
    "description": "Name shown in spaces shell drawer"
  },
  "drawerSpaceFundedProjects": "Funded projects",
  "@drawerSpaceFundedProjects": {
    "description": "Name shown in spaces shell drawer"
  },
  "fundedProjectSpace": "Funded project space",
  "@fundedProjectSpace": {
    "description": "Title of the funded project space"
  },
  "noOfFundedProposals": "Funded proposals ({count})",
  "@noOfFundedProposals": {
    "description": "Tab label for funded proposals in funded projects space",
    "placeholders": {
      "count": {
        "type": "int"
      }
    }
  },
  "followed": "Followed",
  "@followed": {
    "description": "Refers to a list of followed items."
  },
  "overallSpacesSearchBrands": "Search Brands",
  "@overallSpacesSearchBrands": {
    "description": "Overall spaces search brands tile name"
  },
  "overallSpacesTasks": "Tasks",
  "@overallSpacesTasks": {
    "description": "Overall spaces tasks tile name"
  },
  "voicesUpdateReady": "Voices update ready",
  "@voicesUpdateReady": {
    "description": "In different places update popup title"
  },
  "clickToRestart": "Click to restart",
  "@clickToRestart": {
    "description": "In different places update popup body"
  },
  "spaceTreasuryName": "Treasury space",
  "@spaceTreasuryName": {
    "description": "Name of space shown in different spaces that indicates its origin"
  },
  "spaceDiscoveryName": "Discovery space",
  "@spaceDiscoveryName": {
    "description": "Name of space shown in different spaces that indicates its origin"
  },
  "spaceWorkspaceName": "Workspace",
  "@spaceWorkspaceName": {
    "description": "Name of space shown in different spaces that indicates its origin"
  },
  "spaceVotingName": "Voting space",
  "@spaceVotingName": {
    "description": "Name of space shown in different spaces that indicates its origin"
  },
  "spaceFundedProjects": "Funded project space",
  "@spaceFundedProjects": {
    "description": "Name of space shown in different spaces that indicates its origin"
  },
  "lock": "Lock",
  "@lock": {
    "description": "Refers to a lock action, i.e. to lock the session."
  },
  "unlock": "Unlock",
  "@unlock": {
    "description": "Refers to a unlock action, i.e. to unlock the session."
  },
  "getStarted": "Get Started",
  "@getStarted": {
    "description": "Refers to a get started action, i.e. to register."
  },
  "guest": "Guest",
  "@guest": {
    "description": "Refers to guest user."
  },
  "visitor": "Visitor",
  "@visitor": {
    "description": "Refers to user that created keychain but is locked"
  },
  "actor": "Actor",
  "@actor": {
    "description": "Refers to user that created keychain and is unlocked."
  },
  "noConnectionBannerRefreshButtonText": "Refresh",
  "@noConnectionBannerRefreshButtonText": {
    "description": "Text shown in the No Internet Connection Banner widget for the refresh button."
  },
  "noConnectionBannerTitle": "No internet connection",
  "@noConnectionBannerTitle": {
    "description": "Text shown in the No Internet Connection Banner widget for the title."
  },
  "noConnectionBannerDescription": "Your internet is playing hide and seek. Check your internet connection, or try again in a moment.",
  "@noConnectionBannerDescription": {
    "description": "Text shown in the No Internet Connection Banner widget for the description below the title."
  },
  "weakPasswordStrength": "Weak password strength",
  "@weakPasswordStrength": {
    "description": "Describes a password that is weak"
  },
  "normalPasswordStrength": "Normal password strength",
  "@normalPasswordStrength": {
    "description": "Describes a password that has medium strength."
  },
  "goodPasswordStrength": "Good password strength",
  "@goodPasswordStrength": {
    "description": "Describes a password that is strong."
  },
  "chooseCardanoWallet": "Choose Cardano Wallet",
  "@chooseCardanoWallet": {
    "description": "A button label to select a cardano wallet."
  },
  "chooseOtherWallet": "Choose other wallet",
  "@chooseOtherWallet": {
    "description": "A button label to select another cardano wallet."
  },
  "learnMore": "Learn More",
  "@learnMore": {
    "description": "A label on a clickable element that can show more content."
  },
  "walletLinkHeader": "Link keys to your Catalyst Keychain",
  "@walletLinkHeader": {
    "description": "A header in link wallet flow in registration."
  },
  "walletLinkWalletSubheader": "Link your Cardano wallet",
  "@walletLinkWalletSubheader": {
    "description": "A subheader in link wallet flow in registration for wallet connection."
  },
  "walletLinkRolesSubheader": "Select your Catalyst roles",
  "@walletLinkRolesSubheader": {
    "description": "A subheader in link wallet flow in registration for role chooser state."
  },
  "walletLinkTransactionSubheader": "Sign your Catalyst roles to the\nCardano mainnet",
  "@walletLinkTransactionSubheader": {
    "description": "A subheader in link wallet flow in registration for RBAC transaction."
  },
  "walletLinkIntroTitle": "Link Cardano Wallet & Catalyst Roles \u2028to you Catalyst Keychain.",
  "@walletLinkIntroTitle": {
    "description": "A title in link wallet flow on intro screen."
  },
  "walletLinkIntroContent": "You're almost there! This is the final and most important step in your account setup. \u2028\u2028We're going to link a Cardano Wallet to your Catalyst Keychain, so you can start collecting Role Keys.  \u2028\u2028We'll start with your Voter/Commenter Key by default. You can decide to add a Proposer Key if you want.",
  "@walletLinkIntroContent": {
    "description": "A message (content) in link wallet flow on intro screen."
  },
  "walletLinkSelectWalletTitle": "Select the Cardano wallet to link\nto your Catalyst Keychain.",
  "@walletLinkSelectWalletTitle": {
    "description": "A title in link wallet flow on select wallet screen."
  },
  "walletLinkSelectWalletContent": "To complete this action, you'll submit a signed transaction to Cardano. There will be an ADA transaction fee.",
  "@walletLinkSelectWalletContent": {
    "description": "A message (content) in link wallet flow on select wallet screen."
  },
  "walletLinkWalletDetailsTitle": "Cardano wallet detection",
  "@walletLinkWalletDetailsTitle": {
    "description": "A title in link wallet flow on wallet details screen."
  },
  "walletLinkWalletDetailsContent": "{wallet} connected successfully!",
  "@walletLinkWalletDetailsContent": {
    "description": "A message in link wallet flow on wallet details screen.",
    "placeholders": {
      "wallet": {
        "type": "String"
      }
    }
  },
  "walletLinkWalletDetailsNotice": "Wallet and role registrations require a minimal transaction fee. You can setup your default dApp connector wallet in your browser extension settings.",
  "@walletLinkWalletDetailsNotice": {
    "description": "A message in link wallet flow on wallet details screen when a user wallet doesn't have enough balance."
  },
  "walletLinkWalletDetailsNoticeTopUp": "Top up ADA",
  "@walletLinkWalletDetailsNoticeTopUp": {
    "description": "A message recommending the user to top up ADA in wallet link on wallet details screen."
  },
  "walletLinkWalletDetailsNoticeTopUpLink": "Link to top-up provider",
  "@walletLinkWalletDetailsNoticeTopUpLink": {
    "description": "A link to top-up provide when the user doesn't have enough balance on wallet link screen"
  },
  "walletLinkTransactionTitle": "Let's make sure everything looks right.",
  "@walletLinkTransactionTitle": {
    "description": "A title in link wallet flow on transaction screen."
  },
  "walletLinkTransactionAccountCompletion": "Account completion for Catalyst",
  "@walletLinkTransactionAccountCompletion": {
    "description": "A subtitle in link wallet flow on transaction screen."
  },
  "walletLinkTransactionLinkItem": "1 {wallet} wallet",
  "@walletLinkTransactionLinkItem": {
    "description": "An item in the transaction summary for the wallet link.",
    "placeholders": {
      "wallet": {
        "type": "String"
      }
    }
  },
  "walletLinkTransactionPositiveSmallPrint": "Positive small print",
  "@walletLinkTransactionPositiveSmallPrint": {
    "description": "A side note on transaction summary in the wallet link explaining the positives about the registration."
  },
  "walletLinkTransactionPositiveSmallPrintItem1": "Your registration is a one time event, cost will not renew periodically.",
  "@walletLinkTransactionPositiveSmallPrintItem1": {
    "description": "The first item for the positive small print message."
  },
  "walletLinkTransactionPositiveSmallPrintItem2": "Your registrations can be found under your account profile after completion.",
  "@walletLinkTransactionPositiveSmallPrintItem2": {
    "description": "The second item for the positive small print message."
  },
  "walletLinkTransactionPositiveSmallPrintItem3": "All registration fees go into the Cardano Treasury.",
  "@walletLinkTransactionPositiveSmallPrintItem3": {
    "description": "The third item for the positive small print message."
  },
  "walletLinkTransactionSign": "Sign transaction with wallet",
  "@walletLinkTransactionSign": {
    "description": "The primary button label to sign a transaction on transaction summary screen."
  },
  "walletLinkTransactionChangeRoles": "Change role setup",
  "@walletLinkTransactionChangeRoles": {
    "description": "The secondary button label to change the roles on transaction summary screen."
  },
  "walletLinkTransactionRoleItem": "1 {role} registration",
  "@walletLinkTransactionRoleItem": {
    "description": "An item in the transaction summary for the role registration",
    "placeholders": {
      "role": {
        "type": "String"
      }
    }
  },
  "registrationTransactionFailed": "Transaction failed",
  "@registrationTransactionFailed": {
    "description": "Indicates an error when submitting a registration transaction failed."
  },
  "registrationInsufficientBalance": "Insufficient balance, please top up your wallet.",
  "@registrationInsufficientBalance": {
    "description": "Indicates an error when preparing a transaction has failed due to low wallet balance."
  },
  "registrationSeedPhraseNotFound": "Seed phrase was not found. Make sure correct words are correct.",
  "@registrationSeedPhraseNotFound": {
    "description": "Error message shown when attempting to register or recover account but seed phrase was not found"
  },
  "registrationUnlockPasswordNotFound": "Password was not found. Make sure valid password was created.",
  "@registrationUnlockPasswordNotFound": {
    "description": "Error message shown when attempting to register or recover account but password was not found"
  },
  "registrationWalletNotFound": "Wallet not found",
  "@registrationWalletNotFound": {
    "description": "Error message shown when connect wallet but matching was not found"
  },
  "walletLinkRoleChooserTitle": "How do you want to participate in Catalyst?",
  "@walletLinkRoleChooserTitle": {
    "description": "A title on the role chooser screen in registration."
  },
  "walletLinkRoleChooserContent": "In Catalyst you can take on different roles, learn more below and choose your additional roles now.",
  "@walletLinkRoleChooserContent": {
    "description": "A message on the role chooser screen in registration."
  },
  "walletLinkRoleSummaryTitle": "Is this your correct Catalyst role setup?",
  "@walletLinkRoleSummaryTitle": {
    "description": "A title on the role summary screen in registration."
  },
  "walletLinkRoleSummaryContent1": "You would like to register ",
  "@walletLinkRoleSummaryContent1": {
    "description": "The first part of the message on the role summary screen in registration."
  },
  "walletLinkRoleSummaryContent2": "{count} active {count, plural, =0{roles} =1{role} other{roles}}",
  "@walletLinkRoleSummaryContent2": {
    "description": "The middle (bold) part of the message on the role summary screen in registration.",
    "placeholders": {
      "count": {
        "type": "num",
        "format": "compact"
      }
    }
  },
  "walletLinkRoleSummaryContent3": " in Catalyst.",
  "@walletLinkRoleSummaryContent3": {
    "description": "The last part of the message on the role summary screen in registration."
  },
  "nameOfWallet": "Name of the wallet",
  "seeAllSupportedWallets": "See all supported wallets",
  "@seeAllSupportedWallets": {
    "description": "Message shown when redirecting to external content that describes which wallets are supported."
  },
  "walletDetectionSummary": "Wallet detection summary",
  "@walletDetectionSummary": {
    "description": "Message shown when presenting the details of a connected wallet."
  },
  "walletBalance": "Wallet balance",
  "@walletBalance": {
    "description": "The wallet balance in terms of Ada."
  },
  "walletAddress": "Wallet address",
  "@walletAddress": {
    "description": "A cardano wallet address"
  },
  "accountCreationCreate": "Create a new \nCatalyst Keychain",
  "accountCreationRecover": "Recover your\nCatalyst Keychain",
  "accountCreationOnThisDevice": "On this device",
  "@accountCreationOnThisDevice": {
    "description": "Indicates that created keychain will be stored in this device only"
  },
  "accountCreationGetStartedTitle": "Welcome to Catalyst",
  "accountCreationGetStatedDesc": "If you already have a Catalyst keychain you can restore it on this device, or you can create a new Catalyst Keychain.",
  "accountCreationGetStatedWhatNext": "What do you want to do?",
  "myAccountProfileKeychain": "My Account / Profile & Keychain",
  "@myAccountProfileKeychain": {
    "description": "Title of My Account page"
  },
  "yourCatalystKeychainAndRoleRegistration": "Your Catalyst keychain & role registration",
  "@yourCatalystKeychainAndRoleRegistration": {
    "description": "Subtitle of My Account page"
  },
  "profileAndKeychain": "Profile & Keychain",
  "@profileAndKeychain": {
    "description": "Tab on My Account page"
  },
  "removeKeychain": "Remove Keychain",
  "@removeKeychain": {
    "description": "Action on Catalyst Keychain card"
  },
  "walletConnected": "Wallet connected",
  "@walletConnected": {
    "description": "Describes that wallet is connected on Catalyst Keychain card"
  },
  "currentRoleRegistrations": "Current Role registrations",
  "@currentRoleRegistrations": {
    "description": "Describes roles on Catalyst Keychain card"
  },
  "voter": "Voter",
  "@voter": {
    "description": "Account role"
  },
  "proposer": "Proposer",
  "@proposer": {
    "description": "Account role"
  },
  "drep": "Drep",
  "@drep": {
    "description": "Account role"
  },
  "defaultRole": "Default",
  "@defaultRole": {
    "description": "Related to account role"
  },
  "catalystKeychain": "Catalyst Keychain",
  "createBaseProfileInstructionsTitle": "Introduction",
  "createBaseProfileInstructionsMessage": "In the following account creation steps we will:\n\n1. Setup your base profile\n2. Create your Catalyst Keychain\n3. Link Cardano wallet & roles\n\nTo ensure a smooth experience, completing your account setup in one session is essential—stay focused and avoid interruptions to finalize everything efficiently.",
  "createBaseProfileInstructionsNext": "Create your Base profile now",
  "createBaseProfileInstructionsEmailRequest": "Email request",
  "createBaseProfileInstructionsEmailReason1": "We store email in a mutable database.",
  "createBaseProfileInstructionsEmailReason2": "We do not store your email on-chain ever.",
  "createBaseProfileInstructionsEmailReason3": "We only use email for communication about Catalyst.",
  "createBaseProfileSetupTitle": "Setup your base profile",
  "createBaseProfileSetupDisplayNameLabel": "What should we call you?",
  "createBaseProfileSetupDisplayNameHint": "Display name",
  "createBaseProfileSetupDisplayNameHelper": "Please provide a nickname or real name.",
  "createBaseProfileSetupEmailLabel": "Your e-mail",
  "createBaseProfileSetupEmailHint": "E-mail",
  "createBaseProfileSetupEmailHelper": "Please provide e-mail used for your Ideascale.",
  "createBaseProfileSetupIdeascaleAccount": "Ideascale account",
  "createBaseProfileSetupIdeascaleReason1": "Please use the e-mail you use on cardano.ideascale.com",
  "createBaseProfileAcknowledgementsTitle": "Mandatory Acknowledgements",
  "createBaseProfileAcknowledgementsToS": "I confirm that I have read and agree to be bound by {tos}.",
  "catalystTos": "Project Catalyst Terms and Conditions",
  "createBaseProfileAcknowledgementsPrivacyPolicy": "I acknowledge and agree that any data I share in connection with my participation in Project Catalyst Funds will be collected, stored, used and processed in accordance with the {privacy_policy}.",
  "catalystPrivacyPolicy": "Catalyst FC’s Privacy Policy",
  "createBaseProfileAcknowledgementsDataUsage": "I acknowledge that the Catalyst Ops team may use my email only for Catalyst communication.",
  "accountCreationSplashTitle": "Create your Catalyst Keychain",
  "accountCreationSplashMessage": "Catalyst Keychain is your ticket to participate in innovation on the global stage.  \u2028\u2028These next steps will create your Catalyst keychain so you can enter new spaces, discover awesome ideas, and share your feedback to help improve ideas.",
  "accountCreationSplashNextButton": "Create your Keychain now",
  "accountInstructionsTitle": "Great! Your Catalyst Keychain \u2028has been created.",
  "accountInstructionsMessage": "On the next screen, you're going to see 12 words. \u2028This is called your \"Catalyst seed phrase\".   \u2028\u2028It's like a super secure password that only you know, \u2028that allows you to prove ownership of your keychain.  \u2028\u2028Use your Catalyst seed phrase to login and recover your account on different devices, so be sure to put it somewhere safe!\n\nIt is a super secure password that only you know, so best is to write it down with pen and paper, so get this ready. ",
  "previous": "Previous",
  "@previous": {
    "description": "(Action) switch to the previous item."
  },
  "next": "Next",
  "@next": {
    "description": "For example in button that goes to next stage of registration"
  },
  "back": "Back",
  "@back": {
    "description": "For example in button that goes to previous stage of registration"
  },
  "backToList": "Back to list",
  "@backToList": {
    "description": "For example in button that goes to previous screen with a list like proposals"
  },
  "retry": "Retry",
  "@retry": {
    "description": "Retry action when something goes wrong."
  },
  "somethingWentWrong": "Something went wrong.",
  "@somethingWentWrong": {
    "description": "Error description when something goes wrong."
  },
  "noWalletFound": "No wallet found.",
  "@noWalletFound": {
    "description": "A description when no wallet extension was found."
  },
  "removeKeychainDialogTitle": "Remove Keychain?",
  "@removeKeychainDialogTitle": {
    "description": "A title on delete keychain dialog"
  },
  "removeKeychainDialogSubtitle": "Are you sure you wants to delete your Catalyst Keychain from this device? Make sure you have a working Catalyst 12-word seed-phrase!\nYour Catalyst account will be removed, this action cannot be undone!",
  "@removeKeychainDialogSubtitle": {
    "description": "A subtitle on delete keychain dialog"
  },
  "deleteKeychainDialogTypingInfo": "To continue with the removal type: ‘Remove Keychain’.",
  "@deleteKeychainDialogTypingInfo": {
    "description": "A typing info on delete keychain dialog"
  },
  "deleteKeychainDialogInputLabel": "Confirm removal",
  "@deleteKeychainDialogInputLabel": {
    "description": "An input label on delete keychain dialog"
  },
  "deleteKeychainDialogErrorText": "Error. Please type 'Remove Keychain' to remove your account from this device.",
  "@deleteKeychainDialogErrorText": {
    "description": "An error text on text field on delete keychain dialog"
  },
  "deleteKeychainDialogRemovingPhrase": "Remove Keychain",
  "@deleteKeychainDialogRemovingPhrase": {
    "description": "A removing phrase on delete keychain dialog"
  },
  "accountRoleDialogTitle": "Learn about Catalyst Roles",
  "@accountRoleDialogTitle": {
    "description": "A title on account role dialog"
  },
  "accountRoleDialogButton": "Continue Role setup",
  "@accountRoleDialogButton": {
    "description": "A label on account role dialog's button"
  },
  "accountRoleDialogRoleSummaryTitle": "{role} role summary",
  "@accountRoleDialogRoleSummaryTitle": {
    "description": "A title for role summary on account role dialog",
    "placeholders": {
      "role": {
        "type": "String"
      }
    }
  },
  "voterVerboseName": "Treasury guardian",
  "@voterVerboseName": {
    "description": "A verbose name for voter"
  },
  "proposerVerboseName": "Main proposer",
  "@proposerVerboseName": {
    "description": "A verbose name for proposer"
  },
  "drepVerboseName": "Community expert",
  "@drepVerboseName": {
    "description": "A verbose name for drep"
  },
  "voterDescription": "The Voters are the guardians of Cardano treasury. They vote in projects for the growth of the Cardano Ecosystem.",
  "@voterDescription": {
    "description": "A description for voter"
  },
  "proposerDescription": "The Main Proposers are the Innovators in Project Catalyst, they are the shapers of the future.",
  "@proposerDescription": {
    "description": "A description for proposer"
  },
  "drepDescription": "The dRep has an Expert Role in the Cardano/Catalyst as people can delegate their vote to Cardano Experts.",
  "@drepDescription": {
    "description": "A description for drep"
  },
  "voterSummarySelectFavorites": "Select favorites",
  "voterSummaryComment": "Comment/Vote on Proposals",
  "voterSummaryCastVotes": "Cast your votes",
  "voterSummaryVoterRewards": "Voter rewards",
  "proposerSummaryWriteEdit": "Write/edit functionality",
  "proposerSummarySubmitToFund": "Rights to Submit to Fund",
  "proposerSummaryInviteTeamMembers": "Invite Team Members",
  "proposerSummaryComment": "Comment functionality",
  "drepSummaryDelegatedVotes": "Delegated Votes",
  "drepSummaryRewards": "dRep rewards",
  "drepSummaryCastVotes": "Cast delegated votes",
  "drepSummaryComment": "Comment Functionality",
  "delete": "Delete",
  "close": "Close",
  "notice": "Notice",
  "yes": "Yes",
  "no": "No",
  "total": "Total",
  "file": "file",
  "key": "key",
  "upload": "Upload",
  "browse": "browse",
  "uploadDropInfo": "Drop your {itemNameToUpload} here or ",
  "@uploadDropInfo": {
    "description": "An info on upload dialog",
    "placeholders": {
      "itemNameToUpload": {
        "type": "String"
      }
    }
  },
  "uploadProgressInfo": "Upload in progress",
  "uploadKeychainTitle": "Upload Catalyst Keychain",
  "@uploadKeychainTitle": {
    "description": "A title on keychain upload dialog"
  },
  "uploadKeychainInfo": "Make sure it's a correct Catalyst keychain file.",
  "@uploadKeychainInfo": {
    "description": "An info on keychain upload dialog"
  },
  "theme": "Theme",
  "themeLight": "Light",
  "@themeLight": {
    "description": "Refers to a light theme mode."
  },
  "themeDark": "Dark",
  "@themeDark": {
    "description": "Refers to a dark theme mode."
  },
  "keychainDeletedDialogTitle": "Catalyst keychain removed",
  "keychainDeletedDialogSubtitle": "Your Catalyst Keychain is removed successfully from this device.\n\nWe reverted this device to Catalyst first use.",
  "registrationCompletedTitle": "Catalyst account setup",
  "registrationCompletedSubtitle": "Completed!",
  "registrationCompletedSummaryHeader": "Summary",
  "registrationCompletedKeychainTitle": "Catalyst Keychain created",
  "registrationCompletedKeychainInfo": "You created a Catalyst Keychain, backed up its seed phrase and set an unlock password.",
  "registrationCompletedWalletTitle": "Cardano {walletName} wallet selected",
  "@registrationCompletedWalletTitle": {
    "placeholders": {
      "walletName": {
        "type": "String"
      }
    }
  },
  "registrationCompletedWalletInfo": "You selected your {walletName} wallet as primary wallet for your voting power.",
  "@registrationCompletedWalletInfo": {
    "placeholders": {
      "walletName": {
        "type": "String"
      }
    }
  },
  "registrationCompletedRolesTitle": "Catalyst roles selected",
  "registrationCompletedRolesInfo": "You linked your Cardano wallet and selected  Catalyst roles via a signed transaction.",
  "registrationCompletedRoleRegistration": "role registration",
  "registrationCompletedDiscoveryButton": "Open Discovery Dashboard",
  "registrationCompletedAccountButton": "Review my account",
  "createKeychainSeedPhraseSubtitle": "Write down your Catalyst seed phrase",
  "createKeychainSeedPhraseBody": "Make sure you write down your 12-words in a safe place as well.",
  "createKeychainSeedPhraseExport": "Export Security Words",
  "createKeychainSeedPhraseExportConfirmDialogSubtitle": "Are you sure you want to export your key?",
  "createKeychainSeedPhraseExportConfirmDialogContent": "Before using this feature, please read this {link}",
  "bestPracticesFAQ": "best practices FAQ",
  "exportKey": "Export Key",
  "createKeychainSeedPhraseStoreConfirmation": "I have written down/downloaded my 12 words",
  "createKeychainSeedPhraseCheckInstructionsTitle": "Write down your Catalyst seed phrase",
  "createKeychainSeedPhraseCheckInstructionsSubtitle": "Next, we're going to make sure that you've written down your Catalyst seed phrase correctly.   \u2028\u2028We don't save your Catalyst seed phrase, so it's important \u2028to make sure you have it right. Thats why we don't trust, we verify before continuing.   \u2028\u2028It's also good practice to get familiar with using a \nseed phrase if you're new to crypto.",
  "createKeychainSeedPhraseCheckSubtitle": "Input your Catalyst seed phrase",
  "createKeychainSeedPhraseCheckBody": "Select your 12 written down words in \u2028the correct order.",
  "importCatalystKey": "Import Catalyst Key",
  "@importCatalystKey": {
    "description": "When user checks correct seed phrase words order he can upload it too"
  },
  "reset": "Reset",
  "@reset": {
    "description": "Action to reset value in text field"
  },
  "createKeychainSeedPhraseCheckSuccessTitle": "Nice job! You've successfully verified your Catalyst seed phase",
  "createKeychainSeedPhraseCheckSuccessSubtitle": "Enter your seed phrase to recover your Catalyst Keychain on any device.   \u2028\u2028It's kinda like your email and password all rolled into one, so keep it somewhere safe!\u2028\u2028In the next step we’ll add a password to your Catalyst Keychain, so you can lock/unlock access to Voices.",
  "yourNextStep": "Your next step",
  "createKeychainSeedPhraseCheckSuccessNextStep": "Now let’s set your Unlock password for this device!",
  "createKeychainUnlockPasswordInstructionsTitle": "Set your Catalyst unlock password for this device",
  "createKeychainUnlockPasswordInstructionsSubtitle": "In this next step, you'll set your Unlock Password for this device. It's like a shortcut for proving ownership of your Keychain.  \u2028\u2028Whenever you recover your account for the first time on a new device, you'll need to use your Catalyst seed phrase to get started. Every time after that, you can use your Unlock Password to quickly regain access.",
  "createBaseProfileCreatedTitle": "Congratulations your Base profile is setup!",
  "createKeychainCreatedTitle": "Congratulations your Catalyst \u2028Keychain is created!",
  "createBaseProfileNextStep": "In the next step you Create your Catalyst Keychain",
  "createKeychainCreatedNextStep": "In the next step you write your Catalyst roles and \u2028account to the Cardano Mainnet.",
  "createKeychainLinkWalletAndRoles": "Link your Cardano Wallet & Roles",
  "registrationCreateBaseProfileStepGroup": "Base profile created",
  "registrationCreateKeychainStepGroup": "Catalyst Keychain created",
  "registrationLinkWalletStepGroup": "Link Cardano Wallet & Roles",
  "registrationCompletedStepGroup": "Catalyst account creation completed!",
  "createKeychainUnlockPasswordIntoSubtitle": "Catalyst unlock password",
  "createKeychainUnlockPasswordIntoBody": "Please provide a password for your Catalyst Keychain.",
  "enterPassword": "Enter password",
  "confirmPassword": "Confirm password",
  "xCharactersMinimum": "{number} characters minimum length",
  "@xCharactersMinimum": {
    "placeholders": {
      "number": {
        "type": "int"
      }
    }
  },
  "passwordDoNotMatch": "Passwords do not match, please correct",
  "@passwordDoNotMatch": {
    "description": "When user confirms password but it does not match original one."
  },
  "warning": "Warning",
  "alert": "Alert",
  "registrationExitConfirmDialogSubtitle": "Account creation incomplete!",
  "registrationExitConfirmDialogContent": "Leaving before creating your keychain means account creation is incomplete. \u2028\u2028You cannot login without \u2028completing your key chain.",
  "registrationExitConfirmDialogContinue": "Continue keychain creation",
  "cancelAnyways": "Cancel anyway",
  "recoverCatalystKeychain": "Restore Catalyst keychain",
  "recoverKeychainMethodsTitle": "Restore your Catalyst Keychain",
  "recoverKeychainMethodsNoKeychainFound": "No Catalyst Keychain found on this device.",
  "recoverKeychainMethodsSubtitle": "Not to worry, in the next step you can choose the recovery option that applies to you for this device!",
  "recoverKeychainMethodsListTitle": "How do you want Restore your Catalyst Keychain?",
  "recoverKeychainNonFound": "No Catalyst Keychain found\u2028on this device.",
  "recoverKeychainFound": "Keychain found!  \u2028Please unlock your device.",
  "recoverWithSeedPhrase12Words": "Restore/Upload with 12-word seed phrase",
  "recoverySeedPhraseInstructionsTitle": "Restore your Catalyst Keychain with \nyour 12-word Catalyst seed phrase",
  "recoverySeedPhraseInstructionsSubtitle": "Enter your security words in the correct order, and sign into your Catalyst account on a new device.",
  "recoverySeedPhraseInputTitle": "Restore your Catalyst Keychain with \nyour 12-word Catalyst seed phrase",
  "recoverySeedPhraseInputSubtitle": "Enter each word of your Catalyst seed phrase in the right order to bring your Catalyst account to this device.",
  "recoveryAccountTitle": "Catalyst account recovery",
  "recoveryAccountSuccessTitle": "Keychain recovered successfully!",
  "recoveryAccountDetailsAction": "Set unlock password for this device",
  "recoveryUnlockPasswordInstructionsTitle": "Set your Catalyst unlock password for this device",
  "recoveryUnlockPasswordInstructionsSubtitle": "In this next step, you'll set your Unlock Password for this device. It's like a shortcut for proving ownership of your Keychain.  \u2028\u2028Whenever you recover your account for the first time on a new device, you'll need to use your Catalyst seed phrase to get started. Every time after that, you can use your Unlock Password to quickly regain access.",
  "recoverDifferentKeychain": "Restore a different keychain",
  "unlockDialogHeader": "Unlock Catalyst",
  "@unlockDialogHeader": {
    "description": "The header label in unlock dialog."
  },
  "unlockDialogTitle": "Welcome back!",
  "@unlockDialogTitle": {
    "description": "The title label in unlock dialog."
  },
  "unlockDialogContent": "Please enter your device specific unlock password\nto unlock Catalyst Voices.",
  "@unlockDialogContent": {
    "description": "The content (body) in unlock dialog."
  },
  "unlockDialogHint": "Enter your Unlock password",
  "@unlockDialogHint": {
    "description": "The hint for the unlock password field."
  },
  "unlockDialogIncorrectPassword": "Password is incorrect, try again.",
  "@unlockDialogIncorrectPassword": {
    "description": "An error message shown below the password field when the password is incorrect."
  },
  "continueAsGuest": "Continue as guest",
  "@continueAsGuest": {
    "description": "The message shown when asking the user to login/unlock and the user wants to cancel the process."
  },
  "unlockSnackbarTitle": "Catalyst unlocked!",
  "@unlockSnackbarTitle": {
    "description": "The title shown in confirmation snackbar after unlocking the keychain."
  },
  "unlockSnackbarMessage": "You can now fully use the application.",
  "@unlockSnackbarMessage": {
    "description": "The message shown below the title in confirmation snackbar after unlocking the keychain."
  },
  "lockSnackbarTitle": "Catalyst locked",
  "@lockSnackbarTitle": {
    "description": "The title shown in confirmation snackbar after locking the keychain."
  },
  "lockSnackbarMessage": "Catalyst is now in guest/locked mode.",
  "@lockSnackbarMessage": {
    "description": "The message shown below the title in confirmation snackbar after locking the keychain."
  },
  "recoverySuccessTitle": "Congratulations your Catalyst \nKeychain is restored!",
  "recoverySuccessSubtitle": "You have successfully restored your Catalyst Keychain, and unlocked Catalyst Voices on this device.",
  "recoverySuccessGoToDashboard": "Jump into the Discovery space / Dashboard",
  "recoverySuccessGoAccount": "Check my account",
  "recoveryExitConfirmDialogSubtitle": "12 word keychain restoration incomplete",
  "recoveryExitConfirmDialogContent": "Please continue your Catalyst Keychain restoration, if you cancel all input will be lost.",
  "recoveryExitConfirmDialogContinue": "Continue recovery process",
  "recoverAccount": "Recover account",
  "@recoverAccount": {
    "description": "Refers to the action label for recovering the user account."
  },
  "uploadConfirmDialogSubtitle": "SWITCH TO FILE UPLOAD",
  "uploadConfirmDialogContent": "Do you want to cancel manual input, and switch to Catalyst key upload?",
  "uploadConfirmDialogYesButton": "Yes, switch to Catalyst key upload",
  "uploadConfirmDialogResumeButton": "Resume manual inputs",
  "incorrectUploadDialogSubtitle": "CATALYST KEY INCORRECT",
  "incorrectUploadDialogContent": "The Catalyst keychain that you entered or uploaded is incorrect, please try again.",
  "incorrectUploadDialogTryAgainButton": "Try again",
  "finishAccountCreation": "Finish account creation",
  "connectDifferentWallet": "Connect a different wallet",
  "@connectDifferentWallet": {
    "description": "A button label to connect a different wallet in wallet detail panel."
  },
  "reviewRegistrationTransaction": "Review registration transaction",
  "@reviewRegistrationTransaction": {
    "description": "A button label to review the registration transaction in wallet detail panel."
  },
  "format": "Format",
  "@format": {
    "description": "A label for the format field in the date picker."
  },
  "datePickerDateRangeError": "Please select a date within the range of today and one year from today.",
  "@datePickerDateRangeError": {
    "description": "Error message for the date picker when the selected date is outside the range of today and one year from today."
  },
  "datePickerDaysInMonthError": "Entered day exceeds the maximum days for this month.",
  "@datePickerDaysInMonthError": {
    "description": "Error message for the date picker when the selected day is greater than the maximum days for the selected month."
  },
  "saveBeforeEditingErrorText": "Please save before editing something else",
  "errorWalletLinkInvalidRequest": "Wallet authorisation invalid request",
  "errorWalletLinkInternalError": "Wallet authorisation internal error",
  "errorWalletLinkRefused": "Wallet authorisation failed",
  "errorWalletLinkAccountChange": "Wallet account change",
  "all": "All",
  "@all": {
    "description": "Primary used to select all object. To display object without any filter"
  },
  "guidance": "Guidance",
  "@guidance": {
    "description": "A tab name of the guidance for the proposal editor."
  },
  "noGuidanceOfThisType": "There is no guidance of this type",
  "@noGuidanceOfThisType": {
    "description": "Message when there is no guidance of this type"
  },
  "selectASection": "Select a section",
  "@selectASection": {
    "description": "Message when there is no section selected"
  },
  "noGuidanceForThisSection": "There is no guidance for this section.",
  "@noGuidanceForThisSection": {
    "description": "Message when there is no guidance for this section"
  },
  "noProposalStateDescription": "Discovery space will show draft proposals you can comment on, currently there are no draft proposals.",
  "@noProposalStateDescription": {
    "description": "Description shown when there are no proposals in the proposals tab"
  },
  "noProposalStateTitle": "No draft proposals yet",
  "@noProposalStateTitle": {
    "description": "Title shown when there are no proposals in the proposals tab"
  },
  "campaignIsLive": "Campaign Is Live (Published)",
  "@campaignIsLive": {
    "description": "Title of the campaign is live (published) space"
  },
  "campaignStartingSoon": "Campaign Starting Soon (Ready to deploy)",
  "@campaignStartingSoon": {
    "description": "Title of the campaign starting soon space"
  },
  "campaignConcluded": "Campaign Concluded, Result are in!",
  "@campaignConcluded": {
    "description": "Title of the campaign concluded space"
  },
  "campaignBeginsOn": "Campaign begins on {date} at {time}",
  "@campaignBeginsOn": {
    "description": "Title of the campaign concluded space",
    "placeholders": {
      "date": {
        "type": "String"
      },
      "time": {
        "type": "String"
      }
    }
  },
  "campaignEndsOn": "Campaign ends on {date} at {time}",
  "@campaignEndsOn": {
    "description": "Title of the campaign concluded space",
    "placeholders": {
      "date": {
        "type": "String"
      },
      "time": {
        "type": "String"
      }
    }
  },
  "viewProposals": "View proposals",
  "@viewProposals": {
    "description": "Title of the view proposals space"
  },
  "viewVotingResults": "View Voting Results",
  "@viewVotingResults": {
    "description": "Title of the view voting results space"
  },
  "campaignDetails": "Campaign Details",
  "description": "Description",
  "startDate": "Start Date",
  "endDate": "End Date",
  "categories": "Categories",
  "fundingCategories": "Funding categories",
  "proposals": "Proposals",
  "totalSubmitted": "Total submitted",
  "inXDays": "{x, plural, =1{In {x} day} other{In {x} days}}",
  "@inXDays": {
    "placeholders": {
      "x": {
        "type": "int"
      }
    }
  },
  "campaignCategories": "Campaign Categories",
  "cardanoUseCases": "Cardano Use Cases",
  "discoverySpaceTitle": "Boost Social Entrepreneurship",
  "@discoverySpaceTitle": {
    "description": "Title for the discovery space for actor (unlocked) user."
  },
  "discoverySpaceDescription": "Project Catalyst is built on the ingenuity of our global network. Ideas can come from anyone, from any background, anywhere in the world. Proposers pitch their ideas to the community by submitting proposals onto the Catalyst collaboration platform.",
  "@discoverySpaceDescription": {
    "description": "Description for the discovery space for actor (unlocked) user."
  },
  "discoverySpaceEmptyProposals": "Once this campaign launches draft proposals will be shared here.",
  "@discoverySpaceEmptyProposals": {
    "description": "Description for empty state on discovery space when there are no draft proposals."
  },
  "campaign": "Campaign",
  "campaignPreviewTitle": "Campaign Preview",
  "@campaignPreviewTitle": {
    "description": "Title for the campaign preview dialog (admin mode)."
  },
  "campaignPreviewEvents": "Events",
  "@campaignPreviewEvents": {
    "description": "Tab label in campaign preview dialog for campaign events."
  },
  "campaignPreviewViews": "Views",
  "@campaignPreviewViews": {
    "description": "Tab label in campaign preview dialog for campaign views."
  },
  "campaignPreviewEventBefore": "Before Campaign",
  "@campaignPreviewEventBefore": {
    "description": "A name of the state of a campaign before it starts."
  },
  "campaignPreviewEventDuring": "During Campaign",
  "@campaignPreviewEventDuring": {
    "description": "A name of the state of a campaign when it is active."
  },
  "campaignPreviewEventAfter": "After Campaign",
  "@campaignPreviewEventAfter": {
    "description": "A name of the state of a campaign when it is active."
  },
  "userAuthenticationState": "User Authentication State",
  "@userAuthenticationState": {
    "description": "The state of the user (keychain), actor, guest, visitor, etc."
  },
  "active": "Active",
  "@active": {
    "description": "Activated state"
  },
  "campaignManagement": "Campaign Management",
  "published": "Published",
  "status": "Status",
  "myProposals": "My Proposals",
  "workspaceDescription": "In this space you can manage your existing proposals, view previous and archived proposal as well as creating new proposals.",
  "@workspaceDescription": {
    "description": "Workspace page description"
  },
  "newDraftProposal": "New Draft Proposal",
  "draftProposalsX": "Draft Proposals ({count})",
  "@draftProposalsX": {
    "description": "Workspace page tab",
    "placeholders": {
      "count": {
        "type": "int"
      }
    }
  },
  "finalProposalsX": "Final Proposals ({count})",
  "@finalProposalsX": {
    "description": "Workspace page tab",
    "placeholders": {
      "count": {
        "type": "int"
      }
    }
  },
  "searchProposals": "Search Proposals",
  "search": "Search…",
  "agree": "I Agree",
  "requestedAmountShouldBeBetweenMinAndMax": "Requested amount should be between {min} and {max}",
  "requestedAmountShouldBeMoreThan": "Requested amount should be at least {min}",
  "requestedAmountShouldBeLessThan": "Requested amount should be at most {max}",
  "sectionHasErrorsMessage": "Section has input errors that need to be cleared before publishing.",
  "@sectionHasErrorsMessage": {
    "description": "A validation error in proposal editor when user wants to publish a proposal with errors."
  },
  "errorValidationTokenNotParsed": "Invalid input. Could not parse parse.",
  "@errorValidationTokenNotParsed": {
    "description": "A validation error when user enters input which cannot be parsed into token value."
  },
  "errorValidationMissingRequiredField": "Please fill this field.",
  "@errorValidationMissingRequiredField": {
    "description": "A validation error for a missing required form field."
  },
  "errorValidationNumFieldBelowMin": "The value should be at least {min}.",
  "@errorValidationNumFieldBelowMin": {
    "description": "Validation error when the user entered numerical value is smaller than min",
    "placeholders": {
      "min": {
        "type": "int"
      }
    }
  },
  "errorValidationNumFieldAboveMax": "The value should be no bigger than {max}.",
  "@errorValidationNumFieldAboveMax": {
    "description": "Validation error when the user entered numerical value is bigger than max",
    "placeholders": {
      "max": {
        "type": "int"
      }
    }
  },
  "errorValidationNumFieldOutOfRange": "The value should be between {min} and {max}",
  "@errorValidationNumFieldOutOfRange": {
    "description": "Validation error when the numerical value is out of allowed range between min and max (both inclusive)",
    "placeholders": {
      "min": {
        "type": "int"
      },
      "max": {
        "type": "int"
      }
    }
  },
  "errorValidationStringLengthBelowMin": "The text should be at least {min} {min, plural, =0{characters} =1{character} other{characters}}.",
  "@errorValidationStringLengthBelowMin": {
    "description": "Validation error when the user entered text is shorter than min length",
    "placeholders": {
      "min": {
        "type": "int"
      }
    }
  },
  "errorValidationStringLengthAboveMax": "The text should be no longer than {max} {max, plural, =0{characters} =1{character} other{characters}}.",
  "@errorValidationStringLengthAboveMax": {
    "description": "Validation error when the user entered text is longer than max length",
    "placeholders": {
      "max": {
        "type": "int"
      }
    }
  },
  "errorValidationStringLengthOutOfRange": "The text should be between {min} and {max} {max, plural, =0{characters} =1{character} other{characters}}.",
  "@errorValidationStringLengthOutOfRange": {
    "description": "Validation error when the user entered text is out of allowed range between min and max (both inclusive) characters",
    "placeholders": {
      "min": {
        "type": "int"
      },
      "max": {
        "type": "int"
      }
    }
  },
  "errorValidationListItemsBelowMin": "There should be at least {min} {min, plural, =0{items} =1{item} other{items}}.",
  "@errorValidationListItemsBelowMin": {
    "description": "Validation error when the user entered less than min items in the list.",
    "placeholders": {
      "min": {
        "type": "int"
      }
    }
  },
  "errorValidationListItemsAboveMax": "There should be no more than {max} {max, plural, =0{items} =1{item} other{items}}.",
  "@errorValidationListItemsAboveMax": {
    "description": "Validation error when the user entered more than max items in the list.",
    "placeholders": {
      "max": {
        "type": "int"
      }
    }
  },
  "errorValidationListItemsOutOfRange": "There should be between {min} and {max} {max, plural, =0{items} =1{item} other{items}}.",
  "@errorValidationListItemsOutOfRange": {
    "description": "The number of items in a list/array is out of allowed range between min and max (both inclusive)",
    "placeholders": {
      "min": {
        "type": "int"
      },
      "max": {
        "type": "int"
      }
    }
  },
  "errorValidationListItemsNotUnique": "The values must be unique.",
  "@errorValidationListItemsNotUnique": {
    "description": "The list items must be unique."
  },
  "errorValidationConstValueMismatch": "The value must be \"{constValue}\".",
  "@errorValidationConstValueMismatch": {
    "description": "Validation error when the user entered value does not match the const value",
    "placeholders": {
      "constValue": {
        "type": "String"
      }
    }
  },
  "errorValidationEnumValuesMismatch": "The value must be one of {enumValues}.",
  "@errorValidationEnumValuesMismatch": {
    "description": "Validation error when the user entered value does not match the enum values",
    "placeholders": {
      "enumValues": {
        "type": "String"
      }
    }
  },
  "errorValidationPatternMismatch": "The value does not match the valid pattern.",
  "@errorValidationPatternMismatch": {
    "description": "Validation error when the user entered value does not match the pattern"
  },
  "errorValidationStringEmpty": "The text cannot be empty.",
  "@errorValidationStringEmpty": {
    "description": "Validation error when the user entered text is empty"
  },
  "noTagSelected": "No Tag Selected",
  "@noTagSelected": {
    "description": "For example in context of document builder"
  },
  "singleGroupedTagSelectorTitle": "Please choose the most relevant category group and tag related to the outcomes of your proposal",
  "singleGroupedTagSelectorRelevantTag": "Select the most relevant tag",
  "noUrlAdded": "No URL added",
  "addUrl": "Add URL",
  "clear": "Clear",
  "errorNoActiveCampaignFound": "Currently there is no active campaign running",
  "howItWorksCollaborate": "Innovate together",
  "@howItWorksCollaborate": {
    "description": "Used in discovery page in how it works section"
  },
  "howItWorks": "Here’s how it works",
  "howItWorksCollaborateDescription": "Got an Idea? Create an impactful proposal and collaborate with the community to develop and refine it.",
  "howItWorksVote": "Vote for your favorite ideas",
  "@howItWorksVote": {
    "description": "Used in discovery page in how it works section"
  },
  "howItWorksVoteDescription": "Use a voting app to choose ideas with impact worth funding. Get rewarded in ada for taking part.",
  "howItWorksFollow": "Stay up to date",
  "@howItWorksFollow": {
    "description": "Used in discovery page in how it works section"
  },
  "howItWorksFollowDescription": "Receive regular updates on all the funded ideas, so you can follow along and see how things are progressing.",
  "heroSectionTitle": "Create, fund and deliver the future of Cardano.",
  "projectCatalystDescription": "Project Catalyst is an experiment in community innovation, providing a framework to turn ideas into impactful real world projects.\n\nWe're putting the community at the heart of Cardano's future development. Are you ready for the Challenge?",
  "viewCurrentCampaign": "View Current Campaign",
  "catalystF14": "Catalyst Fund 14",
  "@catalystF14": {
    "description": "Used in discovery page in hero section"
  },
  "currentCampaign": "Current Campaign",
  "currentCampaignDescription": "Project Catalyst turns economic power into innovation power by using the Cardano Treasury to incentivize and fund community-approved ideas.",
  "campaignTreasury": "Campaign Treasury",
  "campaignTreasuryDescription": "Total budget, including ecosystem incentives",
  "campaignTotalAsk": "Campaign Total Ask",
  "campaignTotalAskDescription": "Funds requested by all submitted projects",
  "maximumAsk": "Maximum Ask",
  "minimumAsk": "Minimum Ask",
  "ideaJourney": "Idea Journey",
  "ideaJourneyDescription": "#### Ideas comes to life in Catalyst through its key stages below. For the full timeline, deadlines and latest updates, visit the [fund timeline](https://docs.projectcatalyst.io/current-fund/fund-basics/fund-timeline) Gitbook page.",
  "ongoing": "Ongoing",
  "from": "From",
  "to": "To",
  "weekOf": "Week of",
  "errorDisplayNameValidationEmpty": "Display name can not be empty",
  "errorDisplayNameValidationOutOfRange": "Invalid length",
  "headsUp": "Heads up",
  "@headsUp": {
    "description": "In context for important information below"
  },
  "errorEmailValidationPattern": "Incorrect email pattern",
  "errorEmailValidationOutOfRange": "Invalid length",
  "categoryDetails": "Category Details",
  "fundsAvailable": "Funds Available",
  "minBudgetRequest": "Min budget request",
  "@minBudgetRequest": {
    "description": "A label for the minimum budget request for a proposal."
  },
  "maxBudgetRequest": "Max budget request",
  "@maxBudgetRequest": {
    "description": "A label for the maximum budget request for a proposal."
  },
  "duration": "Duration",
  "valueMonths": "{value} {value, plural, =0{Months} =1{Month} other{Months}}",
  "@valueMonths": {
    "description": "Used in proposal card",
    "placeholders": {
      "value": {
        "type": "int"
      }
    }
  },
  "finalProposal": "Final",
  "mostRecent": "Most Recent",
  "viewAllProposals": "View All Proposals",
  "publishedOn": "Published on {date} at {time}",
  "@publishedOn": {
    "placeholders": {
      "date": {
        "type": "String"
      },
      "time": {
        "type": "String"
      }
    }
  },
  "dateAtTime": "{date} at {time}",
  "@dateAtTime": {
    "placeholders": {
      "date": {
        "type": "String"
      },
      "time": {
        "type": "String"
      }
    }
  },
  "accountMenuPopupTooltip": "Account menu",
  "account": "Account",
  "settings": "Settings",
  "setupCatalystRoles": "Setup Catalyst roles",
  "submitSupportRequest": "Submit support request",
  "catalystKnowledgeBase": "Catalyst knowledge base",
  "lockAccount": "Lock account",
  "timezone": "Timezone",
  "proposalsSubmittedCount": "{count} {count, plural, one{Proposal} other{Proposals}} Submitted",
  "@proposalsSubmittedCount": {
    "description": "Used in proposal card in campaign category",
    "placeholders": {
      "count": {
        "type": "int"
      }
    }
  },
  "inObject": "In {object}",
  "@inObject": {
    "description": "In (Category Name)",
    "placeholders": {
      "object": {
        "type": "String"
      }
    }
  },
  "startProposal": "Start Proposal",
  "categoryRequirements": "Category Requirements:",
  "createProposal": "Create Proposal",
  "proposalsSubmissionClose": "Proposals submission close:",
  "backToCampaign": "Back to Campaign",
  "category": "Category",
  "exploreCategories": "Explore Categories",
  "categoryBudget": "Category Budget",
  "fundsAvailableForCategory": "Funds available for this category",
  "currentAsk": "Current Ask",
  "displayName": "Display Name",
  "emailAddress": "Email address",
  "myAccount": "My account",
  "myRoles": "My Roles",
  "addRole": "Add role",
  "accountFinishedNotificationTitle": "Account Finalized",
  "accountFinishedNotificationTitleDesc": "Account blockchain verified",
  "accountFinishedNotificationMessage": "You are now able to vote, submit proposals and…",
  "editRolesDialogTitle": "Editing Roles",
  "editRolesDialogMessage": "Before you can change your role, there are a few steps to complete first. Follow the instructions carefully to ensure a smooth transition.\u2028\u2028To continue you will need to re-register, this will allow you to select new roles. This process will take around 3-7 minutes. \nPlease have your passphrase ready.\u2028",
  "continueText": "Continue",
  "@continueText": {
    "description": "Action to move to the next step"
  },
  "proposalEditorBackToProposals": "Back to Proposals",
  "@proposalEditorBackToProposals": {
    "description": "Action title to navigate back to the proposal index."
  },
  "proposalEditorStatusDropdownViewTitle": "Unnamed proposal",
  "@proposalEditorStatusDropdownViewTitle": {
    "description": "Placeholder for the proposal title in the proposal actions dropdown if the proposal title is empty."
  },
  "proposalEditorStatusDropdownViewDescription": "Iteration {iteration} · Not published",
  "@proposalEditorStatusDropdownViewDescription": {
    "description": "Description of a proposal in the proposal actions dropdown.",
    "placeholders": {
      "iteration": {
        "type": "int"
      }
    }
  },
  "proposalEditorStatusDropdownPublishTitle": "Publish new iteration · Draft Iteration {iteration}",
  "@proposalEditorStatusDropdownPublishTitle": {
    "description": "Action title to publish a new version of the draft proposal.",
    "placeholders": {
      "iteration": {
        "type": "int"
      }
    }
  },
  "proposalEditorStatusDropdownPublishDescription": "Share draft for public feedback",
  "@proposalEditorStatusDropdownPublishDescription": {
    "description": "Action description to publish a new version of the draft proposal."
  },
  "proposalEditorStatusDropdownSubmitTitle": "Submit to review stage · Iteration {iteration} as Final",
  "@proposalEditorStatusDropdownSubmitTitle": {
    "description": "Action title to submit the final proposal.",
    "placeholders": {
      "iteration": {
        "type": "int"
      }
    }
  },
  "proposalEditorStatusDropdownSubmitDescription": "Enter proposal into the next governance round",
  "@proposalEditorStatusDropdownSubmitDescription": {
    "description": "Action description to submit the final proposal."
  },
  "proposalEditorStatusDropdownExportTitle": "Export Proposal",
  "@proposalEditorStatusDropdownExportTitle": {
    "description": "Action title to export a proposal as a file."
  },
  "proposalEditorStatusDropdownDeleteTitle": "Delete Proposal",
  "@proposalEditorStatusDropdownDeleteTitle": {
    "description": "Action title to delete a proposal."
  },
  "proposalOptions": "Proposal Options",
  "@proposalOptions": {
    "description": "Actions related to a proposal like publishing, sharing, exporting, etc."
  },
  "proposalEditorValidationSnackbar": "Fix the following input errors",
  "@proposalEditorValidationSnackbar": {
    "description": "Snackbar title shown when user tries to save a proposal with errors."
  },
  "proposalEditorDeleteDialogTitle": "Delete Proposal?",
  "@proposalEditorDeleteDialogTitle": {
    "description": "A title for the dialog to confirm proposal deletion."
  },
  "proposalEditorDeleteDialogDescription": "Are you sure you want to delete this proposal?\nThis action cannot be undone.",
  "@proposalEditorDeleteDialogDescription": {
    "description": "A description for the dialog to confirm proposal deletion."
  },
  "proposalEditorDeleteDialogDeleteButton": "Delete Proposal",
  "@proposalEditorDeleteDialogDeleteButton": {
    "description": "A button label for the dialog to confirm proposal deletion."
  },
  "proposalEditorSubmitErrorDialogTitle": "Unable to Submit Proposal",
  "@proposalEditorSubmitErrorDialogTitle": {
    "description": "Dialog title in proposal editor when submitting proposal for review failed."
  },
  "proposalEditorSubmitErrorDialogMessage": "We couldn't submit your proposal. Please try again in 5-10 minutes, as it may take some time for your information to update.\n\nIf the issue persists, feel free to contact support.",
  "@proposalEditorSubmitErrorDialogMessage": {
    "description": "Dialog message in proposal editor when submitting proposal for review failed."
  },
  "proposalEditorPublishErrorDialogTitle": "Unable to Publish Proposal",
  "@proposalEditorPublishErrorDialogTitle": {
    "description": "Dialog title in proposal editor when publishing proposal to the server failed."
  },
  "proposalEditorPublishErrorDialogMessage": "We couldn't publish your proposal. Please try again in 5-10 minutes, as it may take some time for your information to update.\n\nIf the issue persists, feel free to contact support.",
  "@proposalEditorPublishErrorDialogMessage": {
    "description": "Dialog message in proposal editor when publishing proposal to the server failed."
  },
  "showAll": "Show All",
  "@showAll": {
    "description": "Show all for when using filtering by some criteria"
  },
  "importProposal": "Import Proposal",
  "@importProposal": {
    "description": "Import a proposal from a file"
  },
  "catalyst": "Catalyst",
  "@catalyst": {
    "description": "Catalyst is a project name"
  },
  "searchResult": "Search Result",
  "@searchResult": {
    "description": "To show that displayed items comes from search result"
  },
  "emptySearchResultTitle": "No search results found",
  "@emptySearchResultTitle": {
    "description": "Title of empty search result"
  },
  "tryDifferentSearch": "Please try another search.",
  "@tryDifferentSearch": {
    "description": "Description of empty search result. Try different search"
  },
  "copyLink": "Copy Link",
  "@copyLink": {
    "description": "Action title to copy a link in share dialog."
  },
  "proposal": "Proposal",
  "@proposal": {
    "description": "Generic name to describe an type of item."
  },
  "shareDirectLinkToItem": "Share a link directly to this {item}",
  "@shareDirectLinkToItem": {
    "description": "Action description to share a link in share dialog.",
    "placeholders": {
      "item": {
        "type": "String"
      }
    }
  },
  "shareLinkOnSocialMedia": "Share this {itemType} link on {socialMedia}",
  "@shareLinkOnSocialMedia": {
    "description": "Action description to share a link in share dialog.",
    "placeholders": {
      "itemType": {
        "type": "String"
      },
      "socialMedia": {
        "type": "String"
      }
    }
  },
  "shareOnSocialMedia": "Share on {socialMedia}",
  "@shareOnSocialMedia": {
    "description": "Action title to share a link in share dialog.",
    "placeholders": {
      "socialMedia": {
        "type": "String"
      }
    }
  },
  "shareType": "Share {itemType}",
  "@shareType": {
    "description": "Action title to share a link in share dialog.",
    "placeholders": {
      "itemType": {
        "type": "String"
      }
    }
  },
  "copied": "Copied!",
  "@copied": {
    "description": "Snackbar message shown when user copies a link."
  },
  "linkCopiedToClipboard": "Link copied to clipboard",
  "@linkCopiedToClipboard": {
    "description": "Snackbar title shown when user copies a link."
  },
  "proposalShareMessage": "Check this out!🌍 #MustSee #SharingIsCaring",
  "@proposalShareMessage": {
    "description": "Share message for proposals."
  },
  "publishNewProposalIterationDialogTitle": "Publish New Iteration?",
  "@publishNewProposalIterationDialogTitle": {
    "description": "Title for the dialog for publishing a new proposal iteration."
  },
  "publishNewProposalIterationDialogSubtitle": "Published proposal drafts are public to other users, including all previous iterations.",
  "@publishNewProposalIterationDialogSubtitle": {
    "description": "Subtitle for the dialog for publishing a new proposal iteration."
  },
  "publishNewProposalIterationDialogList1": "Published iterations are always public.",
  "@publishNewProposalIterationDialogList1": {
    "description": "The bullet point in the dialog for publishing a proposal iteration about proposals being public."
  },
  "publishNewProposalIterationDialogList2": "Voters can comment on the latest iteration.",
  "@publishNewProposalIterationDialogList2": {
    "description": "The bullet point in the dialog for publishing a proposal iteration about voters being able to comment on drafts."
  },
  "publishNewProposalIterationDialogList3": "Drafts are not submitted for voting. Use 'Submit for review' to enter the community review stage.",
  "@publishNewProposalIterationDialogList3": {
    "description": "The bullet point in the dialog for publishing a proposal iteration about drafts not being automatically submitted for voting."
  },
  "publishProposalForReviewDialogTitle": "Submit For Review?",
  "@publishProposalForReviewDialogTitle": {
    "description": "Title for the dialog for submitting a proposal for review."
  },
  "publishProposalForReviewDialogSubtitle": "Submitted final proposals are entered into the community review stage and are eligible for funding.",
  "@publishProposalForReviewDialogSubtitle": {
    "description": "Subtitle for the dialog for submitting a proposal for review."
  },
  "publishProposalForReviewDialogList1": "Published iterations are always public.",
  "@publishProposalForReviewDialogList1": {
    "description": "The bullet point in the dialog for submitting a proposal into review about proposals being public."
  },
  "publishProposalForReviewDialogList2": "Voters can only comment on the latest iteration.",
  "@publishProposalForReviewDialogList2": {
    "description": "The bullet point in the dialog for submitting a proposal into review about voters being able to comment on drafts."
  },
  "publishProposalForReviewDialogList3": "Proposals are entered into the review stage unless a later iteration is published before the deadline.",
  "@publishProposalForReviewDialogList3": {
    "description": "The bullet point in the dialog for submitting a proposal into review about drafts not being automatically submitted for voting."
  },
  "publishProposalForReviewDialogAgreement": "I confirm that I am ready to submit my finalized proposal into the review stage.",
  "@publishProposalForReviewDialogAgreement": {
    "description": "The agreement confirmation in the dialog for submitting a proposal into review."
  },
  "change": "Change",
  "@change": {
    "description": "An action to change/modify something."
  },
  "submittedForReview": "Submitted for Review ({submittedCount}/{maxCount})",
  "@submittedForReview": {
    "description": "Label for the submitted for review section",
    "placeholders": {
      "submittedCount": {
        "type": "int"
      },
      "maxCount": {
        "type": "int"
      }
    }
  },
  "sharedForPublicInProgress": "Shared for public feedback / In progress",
  "@sharedForPublicInProgress": {
    "description": "Label for shared for public feedback or in progress proposals in workspace"
  },
  "notPublished": "Not published",
  "@notPublished": {
    "description": "Label for not published proposals in workspace"
  },
  "lastEditDate": "Last edit {date}",
  "@lastEditDate": {
    "description": "Indicated when item was last updated",
    "placeholders": {
      "date": {
        "type": "String"
      }
    }
  },
  "enterPhrase": "Enter phrase",
  "@enterPhrase": {
    "description": "Action to enter the seed phrase"
  },
  "proposalImportDialogTitle": "Import Proposal",
  "@proposalImportDialogTitle": {
    "description": "The title of the dialog to import a proposal."
  },
  "proposalImportDialogDescription": "Make sure it's a correct Catalyst proposal file.",
  "@proposalImportDialogDescription": {
    "description": "The description of the dialog to import a proposal."
  },
  "spaces": "Spaces",
  "@spaces": {
    "description": "The title of the tile that shows the list of spaces."
  },
  "opportunities": "Opportunities",
  "@opportunities": {
    "description": "The title of the tile that shows the list of opportunities."
  },
  "discoveryHomepage": "Discovery Homepage",
  "@discoveryHomepage": {
    "description": "Title for tile in overall spaces page to go to discovery page"
  },
  "feedbackOnProposals": "Feedback on Proposals",
  "@feedbackOnProposals": {
    "description": "Title for tile in overall spaces page to go to proposals list page"
  },
  "browseMyProposals": "Browse all my proposals",
  "@browseMyProposals": {
    "description": "Title for tile in workspace space page to go to proposals page"
  },
  "notPublishedProposals": "Not published proposals",
  "@notPublishedProposals": {
    "description": "Title for section to show not published proposals"
  },
  "newIterationTitle": "Iteration {iteration} · Not published - {datetime} - {title}",
  "@newIterationTitle": {
    "description": "Title for new iteration card",
    "placeholders": {
      "iteration": {
        "type": "int"
      },
      "datetime": {
        "type": "String"
      },
      "title": {
        "type": "String"
      }
    }
  },
  "noPublishedProposalsOnMaxCount": "Published Proposals ({current}/{max})",
  "@noPublishedProposalsOnMaxCount": {
    "description": "Title for section to show number of published proposals out of max proposals",
    "placeholders": {
      "current": {
        "type": "int"
      },
      "max": {
        "type": "int"
      }
    }
  },
  "nrOfIteration": "Iteration {nr}",
  "@nrOfIteration": {
    "description": "In context of which version of document is presented",
    "placeholders": {
      "nr": {
        "type": "int"
      }
    }
  },
  "proposalViewMetadataOverviewSegment": "Overview",
  "@proposalViewMetadataOverviewSegment": {
    "description": "Viewing proposal navigation segment"
  },
  "proposalViewMetadataSection": "Metadata",
  "@proposalViewMetadataSection": {
    "description": "Viewing proposal navigation section"
  },
  "proposalViewCommentsSegment": "Comments",
  "@proposalViewCommentsSegment": {
    "description": "Viewing proposal navigation section"
  },
  "proposalViewAddCommentSection": "Add comment",
  "@proposalViewAddCommentSection": {
    "description": "Viewing proposal navigation section"
  },
  "proposalViewViewCommentsSection": "View comments",
  "@proposalViewViewCommentsSection": {
    "description": "Viewing proposal navigation section"
  },
  "proposalViewFundingRequested": "Funding Requested",
  "@proposalViewFundingRequested": {
    "description": "When viewing proposal"
  },
  "proposalViewProjectDuration": "Project Duration",
  "@proposalViewProjectDuration": {
    "description": "When viewing proposal"
  },
  "proposalViewProjectDelivery": "Project Delivery",
  "@proposalViewProjectDelivery": {
    "description": "When viewing proposal"
  },
  "valueMilestones": "{count} {count, plural, =0{Milestones} =1{Milestone} other{Milestones}}",
  "@valueMilestones": {
    "description": "In context of proposal. How many milestones there is",
    "placeholders": {
      "count": {
        "type": "int"
      }
    }
  },
  "notFoundError": "The requested data could not be found. Try different search.",
  "@notFoundError": {
    "description": "Error message when user tries to access resourse that does not exist."
  },
  "proposalStageAndIteration": "{stage} - Iteration {iteration}",
  "@proposalStageAndIteration": {
    "description": "In context of proposal. Shows the stage and iteration of the proposal",
    "placeholders": {
      "stage": {
        "type": "String"
      },
      "iteration": {
        "type": "int"
      }
    }
  },
  "fundNoCategory": "Fund{number} Category",
  "@fundNoCategory": {
    "description": "Describes that category comes from fund number",
    "placeholders": {
      "number": {
        "type": "int"
      }
    }
  },
  "comments": "Comments",
  "@comments": {
    "description": "Describes comments"
  },
  "proposalIterationPublishUpdateAndTitle": "Iteration {iteration} - {publish} - {datetime} - {title}",
  "@proposalIterationPublishUpdateAndTitle": {
    "description": "Title for the proposal iteration card",
    "placeholders": {
      "iteration": {
        "type": "int"
      },
      "publish": {
        "type": "String"
      },
      "datetime": {
        "type": "String"
      },
      "title": {
        "type": "String"
      }
    }
  },
  "exportButtonText": "Export",
  "@exportButtonText": {
    "description": "Text shown in export button"
  },
  "publishingHistory": "Publishing history",
  "@publishingHistory": {
    "description": "To let user know that document have history of published documents"
  },
  "notAvailableAbbr": "N/A",
  "@notAvailableAbbr": {
    "description": "Abbreviation for not available"
  },
  "title": "Title",
  "@title": {
    "description": "description of the title field"
  },
  "required": "Required",
  "@required": {
    "description": "description of the required field"
  },
  "selectedCategory": "Selected category",
  "@selectedCategory": {
    "description": "description of the selected category field"
  },
  "jumpToCampaignCategory": "Jump to campaign category",
  "@jumpToCampaignCategory": {
    "description": "description of the button that takes to campaign category page"
  },
  "saveDraft": "Save draft",
  "@saveDraft": {
    "description": "description of the button that saves the draft"
  },
  "openInEditor": "Open in editor",
  "@openInEditor": {
    "description": "description of the button that opens the proposal in editor"
  },
  "latestDocumentVersion": "Latest",
  "@latestDocumentVersion": {
    "description": "When showing different version of proposal we may add suffix indicating this is latest version"
  },
  "viewingOlderDocumentVersion": "You are viewing an older iteration of this proposal",
  "@viewingOlderDocumentVersion": {
    "description": "After changing document version warning"
  },
  "viewLatestDocumentVersion": "View Latest",
  "@viewLatestDocumentVersion": {
    "description": "Action to change back to latest version"
  },
  "commentHideReplies": "Hide replies",
  "@commentHideReplies": {
    "description": "Hide comment replies"
  },
  "commentXReplies": "{count} {count, plural, =0{replies} =1{reply} other{replies}}",
  "@commentXReplies": {
    "description": "Show comment replies",
    "placeholders": {
      "count": {
        "type": "int"
      }
    }
  },
  "emptyUserProposalDescriptionHelp": "Use Create Proposal in the top menu to get started.",
  "@emptyUserProposalDescriptionHelp": {
    "description": "Description shown when user has no proposals in workspace"
  },
  "noFinalUserProposals": "No Final proposals found",
  "@noFinalUserProposals": {
    "description": "Title shown when user has no final proposals in workspace"
  },
  "noDraftUserProposals": "No Draft proposals found",
  "@noDraftUserProposals": {
    "description": "Title shown when user has no draft proposals in workspace"
  },
  "noLocalUserProposals": "No Local proposals found",
  "@noLocalUserProposals": {
    "description": "Title shown when user has no local proposals in workspace"
  },
  "cancelCommit": "Cancel",
  "@cancelCommit": {
    "description": "Cancel comment submission"
  },
  "submitCommit": "Submit",
  "@submitCommit": {
    "description": "Send comment"
  },
  "proposalCommentsSortNewest": "Newest First",
  "@proposalCommentsSortNewest": {
    "description": "One of options for sorting comments under proposal"
  },
  "proposalCommentsSortOldest": "Newest Oldest",
  "@proposalCommentsSortOldest": {
    "description": "One of options for sorting comments under proposal"
  },
  "shortSummary": "Short summary",
  "@shortSummary": {
    "description": "A short description of something"
  },
  "apiErrorUnknown": "Unknown error response",
  "@apiErrorUnknown": {
    "description": "A fallback error message when api returns error code"
  },
  "apiErrorNotFound": "Not found",
  "@apiErrorNotFound": {
    "description": "Message of an error when api returns not found status code, depends on context."
  },
  "apiErrorTooManyRequests": "Too many requests",
  "@apiErrorTooManyRequests": {
    "description": "Message of an error when api returns matching status code."
  },
  "apiErrorInternalServerError": "Internal server error",
  "@apiErrorInternalServerError": {
    "description": "Message of an error when api returns matching status code."
  },
  "apiErrorServiceUnavailable": "Service Unavailable",
  "@apiErrorServiceUnavailable": {
    "description": "Message of an error when api returns matching status code."
  },
  "myOpportunities": "My Opportunities",
  "@myOpportunities": {
    "description": "Options available to user to make more impact in the app"
  },
  "newUpdates": "New updates - see what's new!",
  "@newUpdates": {
    "description": "A message shown when user has new updates"
  },
  "turnOpinionsIntoActions": "Turn Your Opinions into Impact.",
  "@turnOpinionsIntoActions": {
    "description": "Title for becoming a reviewer"
  },
  "becomeReviewer": "Become a Reviewer",
  "@becomeReviewer": {
    "description": "Title for becoming a reviewer"
  },
  "f14Voting": "F14 Voting: Make sure you're ready.",
  "@f14Voting": {
    "description": "Title for registration for F14 voting"
  },
  "votingRegistration": "Voting Registration",
  "@votingRegistration": {
    "description": "Title for registration for voting"
  },
  "copyMyCatalystId": "Copy my Catalyst ID",
  "@copyMyCatalystId": {
    "description": "Action to copy my catalyst id"
  },
<<<<<<< HEAD
  "stayInvolved": "Stay Involved",
  "@stayInvolved": {
    "description": "Title for the stay involved section"
  },
  "stayInvolvedReviewerDescription": "Your voice has power. Use it to guide others and help improve the Cardano community.\n\nAs a reviewer, you’ll make a real impact by sharing thoughtful feedback and influencing decisions.",
  "@stayInvolvedReviewerDescription": {
    "description": "Description for the reviewer cards in stay involved section"
  },
  "stayInvolvedVoterDescription": "Get Ready! This is your chance to have a say in where the funds go. To make sure you're ready to participate.\n\nRemember, by casting your vote, you're not only influencing the development of Cardano but also helping to build a community that reflects the values you care about.",
  "@stayInvolvedVoterDescription": {
    "description": "Description for the voter cards in stay involved section"
  },
  "votingForF14StartsIn": "Voting for Fund14 start {date}",
  "@votingForF14StartsIn": {
    "description": "Description for the voting for f14 card in stay involved section",
    "placeholders": {
      "date": {
        "type": "String"
      }
    }
  },
  "votingRegistrationForF14": "Voting Registration for Fund14.",
  "@votingRegistrationForF14": {
    "description": "Title for the voting registration for f14 card in stay involved section"
=======
  "errorUnknownPublishComment": "Can not publish comment",
  "@errorUnknownPublishComment": {
    "description": "Fallback message when can not publish comment for any reason."
>>>>>>> b859c646
  }
}<|MERGE_RESOLUTION|>--- conflicted
+++ resolved
@@ -2094,7 +2094,6 @@
   "@copyMyCatalystId": {
     "description": "Action to copy my catalyst id"
   },
-<<<<<<< HEAD
   "stayInvolved": "Stay Involved",
   "@stayInvolved": {
     "description": "Title for the stay involved section"
@@ -2119,10 +2118,9 @@
   "votingRegistrationForF14": "Voting Registration for Fund14.",
   "@votingRegistrationForF14": {
     "description": "Title for the voting registration for f14 card in stay involved section"
-=======
+  },
   "errorUnknownPublishComment": "Can not publish comment",
   "@errorUnknownPublishComment": {
     "description": "Fallback message when can not publish comment for any reason."
->>>>>>> b859c646
   }
 }