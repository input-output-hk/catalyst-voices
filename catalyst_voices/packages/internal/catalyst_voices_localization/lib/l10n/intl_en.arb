{
  "@@locale": "en",
  "local": "Local",
  "emailLabelText": "Email",
  "@emailLabelText": {
    "description": "Text shown in email field"
  },
  "emailHintText": "mail@example.com",
  "@emailHintText": {
    "description": "Text shown in email field when empty"
  },
  "emailErrorText": "mail@example.com",
  "@emailErrorText": {
    "description": "Text shown in email field when input is invalid"
  },
  "cancelButtonText": "Cancel",
  "@cancelButtonText": {
    "description": "Text shown in cancel button"
  },
  "editButtonText": "Edit",
  "@editButtonText": {
    "description": "Text shown in edit button"
  },
  "publishButtonText": "Publish",
  "@publishButtonText": {
    "description": "Text shown in publish button"
  },
  "submitButtonText": "Submit",
  "@submitButtonText": {
    "description": "Text shown in submit button"
  },
  "headerTooltipText": "Header",
  "@headerTooltipText": {
    "description": "Text shown in header tooltip"
  },
  "placeholderRichText": "Start writing your text...",
  "@placeholderRichText": {
    "description": "Text shown as placeholder in rich text editor"
  },
  "supportingTextLabelText": "Supporting text",
  "@supportingTextLabelText": {
    "description": "Text shown as placeholder in rich text editor"
  },
  "saveButtonText": "Save",
  "@saveButtonText": {
    "description": "Text shown in save button"
  },
  "passwordLabelText": "Password",
  "@passwordLabelText": {
    "description": "Text shown in password field"
  },
  "passwordHintText": "My1SecretPassword",
  "@passwordHintText": {
    "description": "Text shown in password field when empty"
  },
  "passwordErrorText": "Password must be at least 8 characters long",
  "@passwordErrorText": {
    "description": "Text shown in  password field when input is invalid"
  },
  "homeScreenText": "Catalyst Voices",
  "@homeScreenText": {
    "description": "Text shown in the home screen"
  },
  "comingSoonSubtitle": "Voices",
  "@comingSoonSubtitle": {
    "description": "Text shown after logo in coming soon page"
  },
  "comingSoonTitle1": "Coming",
  "@comingSoonTitle1": {
    "description": "Text shown as main title in coming soon page"
  },
  "comingSoonTitle2": "soon",
  "@comingSoonTitle2": {
    "description": "Text shown as main title in coming soon page"
  },
  "comingSoonDescription": "Project Catalyst is the world's largest decentralized innovation engine for solving real-world challenges.",
  "@comingSoonDescription": {
    "description": "Text shown as description in coming soon page"
  },
  "connectingStatusLabelText": "re-connecting",
  "@connectingStatusLabelText": {
    "description": "Label text shown in the ConnectingStatus widget during re-connection."
  },
  "finishAccountButtonLabelText": "Finish account",
  "@finishAccountButtonLabelText": {
    "description": "Label text shown in the FinishAccountButton widget."
  },
  "getStartedButtonLabelText": "Get Started",
  "@getStartedButtonLabelText": {
    "description": "Label text shown in the GetStartedButton widget."
  },
  "unlockButtonLabelText": "Unlock",
  "@unlockButtonLabelText": {
    "description": "Label text shown in the UnlockButton widget."
  },
  "userProfileGuestLabelText": "Guest",
  "@userProfileGuestLabelText": {
    "description": "Label text shown in the UserProfileButton widget when a user is not connected."
  },
  "searchButtonLabelText": "[cmd=K]",
  "@searchButtonLabelText": {
    "description": "Label text shown in the Search widget."
  },
  "snackbarInfoLabelText": "Info",
  "@snackbarInfoLabelText": {
    "description": "Label text shown in the Snackbar widget when the message is an info message."
  },
  "snackbarInfoMessageText": "This is an info message!",
  "@snackbarInfoMessageText": {
    "description": "Text shown in the Snackbar widget when the message is an info message."
  },
  "snackbarSuccessLabelText": "Success",
  "@snackbarSuccessLabelText": {
    "description": "Label text shown in the Snackbar widget when the message is an success message."
  },
  "snackbarSuccessMessageText": "This is a success message!",
  "@snackbarSuccessMessageText": {
    "description": "Text shown in the Snackbar widget when the message is an success message."
  },
  "snackbarWarningLabelText": "Warning",
  "@snackbarWarningLabelText": {
    "description": "Label text shown in the Snackbar widget when the message is an warning message."
  },
  "snackbarWarningMessageText": "This is a warning message!",
  "@snackbarWarningMessageText": {
    "description": "Text shown in the Snackbar widget when the message is an warning message."
  },
  "snackbarErrorLabelText": "Error",
  "@snackbarErrorLabelText": {
    "description": "Label text shown in the Snackbar widget when the message is an error message."
  },
  "snackbarErrorMessageText": "This is an error message!",
  "@snackbarErrorMessageText": {
    "description": "Text shown in the Snackbar widget when the message is an error message."
  },
  "refresh": "Refresh",
  "ok": "Ok",
  "seedPhraseSlotNr": "Slot {nr}",
  "@seedPhraseSlotNr": {
    "description": "When user arranges seed phrases this text is shown when phrase was not selected",
    "placeholders": {
      "nr": {
        "type": "int"
      }
    }
  },
  "proposalStatusReady": "Ready",
  "@proposalStatusReady": {
    "description": "Indicates to user that status is in ready mode"
  },
  "draft": "Draft",
  "@draft": {
    "description": "Indicates to user that status is in draft mode"
  },
  "inProgress": "In progress",
  "@inProgress": {
    "description": "Indicates to user that status is in progress"
  },
  "private": "Private",
  "@private": {
    "description": "Indicates to user that status is in private mode"
  },
  "live": "Live",
  "@live": {
    "description": "Indicates to user that status is in live mode"
  },
  "completed": "Completed",
  "@completed": {
    "description": "Indicates to user that status is completed"
  },
  "open": "Open",
  "@open": {
    "description": "Indicates to user that status is in open mode"
  },
  "fundedProposal": "Funded proposal",
  "@fundedProposal": {
    "description": "Label shown on a proposal card indicating that the proposal is funded."
  },
  "publishedProposal": "Published proposal",
  "@publishedProposal": {
    "description": "Label shown on a proposal card indicating that the proposal is not yet funded."
  },
  "fundedProposalDate": "Funded {date}",
  "@fundedProposalDate": {
    "description": "Indicates date of funding (a proposal).",
    "placeholders": {
      "date": {
        "type": "DateTime",
        "format": "yMMMMd"
      }
    }
  },
  "lastUpdateDate": "Last update: {date}.",
  "@lastUpdateDate": {
    "description": "Indicates a last update date.",
    "placeholders": {
      "date": {
        "type": "String"
      }
    }
  },
  "fundsRequested": "Funds requested",
  "@fundsRequested": {
    "description": "Indicates the amount of ADA requested in a fund on a proposal card."
  },
  "noOfComments": "{count} {count, plural, =0{comments} =1{comment} other{comments}}",
  "@noOfComments": {
    "description": "Indicates the amount of comments on a proposal card.",
    "placeholders": {
      "count": {
        "type": "num",
        "format": "compact"
      }
    }
  },
  "noOfSegmentsCompleted": "{completed} of {total} ({percentage}%) {total, plural, =0{segments} =1{segment} other{segments}} completed",
  "@noOfSegmentsCompleted": {
    "description": "Indicates the amount of comments on a proposal card.",
    "placeholders": {
      "completed": {
        "type": "num",
        "format": "compact"
      },
      "total": {
        "type": "num",
        "format": "compact"
      },
      "percentage": {
        "type": "num",
        "format": "compact"
      }
    }
  },
  "today": "Today",
  "@today": {
    "description": "Refers to date which is today."
  },
  "yesterday": "Yesterday",
  "@yesterday": {
    "description": "Refers to date which is yesterday."
  },
  "twoDaysAgo": "2 days ago",
  "@twoDaysAgo": {
    "description": "Refers to date which is two days ago."
  },
  "tomorrow": "Tomorrow",
  "@tomorrow": {
    "description": "Refers to date which is tomorrow."
  },
  "activeVotingRound": "Active voting round 14",
  "@activeVotingRound": {
    "description": "Title of the voting space."
  },
  "noOfAll": "All ({count})",
  "@noOfAll": {
    "description": "Tab label for all proposals in voting space",
    "placeholders": {
      "count": {
        "type": "int"
      }
    }
  },
  "noOfDraft": "Draft proposals ({count})",
  "@noOfDraft": {
    "description": "Tab label for draft proposals in voting space",
    "placeholders": {
      "count": {
        "type": "int"
      }
    }
  },
  "noOfFinal": "Final proposals ({count})",
  "@noOfFinal": {
    "description": "Tab label for final proposals in voting space",
    "placeholders": {
      "count": {
        "type": "int"
      }
    }
  },
  "noOfMyProposals": "My proposals ({count})",
  "@noOfMyProposals": {
    "description": "Tab label for my proposals in voting space",
    "placeholders": {
      "count": {
        "type": "int"
      }
    }
  },
  "noOfFavorites": "Favorites ({count})",
  "@noOfFavorites": {
    "description": "Tab label for draft proposals in voting space",
    "placeholders": {
      "count": {
        "type": "int"
      }
    }
  },
  "favorites": "Favorites",
  "@favorites": {
    "description": "Refers to a list of favorites."
  },
  "treasuryCampaignBuilder": "Campaign builder",
  "@treasuryCampaignBuilder": {
    "description": "Left panel name in treasury space"
  },
  "treasuryCampaignBuilderSegments": "Segments",
  "@treasuryCampaignBuilderSegments": {
    "description": "Tab name in campaign builder panel"
  },
  "treasuryCreateCampaign": "Create Campaign",
  "@treasuryCreateCampaign": {
    "description": "Segment name"
  },
  "setupCampaignDetails": "Setup Campaign Details",
  "@setupCampaignDetails": {
    "description": "Segment step for entering campaign details."
  },
  "setupCampaignStages": "Setup Campaign Stages",
  "@setupCampaignStages": {
    "description": "Segment step for entering campaign start and end dates."
  },
  "setupCampaignStagesTimezone": "You are setting date and times using this Timezone:",
  "@setupCampaignStagesTimezone": {
    "description": "The description of a timezone in which the user sets campaign stages."
  },
  "startAndEndDates": "Start & End Dates",
  "@startAndEndDates": {
    "description": "Refers to a date & time range (start & end)."
  },
  "campaignStart": "Campaign Start",
  "@campaignStart": {
    "description": "Label for the campaign start date."
  },
  "campaignEnd": "Campaign End",
  "@campaignEnd": {
    "description": "Label for the campaign end date."
  },
  "campaignDates": "Campaign Dates",
  "@campaignDates": {
    "description": "Label for the campaign start & end date."
  },
  "noDateTimeSelected": "No date & time selected",
  "@noDateTimeSelected": {
    "description": "Placeholder when date & time not selected."
  },
  "setupBaseProposalTemplate": "Setup Base Proposal Template",
  "@setupBaseProposalTemplate": {
    "description": "Segment step for entering a proposal template for a campaign."
  },
  "setupBaseQuestions": "Setup Base Questions",
  "@setupBaseQuestions": {
    "description": "Segment description for entering a proposal template for a campaign."
  },
  "setupCategories": "Setup Categories",
  "@setupCategories": {
    "description": "Segment step for entering campaign categories."
  },
  "stepEdit": "Edit",
  "@stepEdit": {
    "description": "Button name in step"
  },
  "workspaceProposalNavigation": "Proposal navigation",
  "@workspaceProposalNavigation": {
    "description": "Left panel name in workspace"
  },
  "workspaceProposalNavigationSegments": "Segments",
  "@workspaceProposalNavigationSegments": {
    "description": "Tab name in proposal setup panel"
  },
  "workspaceProposalSetup": "Proposal setup",
  "@workspaceProposalSetup": {
    "description": "Segment name"
  },
  "drawerSpaceTreasury": "Treasury",
  "@drawerSpaceTreasury": {
    "description": "Name shown in spaces shell drawer"
  },
  "drawerSpaceDiscovery": "Discovery",
  "@drawerSpaceDiscovery": {
    "description": "Name shown in spaces shell drawer"
  },
  "drawerSpaceWorkspace": "Workspace",
  "@drawerSpaceWorkspace": {
    "description": "Name shown in spaces shell drawer"
  },
  "drawerSpaceVoting": "Voting",
  "@drawerSpaceVoting": {
    "description": "Name shown in spaces shell drawer"
  },
  "drawerSpaceFundedProjects": "Funded projects",
  "@drawerSpaceFundedProjects": {
    "description": "Name shown in spaces shell drawer"
  },
  "fundedProjectSpace": "Funded project space",
  "@fundedProjectSpace": {
    "description": "Title of the funded project space"
  },
  "noOfFundedProposals": "Funded proposals ({count})",
  "@noOfFundedProposals": {
    "description": "Tab label for funded proposals in funded projects space",
    "placeholders": {
      "count": {
        "type": "int"
      }
    }
  },
  "followed": "Followed",
  "@followed": {
    "description": "Refers to a list of followed items."
  },
  "overallSpacesSearchBrands": "Search Brands",
  "@overallSpacesSearchBrands": {
    "description": "Overall spaces search brands tile name"
  },
  "overallSpacesTasks": "Tasks",
  "@overallSpacesTasks": {
    "description": "Overall spaces tasks tile name"
  },
  "voicesUpdateReady": "Voices update ready",
  "@voicesUpdateReady": {
    "description": "In different places update popup title"
  },
  "clickToRestart": "Click to restart",
  "@clickToRestart": {
    "description": "In different places update popup body"
  },
  "spaceTreasuryName": "Treasury space",
  "@spaceTreasuryName": {
    "description": "Name of space shown in different spaces that indicates its origin"
  },
  "spaceDiscoveryName": "Discovery space",
  "@spaceDiscoveryName": {
    "description": "Name of space shown in different spaces that indicates its origin"
  },
  "spaceWorkspaceName": "Workspace",
  "@spaceWorkspaceName": {
    "description": "Name of space shown in different spaces that indicates its origin"
  },
  "spaceVotingName": "Voting space",
  "@spaceVotingName": {
    "description": "Name of space shown in different spaces that indicates its origin"
  },
  "spaceFundedProjects": "Funded project space",
  "@spaceFundedProjects": {
    "description": "Name of space shown in different spaces that indicates its origin"
  },
  "lock": "Lock",
  "@lock": {
    "description": "Refers to a lock action, i.e. to lock the session."
  },
  "unlock": "Unlock",
  "@unlock": {
    "description": "Refers to a unlock action, i.e. to unlock the session."
  },
  "getStarted": "Get Started",
  "@getStarted": {
    "description": "Refers to a get started action, i.e. to register."
  },
  "guest": "Guest",
  "@guest": {
    "description": "Refers to guest user."
  },
  "visitor": "Visitor",
  "@visitor": {
    "description": "Refers to user that created keychain but is locked"
  },
  "actor": "Actor",
  "@actor": {
    "description": "Refers to user that created keychain and is unlocked."
  },
  "noConnectionBannerRefreshButtonText": "Refresh",
  "@noConnectionBannerRefreshButtonText": {
    "description": "Text shown in the No Internet Connection Banner widget for the refresh button."
  },
  "noConnectionBannerTitle": "No internet connection",
  "@noConnectionBannerTitle": {
    "description": "Text shown in the No Internet Connection Banner widget for the title."
  },
  "noConnectionBannerDescription": "Your internet is playing hide and seek. Check your internet connection, or try again in a moment.",
  "@noConnectionBannerDescription": {
    "description": "Text shown in the No Internet Connection Banner widget for the description below the title."
  },
  "weakPasswordStrength": "Weak password strength",
  "@weakPasswordStrength": {
    "description": "Describes a password that is weak"
  },
  "normalPasswordStrength": "Normal password strength",
  "@normalPasswordStrength": {
    "description": "Describes a password that has medium strength."
  },
  "goodPasswordStrength": "Good password strength",
  "@goodPasswordStrength": {
    "description": "Describes a password that is strong."
  },
  "chooseCardanoWallet": "Choose Cardano Wallet",
  "@chooseCardanoWallet": {
    "description": "A button label to select a cardano wallet."
  },
  "chooseOtherWallet": "Choose other wallet",
  "@chooseOtherWallet": {
    "description": "A button label to select another cardano wallet."
  },
  "learnMore": "Learn More",
  "@learnMore": {
    "description": "A label on a clickable element that can show more content."
  },
  "walletLinkHeader": "Link keys to your Catalyst Keychain",
  "@walletLinkHeader": {
    "description": "A header in link wallet flow in registration."
  },
  "walletLinkWalletSubheader": "Link your Cardano wallet",
  "@walletLinkWalletSubheader": {
    "description": "A subheader in link wallet flow in registration for wallet connection."
  },
  "walletLinkRolesSubheader": "Select your Catalyst roles",
  "@walletLinkRolesSubheader": {
    "description": "A subheader in link wallet flow in registration for role chooser state."
  },
  "walletLinkTransactionSubheader": "Sign your Catalyst roles to the\nCardano mainnet",
  "@walletLinkTransactionSubheader": {
    "description": "A subheader in link wallet flow in registration for RBAC transaction."
  },
  "walletLinkIntroTitle": "Link Cardano Wallet & Catalyst Roles \u2028to you Catalyst Keychain.",
  "@walletLinkIntroTitle": {
    "description": "A title in link wallet flow on intro screen."
  },
  "walletLinkIntroContent": "You're almost there! This is the final and most important step in your account setup. \u2028\u2028We're going to link a Cardano Wallet to your Catalyst Keychain, so you can start collecting Role Keys.  \u2028\u2028We'll start with your Voter/Commenter Key by default. You can decide to add a Proposer Key if you want.",
  "@walletLinkIntroContent": {
    "description": "A message (content) in link wallet flow on intro screen."
  },
  "walletLinkSelectWalletTitle": "Select the Cardano wallet to link\nto your Catalyst Keychain.",
  "@walletLinkSelectWalletTitle": {
    "description": "A title in link wallet flow on select wallet screen."
  },
  "walletLinkSelectWalletContent": "To complete this action, you'll submit a signed transaction to Cardano. There will be an ADA transaction fee.",
  "@walletLinkSelectWalletContent": {
    "description": "A message (content) in link wallet flow on select wallet screen."
  },
  "walletLinkWalletDetailsTitle": "Cardano wallet detection",
  "@walletLinkWalletDetailsTitle": {
    "description": "A title in link wallet flow on wallet details screen."
  },
  "walletLinkWalletDetailsContent": "{wallet} connected successfully!",
  "@walletLinkWalletDetailsContent": {
    "description": "A message in link wallet flow on wallet details screen.",
    "placeholders": {
      "wallet": {
        "type": "String"
      }
    }
  },
  "walletLinkWalletDetailsNotice": "Wallet and role registrations require a minimal transaction fee. You can setup your default dApp connector wallet in your browser extension settings.",
  "@walletLinkWalletDetailsNotice": {
    "description": "A message in link wallet flow on wallet details screen when a user wallet doesn't have enough balance."
  },
  "walletLinkWalletDetailsNoticeTopUp": "Top up ADA",
  "@walletLinkWalletDetailsNoticeTopUp": {
    "description": "A message recommending the user to top up ADA in wallet link on wallet details screen."
  },
  "walletLinkWalletDetailsNoticeTopUpLink": "Link to top-up provider",
  "@walletLinkWalletDetailsNoticeTopUpLink": {
    "description": "A link to top-up provide when the user doesn't have enough balance on wallet link screen"
  },
  "walletLinkTransactionTitle": "Let's make sure everything looks right.",
  "@walletLinkTransactionTitle": {
    "description": "A title in link wallet flow on transaction screen."
  },
  "walletLinkTransactionAccountCompletion": "Account completion for Catalyst",
  "@walletLinkTransactionAccountCompletion": {
    "description": "A subtitle in link wallet flow on transaction screen."
  },
  "walletLinkTransactionLinkItem": "1 {wallet} wallet",
  "@walletLinkTransactionLinkItem": {
    "description": "An item in the transaction summary for the wallet link.",
    "placeholders": {
      "wallet": {
        "type": "String"
      }
    }
  },
  "walletLinkTransactionPositiveSmallPrint": "Positive small print",
  "@walletLinkTransactionPositiveSmallPrint": {
    "description": "A side note on transaction summary in the wallet link explaining the positives about the registration."
  },
  "walletLinkTransactionPositiveSmallPrintItem1": "Your registration is a one time event, cost will not renew periodically.",
  "@walletLinkTransactionPositiveSmallPrintItem1": {
    "description": "The first item for the positive small print message."
  },
  "walletLinkTransactionPositiveSmallPrintItem2": "Your registrations can be found under your account profile after completion.",
  "@walletLinkTransactionPositiveSmallPrintItem2": {
    "description": "The second item for the positive small print message."
  },
  "walletLinkTransactionPositiveSmallPrintItem3": "All registration fees go into the Cardano Treasury.",
  "@walletLinkTransactionPositiveSmallPrintItem3": {
    "description": "The third item for the positive small print message."
  },
  "walletLinkTransactionSign": "Sign transaction with wallet",
  "@walletLinkTransactionSign": {
    "description": "The primary button label to sign a transaction on transaction summary screen."
  },
  "walletLinkTransactionChangeRoles": "Change role setup",
  "@walletLinkTransactionChangeRoles": {
    "description": "The secondary button label to change the roles on transaction summary screen."
  },
  "walletLinkTransactionRoleItem": "1 {role} registration",
  "@walletLinkTransactionRoleItem": {
    "description": "An item in the transaction summary for the role registration",
    "placeholders": {
      "role": {
        "type": "String"
      }
    }
  },
  "registrationTransactionFailed": "Transaction failed",
  "@registrationTransactionFailed": {
    "description": "Indicates an error when submitting a registration transaction failed."
  },
  "registrationInsufficientBalance": "Insufficient balance, please top up your wallet.",
  "@registrationInsufficientBalance": {
    "description": "Indicates an error when preparing a transaction has failed due to low wallet balance."
  },
  "registrationSeedPhraseNotFound": "Seed phrase was not found. Make sure correct words are correct.",
  "@registrationSeedPhraseNotFound": {
    "description": "Error message shown when attempting to register or recover account but seed phrase was not found"
  },
  "registrationUnlockPasswordNotFound": "Password was not found. Make sure valid password was created.",
  "@registrationUnlockPasswordNotFound": {
    "description": "Error message shown when attempting to register or recover account but password was not found"
  },
  "registrationWalletNotFound": "Wallet not found",
  "@registrationWalletNotFound": {
    "description": "Error message shown when connect wallet but matching was not found"
  },
  "walletLinkRoleChooserTitle": "How do you want to participate in Catalyst?",
  "@walletLinkRoleChooserTitle": {
    "description": "A title on the role chooser screen in registration."
  },
  "walletLinkRoleChooserContent": "In Catalyst you can take on different roles, learn more below and choose your additional roles now.",
  "@walletLinkRoleChooserContent": {
    "description": "A message on the role chooser screen in registration."
  },
  "walletLinkRoleSummaryTitle": "Is this your correct Catalyst role setup?",
  "@walletLinkRoleSummaryTitle": {
    "description": "A title on the role summary screen in registration."
  },
  "walletLinkRoleSummaryContent1": "You would like to register ",
  "@walletLinkRoleSummaryContent1": {
    "description": "The first part of the message on the role summary screen in registration."
  },
  "walletLinkRoleSummaryContent2": "{count} active {count, plural, =0{roles} =1{role} other{roles}}",
  "@walletLinkRoleSummaryContent2": {
    "description": "The middle (bold) part of the message on the role summary screen in registration.",
    "placeholders": {
      "count": {
        "type": "num",
        "format": "compact"
      }
    }
  },
  "walletLinkRoleSummaryContent3": " in Catalyst.",
  "@walletLinkRoleSummaryContent3": {
    "description": "The last part of the message on the role summary screen in registration."
  },
  "nameOfWallet": "Name of the wallet",
  "seeAllSupportedWallets": "See all supported wallets",
  "@seeAllSupportedWallets": {
    "description": "Message shown when redirecting to external content that describes which wallets are supported."
  },
  "walletDetectionSummary": "Wallet detection summary",
  "@walletDetectionSummary": {
    "description": "Message shown when presenting the details of a connected wallet."
  },
  "walletBalance": "Wallet balance",
  "@walletBalance": {
    "description": "The wallet balance in terms of Ada."
  },
  "walletAddress": "Wallet address",
  "@walletAddress": {
    "description": "A cardano wallet address"
  },
  "accountCreationCreate": "Create a new \nCatalyst Keychain",
  "accountCreationRecover": "Recover your\nCatalyst Keychain",
  "accountCreationOnThisDevice": "On this device",
  "@accountCreationOnThisDevice": {
    "description": "Indicates that created keychain will be stored in this device only"
  },
  "accountCreationGetStartedTitle": "Welcome to Catalyst",
  "accountCreationGetStatedDesc": "If you already have a Catalyst keychain you can restore it on this device, or you can create a new Catalyst Keychain.",
  "accountCreationGetStatedWhatNext": "What do you want to do?",
  "myAccountProfileKeychain": "My Account / Profile & Keychain",
  "@myAccountProfileKeychain": {
    "description": "Title of My Account page"
  },
  "yourCatalystKeychainAndRoleRegistration": "Your Catalyst keychain & role registration",
  "@yourCatalystKeychainAndRoleRegistration": {
    "description": "Subtitle of My Account page"
  },
  "profileAndKeychain": "Profile & Keychain",
  "@profileAndKeychain": {
    "description": "Tab on My Account page"
  },
  "removeKeychain": "Remove Keychain",
  "@removeKeychain": {
    "description": "Action on Catalyst Keychain card"
  },
  "walletConnected": "Wallet connected",
  "@walletConnected": {
    "description": "Describes that wallet is connected on Catalyst Keychain card"
  },
  "currentRoleRegistrations": "Current Role registrations",
  "@currentRoleRegistrations": {
    "description": "Describes roles on Catalyst Keychain card"
  },
  "voter": "Voter",
  "@voter": {
    "description": "Account role"
  },
  "proposer": "Proposer",
  "@proposer": {
    "description": "Account role"
  },
  "drep": "Drep",
  "@drep": {
    "description": "Account role"
  },
  "defaultRole": "Default",
  "@defaultRole": {
    "description": "Related to account role"
  },
  "catalystKeychain": "Catalyst Keychain",
  "createBaseProfileInstructionsTitle": "Introduction",
  "createBaseProfileInstructionsMessage": "In the following account creation steps we will:\n\n1. Setup your base profile\n2. Create your Catalyst Keychain\n3. Link Cardano wallet & roles\n\nTo ensure a smooth experience, completing your account setup in one session is essential—stay focused and avoid interruptions to finalize everything efficiently.",
  "createBaseProfileInstructionsNext": "Create your Base profile now",
  "createBaseProfileInstructionsEmailRequest": "Email request",
  "createBaseProfileInstructionsEmailReason1": "We store email in a mutable database.",
  "createBaseProfileInstructionsEmailReason2": "We do not store your email on-chain ever.",
  "createBaseProfileInstructionsEmailReason3": "We only use email for communication about Catalyst.",
  "createBaseProfileSetupTitle": "Setup your base profile",
  "createBaseProfileSetupDisplayNameLabel": "What should we call you?",
  "createBaseProfileSetupDisplayNameHint": "Display name",
  "createBaseProfileSetupDisplayNameHelper": "Please provide a nickname or real name.",
  "createBaseProfileSetupEmailLabel": "Your e-mail",
  "createBaseProfileSetupEmailHint": "E-mail",
  "createBaseProfileSetupEmailHelper": "Please provide e-mail used for your Ideascale.",
  "createBaseProfileSetupIdeascaleAccount": "Ideascale account",
  "createBaseProfileSetupIdeascaleReason1": "Please use the e-mail you use on cardano.ideascale.com",
  "createBaseProfileAcknowledgementsTitle": "Mandatory Acknowledgements",
  "createBaseProfileAcknowledgementsToS": "I confirm that I have read and agree to be bound by {tos}.",
  "catalystTos": "Project Catalyst Terms and Conditions",
  "createBaseProfileAcknowledgementsPrivacyPolicy": "I acknowledge and agree that any data I share in connection with my participation in Project Catalyst Funds will be collected, stored, used and processed in accordance with the {privacy_policy}.",
  "catalystPrivacyPolicy": "Catalyst FC’s Privacy Policy",
  "createBaseProfileAcknowledgementsDataUsage": "I acknowledge that the Catalyst Ops team may use my email only for Catalyst communication.",
  "accountCreationSplashTitle": "Create your Catalyst Keychain",
  "accountCreationSplashMessage": "Catalyst Keychain is your ticket to participate in innovation on the global stage.  \u2028\u2028These next steps will create your Catalyst keychain so you can enter new spaces, discover awesome ideas, and share your feedback to help improve ideas.",
  "accountCreationSplashNextButton": "Create your Keychain now",
  "accountInstructionsTitle": "Great! Your Catalyst Keychain \u2028has been created.",
  "accountInstructionsMessage": "On the next screen, you're going to see 12 words. \u2028This is called your \"Catalyst seed phrase\".   \u2028\u2028It's like a super secure password that only you know, \u2028that allows you to prove ownership of your keychain.  \u2028\u2028Use your Catalyst seed phrase to login and recover your account on different devices, so be sure to put it somewhere safe!\n\nIt is a super secure password that only you know, so best is to write it down with pen and paper, so get this ready. ",
  "previous": "Previous",
  "@previous": {
    "description": "(Action) switch to the previous item."
  },
  "next": "Next",
  "@next": {
    "description": "For example in button that goes to next stage of registration"
  },
  "back": "Back",
  "@back": {
    "description": "For example in button that goes to previous stage of registration"
  },
  "backToList": "Back to list",
  "@backToList": {
    "description": "For example in button that goes to previous screen with a list like proposals"
  },
  "retry": "Retry",
  "@retry": {
    "description": "Retry action when something goes wrong."
  },
  "somethingWentWrong": "Something went wrong.",
  "@somethingWentWrong": {
    "description": "Error description when something goes wrong."
  },
  "noWalletFound": "No wallet found.",
  "@noWalletFound": {
    "description": "A description when no wallet extension was found."
  },
  "removeKeychainDialogTitle": "Remove Keychain?",
  "@removeKeychainDialogTitle": {
    "description": "A title on delete keychain dialog"
  },
  "removeKeychainDialogSubtitle": "Are you sure you wants to delete your Catalyst Keychain from this device? Make sure you have a working Catalyst 12-word seed-phrase!\nYour Catalyst account will be removed, this action cannot be undone!",
  "@removeKeychainDialogSubtitle": {
    "description": "A subtitle on delete keychain dialog"
  },
  "deleteKeychainDialogTypingInfo": "To continue with the removal type: ‘Remove Keychain’.",
  "@deleteKeychainDialogTypingInfo": {
    "description": "A typing info on delete keychain dialog"
  },
  "deleteKeychainDialogInputLabel": "Confirm removal",
  "@deleteKeychainDialogInputLabel": {
    "description": "An input label on delete keychain dialog"
  },
  "deleteKeychainDialogErrorText": "Error. Please type 'Remove Keychain' to remove your account from this device.",
  "@deleteKeychainDialogErrorText": {
    "description": "An error text on text field on delete keychain dialog"
  },
  "deleteKeychainDialogRemovingPhrase": "Remove Keychain",
  "@deleteKeychainDialogRemovingPhrase": {
    "description": "A removing phrase on delete keychain dialog"
  },
  "accountRoleDialogTitle": "Learn about Catalyst Roles",
  "@accountRoleDialogTitle": {
    "description": "A title on account role dialog"
  },
  "accountRoleDialogButton": "Continue Role setup",
  "@accountRoleDialogButton": {
    "description": "A label on account role dialog's button"
  },
  "accountRoleDialogRoleSummaryTitle": "{role} role summary",
  "@accountRoleDialogRoleSummaryTitle": {
    "description": "A title for role summary on account role dialog",
    "placeholders": {
      "role": {
        "type": "String"
      }
    }
  },
  "voterVerboseName": "Treasury guardian",
  "@voterVerboseName": {
    "description": "A verbose name for voter"
  },
  "proposerVerboseName": "Main proposer",
  "@proposerVerboseName": {
    "description": "A verbose name for proposer"
  },
  "drepVerboseName": "Community expert",
  "@drepVerboseName": {
    "description": "A verbose name for drep"
  },
  "voterDescription": "The Voters are the guardians of Cardano treasury. They vote in projects for the growth of the Cardano Ecosystem.",
  "@voterDescription": {
    "description": "A description for voter"
  },
  "proposerDescription": "The Main Proposers are the Innovators in Project Catalyst, they are the shapers of the future.",
  "@proposerDescription": {
    "description": "A description for proposer"
  },
  "drepDescription": "The dRep has an Expert Role in the Cardano/Catalyst as people can delegate their vote to Cardano Experts.",
  "@drepDescription": {
    "description": "A description for drep"
  },
  "voterSummarySelectFavorites": "Select favorites",
  "voterSummaryComment": "Comment/Vote on Proposals",
  "voterSummaryCastVotes": "Cast your votes",
  "voterSummaryVoterRewards": "Voter rewards",
  "proposerSummaryWriteEdit": "Write/edit functionality",
  "proposerSummarySubmitToFund": "Rights to Submit to Fund",
  "proposerSummaryInviteTeamMembers": "Invite Team Members",
  "proposerSummaryComment": "Comment functionality",
  "drepSummaryDelegatedVotes": "Delegated Votes",
  "drepSummaryRewards": "dRep rewards",
  "drepSummaryCastVotes": "Cast delegated votes",
  "drepSummaryComment": "Comment Functionality",
  "delete": "Delete",
  "close": "Close",
  "notice": "Notice",
  "yes": "Yes",
  "no": "No",
  "total": "Total",
  "file": "file",
  "key": "key",
  "upload": "Upload",
  "browse": "browse",
  "uploadDropInfo": "Drop your {itemNameToUpload} here or ",
  "@uploadDropInfo": {
    "description": "An info on upload dialog",
    "placeholders": {
      "itemNameToUpload": {
        "type": "String"
      }
    }
  },
  "uploadProgressInfo": "Upload in progress",
  "uploadKeychainTitle": "Upload Catalyst Keychain",
  "@uploadKeychainTitle": {
    "description": "A title on keychain upload dialog"
  },
  "uploadKeychainInfo": "Make sure it's a correct Catalyst keychain file.",
  "@uploadKeychainInfo": {
    "description": "An info on keychain upload dialog"
  },
  "theme": "Theme",
  "themeLight": "Light",
  "@themeLight": {
    "description": "Refers to a light theme mode."
  },
  "themeDark": "Dark",
  "@themeDark": {
    "description": "Refers to a dark theme mode."
  },
  "keychainDeletedDialogTitle": "Catalyst keychain removed",
  "keychainDeletedDialogSubtitle": "Your Catalyst Keychain is removed successfully from this device.",
  "keychainDeletedDialogInfo": "We reverted this device to Catalyst first use.",
  "registrationCompletedTitle": "Catalyst account setup",
  "registrationCompletedSubtitle": "Completed!",
  "registrationCompletedSummaryHeader": "Summary",
  "registrationCompletedKeychainTitle": "Catalyst Keychain created",
  "registrationCompletedKeychainInfo": "You created a Catalyst Keychain, backed up its seed phrase and set an unlock password.",
  "registrationCompletedWalletTitle": "Cardano {walletName} wallet selected",
  "@registrationCompletedWalletTitle": {
    "placeholders": {
      "walletName": {
        "type": "String"
      }
    }
  },
  "registrationCompletedWalletInfo": "You selected your {walletName} wallet as primary wallet for your voting power.",
  "@registrationCompletedWalletInfo": {
    "placeholders": {
      "walletName": {
        "type": "String"
      }
    }
  },
  "registrationCompletedRolesTitle": "Catalyst roles selected",
  "registrationCompletedRolesInfo": "You linked your Cardano wallet and selected  Catalyst roles via a signed transaction.",
  "registrationCompletedRoleRegistration": "role registration",
  "registrationCompletedDiscoveryButton": "Open Discovery Dashboard",
  "registrationCompletedAccountButton": "Review my account",
  "createKeychainSeedPhraseSubtitle": "Write down your Catalyst seed phrase",
  "createKeychainSeedPhraseBody": "Make sure you write down your 12-words in a safe place as well.",
  "createKeychainSeedPhraseExport": "Export Security Words",
  "createKeychainSeedPhraseExportConfirmDialogSubtitle": "Are you sure you want to export your key?",
  "createKeychainSeedPhraseExportConfirmDialogContent": "Before using this feature, please read this {link}",
  "bestPracticesFAQ": "best practices FAQ",
  "exportKey": "Export Key",
  "createKeychainSeedPhraseStoreConfirmation": "I have written down/downloaded my 12 words",
  "createKeychainSeedPhraseCheckInstructionsTitle": "Write down your Catalyst seed phrase",
  "createKeychainSeedPhraseCheckInstructionsSubtitle": "Next, we're going to make sure that you've written down your Catalyst seed phrase correctly.   \u2028\u2028We don't save your Catalyst seed phrase, so it's important \u2028to make sure you have it right. Thats why we don't trust, we verify before continuing.   \u2028\u2028It's also good practice to get familiar with using a \nseed phrase if you're new to crypto.",
  "createKeychainSeedPhraseCheckSubtitle": "Input your Catalyst seed phrase",
  "createKeychainSeedPhraseCheckBody": "Select your 12 written down words in \u2028the correct order.",
  "importCatalystKey": "Import Catalyst Key",
  "@importCatalystKey": {
    "description": "When user checks correct seed phrase words order he can upload it too"
  },
  "reset": "Reset",
  "@reset": {
    "description": "Action to reset value in text field"
  },
  "createKeychainSeedPhraseCheckSuccessTitle": "Nice job! You've successfully verified your Catalyst seed phase",
  "createKeychainSeedPhraseCheckSuccessSubtitle": "Enter your seed phrase to recover your Catalyst Keychain on any device.   \u2028\u2028It's kinda like your email and password all rolled into one, so keep it somewhere safe!\u2028\u2028In the next step we’ll add a password to your Catalyst Keychain, so you can lock/unlock access to Voices.",
  "yourNextStep": "Your next step",
  "createKeychainSeedPhraseCheckSuccessNextStep": "Now let’s set your Unlock password for this device!",
  "createKeychainUnlockPasswordInstructionsTitle": "Set your Catalyst unlock password for this device",
  "createKeychainUnlockPasswordInstructionsSubtitle": "In this next step, you'll set your Unlock Password for this device. It's like a shortcut for proving ownership of your Keychain.  \u2028\u2028Whenever you recover your account for the first time on a new device, you'll need to use your Catalyst seed phrase to get started. Every time after that, you can use your Unlock Password to quickly regain access.",
  "createBaseProfileCreatedTitle": "Congratulations your Base profile is setup!",
  "createKeychainCreatedTitle": "Congratulations your Catalyst \u2028Keychain is created!",
  "createBaseProfileNextStep": "In the next step you Create your Catalyst Keychain",
  "createKeychainCreatedNextStep": "In the next step you write your Catalyst roles and \u2028account to the Cardano Mainnet.",
  "createKeychainLinkWalletAndRoles": "Link your Cardano Wallet & Roles",
  "registrationCreateBaseProfileStepGroup": "Base profile created",
  "registrationCreateKeychainStepGroup": "Catalyst Keychain created",
  "registrationLinkWalletStepGroup": "Link Cardano Wallet & Roles",
  "registrationCompletedStepGroup": "Catalyst account creation completed!",
  "createKeychainUnlockPasswordIntoSubtitle": "Catalyst unlock password",
  "createKeychainUnlockPasswordIntoBody": "Please provide a password for your Catalyst Keychain.",
  "enterPassword": "Enter password",
  "confirmPassword": "Confirm password",
  "xCharactersMinimum": "{number} characters minimum length",
  "@xCharactersMinimum": {
    "placeholders": {
      "number": {
        "type": "int"
      }
    }
  },
  "passwordDoNotMatch": "Passwords do not match, please correct",
  "@passwordDoNotMatch": {
    "description": "When user confirms password but it does not match original one."
  },
  "warning": "Warning",
  "alert": "Alert",
  "registrationExitConfirmDialogSubtitle": "Account creation incomplete!",
  "registrationExitConfirmDialogContent": "Leaving before creating your keychain means account creation is incomplete. \u2028\u2028You cannot login without \u2028completing your key chain.",
  "registrationExitConfirmDialogContinue": "Continue keychain creation",
  "cancelAnyways": "Cancel anyway",
  "recoverCatalystKeychain": "Restore Catalyst keychain",
  "recoverKeychainMethodsTitle": "Restore your Catalyst Keychain",
  "recoverKeychainMethodsNoKeychainFound": "No Catalyst Keychain found on this device.",
  "recoverKeychainMethodsSubtitle": "Not to worry, in the next step you can choose the recovery option that applies to you for this device!",
  "recoverKeychainMethodsListTitle": "How do you want Restore your Catalyst Keychain?",
  "recoverKeychainNonFound": "No Catalyst Keychain found\u2028on this device.",
  "recoverKeychainFound": "Keychain found!  \u2028Please unlock your device.",
  "recoverWithSeedPhrase12Words": "Restore/Upload with 12-word seed phrase",
  "recoverySeedPhraseInstructionsTitle": "Restore your Catalyst Keychain with \nyour 12-word Catalyst seed phrase",
  "recoverySeedPhraseInstructionsSubtitle": "Enter your security words in the correct order, and sign into your Catalyst account on a new device.",
  "recoverySeedPhraseInputTitle": "Restore your Catalyst Keychain with \nyour 12-word Catalyst seed phrase",
  "recoverySeedPhraseInputSubtitle": "Enter each word of your Catalyst seed phrase in the right order to bring your Catalyst account to this device.",
  "recoveryAccountTitle": "Catalyst account recovery",
  "recoveryAccountSuccessTitle": "Keychain recovered successfully!",
  "recoveryAccountDetailsAction": "Set unlock password for this device",
  "recoveryUnlockPasswordInstructionsTitle": "Set your Catalyst unlock password for this device",
  "recoveryUnlockPasswordInstructionsSubtitle": "In this next step, you'll set your Unlock Password for this device. It's like a shortcut for proving ownership of your Keychain.  \u2028\u2028Whenever you recover your account for the first time on a new device, you'll need to use your Catalyst seed phrase to get started. Every time after that, you can use your Unlock Password to quickly regain access.",
  "recoverDifferentKeychain": "Restore a different keychain",
  "unlockDialogHeader": "Unlock Catalyst",
  "@unlockDialogHeader": {
    "description": "The header label in unlock dialog."
  },
  "unlockDialogTitle": "Welcome back!",
  "@unlockDialogTitle": {
    "description": "The title label in unlock dialog."
  },
  "unlockDialogContent": "Please enter your device specific unlock password\nto unlock Catalyst Voices.",
  "@unlockDialogContent": {
    "description": "The content (body) in unlock dialog."
  },
  "unlockDialogHint": "Enter your Unlock password",
  "@unlockDialogHint": {
    "description": "The hint for the unlock password field."
  },
  "unlockDialogIncorrectPassword": "Password is incorrect, try again.",
  "@unlockDialogIncorrectPassword": {
    "description": "An error message shown below the password field when the password is incorrect."
  },
  "continueAsGuest": "Continue as guest",
  "@continueAsGuest": {
    "description": "The message shown when asking the user to login/unlock and the user wants to cancel the process."
  },
  "unlockSnackbarTitle": "Catalyst unlocked!",
  "@unlockSnackbarTitle": {
    "description": "The title shown in confirmation snackbar after unlocking the keychain."
  },
  "unlockSnackbarMessage": "You can now fully use the application.",
  "@unlockSnackbarMessage": {
    "description": "The message shown below the title in confirmation snackbar after unlocking the keychain."
  },
  "lockSnackbarTitle": "Catalyst locked",
  "@lockSnackbarTitle": {
    "description": "The title shown in confirmation snackbar after locking the keychain."
  },
  "lockSnackbarMessage": "Catalyst is now in guest/locked mode.",
  "@lockSnackbarMessage": {
    "description": "The message shown below the title in confirmation snackbar after locking the keychain."
  },
  "recoverySuccessTitle": "Congratulations your Catalyst \nKeychain is restored!",
  "recoverySuccessSubtitle": "You have successfully restored your Catalyst Keychain, and unlocked Catalyst Voices on this device.",
  "recoverySuccessGoToDashboard": "Jump into the Discovery space / Dashboard",
  "recoverySuccessGoAccount": "Check my account",
  "recoveryExitConfirmDialogSubtitle": "12 word keychain restoration incomplete",
  "recoveryExitConfirmDialogContent": "Please continue your Catalyst Keychain restoration, if you cancel all input will be lost.",
  "recoveryExitConfirmDialogContinue": "Continue recovery process",
  "recoverAccount": "Recover account",
  "@recoverAccount": {
    "description": "Refers to the action label for recovering the user account."
  },
  "uploadConfirmDialogSubtitle": "SWITCH TO FILE UPLOAD",
  "uploadConfirmDialogContent": "Do you want to cancel manual input, and switch to Catalyst key upload?",
  "uploadConfirmDialogYesButton": "Yes, switch to Catalyst key upload",
  "uploadConfirmDialogResumeButton": "Resume manual inputs",
  "incorrectUploadDialogSubtitle": "CATALYST KEY INCORRECT",
  "incorrectUploadDialogContent": "The Catalyst keychain that you entered or uploaded is incorrect, please try again.",
  "incorrectUploadDialogTryAgainButton": "Try again",
  "finishAccountCreation": "Finish account creation",
  "connectDifferentWallet": "Connect a different wallet",
  "@connectDifferentWallet": {
    "description": "A button label to connect a different wallet in wallet detail panel."
  },
  "reviewRegistrationTransaction": "Review registration transaction",
  "@reviewRegistrationTransaction": {
    "description": "A button label to review the registration transaction in wallet detail panel."
  },
  "format": "Format",
  "@format": {
    "description": "A label for the format field in the date picker."
  },
  "datePickerDateRangeError": "Please select a date within the range of today and one year from today.",
  "@datePickerDateRangeError": {
    "description": "Error message for the date picker when the selected date is outside the range of today and one year from today."
  },
  "datePickerDaysInMonthError": "Entered day exceeds the maximum days for this month.",
  "@datePickerDaysInMonthError": {
    "description": "Error message for the date picker when the selected day is greater than the maximum days for the selected month."
  },
  "saveBeforeEditingErrorText": "Please save before editing something else",
  "errorWalletLinkInvalidRequest": "Wallet authorisation invalid request",
  "errorWalletLinkInternalError": "Wallet authorisation internal error",
  "errorWalletLinkRefused": "Wallet authorisation failed",
  "errorWalletLinkAccountChange": "Wallet account change",
  "all": "All",
  "@all": {
    "description": "Primary used to select all object. To display object without any filter"
  },
  "guidance": "Guidance",
  "@guidance": {
    "description": "A tab name of the guidance for the proposal editor."
  },
  "noGuidanceOfThisType": "There is no guidance of this type",
  "@noGuidanceOfThisType": {
    "description": "Message when there is no guidance of this type"
  },
  "selectASection": "Select a section",
  "@selectASection": {
    "description": "Message when there is no section selected"
  },
  "noGuidanceForThisSection": "There is no guidance for this section.",
  "@noGuidanceForThisSection": {
    "description": "Message when there is no guidance for this section"
  },
  "noProposalStateDescription": "Discovery space will show draft proposals you can comment on, currently there are no draft proposals.",
  "@noProposalStateDescription": {
    "description": "Description shown when there are no proposals in the proposals tab"
  },
  "noProposalStateTitle": "No draft proposals yet",
  "@noProposalStateTitle": {
    "description": "Title shown when there are no proposals in the proposals tab"
  },
  "campaignIsLive": "Campaign Is Live (Published)",
  "@campaignIsLive": {
    "description": "Title of the campaign is live (published) space"
  },
  "campaignStartingSoon": "Campaign Starting Soon (Ready to deploy)",
  "@campaignStartingSoon": {
    "description": "Title of the campaign starting soon space"
  },
  "campaignConcluded": "Campaign Concluded, Result are in!",
  "@campaignConcluded": {
    "description": "Title of the campaign concluded space"
  },
  "campaignBeginsOn": "Campaign begins on {date} at {time}",
  "@campaignBeginsOn": {
    "description": "Title of the campaign concluded space",
    "placeholders": {
      "date": {
        "type": "String"
      },
      "time": {
        "type": "String"
      }
    }
  },
  "campaignEndsOn": "Campaign ends on {date} at {time}",
  "@campaignEndsOn": {
    "description": "Title of the campaign concluded space",
    "placeholders": {
      "date": {
        "type": "String"
      },
      "time": {
        "type": "String"
      }
    }
  },
  "viewProposals": "View proposals",
  "@viewProposals": {
    "description": "Title of the view proposals space"
  },
  "viewVotingResults": "View Voting Results",
  "@viewVotingResults": {
    "description": "Title of the view voting results space"
  },
  "campaignDetails": "Campaign Details",
  "description": "Description",
  "startDate": "Start Date",
  "endDate": "End Date",
  "categories": "Categories",
  "fundingCategories": "Funding categories",
  "proposals": "Proposals",
  "totalSubmitted": "Total submitted",
  "inXDays": "{x, plural, =1{In {x} day} other{In {x} days}}",
  "@inXDays": {
    "placeholders": {
      "x": {
        "type": "int"
      }
    }
  },
  "campaignCategories": "Campaign Categories",
  "cardanoUseCases": "Cardano Use Cases",
  "discoverySpaceTitle": "Boost Social Entrepreneurship",
  "@discoverySpaceTitle": {
    "description": "Title for the discovery space for actor (unlocked) user."
  },
  "discoverySpaceDescription": "Project Catalyst is built on the ingenuity of our global network. Ideas can come from anyone, from any background, anywhere in the world. Proposers pitch their ideas to the community by submitting proposals onto the Catalyst collaboration platform.",
  "@discoverySpaceDescription": {
    "description": "Description for the discovery space for actor (unlocked) user."
  },
  "discoverySpaceEmptyProposals": "Once this campaign launches draft proposals will be shared here.",
  "@discoverySpaceEmptyProposals": {
    "description": "Description for empty state on discovery space when there are no draft proposals."
  },
  "campaign": "Campaign",
  "campaignPreviewTitle": "Campaign Preview",
  "@campaignPreviewTitle": {
    "description": "Title for the campaign preview dialog (admin mode)."
  },
  "campaignPreviewEvents": "Events",
  "@campaignPreviewEvents": {
    "description": "Tab label in campaign preview dialog for campaign events."
  },
  "campaignPreviewViews": "Views",
  "@campaignPreviewViews": {
    "description": "Tab label in campaign preview dialog for campaign views."
  },
  "campaignPreviewEventBefore": "Before Campaign",
  "@campaignPreviewEventBefore": {
    "description": "A name of the state of a campaign before it starts."
  },
  "campaignPreviewEventDuring": "During Campaign",
  "@campaignPreviewEventDuring": {
    "description": "A name of the state of a campaign when it is active."
  },
  "campaignPreviewEventAfter": "After Campaign",
  "@campaignPreviewEventAfter": {
    "description": "A name of the state of a campaign when it is active."
  },
  "userAuthenticationState": "User Authentication State",
  "@userAuthenticationState": {
    "description": "The state of the user (keychain), actor, guest, visitor, etc."
  },
  "active": "Active",
  "@active": {
    "description": "Activated state"
  },
  "campaignManagement": "Campaign Management",
  "published": "Published",
  "status": "Status",
  "myProposals": "My Proposals",
  "workspaceDescription": "In this space you can manage your existing proposals, view previous and archived proposal as well as creating new proposals.",
  "@workspaceDescription": {
    "description": "Workspace page description"
  },
  "newDraftProposal": "New Draft Proposal",
  "draftProposalsX": "Draft Proposals ({count})",
  "@draftProposalsX": {
    "description": "Workspace page tab",
    "placeholders": {
      "count": {
        "type": "int"
      }
    }
  },
  "finalProposalsX": "Final Proposals ({count})",
  "@finalProposalsX": {
    "description": "Workspace page tab",
    "placeholders": {
      "count": {
        "type": "int"
      }
    }
  },
  "searchProposals": "Search Proposals",
  "search": "Search…",
  "agree": "I Agree",
  "requestedAmountShouldBeBetweenMinAndMax": "Requested amount should be between {min} and {max}",
  "requestedAmountShouldBeMoreThan": "Requested amount should be at least {min}",
  "requestedAmountShouldBeLessThan": "Requested amount should be at most {max}",
  "sectionHasErrorsMessage": "Section has input errors that need to be cleared before publishing.",
  "@sectionHasErrorsMessage": {
    "description": "A validation error in proposal editor when user wants to publish a proposal with errors."
  },
  "errorValidationTokenNotParsed": "Invalid input. Could not parse parse.",
  "@errorValidationTokenNotParsed": {
    "description": "A validation error when user enters input which cannot be parsed into token value."
  },
  "errorValidationMissingRequiredField": "Please fill this field.",
  "@errorValidationMissingRequiredField": {
    "description": "A validation error for a missing required form field."
  },
  "errorValidationNumFieldBelowMin": "The value should be at least {min}.",
  "@errorValidationNumFieldBelowMin": {
    "description": "Validation error when the user entered numerical value is smaller than min",
    "placeholders": {
      "min": {
        "type": "int"
      }
    }
  },
  "errorValidationNumFieldAboveMax": "The value should be no bigger than {max}.",
  "@errorValidationNumFieldAboveMax": {
    "description": "Validation error when the user entered numerical value is bigger than max",
    "placeholders": {
      "max": {
        "type": "int"
      }
    }
  },
  "errorValidationNumFieldOutOfRange": "The value should be between {min} and {max}",
  "@errorValidationNumFieldOutOfRange": {
    "description": "Validation error when the numerical value is out of allowed range between min and max (both inclusive)",
    "placeholders": {
      "min": {
        "type": "int"
      },
      "max": {
        "type": "int"
      }
    }
  },
  "errorValidationStringLengthBelowMin": "The text should be at least {min} {min, plural, =0{characters} =1{character} other{characters}}.",
  "@errorValidationStringLengthBelowMin": {
    "description": "Validation error when the user entered text is shorter than min length",
    "placeholders": {
      "min": {
        "type": "int"
      }
    }
  },
  "errorValidationStringLengthAboveMax": "The text should be no longer than {max} {max, plural, =0{characters} =1{character} other{characters}}.",
  "@errorValidationStringLengthAboveMax": {
    "description": "Validation error when the user entered text is longer than max length",
    "placeholders": {
      "max": {
        "type": "int"
      }
    }
  },
  "errorValidationStringLengthOutOfRange": "The text should be between {min} and {max} {max, plural, =0{characters} =1{character} other{characters}}.",
  "@errorValidationStringLengthOutOfRange": {
    "description": "Validation error when the user entered text is out of allowed range between min and max (both inclusive) characters",
    "placeholders": {
      "min": {
        "type": "int"
      },
      "max": {
        "type": "int"
      }
    }
  },
  "errorValidationListItemsBelowMin": "There should be at least {min} {min, plural, =0{items} =1{item} other{items}}.",
  "@errorValidationListItemsBelowMin": {
    "description": "Validation error when the user entered less than min items in the list.",
    "placeholders": {
      "min": {
        "type": "int"
      }
    }
  },
  "errorValidationListItemsAboveMax": "There should be no more than {max} {max, plural, =0{items} =1{item} other{items}}.",
  "@errorValidationListItemsAboveMax": {
    "description": "Validation error when the user entered more than max items in the list.",
    "placeholders": {
      "max": {
        "type": "int"
      }
    }
  },
  "errorValidationListItemsOutOfRange": "There should be between {min} and {max} {max, plural, =0{items} =1{item} other{items}}.",
  "@errorValidationListItemsOutOfRange": {
    "description": "The number of items in a list/array is out of allowed range between min and max (both inclusive)",
    "placeholders": {
      "min": {
        "type": "int"
      },
      "max": {
        "type": "int"
      }
    }
  },
  "errorValidationListItemsNotUnique": "The values must be unique.",
  "@errorValidationListItemsNotUnique": {
    "description": "The list items must be unique."
  },
  "noTagSelected": "No Tag Selected",
  "@noTagSelected": {
    "description": "For example in context of document builder"
  },
  "errorValidationConstValueMismatch": "The value must be \"{constValue}\".",
  "@errorValidationConstValueMismatch": {
    "description": "Validation error when the user entered value does not match the const value",
    "placeholders": {
      "constValue": {
        "type": "String"
      }
    }
  },
  "errorValidationEnumValuesMismatch": "The value must be one of {enumValues}.",
  "@errorValidationEnumValuesMismatch": {
    "description": "Validation error when the user entered value does not match the enum values",
    "placeholders": {
      "enumValues": {
        "type": "String"
      }
    }
  },
  "errorValidationPatternMismatch": "The value does not match the valid pattern.",
  "@errorValidationPatternMismatch": {
    "description": "Validation error when the user entered value does not match the pattern"
  },
  "singleGroupedTagSelectorTitle": "Please choose the most relevant category group and tag related to the outcomes of your proposal",
  "singleGroupedTagSelectorRelevantTag": "Select the most relevant tag",
  "noUrlAdded": "No URL added",
  "addUrl": "Add URL",
  "clear": "Clear",
  "errorNoActiveCampaignFound": "Currently there is no active campaign running",
  "howItWorksCollaborate": "Innovate together",
  "@howItWorksCollaborate": {
    "description": "Used in discovery page in how it works section"
  },
  "howItWorks": "Here’s how it works",
  "howItWorksCollaborateDescription": "Got an Idea? Create an impactful proposal and collaborate with the community to develop and refine it.",
  "howItWorksVote": "Vote for your favorite ideas",
  "@howItWorksVote": {
    "description": "Used in discovery page in how it works section"
  },
  "howItWorksVoteDescription": "Use a voting app to choose ideas with impact worth funding. Get rewarded in ada for taking part.",
  "howItWorksFollow": "Stay up to date",
  "@howItWorksFollow": {
    "description": "Used in discovery page in how it works section"
  },
  "howItWorksFollowDescription": "Receive regular updates on all the funded ideas, so you can follow along and see how things are progressing.",
  "heroSectionTitle": "Create, fund and deliver the future of Cardano.",
  "projectCatalystDescription": "Project Catalyst is an experiment in community innovation, providing a framework to turn ideas into impactful real world projects.\n\nWe're putting the community at the heart of Cardano's future development. Are you ready for the Challenge?",
  "viewCurrentCampaign": "View Current Campaign",
  "catalystF14": "Catalyst Fund 14",
  "@catalystF14": {
    "description": "Used in discovery page in hero section"
  },
  "currentCampaign": "Current Campaign",
  "currentCampaignDescription": "Project Catalyst turns economic power into innovation power by using the Cardano Treasury to incentivize and fund community-approved ideas.",
  "campaignTreasury": "Campaign Treasury",
  "campaignTreasuryDescription": "Total budget, including ecosystem incentives",
  "campaignTotalAsk": "Campaign Total Ask",
  "campaignTotalAskDescription": "Funds requested by all submitted projects",
  "maximumAsk": "Maximum Ask",
  "minimumAsk": "Minimum Ask",
  "ideaJourney": "Idea Journey",
  "ideaJourneyDescription": "#### Ideas comes to life in Catalyst through its key stages below. For the full timeline, deadlines and latest updates, visit the [fund timeline](https://docs.projectcatalyst.io/current-fund/fund-basics/fund-timeline) Gitbook page.",
  "ongoing": "Ongoing",
  "from": "From",
  "to": "To",
  "weekOf": "Week of",
  "errorDisplayNameValidationEmpty": "Display name can not be empty",
  "errorDisplayNameValidationOutOfRange": "Invalid length",
  "headsUp": "Heads up",
  "@headsUp": {
    "description": "In context for important information below"
  },
  "errorEmailValidationPattern": "Incorrect email pattern",
  "errorEmailValidationOutOfRange": "Invalid length",
  "categoryDetails": "Category Details",
  "fundsAvailable": "Funds Available",
  "duration": "Duration",
  "valueMonths": "{value} {value, plural, =0{Months} =1{Month} other{Months}}",
  "@valueMonths": {
    "description": "Used in proposal card",
    "placeholders": {
      "value": {
        "type": "int"
      }
    }
  },
  "finalProposal": "Final",
  "mostRecent": "Most Recent",
  "viewAllProposals": "View All Proposals",
  "publishedOn": "Published on {date} at {time}",
  "@publishedOn": {
    "placeholders": {
      "date": {
        "type": "String"
      },
      "time": {
        "type": "String"
      }
    }
  },
  "dateAtTime": "{date} at {time}",
  "@dateAtTime": {
    "placeholders": {
      "date": {
        "type": "String"
      },
      "time": {
        "type": "String"
      }
    }
  },
  "accountMenuPopupTooltip": "Account menu",
  "account": "Account",
  "settings": "Settings",
  "setupCatalystRoles": "Setup Catalyst roles",
  "submitSupportRequest": "Submit support request",
  "catalystKnowledgeBase": "Catalyst knowledge base",
  "lockAccount": "Lock account",
  "timezone": "Timezone",
  "proposalsSubmittedCount": "{count} {count, plural, one{Proposal} other{Proposals}} Submitted",
  "@proposalsSubmittedCount": {
    "description": "Used in proposal card in campaign category",
    "placeholders": {
      "count": {
        "type": "int"
      }
    }
  },
  "inObject": "In {object}",
  "@inObject": {
    "description": "In (Category Name)",
    "placeholders": {
      "object": {
        "type": "String"
      }
    }
  },
  "startProposal": "Start Proposal",
  "categoryRequirements": "Category Requirements:",
  "createProposal": "Create Proposal",
  "proposalsSubmissionClose": "Proposals submission close:",
  "backToCampaign": "Back to Campaign",
  "category": "Category",
  "exploreCategories": "Explore Categories",
  "categoryBudget": "Category Budget",
  "fundsAvailableForCategory": "Funds available for this category",
  "currentAsk": "Current Ask",
  "displayName": "Display Name",
  "emailAddress": "Email address",
  "myAccount": "My account",
  "myRoles": "My Roles",
  "addRole": "Add role",
  "accountFinishedNotificationTitle": "Account Finalized",
  "accountFinishedNotificationTitleDesc": "Account blockchain verified",
  "accountFinishedNotificationMessage": "You are now able to vote, submit proposals and…",
  "editRolesDialogTitle": "Editing Roles",
  "editRolesDialogMessage": "Before you can change your role, there are a few steps to complete first. Follow the instructions carefully to ensure a smooth transition.\u2028\u2028To continue you will need to re-register, this will allow you to select new roles. This process will take around 3-7 minutes. \nPlease have your passphrase ready.\u2028",
  "continueText": "Continue",
  "@continueText": {
    "description": "Action to move to the next step"
  },
  "proposalEditorBackToProposals": "Back to Proposals",
  "@proposalEditorBackToProposals": {
    "description": "Action title to navigate back to the proposal index."
  },
  "proposalEditorStatusDropdownViewTitle": "Unnamed proposal",
  "@proposalEditorStatusDropdownViewTitle": {
    "description": "Placeholder for the proposal title in the proposal actions dropdown if the proposal title is empty."
  },
  "proposalEditorStatusDropdownViewDescription": "Iteration {iteration} · Not published",
  "@proposalEditorStatusDropdownViewDescription": {
    "description": "Description of a proposal in the proposal actions dropdown.",
    "placeholders": {
      "iteration": {
        "type": "int"
      }
    }
  },
  "proposalEditorStatusDropdownPublishTitle": "Publish new iteration · Draft Iteration {iteration}",
  "@proposalEditorStatusDropdownPublishTitle": {
    "description": "Action title to publish a new version of the draft proposal.",
    "placeholders": {
      "iteration": {
        "type": "int"
      }
    }
  },
  "proposalEditorStatusDropdownPublishDescription": "Share draft for public feedback",
  "@proposalEditorStatusDropdownPublishDescription": {
    "description": "Action description to publish a new version of the draft proposal."
  },
  "proposalEditorStatusDropdownSubmitTitle": "Submit to review stage · Iteration {iteration} as Final",
  "@proposalEditorStatusDropdownSubmitTitle": {
    "description": "Action title to submit the final proposal.",
    "placeholders": {
      "iteration": {
        "type": "int"
      }
    }
  },
  "proposalEditorStatusDropdownSubmitDescription": "Enter proposal into the next governance round",
  "@proposalEditorStatusDropdownSubmitDescription": {
    "description": "Action description to submit the final proposal."
  },
  "proposalEditorStatusDropdownExportTitle": "Export Proposal",
  "@proposalEditorStatusDropdownExportTitle": {
    "description": "Action title to export a proposal as a file."
  },
  "proposalEditorStatusDropdownDeleteTitle": "Delete Proposal",
  "@proposalEditorStatusDropdownDeleteTitle": {
    "description": "Action title to delete a proposal."
  },
  "proposalOptions": "Proposal Options",
  "@proposalOptions": {
    "description": "Actions related to a proposal like publishing, sharing, exporting, etc."
  },
  "proposalEditorValidationSnackbar": "Fix the following input errors",
  "@proposalEditorValidationSnackbar": {
    "description": "Snackbar title shown when user tries to save a proposal with errors."
  },
  "proposalEditorDeleteDialogTitle": "Delete Proposal?",
  "@proposalEditorDeleteDialogTitle": {
    "description": "A title for the dialog to confirm proposal deletion."
  },
  "proposalEditorDeleteDialogDescription": "Are you sure you want to delete this proposal?\nThis action cannot be undone.",
  "@proposalEditorDeleteDialogDescription": {
    "description": "A description for the dialog to confirm proposal deletion."
  },
  "proposalEditorDeleteDialogDeleteButton": "Delete Proposal",
  "@proposalEditorDeleteDialogDeleteButton": {
    "description": "A button label for the dialog to confirm proposal deletion."
  },
  "showAll": "Show All",
  "@showAll": {
    "description": "Show all for when using filtering by some criteria"
  },
  "importProposal": "Import Proposal",
  "@importProposal": {
    "description": "Import a proposal from a file"
  },
  "catalyst": "Catalyst",
  "@catalyst": {
    "description": "Catalyst is a project name"
  },
  "searchResult": "Search Result",
  "@searchResult": {
    "description": "To show that displayed items comes from search result"
  },
  "emptySearchResultTitle": "No search results found",
  "@emptySearchResultTitle": {
    "description": "Title of empty search result"
  },
  "tryDifferentSearch": "Please try another search.",
  "@tryDifferentSearch": {
    "description": "Description of empty search result. Try different search"
  },
  "copyLink": "Copy Link",
  "@copyLink": {
    "description": "Action title to copy a link in share dialog."
  },
  "proposal": "Proposal",
  "@proposal": {
    "description": "Generic name to describe an type of item."
  },
  "shareDirectLinkToItem": "Share a link directly to this {item}",
  "@shareDirectLinkToItem": {
    "description": "Action description to share a link in share dialog.",
    "placeholders": {
      "item": {
        "type": "String"
      }
    }
  },
  "shareLinkOnSocialMedia": "Share this {itemType} link on {socialMedia}",
  "@shareLinkOnSocialMedia": {
    "description": "Action description to share a link in share dialog.",
    "placeholders": {
      "itemType": {
        "type": "String"
      },
      "socialMedia": {
        "type": "String"
      }
    }
  },
  "shareOnSocialMedia": "Share on {socialMedia}",
  "@shareOnSocialMedia": {
    "description": "Action title to share a link in share dialog.",
    "placeholders": {
      "socialMedia": {
        "type": "String"
      }
    }
  },
  "shareType": "Share {itemType}",
  "@shareType": {
    "description": "Action title to share a link in share dialog.",
    "placeholders": {
      "itemType": {
        "type": "String"
      }
    }
  },
  "copied": "Copied!",
  "@copied": {
    "description": "Snackbar message shown when user copies a link."
  },
  "linkCopiedToClipboard": "Link copied to clipboard",
  "@linkCopiedToClipboard": {
    "description": "Snackbar title shown when user copies a link."
  },
  "proposalShareMessage": "Check this out!🌍 #MustSee #SharingIsCaring",
  "@proposalShareMessage": {
    "description": "Share message for proposals."
  },
  "publishNewProposalIterationDialogTitle": "Publish New Iteration?",
  "@publishNewProposalIterationDialogTitle": {
    "description": "Title for the dialog for publishing a new proposal iteration."
  },
  "publishNewProposalIterationDialogSubtitle": "Published proposal drafts are public to other users, including all previous iterations.",
  "@publishNewProposalIterationDialogSubtitle": {
    "description": "Subtitle for the dialog for publishing a new proposal iteration."
  },
  "publishNewProposalIterationDialogList1": "Published iterations are always public.",
  "@publishNewProposalIterationDialogList1": {
    "description": "The bullet point in the dialog for publishing a proposal iteration about proposals being public."
  },
  "publishNewProposalIterationDialogList2": "Voters can comment on the latest iteration.",
  "@publishNewProposalIterationDialogList2": {
    "description": "The bullet point in the dialog for publishing a proposal iteration about voters being able to comment on drafts."
  },
  "publishNewProposalIterationDialogList3": "Drafts are not submitted for voting. Use 'Submit for review' to enter the community review stage.",
  "@publishNewProposalIterationDialogList3": {
    "description": "The bullet point in the dialog for publishing a proposal iteration about drafts not being automatically submitted for voting."
  },
  "publishProposalForReviewDialogTitle": "Submit For Review?",
  "@publishProposalForReviewDialogTitle": {
    "description": "Title for the dialog for submitting a proposal for review."
  },
  "publishProposalForReviewDialogSubtitle": "Submitted final proposals are entered into the community review stage and are eligible for funding.",
  "@publishProposalForReviewDialogSubtitle": {
    "description": "Subtitle for the dialog for submitting a proposal for review."
  },
  "publishProposalForReviewDialogList1": "Published iterations are always public.",
  "@publishProposalForReviewDialogList1": {
    "description": "The bullet point in the dialog for submitting a proposal into review about proposals being public."
  },
  "publishProposalForReviewDialogList2": "Voters can only comment on the latest iteration.",
  "@publishProposalForReviewDialogList2": {
    "description": "The bullet point in the dialog for submitting a proposal into review about voters being able to comment on drafts."
  },
  "publishProposalForReviewDialogList3": "Proposals are entered into the review stage unless a later iteration is published before the deadline.",
  "@publishProposalForReviewDialogList3": {
    "description": "The bullet point in the dialog for submitting a proposal into review about drafts not being automatically submitted for voting."
  },
  "publishProposalForReviewDialogAgreement": "I confirm that I am ready to submit my finalized proposal into the review stage.",
  "@publishProposalForReviewDialogAgreement": {
    "description": "The agreement confirmation in the dialog for submitting a proposal into review."
  },
  "change": "Change",
  "@change": {
    "description": "An action to change/modify something."
  },
  "submittedForReview": "Submitted for Review ({submittedCount}/{maxCount})",
  "@submittedForReview": {
    "description": "Label for the submitted for review section",
    "placeholders": {
      "submittedCount": {
        "type": "int"
      },
      "maxCount": {
        "type": "int"
      }
    }
  },
  "sharedForPublicInProgress": "Shared for public feedback / In progress",
  "@sharedForPublicInProgress": {
    "description": "Label for shared for public feedback or in progress proposals in workspace"
  },
  "notPublished": "Not published",
  "@notPublished": {
    "description": "Label for not published proposals in workspace"
  },
  "lastEditDate": "Last edit {date}",
  "@lastEditDate": {
    "description": "Indicated when item was last updated",
    "placeholders": {
      "date": {
        "type": "String"
      }
    }
  },
  "enterPhrase": "Enter phrase",
  "@enterPhrase": {
    "description": "Action to enter the seed phrase"
  },
  "proposalImportDialogTitle": "Import Proposal",
  "@proposalImportDialogTitle": {
    "description": "The title of the dialog to import a proposal."
  },
  "proposalImportDialogDescription": "Make sure it's a correct Catalyst proposal file.",
  "@proposalImportDialogDescription": {
    "description": "The description of the dialog to import a proposal."
  },
  "spaces": "Spaces",
  "@spaces": {
    "description": "The title of the tile that shows the list of spaces."
  },
  "opportunities": "Opportunities",
  "@opportunities": {
    "description": "The title of the tile that shows the list of opportunities."
  },
  "discoveryHomepage": "Discovery Homepage",
  "@discoveryHomepage": {
    "description": "Title for tile in overall spaces page to go to discovery page"
  },
  "feedbackOnProposals": "Feedback on Proposals",
  "@feedbackOnProposals": {
    "description": "Title for tile in overall spaces page to go to proposals list page"
  },
  "browseMyProposals": "Browse all my proposals",
  "@browseMyProposals": {
    "description": "Title for tile in workspace space page to go to proposals page"
  },
  "notPublishedProposals": "Not published proposals",
  "@notPublishedProposals": {
    "description": "Title for section to show not published proposals"
  },
  "newIterationTitle": "Iteration {iteration} · Not published - {datetime} - {title}",
  "@newIterationTitle": {
    "description": "Title for new iteration card",
    "placeholders": {
      "iteration": {
        "type": "int"
      },
      "datetime": {
        "type": "String"
      },
      "title": {
        "type": "String"
      }
    }
  },
  "noPublishedProposalsOnMaxCount": "Published Proposals ({current}/{max})",
  "@noPublishedProposalsOnMaxCount": {
    "description": "Title for section to show number of published proposals out of max proposals",
    "placeholders": {
      "current": {
        "type": "int"
      },
      "max": {
        "type": "int"
      }
    }
  },
  "nrOfIteration": "Iteration {nr}",
  "@nrOfIteration": {
    "description": "In context of which version of document is presented",
    "placeholders": {
      "nr": {
        "type": "int"
      }
    }
  },
  "proposalViewMetadataOverviewSegment": "Overview",
  "@proposalViewMetadataOverviewSegment": {
    "description": "Viewing proposal navigation segment"
  },
  "proposalViewMetadataSection": "Metadata",
  "@proposalViewMetadataSection": {
    "description": "Viewing proposal navigation section"
  },
  "proposalViewCommentsSegment": "Comments",
  "@proposalViewCommentsSegment": {
    "description": "Viewing proposal navigation section"
  },
  "proposalViewAddCommentSection": "Add comment",
  "@proposalViewAddCommentSection": {
    "description": "Viewing proposal navigation section"
  },
  "proposalViewViewCommentsSection": "View comments",
  "@proposalViewViewCommentsSection": {
    "description": "Viewing proposal navigation section"
  },
  "proposalViewFundingRequested": "Funding Requested",
  "@proposalViewFundingRequested": {
    "description": "When viewing proposal"
  },
  "proposalViewProjectDuration": "Project Duration",
  "@proposalViewProjectDuration": {
    "description": "When viewing proposal"
  },
  "proposalViewProjectDelivery": "Project Delivery",
  "@proposalViewProjectDelivery": {
    "description": "When viewing proposal"
  },
  "valueMilestones": "{count} {count, plural, =0{Milestones} =1{Milestone} other{Milestones}}",
  "@valueMilestones": {
    "description": "In context of proposal. How many milestones there is",
    "placeholders": {
      "count": {
        "type": "int"
      }
    }
  },
  "notFoundError": "The requested data could not be found. Try different search.",
  "@notFoundError": {
    "description": "Error message when user tries to access resourse that does not exist."
  },
<<<<<<< HEAD
  "proposalStageAndIteration": "{stage} - Iteration {iteration}",
  "@proposalStageAndIteration": {
    "description": "In context of proposal. Shows the stage and iteration of the proposal",
    "placeholders": {
      "stage": {
        "type": "String"
      },
      "iteration": {
        "type": "int"
      }
    }
  },
  "fundNoCategory": "Fund{number} Category",
  "@fundNoCategory": {
    "description": "Describes that category comes from fund number",
    "placeholders": {
      "number": {
        "type": "int"
      }
    }
  },
  "comments": "Comments",
  "@comments": {
    "description": "Describes comments"
  },
  "proposalIterationPublishUpdateAndTitle": "Iteration {iteration} - {publish} - {datetime} - {title}",
  "@proposalIterationPublishUpdateAndTitle": {
    "description": "Title for the proposal iteration card",
    "placeholders": {
      "iteration": {
        "type": "int"
      },
      "publish": {
        "type": "String"
      },
      "datetime": {
        "type": "String"
      },
      "title": {
        "type": "String"
      }
    }
  },
  "exportButtonText": "Export",
  "@exportButtonText": {
    "description": "Text shown in export button"
  },
  "publishingHistory": "Publishing history",
  "@publishingHistory": {
    "description": "To let user know that document have history of published documents"
  },
  "notAvailableAbbr": "N/A",
  "@notAvailableAbbr": {
    "description": "Abbreviation for not available"
=======
  "latestDocumentVersion": "Latest",
  "@latestDocumentVersion": {
    "description": "When showing different version of proposal we may add suffix indicating this is latest version"
  },
  "viewingOlderDocumentVersion": "You are viewing an older iteration of this proposal",
  "@viewingOlderDocumentVersion": {
    "description": "After changing document version warning"
  },
  "viewLatestDocumentVersion": "View Latest",
  "@viewLatestDocumentVersion": {
    "description": "Action to change back to latest version"
>>>>>>> 5aaa04a0
  }
}<|MERGE_RESOLUTION|>--- conflicted
+++ resolved
@@ -1872,7 +1872,6 @@
   "@notFoundError": {
     "description": "Error message when user tries to access resourse that does not exist."
   },
-<<<<<<< HEAD
   "proposalStageAndIteration": "{stage} - Iteration {iteration}",
   "@proposalStageAndIteration": {
     "description": "In context of proposal. Shows the stage and iteration of the proposal",
@@ -1927,7 +1926,7 @@
   "notAvailableAbbr": "N/A",
   "@notAvailableAbbr": {
     "description": "Abbreviation for not available"
-=======
+  },
   "latestDocumentVersion": "Latest",
   "@latestDocumentVersion": {
     "description": "When showing different version of proposal we may add suffix indicating this is latest version"
@@ -1939,6 +1938,5 @@
   "viewLatestDocumentVersion": "View Latest",
   "@viewLatestDocumentVersion": {
     "description": "Action to change back to latest version"
->>>>>>> 5aaa04a0
   }
 }