{
  "@@locale": "en",
  "local": "Local",
  "emailLabelText": "Email",
  "@emailLabelText": {
    "description": "Text shown in email field"
  },
  "emailHintText": "mail@example.com",
  "@emailHintText": {
    "description": "Text shown in email field when empty"
  },
  "emailErrorText": "mail@example.com",
  "@emailErrorText": {
    "description": "Text shown in email field when input is invalid"
  },
  "resumeButtonText": "Resume",
  "@resumeButtonText": {
    "description": "Text shown in resume button"
  },
  "startButtonText": "Start",
  "@startButtonText": {
    "description": "Text shown in start button"
  },
  "cancelButtonText": "Cancel",
  "@cancelButtonText": {
    "description": "Text shown in cancel button"
  },
  "exitButtonText": "Exit",
  "@exitButtonText": {
    "description": "Text shown in exit button"
  },
  "editButtonText": "Edit",
  "@editButtonText": {
    "description": "Text shown in edit button"
  },
  "publishButtonText": "Publish",
  "@publishButtonText": {
    "description": "Text shown in publish button"
  },
  "submitButtonText": "Submit",
  "@submitButtonText": {
    "description": "Text shown in submit button"
  },
  "headerTooltipText": "Header",
  "@headerTooltipText": {
    "description": "Text shown in header tooltip"
  },
  "placeholderRichText": "Start writing your text...",
  "@placeholderRichText": {
    "description": "Text shown as placeholder in rich text editor"
  },
  "supportingTextLabelText": "Supporting text",
  "@supportingTextLabelText": {
    "description": "Text shown as placeholder in rich text editor"
  },
  "saveButtonText": "Save",
  "@saveButtonText": {
    "description": "Text shown in save button"
  },
  "saveChangesButtonText": "Save Changes",
  "@saveChangesButtonText": {
    "description": "Text shown in save button"
  },
  "passwordLabelText": "Password",
  "@passwordLabelText": {
    "description": "Text shown in password field"
  },
  "passwordHintText": "My1SecretPassword",
  "@passwordHintText": {
    "description": "Text shown in password field when empty"
  },
  "passwordErrorText": "Password must be at least 8 characters long",
  "@passwordErrorText": {
    "description": "Text shown in  password field when input is invalid"
  },
  "connectingStatusLabelText": "re-connecting",
  "@connectingStatusLabelText": {
    "description": "Label text shown in the ConnectingStatus widget during re-connection."
  },
  "finishAccountButtonLabelText": "Finish account",
  "@finishAccountButtonLabelText": {
    "description": "Label text shown in the FinishAccountButton widget."
  },
  "getStartedButtonLabelText": "Get Started",
  "@getStartedButtonLabelText": {
    "description": "Label text shown in the GetStartedButton widget."
  },
  "unlockButtonLabelText": "Unlock",
  "@unlockButtonLabelText": {
    "description": "Label text shown in the UnlockButton widget."
  },
  "userProfileGuestLabelText": "Guest",
  "@userProfileGuestLabelText": {
    "description": "Label text shown in the UserProfileButton widget when a user is not connected."
  },
  "searchButtonLabelText": "[cmd=K]",
  "@searchButtonLabelText": {
    "description": "Label text shown in the Search widget."
  },
  "snackbarInfoLabelText": "Info",
  "@snackbarInfoLabelText": {
    "description": "Label text shown in the Snackbar widget when the message is an info message."
  },
  "snackbarInfoMessageText": "This is an info message!",
  "@snackbarInfoMessageText": {
    "description": "Text shown in the Snackbar widget when the message is an info message."
  },
  "snackbarSuccessLabelText": "Success",
  "@snackbarSuccessLabelText": {
    "description": "Label text shown in the Snackbar widget when the message is an success message."
  },
  "snackbarSuccessMessageText": "This is a success message!",
  "@snackbarSuccessMessageText": {
    "description": "Text shown in the Snackbar widget when the message is an success message."
  },
  "snackbarWarningLabelText": "Warning",
  "@snackbarWarningLabelText": {
    "description": "Label text shown in the Snackbar widget when the message is an warning message."
  },
  "snackbarWarningMessageText": "This is a warning message!",
  "@snackbarWarningMessageText": {
    "description": "Text shown in the Snackbar widget when the message is an warning message."
  },
  "snackbarErrorLabelText": "Error",
  "@snackbarErrorLabelText": {
    "description": "Label text shown in the Snackbar widget when the message is an error message."
  },
  "snackbarErrorMessageText": "This is an error message!",
  "@snackbarErrorMessageText": {
    "description": "Text shown in the Snackbar widget when the message is an error message."
  },
  "refresh": "Refresh",
  "ok": "Ok",
  "@ok": {
    "description": "Short confirmation (ok)."
  },
  "okay": "Okay",
  "@okay": {
    "description": "Short confirmation (okay.)"
  },
  "seedPhraseSlotNr": "Slot {nr}",
  "@seedPhraseSlotNr": {
    "description": "When user arranges seed phrases this text is shown when phrase was not selected",
    "placeholders": {
      "nr": {
        "type": "int"
      }
    }
  },
  "mainnetNetworkId": "Mainnet",
  "@mainnetNetworkId": {
    "description": "A mainnet cardano network name."
  },
  "preprodNetworkId": "PreProd",
  "@preprodNetworkId": {
    "description": "A preprod cardano network name."
  },
  "proposalStatusReady": "Ready",
  "@proposalStatusReady": {
    "description": "Indicates to user that status is in ready mode"
  },
  "draft": "Draft",
  "@draft": {
    "description": "Indicates to user that status is in draft mode"
  },
  "inProgress": "In progress",
  "@inProgress": {
    "description": "Indicates to user that status is in progress"
  },
  "private": "Private",
  "@private": {
    "description": "Indicates to user that status is in private mode"
  },
  "live": "Live",
  "@live": {
    "description": "Indicates to user that status is in live mode"
  },
  "completed": "Completed",
  "@completed": {
    "description": "Indicates to user that status is completed"
  },
  "open": "Open",
  "@open": {
    "description": "Indicates to user that status is in open mode"
  },
  "fundedProposal": "Funded proposal",
  "@fundedProposal": {
    "description": "Label shown on a proposal card indicating that the proposal is funded."
  },
  "publishedProposal": "Published proposal",
  "@publishedProposal": {
    "description": "Label shown on a proposal card indicating that the proposal is not yet funded."
  },
  "fundedProposalDate": "Funded {date}",
  "@fundedProposalDate": {
    "description": "Indicates date of funding (a proposal).",
    "placeholders": {
      "date": {
        "type": "DateTime",
        "format": "yMMMMd"
      }
    }
  },
  "lastUpdateDate": "Last update: {date}.",
  "@lastUpdateDate": {
    "description": "Indicates a last update date.",
    "placeholders": {
      "date": {
        "type": "String"
      }
    }
  },
  "fundsRequested": "Funds requested",
  "@fundsRequested": {
    "description": "Indicates the amount of ADA requested in a fund on a proposal card."
  },
  "noOfComments": "{count} {count, plural, =0{comments} =1{comment} other{comments}}",
  "@noOfComments": {
    "description": "Indicates the amount of comments on a proposal card.",
    "placeholders": {
      "count": {
        "type": "num",
        "format": "compact"
      }
    }
  },
  "noOfSegmentsCompleted": "{completed} of {total} ({percentage}%) {total, plural, =0{segments} =1{segment} other{segments}} completed",
  "@noOfSegmentsCompleted": {
    "description": "Indicates the amount of comments on a proposal card.",
    "placeholders": {
      "completed": {
        "type": "num",
        "format": "compact"
      },
      "total": {
        "type": "num",
        "format": "compact"
      },
      "percentage": {
        "type": "num",
        "format": "compact"
      }
    }
  },
  "today": "Today",
  "@today": {
    "description": "Refers to date which is today."
  },
  "yesterday": "Yesterday",
  "@yesterday": {
    "description": "Refers to date which is yesterday."
  },
  "twoDaysAgo": "2 days ago",
  "@twoDaysAgo": {
    "description": "Refers to date which is two days ago."
  },
  "tomorrow": "Tomorrow",
  "@tomorrow": {
    "description": "Refers to date which is tomorrow."
  },
  "activeVotingRound": "Active voting round 14",
  "@activeVotingRound": {
    "description": "Title of the voting space."
  },
  "noOfAll": "All ({count})",
  "@noOfAll": {
    "description": "Tab label for all proposals in voting space",
    "placeholders": {
      "count": {
        "type": "int"
      }
    }
  },
  "noOfDraft": "Draft proposals ({count})",
  "@noOfDraft": {
    "description": "Tab label for draft proposals in voting space",
    "placeholders": {
      "count": {
        "type": "int"
      }
    }
  },
  "noOfFinal": "Final proposals ({count})",
  "@noOfFinal": {
    "description": "Tab label for final proposals in voting space",
    "placeholders": {
      "count": {
        "type": "int"
      }
    }
  },
  "noOfMyProposals": "My proposals ({count})",
  "@noOfMyProposals": {
    "description": "Tab label for my proposals in voting space",
    "placeholders": {
      "count": {
        "type": "int"
      }
    }
  },
  "noOfFavorites": "Favorites ({count})",
  "@noOfFavorites": {
    "description": "Tab label for draft proposals in voting space",
    "placeholders": {
      "count": {
        "type": "int"
      }
    }
  },
  "favorites": "Favorites",
  "@favorites": {
    "description": "Refers to a list of favorites."
  },
  "treasuryCampaignBuilder": "Campaign builder",
  "@treasuryCampaignBuilder": {
    "description": "Left panel name in treasury space"
  },
  "treasuryCampaignBuilderSegments": "Segments",
  "@treasuryCampaignBuilderSegments": {
    "description": "Tab name in campaign builder panel"
  },
  "treasuryCreateCampaign": "Create Campaign",
  "@treasuryCreateCampaign": {
    "description": "Segment name"
  },
  "setupCampaignDetails": "Setup Campaign Details",
  "@setupCampaignDetails": {
    "description": "Segment step for entering campaign details."
  },
  "setupCampaignStages": "Setup Campaign Stages",
  "@setupCampaignStages": {
    "description": "Segment step for entering campaign start and end dates."
  },
  "setupCampaignStagesTimezone": "You are setting date and times using this Timezone:",
  "@setupCampaignStagesTimezone": {
    "description": "The description of a timezone in which the user sets campaign stages."
  },
  "startAndEndDates": "Start & End Dates",
  "@startAndEndDates": {
    "description": "Refers to a date & time range (start & end)."
  },
  "campaignStart": "Campaign Start",
  "@campaignStart": {
    "description": "Label for the campaign start date."
  },
  "campaignEnd": "Campaign End",
  "@campaignEnd": {
    "description": "Label for the campaign end date."
  },
  "campaignDates": "Campaign Dates",
  "@campaignDates": {
    "description": "Label for the campaign start & end date."
  },
  "noDateTimeSelected": "No date & time selected",
  "@noDateTimeSelected": {
    "description": "Placeholder when date & time not selected."
  },
  "setupBaseProposalTemplate": "Setup Base Proposal Template",
  "@setupBaseProposalTemplate": {
    "description": "Segment step for entering a proposal template for a campaign."
  },
  "setupBaseQuestions": "Setup Base Questions",
  "@setupBaseQuestions": {
    "description": "Segment description for entering a proposal template for a campaign."
  },
  "setupCategories": "Setup Categories",
  "@setupCategories": {
    "description": "Segment step for entering campaign categories."
  },
  "stepEdit": "Edit",
  "@stepEdit": {
    "description": "Button name in step"
  },
  "workspaceProposalNavigation": "Proposal navigation",
  "@workspaceProposalNavigation": {
    "description": "Left panel name in workspace"
  },
  "workspaceProposalNavigationSegments": "Segments",
  "@workspaceProposalNavigationSegments": {
    "description": "Tab name in proposal setup panel"
  },
  "workspaceProposalSetup": "Proposal setup",
  "@workspaceProposalSetup": {
    "description": "Segment name"
  },
  "drawerSpaceTreasury": "Treasury",
  "@drawerSpaceTreasury": {
    "description": "Name shown in spaces shell drawer"
  },
  "drawerSpaceDiscovery": "Discovery",
  "@drawerSpaceDiscovery": {
    "description": "Name shown in spaces shell drawer"
  },
  "drawerSpaceWorkspace": "Workspace",
  "@drawerSpaceWorkspace": {
    "description": "Name shown in spaces shell drawer"
  },
  "drawerSpaceVoting": "Voting",
  "@drawerSpaceVoting": {
    "description": "Name shown in spaces shell drawer"
  },
  "drawerSpaceFundedProjects": "Funded projects",
  "@drawerSpaceFundedProjects": {
    "description": "Name shown in spaces shell drawer"
  },
  "fundedProjectSpace": "Funded project space",
  "@fundedProjectSpace": {
    "description": "Title of the funded project space"
  },
  "noOfFundedProposals": "Funded proposals ({count})",
  "@noOfFundedProposals": {
    "description": "Tab label for funded proposals in funded projects space",
    "placeholders": {
      "count": {
        "type": "int"
      }
    }
  },
  "getReadyToVote": "Get ready to vote",
  "@getReadyToVote": {
    "description": "Label before the voting phase starts."
  },
  "votingIsOpen": "Voting is open!",
  "@votingIsOpen": {
    "description": "Label when voting phase is active."
  },
  "votingIsClosed": "Voting is closed!",
  "@votingIsClosed": {
    "description": "Label when the voting phase is closed."
  },
  "votingStarts": "Voting starts",
  "@votingStarts": {
    "description": "Label when the voting phase starts."
  },
  "votingPhase": "Voting Phase",
  "@votingPhase": {
    "description": "Label when the voting phase is active."
  },
  "votingEnded": "Voting ended",
  "@votingEnded": {
    "description": "Label when the voting phase is closed."
  },
  "votingEndsIn": "Ends in {duration}",
  "@votingEndsIn": {
    "description": "Label when voting phase ends after the duration.",
    "placeholders": {
      "duration": {
        "type": "String"
      }
    }
  },
  "votingStartsIn": "in {duration}",
  "@votingStartsIn": {
    "description": "Label when voting phase starts after the duration.",
    "placeholders": {
      "duration": {
        "type": "String"
      }
    }
  },
  "followed": "Followed",
  "@followed": {
    "description": "Refers to a list of followed items."
  },
  "overallSpacesSearchBrands": "Search Brands",
  "@overallSpacesSearchBrands": {
    "description": "Overall spaces search brands tile name"
  },
  "overallSpacesTasks": "Tasks",
  "@overallSpacesTasks": {
    "description": "Overall spaces tasks tile name"
  },
  "clickToRestart": "Click to restart",
  "@clickToRestart": {
    "description": "In different places update popup body"
  },
  "spaceTreasuryName": "Treasury space",
  "@spaceTreasuryName": {
    "description": "Name of space shown in different spaces that indicates its origin"
  },
  "spaceDiscoveryName": "Discovery space",
  "@spaceDiscoveryName": {
    "description": "Name of space shown in different spaces that indicates its origin"
  },
  "spaceWorkspaceName": "Workspace",
  "@spaceWorkspaceName": {
    "description": "Name of space shown in different spaces that indicates its origin"
  },
  "spaceVotingName": "Voting space",
  "@spaceVotingName": {
    "description": "Name of space shown in different spaces that indicates its origin"
  },
  "spaceFundedProjects": "Funded project space",
  "@spaceFundedProjects": {
    "description": "Name of space shown in different spaces that indicates its origin"
  },
  "lock": "Lock",
  "@lock": {
    "description": "Refers to a lock action, i.e. to lock the session."
  },
  "unlock": "Unlock",
  "@unlock": {
    "description": "Refers to a unlock action, i.e. to unlock the session."
  },
  "getStarted": "Get Started",
  "@getStarted": {
    "description": "Refers to a get started action, i.e. to register."
  },
  "guest": "Guest",
  "@guest": {
    "description": "Refers to guest user."
  },
  "visitor": "Visitor",
  "@visitor": {
    "description": "Refers to user that created keychain but is locked"
  },
  "actor": "Actor",
  "@actor": {
    "description": "Refers to user that created keychain and is unlocked."
  },
  "noConnectionBannerRefreshButtonText": "Refresh",
  "@noConnectionBannerRefreshButtonText": {
    "description": "Text shown in the No Internet Connection Banner widget for the refresh button."
  },
  "noConnectionBannerTitle": "No internet connection",
  "@noConnectionBannerTitle": {
    "description": "Text shown in the No Internet Connection Banner widget for the title."
  },
  "noConnectionBannerDescription": "Your internet is playing hide and seek. Check your internet connection, or try again in a moment.",
  "@noConnectionBannerDescription": {
    "description": "Text shown in the No Internet Connection Banner widget for the description below the title."
  },
  "weakPasswordStrength": "Weak password strength",
  "@weakPasswordStrength": {
    "description": "Describes a password that is weak"
  },
  "normalPasswordStrength": "Normal password strength",
  "@normalPasswordStrength": {
    "description": "Describes a password that has medium strength."
  },
  "goodPasswordStrength": "Good password strength",
  "@goodPasswordStrength": {
    "description": "Describes a password that is strong."
  },
  "chooseCardanoWallet": "Choose Cardano Wallet",
  "@chooseCardanoWallet": {
    "description": "A button label to select a cardano wallet."
  },
  "chooseOtherWallet": "Choose other wallet",
  "@chooseOtherWallet": {
    "description": "A button label to select another cardano wallet."
  },
  "learnMore": "Learn More",
  "@learnMore": {
    "description": "A label on a clickable element that can show more content."
  },
  "walletLinkHeader": "Link keys to your Catalyst Keychain",
  "@walletLinkHeader": {
    "description": "A header in link wallet flow in registration."
  },
  "walletLinkWalletSubheader": "Link your Cardano wallet",
  "@walletLinkWalletSubheader": {
    "description": "A subheader in link wallet flow in registration for wallet connection."
  },
  "walletLinkRolesSubheader": "Select your Catalyst roles",
  "@walletLinkRolesSubheader": {
    "description": "A subheader in link wallet flow in registration for role chooser state."
  },
  "walletLinkTransactionSubheader": "Sign your Catalyst roles to the\nCardano mainnet",
  "@walletLinkTransactionSubheader": {
    "description": "A subheader in link wallet flow in registration for RBAC transaction."
  },
  "walletLinkIntroTitle": "Link Cardano Wallet & Catalyst Roles \u2028to you Catalyst Keychain.",
  "@walletLinkIntroTitle": {
    "description": "A title in link wallet flow on intro screen."
  },
  "walletLinkIntroContent": "You're almost there! This is the final and most important step in your account setup. \u2028\u2028We're going to link a Cardano Wallet to your Catalyst Keychain, so you can start collecting Role Keys.  \u2028\u2028We'll start with your Contributor Key by default. You can decide to add a Proposer Key if you want.",
  "@walletLinkIntroContent": {
    "description": "A message (content) in link wallet flow on intro screen."
  },
  "walletLinkSelectWalletTitle": "Select the Cardano wallet to link\nto your Catalyst Keychain.",
  "@walletLinkSelectWalletTitle": {
    "description": "A title in link wallet flow on select wallet screen."
  },
  "walletLinkSelectWalletContent": "To complete this action, you'll submit a signed transaction to Cardano. There will be an ADA transaction fee.",
  "@walletLinkSelectWalletContent": {
    "description": "A message (content) in link wallet flow on select wallet screen."
  },
  "walletLinkWalletDetailsTitle": "Cardano wallet detection",
  "@walletLinkWalletDetailsTitle": {
    "description": "A title in link wallet flow on wallet details screen."
  },
  "walletLinkWalletDetailsContent": "{wallet} connected successfully!",
  "@walletLinkWalletDetailsContent": {
    "description": "A message in link wallet flow on wallet details screen.",
    "placeholders": {
      "wallet": {
        "type": "String"
      }
    }
  },
  "walletLinkWalletDetailsNotice": "To calculate voting power, Catalyst reads your wallet balance from the blockchain. ",
  "@walletLinkWalletDetailsNotice": {
    "description": "A message in link wallet flow on wallet details screen explaining why Catalyst reads user wallet balance."
  },
  "walletLinkWalletDetailsLowBalanceHeadsUpText": "Please ensure your Cardano wallet has at least {amount} ADA before continuing.",
  "@walletLinkWalletDetailsLowBalanceHeadsUpText": {
    "description": "A heads up content explaining that the user needs to have some ada for registration.",
    "placeholders": {
      "amount": {
        "type": "double",
        "format": "compact"
      }
    }
  },
  "walletLinkTransactionTitle": "Let's make sure everything looks right.",
  "@walletLinkTransactionTitle": {
    "description": "A title in link wallet flow on transaction screen."
  },
  "walletLinkTransactionSubtitle": "To complete this action, you'll submit a signed transaction to Cardano. There will be an ADA transaction fee.",
  "@walletLinkTransactionSubtitle": {
    "description": "A subtitle in link wallet flow on transaction screen."
  },
  "walletLinkTransactionAccountCompletion": "Account completion for Catalyst",
  "@walletLinkTransactionAccountCompletion": {
    "description": "A subtitle in link wallet flow on transaction screen."
  },
  "walletLinkTransactionLinkItem": "1 {wallet} wallet",
  "@walletLinkTransactionLinkItem": {
    "description": "An item in the transaction summary for the wallet link.",
    "placeholders": {
      "wallet": {
        "type": "String"
      }
    }
  },
  "walletLinkTransactionSign": "Sign transaction with wallet",
  "@walletLinkTransactionSign": {
    "description": "The primary button label to sign a transaction on transaction summary screen."
  },
  "walletLinkTransactionChangeRoles": "Change role setup",
  "@walletLinkTransactionChangeRoles": {
    "description": "The secondary button label to change the roles on transaction summary screen."
  },
  "walletLinkTransactionBackToWalletSelection": "Back to Wallet Selection",
  "@walletLinkTransactionBackToWalletSelection": {
    "description": "The primary button label to go back to wallet selection on transaction summary screen."
  },
  "walletLinkTransactionRoleItem": "1 {role} registration",
  "@walletLinkTransactionRoleItem": {
    "description": "An item in the transaction summary for the role registration",
    "placeholders": {
      "role": {
        "type": "String"
      }
    }
  },
  "registrationTransactionFailed": "Transaction failed",
  "@registrationTransactionFailed": {
    "description": "Indicates an error when submitting a registration transaction failed."
  },
  "registrationNetworkIdMismatch": "It seems like you're trying to use\u00A0a wallet on the wrong network.\nPlease switch to {network} to continue.",
  "@registrationNetworkIdMismatch": {
    "description": "An error when user attempts to use a wallet on the wrong network, i.e. using preprod wallet on production environment.",
    "placeholders": {
      "network": {
        "type": "String"
      }
    }
  },
  "registrationInsufficientBalance": "Transaction cannot proceed due to low wallet balance.",
  "@registrationInsufficientBalance": {
    "description": "Indicates an error when preparing a transaction has failed due to low wallet balance."
  },
  "registrationSeedPhraseNotFound": "Seed phrase was not found. Make sure correct words are correct.",
  "@registrationSeedPhraseNotFound": {
    "description": "Error message shown when attempting to register or recover account but seed phrase was not found"
  },
  "registrationKeychainNotFound": "Keychain was not found or locked",
  "@registrationKeychainNotFound": {
    "description": "Error message shown when attempting to prepare registration transaction but keychain was not found or locked. Should not happen."
  },
  "registrationRecoverKeychainNotFound": "Keychain was not found while recovering.",
  "@registrationRecoverKeychainNotFound": {
    "description": "Error message shown when recovering account but keychain was not found locally"
  },
  "registrationSaveProgressException": "Could not save progress",
  "@registrationSaveProgressException": {
    "description": "Error message shown when data is malformed or missing. Should not happen."
  },
  "registrationSaveProgressKeychainNotFoundException": "Keychain not found",
  "@registrationSaveProgressKeychainNotFoundException": {
    "description": "Error message shown when could not save keychain progress"
  },
  "registrationSaveProgressSeedPhraseNotFoundException": "Keychain not found",
  "@registrationSaveProgressSeedPhraseNotFoundException": {
    "description": "Error message shown when could not save seed phrase progress"
  },
  "registrationSaveProgressUnlockPasswordNotFoundException": "Keychain not found",
  "@registrationSaveProgressUnlockPasswordNotFoundException": {
    "description": "Error message shown when could not save unlock password progress"
  },
  "registrationUnlockPasswordNotFound": "Password was not found. Make sure valid password was created.",
  "@registrationUnlockPasswordNotFound": {
    "description": "Error message shown when attempting to register or recover account but password was not found"
  },
  "registrationWalletNotFound": "Wallet not found",
  "@registrationWalletNotFound": {
    "description": "Error message shown when connect wallet but matching was not found"
  },
  "registrationAccountNotFound": "Account not found. Make sure seed phrase is correct.",
  "@registrationAccountNotFound": {
    "description": "Error message shown when recovering account with invalid seed phrase."
  },
  "registrationAssetNameTooLong": "UTxO asset name too long. \n{names}",
  "@registrationAssetNameTooLong": {
    "description": "Error message selected UTxO name is too long.",
    "placeholders": {
      "names": {
        "type": "String"
      }
    }
  },
  "walletLinkRoleChooserTitle": "How do you want to participate in Catalyst?",
  "@walletLinkRoleChooserTitle": {
    "description": "A title on the role chooser screen in registration."
  },
  "walletLinkRoleChooserContent": "In Catalyst you can take on different roles, learn more below and choose your additional roles now.",
  "@walletLinkRoleChooserContent": {
    "description": "A message on the role chooser screen in registration."
  },
  "walletLinkRoleSummaryTitle": "Is this your correct Catalyst role setup?",
  "@walletLinkRoleSummaryTitle": {
    "description": "A title on the role summary screen in registration."
  },
  "walletLinkRoleSummaryContent1": "You would like to register ",
  "@walletLinkRoleSummaryContent1": {
    "description": "The first part of the message on the role summary screen in registration."
  },
  "walletLinkRoleSummaryContent2": "{count} active {count, plural, =0{roles} =1{role} other{roles}}",
  "@walletLinkRoleSummaryContent2": {
    "description": "The middle (bold) part of the message on the role summary screen in registration.",
    "placeholders": {
      "count": {
        "type": "num",
        "format": "compact"
      }
    }
  },
  "walletLinkRoleSummaryContent3": " in Catalyst.",
  "@walletLinkRoleSummaryContent3": {
    "description": "The last part of the message on the role summary screen in registration."
  },
  "nameOfWallet": "Name of the wallet",
  "seeAllSupportedWallets": "See all supported wallets",
  "@seeAllSupportedWallets": {
    "description": "Message shown when redirecting to external content that describes which wallets are supported."
  },
  "walletDetectionSummary": "Wallet detection summary",
  "@walletDetectionSummary": {
    "description": "Message shown when presenting the details of a connected wallet."
  },
  "walletBalance": "Wallet balance",
  "@walletBalance": {
    "description": "The wallet balance in terms of Ada."
  },
  "walletAddress": "Wallet address",
  "@walletAddress": {
    "description": "A cardano wallet address"
  },
  "accountCreationCreate": "Create a new \nCatalyst Keychain",
  "accountCreationRecover": "Recover your\nCatalyst Keychain",
  "accountCreationOnThisDevice": "On this device",
  "@accountCreationOnThisDevice": {
    "description": "Indicates that created keychain will be stored in this device only"
  },
  "accountCreationGetStartedTitle": "Welcome to Catalyst",
  "accountCreationGetStatedDesc": "If you already have a Catalyst keychain you can restore it on this device, or you can create a new Catalyst Keychain.",
  "accountCreationGetStatedWhatNext": "What do you want to do?",
  "myAccountProfileKeychain": "My Account / Profile & Keychain",
  "@myAccountProfileKeychain": {
    "description": "Title of My Account page"
  },
  "yourCatalystKeychainAndRoleRegistration": "Your Catalyst keychain & role registration",
  "@yourCatalystKeychainAndRoleRegistration": {
    "description": "Subtitle of My Account page"
  },
  "profileAndKeychain": "Profile & Keychain",
  "@profileAndKeychain": {
    "description": "Tab on My Account page"
  },
  "removeKeychain": "Remove Keychain",
  "@removeKeychain": {
    "description": "Action on Catalyst Keychain card"
  },
  "walletConnected": "Wallet connected",
  "@walletConnected": {
    "description": "Describes that wallet is connected on Catalyst Keychain card"
  },
  "currentRoleRegistrations": "Current Role registrations",
  "@currentRoleRegistrations": {
    "description": "Describes roles on Catalyst Keychain card"
  },
  "contributor": "Contributor",
  "@contributor": {
    "description": "Account role"
  },
  "proposer": "Proposer",
  "@proposer": {
    "description": "Account role"
  },
  "drep": "Drep",
  "@drep": {
    "description": "Account role"
  },
  "defaultRole": "Default",
  "@defaultRole": {
    "description": "Related to account role"
  },
  "catalystKeychain": "Catalyst Keychain",
  "createProfileInstructionsTitle": "Introduction",
  "@createProfileInstructionsTitle": {
    "description": "Title for account creation steps"
  },
  "createProfileInstructionsMessage": "In the following account creation steps we will:\n\n1. Setup your profile\n2. Create your Catalyst Keychain\n3. Link Cardano wallet & roles\n\nTo ensure a smooth experience, completing your account setup in one session is essential—stay focused and avoid interruptions to finalize everything efficiently. Make sure your Cardano wallet has at least {amount} ADA before continuing.",
  "@createProfileInstructionsMessage": {
    "description": "Information about account creation steps",
    "placeholders": {
      "amount": {
        "type": "double",
        "format": "compact"
      }
    }
  },
  "createProfileInstructionsNext": "Create your profile now",
  "@createProfileInstructionsNext": {
    "description": "CTA to move to the next step in account creation"
  },
  "createProfileInstructionsEmailRequest": "Email request",
  "@createProfileInstructionsEmailRequest": {
    "description": "Request to provide email address"
  },
  "createProfileSetupTitle": "Setup your profile",
  "@createProfileSetupTitle": {
    "description": "Title for the setup of the profile"
  },
  "createProfileSetupDisplayNameLabel": "What should we call you?",
  "@createProfileSetupDisplayNameLabel": {
    "description": "Label for the display name input"
  },
  "createProfileSetupDisplayNameHint": "Display name",
  "@createProfileSetupDisplayNameHint": {
    "description": "Hint for the display name input"
  },
  "createProfileSetupDisplayNameHelper": "Please provide a nickname or real name.",
  "@createProfileSetupDisplayNameHelper": {
    "description": "Helper text for the display name input"
  },
  "createProfileSetupEmailLabel": "Your e-mail",
  "@createProfileSetupEmailLabel": {
    "description": "Label for the email input"
  },
  "createProfileSetupEmailSubLabel": "Optional except for proposers or reviewers",
  "@createProfileSetupEmailSubLabel": {
    "description": "Sub label for the email input"
  },
  "createProfileSetupEmailHint": "E-mail",
  "@createProfileSetupEmailHint": {
    "description": "Hint for the email input"
  },
  "createProfileSetupEmailHelper": "Please provide your e-mail address.",
  "@createProfileSetupEmailHelper": {
    "description": "Helper text for the email input"
  },
  "createProfileSetupReceiveEmails": "I agree to receive emails. I can unsubscribe anytime.",
  "@createProfileSetupReceiveEmails": {
    "description": "Checkbox description about agreeing to receive emails"
  },
  "createProfileSetupEmailReason1": "If you have an Ideascale account, using the same email works best.",
  "@createProfileSetupEmailReason1": {
    "description": "Description for info card to let user know to use the same email as in Ideascale if they have already submitted a proposal there."
  },
  "createProfileSetupEmailReason2": "Email is stored in Catalyst database",
  "@createProfileSetupEmailReason2": {
    "description": "Description for info card to let user know to use the same email as in Ideascale if they have already submitted a proposal there."
  },
  "createProfileSetupEmailReason3": "Email is never published on chain",
  "@createProfileSetupEmailReason3": {
    "description": "Description for info card to let user know to use the same email as in Ideascale if they have already submitted a proposal there."
  },
  "createProfileAcknowledgementsTitle": "Mandatory Acknowledgements",
  "@createProfileAcknowledgementsTitle": {
    "description": "Title for the acknowledgements section"
  },
  "createProfileAcknowledgementsConditions": "I agree to the {conditions}.",
  "@createProfileAcknowledgementsConditions": {
    "description": "Text acknowledging that the user has read and agreed to the Catalyst FC's Terms and Conditions",
    "placeholders": {
      "conditions": {
        "type": "String"
      }
    }
  },
  "catalystConditions": "Project Catalyst Terms and Conditions",
  "@catalystConditions": {
    "description": "Link to the Catalyst FC's Terms and Conditions"
  },
  "catalystTos": "Project Catalyst Terms of Use",
  "@catalystTos": {
    "description": "Link to the Catalyst FC's Terms of Use"
  },
  "fund14ProposalSubmissionNotice": "Fund14 Proposal Submission Notice",
  "@fund14ProposalSubmissionNotice": {
    "description": "Link to the Fund14 Proposal Submission Notice"
  },
  "createProfileDrepApprovalContingency": "I understand that for my proposal to move to Community Review and/or Voting and be eligible for funding, the Project Catalyst budget proposal must first be approved by the Cardano DReps, as detailed in the {fund14ProposalSubmissionNotice}. If the budget is not approved, my proposal will not move forward and no funding will be provided.",
  "@createProfileDrepApprovalContingency": {
    "description": "Text acknowledging that the user is aware of the Drep Approval Contingency",
    "placeholders": {
      "fund14ProposalSubmissionNotice": {
        "type": "String"
      }
    }
  },
  "createProfileAcknowledgementsTosAndPrivacyPolicy": "I agree to the {tos} & {privacy_policy}.",
  "@createProfileAcknowledgementsTosAndPrivacyPolicy": {
    "description": "Text acknowledging that the user has read and agreed to the Catalyst FC's Privacy Policy",
    "placeholders": {
      "tos": {
        "type": "String"
      },
      "privacy_policy": {
        "type": "String"
      }
    }
  },
  "catalystPrivacyPolicy": "Project Catalyst Platform Privacy Policy",
  "@catalystPrivacyPolicy": {
    "description": "Link to the Catalyst FC's Privacy Policy"
  },
  "createProfileAcknowledgementsDataUsage": "I acknowledge that the Catalyst Ops team may use my email only for Catalyst communication.",
  "@createProfileAcknowledgementsDataUsage": {
    "description": "Text acknowledging that the Catalyst Ops team may use the user's email only for Catalyst communication"
  },
  "accountCreationSplashTitle": "Create your Catalyst Keychain",
  "accountCreationSplashMessage": "Catalyst Keychain is your ticket to participate in innovation on the global stage.  \u2028\u2028These next steps will create your Catalyst keychain so you can enter new spaces, discover awesome ideas, and share your feedback to help improve ideas.",
  "accountCreationSplashNextButton": "Create your Keychain now",
  "accountInstructionsTitle": "Great! Your Catalyst Keychain \u2028has been created.",
  "accountInstructionsMessage": "On the next screen, you're going to see 12 words. \u2028This is called your \"Catalyst seed phrase\".   \u2028\u2028It's like a super secure password that only you know, \u2028that allows you to prove ownership of your keychain.  \u2028\u2028Use your Catalyst seed phrase to login and recover your account on different devices, so be sure to put it somewhere safe!\n\nIt is a super secure password that only you know, so best is to write it down with pen and paper, so get this ready. ",
  "previous": "Previous",
  "@previous": {
    "description": "(Action) switch to the previous item."
  },
  "next": "Next",
  "@next": {
    "description": "For example in button that goes to next stage of registration"
  },
  "back": "Back",
  "@back": {
    "description": "For example in button that goes to previous stage of registration"
  },
  "backToList": "Back to list",
  "@backToList": {
    "description": "For example in button that goes to previous screen with a list like proposals"
  },
  "retry": "Retry",
  "@retry": {
    "description": "Retry action when something goes wrong."
  },
  "somethingWentWrong": "Something went wrong.",
  "@somethingWentWrong": {
    "description": "Error description when something goes wrong."
  },
  "resourceConflictError": "Provided data is not unique.",
  "@resourceConflictError": {
    "description": "Error description when there's duplicate data (i.e. email or username already taken)."
  },
  "noWalletFound": "No wallet found.",
  "@noWalletFound": {
    "description": "A description when no wallet extension was found."
  },
  "removeKeychainDialogTitle": "Remove Keychain?",
  "@removeKeychainDialogTitle": {
    "description": "A title on delete keychain dialog"
  },
  "removeKeychainDialogSubtitle": "Are you sure you wants to delete your Catalyst Keychain from this device? Make sure you have a working Catalyst 12 words seed-phrase!\nYour Catalyst account will be removed, this action cannot be undone!",
  "@removeKeychainDialogSubtitle": {
    "description": "A subtitle on delete keychain dialog"
  },
  "deleteKeychainDialogTypingInfo": "To continue with the removal type: 'Remove Keychain'.",
  "@deleteKeychainDialogTypingInfo": {
    "description": "A typing info on delete keychain dialog"
  },
  "deleteKeychainDialogInputLabel": "Confirm removal",
  "@deleteKeychainDialogInputLabel": {
    "description": "An input label on delete keychain dialog"
  },
  "deleteKeychainDialogErrorText": "Error. Please type 'Remove Keychain' to remove your account from this device.",
  "@deleteKeychainDialogErrorText": {
    "description": "An error text on text field on delete keychain dialog"
  },
  "deleteKeychainDialogRemovingPhrase": "Remove Keychain",
  "@deleteKeychainDialogRemovingPhrase": {
    "description": "A removing phrase on delete keychain dialog"
  },
  "accountRoleDialogTitle": "Learn about Catalyst Roles",
  "@accountRoleDialogTitle": {
    "description": "A title on account role dialog"
  },
  "accountRoleDialogButton": "Continue Role setup",
  "@accountRoleDialogButton": {
    "description": "A label on account role dialog's button"
  },
  "accountRoleDialogRoleSummaryTitle": "{role} role summary",
  "@accountRoleDialogRoleSummaryTitle": {
    "description": "A title for role summary on account role dialog",
    "placeholders": {
      "role": {
        "type": "String"
      }
    }
  },
  "contributorVerboseName": "Treasury guardian",
  "@contributorVerboseName": {
    "description": "A verbose name for contributor"
  },
  "proposerVerboseName": "Main proposer",
  "@proposerVerboseName": {
    "description": "A verbose name for proposer"
  },
  "drepVerboseName": "Community expert",
  "@drepVerboseName": {
    "description": "A verbose name for drep"
  },
  "contributorDescription": "Become a Catalyst contributor to help shape innovative ideas and have a voice in ecosystem decisions that matter.",
  "@contributorDescription": {
    "description": "A description for contributor"
  },
  "proposerDescription": "The Main Proposers are the Innovators in Project Catalyst, they are the shapers of the future.",
  "@proposerDescription": {
    "description": "A description for proposer"
  },
  "drepDescription": "The dRep has an Expert Role in the Cardano/Catalyst as people can delegate their vote to Cardano Experts.",
  "@drepDescription": {
    "description": "A description for drep"
  },
  "contributorSummarySelectFavorites": "Select favorites",
  "contributorSummaryComment": "Comment on Proposals",
  "proposerSummaryWriteEdit": "Write/edit functionality",
  "proposerSummarySubmitToFund": "Rights to Submit to Fund",
  "proposerSummaryInviteTeamMembers": "Invite Team Members",
  "proposerSummaryComment": "Comment functionality",
  "drepSummaryDelegatedVotes": "Delegated Votes",
  "drepSummaryRewards": "dRep rewards",
  "drepSummaryCastVotes": "Cast delegated votes",
  "drepSummaryComment": "Comment Functionality",
  "delete": "Delete",
  "close": "Close",
  "notice": "Notice",
  "yes": "Yes",
  "no": "No",
  "total": "Total",
  "file": "file",
  "key": "key",
  "upload": "Upload",
  "browse": "browse",
  "uploadDropInfo": "Drop your {itemNameToUpload} here or ",
  "@uploadDropInfo": {
    "description": "An info on upload dialog",
    "placeholders": {
      "itemNameToUpload": {
        "type": "String"
      }
    }
  },
  "uploadProgressInfo": "Upload in progress",
  "uploadKeychainTitle": "Upload Catalyst Keychain",
  "@uploadKeychainTitle": {
    "description": "A title on keychain upload dialog"
  },
  "uploadKeychainInfo": "Make sure it's a correct Catalyst keychain file.",
  "@uploadKeychainInfo": {
    "description": "An info on keychain upload dialog"
  },
  "theme": "Theme",
  "themeLight": "Light",
  "@themeLight": {
    "description": "Refers to a light theme mode."
  },
  "themeDark": "Dark",
  "@themeDark": {
    "description": "Refers to a dark theme mode."
  },
  "keychainDeletedDialogTitle": "Catalyst keychain removed",
  "keychainDeletedDialogSubtitle": "Your Catalyst Keychain is removed successfully from this device.\n\nWe reverted this device to Catalyst first use.",
  "registrationCompletedTitle": "Catalyst account setup",
  "registrationCompletedSubtitle": "Completed!",
  "registrationCompletedSummaryHeader": "Summary",
  "registrationCompletedKeychainTitle": "Catalyst Keychain created",
  "registrationCompletedKeychainInfo": "You created a Catalyst Keychain, backed up its seed phrase and set an unlock password.",
  "registrationCompletedWalletTitle": "Cardano {walletName} wallet selected",
  "@registrationCompletedWalletTitle": {
    "placeholders": {
      "walletName": {
        "type": "String"
      }
    }
  },
  "registrationCompletedWalletInfo": "You selected your {walletName} wallet as primary wallet for your voting power.",
  "@registrationCompletedWalletInfo": {
    "placeholders": {
      "walletName": {
        "type": "String"
      }
    }
  },
  "registrationCompletedRolesTitle": "Catalyst roles selected",
  "registrationCompletedRolesInfo": "You linked your Cardano wallet and selected  Catalyst roles via a signed transaction.",
  "registrationCompletedRoleRegistration": "role registration",
  "registrationCompletedDiscoveryButton": "Open Discovery Space",
  "registrationCompletedAccountButton": "Review my account",
  "createKeychainSeedPhraseSubtitle": "Write down your Catalyst seed phrase",
  "createKeychainSeedPhraseBody": "Make sure you write down or export your 12 words and secure them in a safe place.",
  "createKeychainSeedPhraseExport": "Export Security Words",
  "createKeychainSeedPhraseExportConfirmDialogSubtitle": "Are you sure you want to export your key?",
  "createKeychainSeedPhraseExportConfirmDialogContent": "Before using this feature, please read this {link}",
  "bestPracticesFAQ": "best practices FAQ",
  "exportKey": "Export Key",
  "createKeychainSeedPhraseStoreConfirmation": "I have written down/exported my 12 words",
  "createKeychainSeedPhraseCheckInstructionsTitle": "Write down your Catalyst seed phrase",
  "createKeychainSeedPhraseCheckInstructionsSubtitle": "Next, we're going to make sure that you've written down your Catalyst seed phrase correctly.   \u2028\u2028We don't save your Catalyst seed phrase, so it's important \u2028to make sure you have it right. Thats why we don't trust, we verify before continuing.   \u2028\u2028It's also good practice to get familiar with using a \nseed phrase if you're new to crypto.",
  "createKeychainSeedPhraseCheckSubtitle": "Input your Catalyst seed phrase",
  "createKeychainSeedPhraseCheckBody": "Select your 12 written down words in \u2028the correct order.",
  "importCatalystKey": "Import Catalyst Key",
  "@importCatalystKey": {
    "description": "When user checks correct seed phrase words order he can upload it too"
  },
  "reset": "Reset",
  "@reset": {
    "description": "Action to reset value in text field"
  },
  "createKeychainSeedPhraseCheckSuccessTitle": "Nice job! You've successfully verified your Catalyst seed phase",
  "createKeychainSeedPhraseCheckSuccessSubtitle": "Enter your seed phrase to recover your Catalyst Keychain on any device.   \u2028\u2028It's kinda like your email and password all rolled into one, so keep it somewhere safe!\u2028\u2028In the next step we'll add a password to your Catalyst Keychain, so you can lock/unlock access to Catalyst App.",
  "yourNextStep": "Your next step",
  "createKeychainSeedPhraseCheckSuccessNextStep": "Now let's set your Unlock password for this device!",
  "createKeychainUnlockPasswordInstructionsTitle": "Set your Catalyst unlock password for this device",
  "createKeychainUnlockPasswordInstructionsSubtitle": "In this next step, you'll set your Unlock Password for this device. It's like a shortcut for proving ownership of your Keychain.  \u2028\u2028Whenever you recover your account for the first time on a new device, you'll need to use your Catalyst seed phrase to get started. Every time after that, you can use your Unlock Password to quickly regain access.",
  "createProfileCreatedTitle": "Congratulations your profile is setup!",
  "@createProfileCreatedTitle": {
    "description": "Title for the profile created"
  },
  "createKeychainCreatedTitle": "Congratulations your Catalyst \u2028Keychain is created!",
  "createProfileNextStep": "In the next step you Create your Catalyst Keychain",
  "@createProfileNextStep": {
    "description": "Title for the next step in the profile creation"
  },
  "createKeychainCreatedNextStep": "In the next step you write your Catalyst roles and \u2028account to the Cardano Mainnet.",
  "createKeychainLinkWalletAndRoles": "Link your Cardano Wallet & Roles",
  "registrationCreateProfileStepGroup": "Profile created",
  "@registrationCreateProfileStepGroup": {
    "description": "Title for successful profile creation"
  },
  "registrationCreateKeychainStepGroup": "Catalyst Keychain created",
  "registrationLinkWalletStepGroup": "Link Cardano Wallet & Roles",
  "registrationCompletedStepGroup": "Catalyst account creation completed!",
  "createKeychainUnlockPasswordIntoSubtitle": "Catalyst unlock password",
  "createKeychainUnlockPasswordIntoBody": "Please provide a password for your Catalyst Keychain.",
  "enterPassword": "Enter password",
  "confirmPassword": "Confirm password",
  "xCharactersMinimum": "{number} characters minimum length",
  "@xCharactersMinimum": {
    "placeholders": {
      "number": {
        "type": "int"
      }
    }
  },
  "passwordDoNotMatch": "Passwords do not match, please correct",
  "@passwordDoNotMatch": {
    "description": "When user confirms password but it does not match original one."
  },
  "warning": "Warning",
  "alert": "Alert",
  "registrationExitConfirmDialogSubtitle": "Account creation incomplete!",
  "registrationExitConfirmDialogContent": "Leaving before creating your keychain means account creation is incomplete. \u2028\u2028You cannot login without \u2028completing your key chain.",
  "registrationExitConfirmDialogContinue": "Continue keychain creation",
  "walletLinkExitConfirmDialogSubtitle": "Link wallet incomplete!",
  "walletLinkExitConfirmDialogContent": "Leaving before linking wallet means account creation is incomplete. \u2028\u2028You cannot login without \u2028completing your account setup.",
  "walletLinkExitConfirmDialogContinue": "Continue to link wallet",
  "accountUpdateExitConfirmDialogSubtitle": "Account update incomplete!",
  "accountUpdateExitConfirmDialogContent": "Leaving before submitting means no change.",
  "accountUpdateExitConfirmDialogContinue": "Continue to update",
  "cancelAnyways": "Cancel anyway",
  "recoverCatalystKeychain": "Restore Catalyst keychain",
  "recoverKeychainMethodsTitle": "Restore your Catalyst Keychain",
  "recoverKeychainMethodsNoKeychainFound": "No Catalyst Keychain found on this device.",
  "recoverKeychainMethodsSubtitle": "Not to worry, in the next step you can choose the recovery option that applies to you for this device!",
  "recoverKeychainMethodsListTitle": "How do you want Restore your Catalyst Keychain?",
  "recoverKeychainNonFound": "No Catalyst Keychain found\u2028on this device.",
  "recoverKeychainFound": "Keychain found!  \u2028Please unlock your device.",
  "recoverWithSeedPhrase12Words": "Restore/Upload with 12 words seed phrase",
  "recoverySeedPhraseInstructionsTitle": "Restore your Catalyst Keychain with \nyour 12 words Catalyst seed phrase",
  "recoverySeedPhraseInstructionsSubtitle": "Enter your security words in the correct order, and sign into your Catalyst account on a new device.",
  "recoverySeedPhraseInputTitle": "Restore your Catalyst Keychain with \nyour 12 words Catalyst seed phrase",
  "recoverySeedPhraseInputSubtitle": "Enter each word of your Catalyst seed phrase in the right order to bring your Catalyst account to this device.",
  "recoveryAccountTitle": "Catalyst account recovery",
  "recoveryAccountSuccessTitle": "Keychain recovered successfully!",
  "recoveryAccountDetailsAction": "Set unlock password for this device",
  "recoveryUnlockPasswordInstructionsTitle": "Set your Catalyst unlock password for this device",
  "recoveryUnlockPasswordInstructionsSubtitle": "In this next step, you'll set your Unlock Password for this device. It's like a shortcut for proving ownership of your Keychain.  \u2028\u2028Whenever you recover your account for the first time on a new device, you'll need to use your Catalyst seed phrase to get started. Every time after that, you can use your Unlock Password to quickly regain access.",
  "recoverDifferentKeychain": "Restore a different keychain",
  "checkOnCardanoScan": "Check on Cardano scan",
  "@checkOnCardanoScan": {
    "description": "A button label to navigate to Cardano Scan to see wallet / transaction details."
  },
  "unlockDialogHeader": "Unlock Catalyst",
  "@unlockDialogHeader": {
    "description": "The header label in unlock dialog."
  },
  "unlockDialogTitle": "Welcome back!",
  "@unlockDialogTitle": {
    "description": "The title label in unlock dialog."
  },
  "unlockDialogContent": "Please enter your device specific unlock password\nto unlock Catalyst App.",
  "@unlockDialogContent": {
    "description": "The content (body) in unlock dialog."
  },
  "unlockDialogHint": "Enter your Unlock password",
  "@unlockDialogHint": {
    "description": "The hint for the unlock password field."
  },
  "unlockDialogIncorrectPassword": "Password is incorrect, try again.",
  "@unlockDialogIncorrectPassword": {
    "description": "An error message shown below the password field when the password is incorrect."
  },
  "continueAsGuest": "Continue as guest",
  "@continueAsGuest": {
    "description": "The message shown when asking the user to login/unlock and the user wants to cancel the process."
  },
  "unlockSnackbarTitle": "Catalyst unlocked!",
  "@unlockSnackbarTitle": {
    "description": "The title shown in confirmation snackbar after unlocking the keychain."
  },
  "unlockSnackbarMessage": "You can now fully use the application.",
  "@unlockSnackbarMessage": {
    "description": "The message shown below the title in confirmation snackbar after unlocking the keychain."
  },
  "lockSnackbarTitle": "Catalyst locked",
  "@lockSnackbarTitle": {
    "description": "The title shown in confirmation snackbar after locking the keychain."
  },
  "lockSnackbarMessage": "Catalyst is now in guest/locked mode.",
  "@lockSnackbarMessage": {
    "description": "The message shown below the title in confirmation snackbar after locking the keychain."
  },
  "recoverySuccessTitle": "Congratulations your Catalyst \nKeychain is restored!",
  "recoverySuccessSubtitle": "You have successfully restored your Catalyst Keychain, and unlocked Catalyst App on this device.",
  "recoverySuccessGoToDashboard": "Jump into the Discovery Space",
  "recoverySuccessGoAccount": "Check my account",
  "recoveryExitConfirmDialogSubtitle": "12 words keychain restoration incomplete",
  "recoveryExitConfirmDialogContent": "Please continue your Catalyst Keychain restoration, if you cancel all input will be lost.",
  "recoveryExitConfirmDialogContinue": "Continue recovery process",
  "forgotPassword": "Forgot password",
  "@forgotPassword": {
    "description": "Refers to the action label for recovering the user account."
  },
  "uploadConfirmDialogSubtitle": "SWITCH TO FILE UPLOAD",
  "uploadConfirmDialogContent": "Do you want to cancel manual input, and switch to Catalyst key upload?",
  "uploadConfirmDialogYesButton": "Yes, switch to Catalyst key upload",
  "uploadConfirmDialogResumeButton": "Resume manual inputs",
  "incorrectUploadDialogSubtitle": "CATALYST KEY INCORRECT",
  "incorrectUploadDialogContent": "The Catalyst keychain that you entered or uploaded is incorrect, please try again.",
  "incorrectUploadDialogTryAgainButton": "Try again",
  "finishAccountCreation": "Finish account creation",
  "reviewRegistrationTransaction": "Review registration transaction",
  "@reviewRegistrationTransaction": {
    "description": "A button label to review the registration transaction in wallet detail panel."
  },
  "format": "Format",
  "@format": {
    "description": "A label for the format field in the date picker."
  },
  "datePickerDateRangeError": "Please select a date within the range of today and one year from today.",
  "@datePickerDateRangeError": {
    "description": "Error message for the date picker when the selected date is outside the range of today and one year from today."
  },
  "datePickerDaysInMonthError": "Entered day exceeds the maximum days for this month.",
  "@datePickerDaysInMonthError": {
    "description": "Error message for the date picker when the selected day is greater than the maximum days for the selected month."
  },
  "saveBeforeEditingErrorText": "Please save before editing something else",
  "errorWalletLinkInvalidRequest": "Wallet authorisation invalid request",
  "errorWalletLinkInternalError": "Wallet authorisation internal error",
  "errorWalletLinkRefused": "Wallet authorisation failed",
  "errorWalletLinkAccountChange": "Wallet account change",
  "errorSeedPhraseWordsDoNotMatch": "Words do not match",
  "@errorSeedPhraseWordsDoNotMatch": {
    "description": "Error message when user inserts incorrect seed phrase words"
  },
  "all": "All",
  "@all": {
    "description": "Primary used to select all object. To display object without any filter"
  },
  "guidance": "Guidance",
  "@guidance": {
    "description": "A tab name of the guidance for the proposal editor."
  },
  "noGuidanceOfThisType": "There is no guidance of this type",
  "@noGuidanceOfThisType": {
    "description": "Message when there is no guidance of this type"
  },
  "selectASection": "Select a section",
  "@selectASection": {
    "description": "Message when there is no section selected"
  },
  "noGuidanceForThisSection": "There is no guidance for this section.",
  "@noGuidanceForThisSection": {
    "description": "Message when there is no guidance for this section"
  },
  "noProposalStateDescription": "Discovery space will show draft proposals you can comment on, currently there are no draft proposals.",
  "@noProposalStateDescription": {
    "description": "Description shown when there are no proposals in the proposals tab"
  },
  "noProposalStateTitle": "No draft proposals yet",
  "@noProposalStateTitle": {
    "description": "Title shown when there are no proposals in the proposals tab"
  },
  "campaignIsLive": "Campaign Is Live (Published)",
  "@campaignIsLive": {
    "description": "Title of the campaign is live (published) space"
  },
  "campaignStartingSoon": "Campaign Starting Soon (Ready to deploy)",
  "@campaignStartingSoon": {
    "description": "Title of the campaign starting soon space"
  },
  "campaignConcluded": "Campaign Concluded, Result are in!",
  "@campaignConcluded": {
    "description": "Title of the campaign concluded space"
  },
  "campaignBeginsOn": "Campaign begins on {date} at {time}",
  "@campaignBeginsOn": {
    "description": "Title of the campaign concluded space",
    "placeholders": {
      "date": {
        "type": "String"
      },
      "time": {
        "type": "String"
      }
    }
  },
  "campaignEndsOn": "Campaign ends on {date} at {time}",
  "@campaignEndsOn": {
    "description": "Title of the campaign concluded space",
    "placeholders": {
      "date": {
        "type": "String"
      },
      "time": {
        "type": "String"
      }
    }
  },
  "viewProposals": "View proposals",
  "@viewProposals": {
    "description": "Title of the view proposals space"
  },
  "viewVotingResults": "View Voting Results",
  "@viewVotingResults": {
    "description": "Title of the view voting results space"
  },
  "votingPower": "Voting Power",
  "@votingPower": {
    "description": "Label for the user's voting power"
  },
  "updated": "Updated",
  "@updated": {
    "description": "A label when something was last updated."
  },
  "confirmed": "Confirmed",
  "@confirmed": {
    "description": "A label when something is final and not provisional."
  },
  "provisional": "Provisional",
  "@provisional": {
    "description": "A label when something is provisional / not confirmed."
  },
  "campaignDetails": "Campaign Details",
  "description": "Description",
  "startDate": "Start Date",
  "endDate": "End Date",
  "categories": "Categories",
  "fundingCategories": "Funding categories",
  "proposals": "Proposals",
  "totalSubmitted": "Total submitted",
  "inXDays": "{x, plural, =1{In {x} day} other{In {x} days}}",
  "@inXDays": {
    "placeholders": {
      "x": {
        "type": "int"
      }
    }
  },
  "campaignCategories": "Campaign Categories",
  "cardanoUseCases": "Cardano Use Cases",
  "discoverySpaceTitle": "Boost Social Entrepreneurship",
  "@discoverySpaceTitle": {
    "description": "Title for the discovery space for actor (unlocked) user."
  },
  "discoverySpaceDescription": "Project Catalyst is built on the ingenuity of our global network. Ideas can come from anyone, from any background, anywhere in the world. Proposers pitch their ideas to the community by submitting proposals onto the Catalyst collaboration platform.",
  "@discoverySpaceDescription": {
    "description": "Description for the discovery space for actor (unlocked) user."
  },
  "discoverySpaceEmptyProposals": "Once this campaign launches draft proposals will be shared here.",
  "@discoverySpaceEmptyProposals": {
    "description": "Description for empty state on discovery space when there are no draft proposals."
  },
  "campaign": "Campaign",
  "campaignPreviewTitle": "Campaign Preview",
  "@campaignPreviewTitle": {
    "description": "Title for the campaign preview dialog (admin mode)."
  },
  "campaignPreviewEvents": "Events",
  "@campaignPreviewEvents": {
    "description": "Tab label in campaign preview dialog for campaign events."
  },
  "campaignPreviewViews": "Views",
  "@campaignPreviewViews": {
    "description": "Tab label in campaign preview dialog for campaign views."
  },
  "campaignPreviewEventBefore": "Before Campaign",
  "@campaignPreviewEventBefore": {
    "description": "A name of the state of a campaign before it starts."
  },
  "campaignPreviewEventDuring": "During Campaign",
  "@campaignPreviewEventDuring": {
    "description": "A name of the state of a campaign when it is active."
  },
  "campaignPreviewEventAfter": "After Campaign",
  "@campaignPreviewEventAfter": {
    "description": "A name of the state of a campaign when it is active."
  },
  "userAuthenticationState": "User Authentication State",
  "@userAuthenticationState": {
    "description": "The state of the user (keychain), actor, guest, visitor, etc."
  },
  "active": "Active",
  "@active": {
    "description": "Activated state"
  },
  "campaignManagement": "Campaign Management",
  "published": "Published",
  "status": "Status",
  "myProposals": "My Proposals",
  "workspaceDescription": "In this space you can manage your existing proposals, view previous and archived proposal as well as creating new proposals.",
  "@workspaceDescription": {
    "description": "Workspace page description"
  },
  "newDraftProposal": "New Draft Proposal",
  "draftProposalsX": "Draft Proposals ({count})",
  "@draftProposalsX": {
    "description": "Workspace page tab",
    "placeholders": {
      "count": {
        "type": "int"
      }
    }
  },
  "finalProposalsX": "Final Proposals ({count})",
  "@finalProposalsX": {
    "description": "Workspace page tab",
    "placeholders": {
      "count": {
        "type": "int"
      }
    }
  },
  "nickname": "Nickname",
  "@nickname": {
    "description": "A username / nickname of the user."
  },
  "searchProposals": "Search Proposals",
  "search": "Search…",
  "agree": "I Agree",
  "requestedAmountShouldBeBetweenMinAndMax": "Requested amount should be between {min} and {max}",
  "requestedAmountShouldBeMoreThan": "Requested amount should be at least {min}",
  "requestedAmountShouldBeLessThan": "Requested amount should be at most {max}",
  "sectionHasErrorsMessage": "Section has input errors that need to be cleared before publishing.",
  "@sectionHasErrorsMessage": {
    "description": "A validation error in proposal editor when user wants to publish a proposal with errors."
  },
  "errorValidationTokenNotParsed": "Invalid input. Could not parse parse.",
  "@errorValidationTokenNotParsed": {
    "description": "A validation error when user enters input which cannot be parsed into token value."
  },
  "errorValidationMissingRequiredField": "Please fill this field.",
  "@errorValidationMissingRequiredField": {
    "description": "A validation error for a missing required form field."
  },
  "errorValidationNumFieldBelowMin": "The value should be at least {min}.",
  "@errorValidationNumFieldBelowMin": {
    "description": "Validation error when the user entered numerical value is smaller than min",
    "placeholders": {
      "min": {
        "type": "int"
      }
    }
  },
  "errorValidationNumFieldAboveMax": "The value should be no bigger than {max}.",
  "@errorValidationNumFieldAboveMax": {
    "description": "Validation error when the user entered numerical value is bigger than max",
    "placeholders": {
      "max": {
        "type": "int"
      }
    }
  },
  "errorValidationNumFieldOutOfRange": "The value should be between {min} and {max}",
  "@errorValidationNumFieldOutOfRange": {
    "description": "Validation error when the numerical value is out of allowed range between min and max (both inclusive)",
    "placeholders": {
      "min": {
        "type": "int"
      },
      "max": {
        "type": "int"
      }
    }
  },
  "errorValidationStringLengthBelowMin": "The text should be at least {min} {min, plural, =0{characters} =1{character} other{characters}}.",
  "@errorValidationStringLengthBelowMin": {
    "description": "Validation error when the user entered text is shorter than min length",
    "placeholders": {
      "min": {
        "type": "int"
      }
    }
  },
  "errorValidationStringLengthAboveMax": "The text should be no longer than {max} {max, plural, =0{characters} =1{character} other{characters}}.",
  "@errorValidationStringLengthAboveMax": {
    "description": "Validation error when the user entered text is longer than max length",
    "placeholders": {
      "max": {
        "type": "int"
      }
    }
  },
  "errorValidationStringLengthOutOfRange": "The text should be between {min} and {max} {max, plural, =0{characters} =1{character} other{characters}}.",
  "@errorValidationStringLengthOutOfRange": {
    "description": "Validation error when the user entered text is out of allowed range between min and max (both inclusive) characters",
    "placeholders": {
      "min": {
        "type": "int"
      },
      "max": {
        "type": "int"
      }
    }
  },
  "errorValidationStringLengthOutOfExactRange": "The text should be {count} {count, plural, =0{characters} =1{character} other{characters}}.",
  "@errorValidationStringLengthOutOfExactRange": {
    "description": "Validation error when the user entered text is not matching the exact required length.",
    "placeholders": {
      "count": {
        "type": "int"
      }
    }
  },
  "errorValidationListItemsBelowMin": "There should be at least {min} {min, plural, =0{items} =1{item} other{items}}.",
  "@errorValidationListItemsBelowMin": {
    "description": "Validation error when the user entered less than min items in the list.",
    "placeholders": {
      "min": {
        "type": "int"
      }
    }
  },
  "errorValidationListItemsAboveMax": "There should be no more than {max} {max, plural, =0{items} =1{item} other{items}}.",
  "@errorValidationListItemsAboveMax": {
    "description": "Validation error when the user entered more than max items in the list.",
    "placeholders": {
      "max": {
        "type": "int"
      }
    }
  },
  "errorValidationListItemsOutOfRange": "There should be between {min} and {max} {max, plural, =0{items} =1{item} other{items}}.",
  "@errorValidationListItemsOutOfRange": {
    "description": "The number of items in a list/array is out of allowed range between min and max (both inclusive)",
    "placeholders": {
      "min": {
        "type": "int"
      },
      "max": {
        "type": "int"
      }
    }
  },
  "errorValidationListItemsNotUnique": "The values must be unique.",
  "@errorValidationListItemsNotUnique": {
    "description": "The list items must be unique."
  },
  "errorValidationConstValueMismatch": "The value must be \"{constValue}\".",
  "@errorValidationConstValueMismatch": {
    "description": "Validation error when the user entered value does not match the const value",
    "placeholders": {
      "constValue": {
        "type": "String"
      }
    }
  },
  "errorValidationConstsValueBoolMismatch": "Please select this field.",
  "@errorValidationConstsValueBoolMismatch": {
    "description": "Validation error when the user entered value does not match a boolean const value, typically a checkbox that asks for legal permission."
  },
  "errorValidationEnumValuesMismatch": "The value must be one of {enumValues}.",
  "@errorValidationEnumValuesMismatch": {
    "description": "Validation error when the user entered value does not match the enum values",
    "placeholders": {
      "enumValues": {
        "type": "String"
      }
    }
  },
  "errorValidationPatternMismatch": "The value does not match the valid pattern.",
  "@errorValidationPatternMismatch": {
    "description": "Validation error when the user entered value does not match the pattern"
  },
  "errorValidationHttpsPatternMismatch": "Start your url with https://",
  "@errorValidationHttpsPatternMismatch": {
    "description": "Validation error when the user entered value does not match the https:// pattern"
  },
  "errorValidationStringEmpty": "The text cannot be empty.",
  "@errorValidationStringEmpty": {
    "description": "Validation error when the user entered text is empty"
  },
  "noTagSelected": "No Tag Selected",
  "@noTagSelected": {
    "description": "For example in context of document builder"
  },
  "singleGroupedTagSelectorRelevantTag": "Select the most relevant tag",
  "noUrlAdded": "No URL added",
  "addUrl": "Add URL",
  "clear": "Clear",
  "errorNoActiveCampaignFound": "Currently there is no active campaign running",
  "howItWorksCollaborate": "Innovate together",
  "@howItWorksCollaborate": {
    "description": "Used in discovery page in how it works section"
  },
  "howItWorks": "Here's how it works",
  "howItWorksCollaborateDescription": "Got an Idea? Create an impactful proposal and collaborate with the community to develop and refine it.",
  "howItWorksVote": "Vote for your favorite ideas",
  "@howItWorksVote": {
    "description": "Used in discovery page in how it works section"
  },
  "howItWorksVoteDescription": "Use a voting app to choose ideas with impact worth funding. Get rewarded in ada for taking part.",
  "howItWorksFollow": "Stay up to date",
  "@howItWorksFollow": {
    "description": "Used in discovery page in how it works section"
  },
  "howItWorksFollowDescription": "Receive regular updates on all the funded ideas, so you can follow along and see how things are progressing.",
  "heroSectionTitle": "Create, fund and deliver the future of Cardano.",
  "projectCatalystDescription": "Project Catalyst is the world’s largest decentralized innovation engine for solving real-world challenges.\n\nWe're putting the community at the heart of Cardano's future development.\n\nAre you ready for the Challenge?",
  "@projectCatalystDescription": {
    "description": "description text for discovery page in hero section"
  },
  "viewCurrentCampaign": "View Current Campaign",
  "catalystF14": "Catalyst Fund14",
  "@catalystF14": {
    "description": "Used in discovery page in hero section"
  },
  "catalystFundNo": "Catalyst Fund{number}",
  "@catalystFundNo": {
    "description": "Used in hero section to indicate current fund.",
    "placeholders": {
      "number": {
        "type": "String"
      }
    }
  },
  "currentCampaign": "Current Campaign",
  "currentCampaignDescription": "Project Catalyst turns economic power into innovation power by using the Cardano Treasury to incentivize and fund community-approved ideas.",
  "campaignTreasury": "Campaign Treasury",
  "campaignTreasuryDescription": "Total budget, including ecosystem incentives",
  "campaignTotalAsk": "Campaign Total Ask",
  "campaignTotalAskDescription": "Funds requested for all final proposals",
  "@campaignTotalAskDescription": {
    "description": "Description for the total ask section"
  },
  "maximumAsk": "Maximum Ask",
  "minimumAsk": "Minimum Ask",
  "ideaJourney": "Idea Journey",
  "ideaJourneyDescription": "#### Ideas come to life in Catalyst through the key stages below. For the full timeline, deadlines and latest updates, visit the [fund timeline]({link}) Gitbook page.",
  "@ideaJourneyDescription": {
    "description": "Description for the idea journey section",
    "placeholders": {
      "link": {
        "type": "String"
      }
    }
  },
  "ongoing": "Ongoing",
  "from": "From",
  "to": "To",
  "weekOf": "Week of",
  "errorDisplayNameValidationEmpty": "Display name can not be empty",
  "errorDisplayNameValidationOutOfRange": "Invalid length",
  "headsUp": "Heads up",
  "@headsUp": {
    "description": "In context for important information below"
  },
  "shareNewDraft": "Share new draft",
  "@shareNewDraft": {
    "description": "In context of sharing proposal for public feedback."
  },
  "submitForReview": "Submit for review",
  "@submitForReview": {
    "description": "In context of submitting proposal for review."
  },
  "showAllIssues": "Show all issues",
  "@showAllIssues": {
    "description": "Action to display a full list of issues."
  },
  "hideAllIssues": "Hide all issues",
  "@hideAllIssues": {
    "description": "Action to hide the full list of issues."
  },
  "errorEmailValidationPattern": "Incorrect email pattern",
  "errorEmailValidationOutOfRange": "Invalid length",
  "errorEmailAlreadyInUseUpdateLater": "This email address is already in use. You can update your email later from your account settings.",
  "@errorEmailAlreadyInUseUpdateLater": {
    "description": "Error when trying to register with email that is taken already (in registration)."
  },
  "errorEmailAlreadyInUse": "This email address is already in use.",
  "@errorEmailAlreadyInUse": {
    "description": "Error when trying to update email that is taken already."
  },
  "errorActiveAccountNotFound": "Active account not found.",
  "@errorActiveAccountNotFound": {
    "description": "Generic error message when trying to access account resources but non was found."
  },
  "categoryDetails": "Category Details",
  "fundsAvailable": "Funds Available",
  "minBudgetRequest": "Min budget request",
  "@minBudgetRequest": {
    "description": "A label for the minimum budget request for a proposal."
  },
  "maxBudgetRequest": "Max budget request",
  "@maxBudgetRequest": {
    "description": "A label for the maximum budget request for a proposal."
  },
  "duration": "Duration",
  "valueMonths": "{value} {value, plural, =0{Months} =1{Month} other{Months}}",
  "@valueMonths": {
    "description": "Used in proposal card",
    "placeholders": {
      "value": {
        "type": "int"
      }
    }
  },
  "finalProposal": "Final",
  "mostRecent": "Most Recent",
  "viewAllProposals": "View All Proposals",
  "publishedOn": "Published on {date} at {time}",
  "@publishedOn": {
    "placeholders": {
      "date": {
        "type": "String"
      },
      "time": {
        "type": "String"
      }
    }
  },
  "dateAtTime": "{date} at {time}",
  "@dateAtTime": {
    "placeholders": {
      "date": {
        "type": "String"
      },
      "time": {
        "type": "String"
      }
    }
  },
  "accountMenuPopupTooltip": "Account menu",
  "account": "Account",
  "settings": "Settings",
  "setupCatalystRoles": "Setup Catalyst roles",
  "submitSupportRequest": "Submit support request",
  "catalystKnowledgeBase": "Catalyst knowledge base",
  "lockAccount": "Lock account",
  "timezone": "Timezone",
  "proposalsSubmittedCount": "{count} {count, plural, one{Proposal} other{Proposals}} Submitted",
  "@proposalsSubmittedCount": {
    "description": "Used in proposal card in campaign category",
    "placeholders": {
      "count": {
        "type": "int"
      }
    }
  },
  "inObject": "In {object}",
  "@inObject": {
    "description": "In (Category Name)",
    "placeholders": {
      "object": {
        "type": "String"
      }
    }
  },
  "startProposal": "Start Proposal",
  "categoryRequirements": "Category Requirements:",
  "createProposal": "Create Proposal",
  "proposalsSubmissionClose": "Proposals submission close:",
  "backToCampaign": "Back to Campaign",
  "category": "Category",
  "exploreCategories": "Explore Categories",
  "categoryBudget": "Category Budget",
  "fundsAvailableForCategory": "Funds available for this category",
  "currentAsk": "Current Ask",
  "displayName": "Display Name",
  "emailAddress": "Email address",
  "email": "Email",
  "@email": {
    "description": "Email address (short)"
  },
  "registeredRoles": "Registered Roles",
  "@registeredRoles": {
    "description": "The roles with which the user registered."
  },
  "linkedWallet": "Linked Wallet",
  "@linkedWallet": {
    "description": "The wallet user has linked for the initial registration."
  },
  "balance": "Balance",
  "@balance": {
    "description": "The balance the user holds / amount of Ada in the wallet"
  },
  "myAccount": "My account",
  "myRoles": "My Roles",
  "addRole": "Add role",
  "accountFinishedNotificationTitle": "Account Finalized",
  "accountFinishedNotificationTitleDesc": "Account blockchain verified",
  "accountFinishedNotificationMessage": "You are now able to vote, submit proposals and…",
  "editRolesDialogTitle": "Editing Roles",
  "editRolesDialogMessage": "Before you can change your role, there are a few steps to complete first. Follow the instructions carefully to ensure a smooth transition.\u2028\u2028To continue you will need to re-register, this will allow you to select new roles. This process will take around 3-7 minutes.\u2028",
  "continueText": "Continue",
  "@continueText": {
    "description": "Action to move to the next step"
  },
  "proposalEditorBackToProposals": "Back to Proposals",
  "@proposalEditorBackToProposals": {
    "description": "Action title to navigate back to the proposal index."
  },
  "proposalEditorStatusDropdownViewTitle": "Unnamed proposal",
  "@proposalEditorStatusDropdownViewTitle": {
    "description": "Placeholder for the proposal title in the proposal actions dropdown if the proposal title is empty."
  },
  "proposalEditorStatusDropdownViewDescription": "Iteration {iteration} · Not published",
  "@proposalEditorStatusDropdownViewDescription": {
    "description": "Description of a proposal in the proposal actions dropdown.",
    "placeholders": {
      "iteration": {
        "type": "int"
      }
    }
  },
  "proposalEditorStatusDropdownPublishTitle": "**Share new draft** · Draft Iteration {iteration}",
  "@proposalEditorStatusDropdownPublishTitle": {
    "description": "Action title to publish a new version of the draft proposal.",
    "placeholders": {
      "iteration": {
        "type": "int"
      }
    }
  },
  "proposalEditorStatusDropdownPublishDescription": "Share draft for feedback",
  "@proposalEditorStatusDropdownPublishDescription": {
    "description": "Action description to publish a new version of the draft proposal."
  },
  "proposalEditorStatusDropdownSubmitTitle": "**Submit For Review** · Iteration {iteration} as Final",
  "@proposalEditorStatusDropdownSubmitTitle": {
    "description": "Action title to submit the final proposal.",
    "placeholders": {
      "iteration": {
        "type": "int"
      }
    }
  },
  "proposalEditorStatusDropdownSubmitDescription": "Submit as final proposal for review / voting",
  "@proposalEditorStatusDropdownSubmitDescription": {
    "description": "Action description to submit the final proposal."
  },
  "proposalEditorStatusDropdownExportTitle": "Export Proposal",
  "@proposalEditorStatusDropdownExportTitle": {
    "description": "Action title to export a proposal as a file."
  },
  "proposalEditorStatusDropdownDeleteTitle": "Delete Proposal",
  "@proposalEditorStatusDropdownDeleteTitle": {
    "description": "Action title to delete a proposal."
  },
  "proposalOptions": "Proposal Options",
  "@proposalOptions": {
    "description": "Actions related to a proposal like publishing, sharing, exporting, etc."
  },
  "proposalEditorValidationErrorShareDraftTitle": "To share new draft, resolve {count} form {count, plural, =0{issues} =1{issue} other{issues}}.",
  "@proposalEditorValidationErrorShareDraftTitle": {
    "description": "Snackbar title shown when user tries to share proposal draft with errors.",
    "placeholders": {
      "count": {
        "type": "int"
      }
    }
  },
  "proposalEditorValidationErrorSubmitReviewTitle": "To submit For Review, resolve {count} {count, plural, =0{issues} =1{issue} other{issues}}.",
  "@proposalEditorValidationErrorSubmitReviewTitle": {
    "description": "Snackbar title shown when user tries to submit for review a proposal with errors.",
    "placeholders": {
      "count": {
        "type": "int"
      }
    }
  },
  "proposalEditorValidationErrorClearedTitle": "Issues cleared",
  "@proposalEditorValidationErrorClearedTitle": {
    "description": "Snackbar title shown when user resolves all validation issues."
  },
  "proposalEditorValidationErrorShareDraftNotStartedMessage": "In the next step, you'll see the issues that need to be resolved before publishing your draft.",
  "@proposalEditorValidationErrorShareDraftNotStartedMessage": {
    "description": "Snackbar message shown when user tries to share proposal draft with errors."
  },
  "proposalEditorValidationErrorSubmitReviewNotStartedMessage": "In the next step, you'll see the issues that need to be resolved before publishing your final.",
  "@proposalEditorValidationErrorSubmitReviewNotStartedMessage": {
    "description": "Snackbar message shown when user tries to submit for review a proposal with errors."
  },
  "proposalEditorValidationErrorInProgressMessage": "Please review the sections highlighted in red and correct them to continue.",
  "@proposalEditorValidationErrorInProgressMessage": {
    "description": "Snackbar message shown when user tries to share proposal draft / submit for review with errors."
  },
  "proposalEditorValidationErrorShareDraftClearedMessage": "Please proceed sharing your draft for feedback.",
  "@proposalEditorValidationErrorShareDraftClearedMessage": {
    "description": "Snackbar message shown when user resolves all validation issues (after trying to share draft)."
  },
  "proposalEditorValidationErrorSubmitReviewClearedMessage": "Please proceed sharing your final for review.",
  "@proposalEditorValidationErrorSubmitReviewClearedMessage": {
    "description": "Snackbar message shown when user resolves all validation issues (after trying to share draft)."
  },
  "proposalEditorValidationExitDialogTitle": "Exit form issue mode?",
  "@proposalEditorValidationExitDialogTitle": {
    "description": "Title in a dialog asking if the user wants to leave the form issue mode."
  },
  "proposalEditorValidationExitDialogMessage": "When you exit, any unsaved changes will be lost.",
  "@proposalEditorValidationExitDialogMessage": {
    "description": "Message in a dialog asking if the user wants to leave the form issue mode."
  },
  "proposalEditorValidationExitIssueMode": "Exit Issue Mode",
  "@proposalEditorValidationExitIssueMode": {
    "description": "Button text for exiting the proposal editor validation snackbar."
  },
  "proposalEditorDeleteDialogTitle": "Delete Proposal?",
  "@proposalEditorDeleteDialogTitle": {
    "description": "A title for the dialog to confirm proposal deletion."
  },
  "proposalEditorDeleteDialogDescription": "Are you sure you want to delete this proposal?\nThis action cannot be undone.",
  "@proposalEditorDeleteDialogDescription": {
    "description": "A description for the dialog to confirm proposal deletion."
  },
  "proposalEditorDeleteDialogDeleteButton": "Delete Proposal",
  "@proposalEditorDeleteDialogDeleteButton": {
    "description": "A button label for the dialog to confirm proposal deletion."
  },
  "proposalEditorSubmitErrorDialogTitle": "Unable to Submit Proposal",
  "@proposalEditorSubmitErrorDialogTitle": {
    "description": "Dialog title in proposal editor when submitting proposal for review failed."
  },
  "proposalEditorSubmitErrorDialogMessage": "We couldn't submit your proposal. Please try again in 5-10 minutes, as it may take some time for your information to update.\n\nIf the issue persists, feel free to contact support.",
  "@proposalEditorSubmitErrorDialogMessage": {
    "description": "Dialog message in proposal editor when submitting proposal for review failed."
  },
  "proposalEditorPublishErrorDialogTitle": "Unable to Publish Proposal",
  "@proposalEditorPublishErrorDialogTitle": {
    "description": "Dialog title in proposal editor when publishing proposal to the server failed."
  },
  "proposalEditorPublishErrorDialogMessage": "We couldn't publish your proposal. Please try again in 5-10 minutes, as it may take some time for your information to update.\n\nIf the issue persists, feel free to contact support.",
  "@proposalEditorPublishErrorDialogMessage": {
    "description": "Dialog message in proposal editor when publishing proposal to the server failed."
  },
  "proposalEditorNotAnswered": "Not Answered",
  "@proposalEditorNotAnswered": {
    "description": "Placeholder text when a property has been not filled."
  },
  "showAll": "Show All",
  "@showAll": {
    "description": "Show all for when using filtering by some criteria"
  },
  "importProposal": "Import Proposal",
  "@importProposal": {
    "description": "Import a proposal from a file"
  },
  "catalyst": "Catalyst",
  "@catalyst": {
    "description": "Catalyst is a project name"
  },
  "searchResult": "Search Result",
  "@searchResult": {
    "description": "To show that displayed items comes from search result"
  },
  "emptySearchResultTitle": "No search results found",
  "@emptySearchResultTitle": {
    "description": "Title of empty search result"
  },
  "tryDifferentSearch": "Please try another search.",
  "@tryDifferentSearch": {
    "description": "Description of empty search result. Try different search"
  },
  "copyLink": "Copy Link",
  "@copyLink": {
    "description": "Action title to copy a link in share dialog."
  },
  "proposal": "Proposal",
  "@proposal": {
    "description": "Generic name to describe an type of item."
  },
  "shareDirectLinkToItem": "Share a link directly to this {item}",
  "@shareDirectLinkToItem": {
    "description": "Action description to share a link in share dialog.",
    "placeholders": {
      "item": {
        "type": "String"
      }
    }
  },
  "shareLinkOnSocialMedia": "Share this {itemType} link on {socialMedia}",
  "@shareLinkOnSocialMedia": {
    "description": "Action description to share a link in share dialog.",
    "placeholders": {
      "itemType": {
        "type": "String"
      },
      "socialMedia": {
        "type": "String"
      }
    }
  },
  "shareOnSocialMedia": "Share on {socialMedia}",
  "@shareOnSocialMedia": {
    "description": "Action title to share a link in share dialog.",
    "placeholders": {
      "socialMedia": {
        "type": "String"
      }
    }
  },
  "shareType": "Share {itemType}",
  "@shareType": {
    "description": "Action title to share a link in share dialog.",
    "placeholders": {
      "itemType": {
        "type": "String"
      }
    }
  },
  "copied": "Copied!",
  "@copied": {
    "description": "Snackbar message shown when user copies a link."
  },
  "linkCopiedToClipboard": "Link copied to clipboard",
  "@linkCopiedToClipboard": {
    "description": "Snackbar title shown when user copies a link."
  },
  "proposalShareMessage": "Check this out!🌍 #MustSee #SharingIsCaring",
  "@proposalShareMessage": {
    "description": "Share message for proposals."
  },
  "publishNewProposalIterationDialogTitle": "Publish New Iteration?",
  "@publishNewProposalIterationDialogTitle": {
    "description": "Title for the dialog for publishing a new proposal iteration."
  },
  "publishNewProposalIterationDialogSubtitle": "Published proposal drafts are public to other users, including all previous iterations.",
  "@publishNewProposalIterationDialogSubtitle": {
    "description": "Subtitle for the dialog for publishing a new proposal iteration."
  },
  "publishNewProposalIterationDialogList1": "Published iterations are always public.",
  "@publishNewProposalIterationDialogList1": {
    "description": "The bullet point in the dialog for publishing a proposal iteration about proposals being public."
  },
  "publishNewProposalIterationDialogList2": "Contributors can comment on the latest iteration.",
  "@publishNewProposalIterationDialogList2": {
    "description": "The bullet point in the dialog for publishing a proposal iteration about contributors being able to comment on drafts."
  },
  "publishNewProposalIterationDialogList3": "Drafts are not submitted for voting. Use 'Submit for review' to enter the community review stage.",
  "@publishNewProposalIterationDialogList3": {
    "description": "The bullet point in the dialog for publishing a proposal iteration about drafts not being automatically submitted for voting."
  },
  "publishProposalForReviewDialogTitle": "Submit For Review?",
  "@publishProposalForReviewDialogTitle": {
    "description": "Title for the dialog for submitting a proposal for review."
  },
  "publishProposalForReviewDialogSubtitle": "Submitted final proposals are entered into the community review stage and are eligible for funding.",
  "@publishProposalForReviewDialogSubtitle": {
    "description": "Subtitle for the dialog for submitting a proposal for review."
  },
  "publishProposalForReviewDialogList1": "Published iterations are always public.",
  "@publishProposalForReviewDialogList1": {
    "description": "The bullet point in the dialog for submitting a proposal into review about proposals being public."
  },
  "publishProposalForReviewDialogList2": "Contributors can only comment on the latest iteration.",
  "@publishProposalForReviewDialogList2": {
    "description": "The bullet point in the dialog for submitting a proposal into review about contributors being able to comment on drafts."
  },
  "publishProposalForReviewDialogList3": "Proposals are entered into the review stage unless a later iteration is published before the deadline.",
  "@publishProposalForReviewDialogList3": {
    "description": "The bullet point in the dialog for submitting a proposal into review about drafts not being automatically submitted for voting."
  },
  "publishProposalForReviewDialogAgreement": "I confirm that I am ready to submit my finalized proposal into the review stage.",
  "@publishProposalForReviewDialogAgreement": {
    "description": "The agreement confirmation in the dialog for submitting a proposal into review."
  },
  "change": "Change",
  "@change": {
    "description": "An action to change/modify something."
  },
  "submittedForReview": "Submitted for Review / Locked final ({submittedCount}/{maxCount})",
  "@submittedForReview": {
    "description": "Label for the submitted for review section",
    "placeholders": {
      "submittedCount": {
        "type": "int"
      },
      "maxCount": {
        "type": "int"
      }
    }
  },
  "sharedForPublicInProgress": "Shared for public feedback / In progress",
  "@sharedForPublicInProgress": {
    "description": "Label for shared for public feedback or in progress proposals in workspace"
  },
  "notPublished": "Not published",
  "@notPublished": {
    "description": "Label for not published proposals in workspace"
  },
  "lastEditDate": "Last edit {date}",
  "@lastEditDate": {
    "description": "Indicated when item was last updated",
    "placeholders": {
      "date": {
        "type": "String"
      }
    }
  },
  "enterPhrase": "Enter phrase",
  "@enterPhrase": {
    "description": "Action to enter the seed phrase"
  },
  "proposalImportDialogTitle": "Import Proposal",
  "@proposalImportDialogTitle": {
    "description": "The title of the dialog to import a proposal."
  },
  "proposalImportDialogDescription": "Make sure it's a correct Catalyst proposal file.",
  "@proposalImportDialogDescription": {
    "description": "The description of the dialog to import a proposal."
  },
  "spaces": "Spaces",
  "@spaces": {
    "description": "The title of the tile that shows the list of spaces."
  },
  "opportunities": "Opportunities",
  "@opportunities": {
    "description": "The title of the tile that shows the list of opportunities."
  },
  "discoveryHomepage": "Discovery Homepage",
  "@discoveryHomepage": {
    "description": "Title for tile in overall spaces page to go to discovery page"
  },
  "feedbackOnProposals": "Feedback on Proposals",
  "@feedbackOnProposals": {
    "description": "Title for tile in overall spaces page to go to proposals list page"
  },
  "browseMyProposals": "Browse all my proposals",
  "@browseMyProposals": {
    "description": "Title for tile in workspace space page to go to proposals page"
  },
  "notPublishedProposals": "Not published proposals",
  "@notPublishedProposals": {
    "description": "Title for section to show not published proposals"
  },
  "newIterationTitle": "Iteration {iteration} · Not published - {datetime} - {title}",
  "@newIterationTitle": {
    "description": "Title for new iteration card",
    "placeholders": {
      "iteration": {
        "type": "int"
      },
      "datetime": {
        "type": "String"
      },
      "title": {
        "type": "String"
      }
    }
  },
  "publishedProposals": "Published Proposals",
  "@publishedProposals": {
    "description": "A label for proposals that have been published (public)."
  },
  "nrOfIteration": "Iteration {nr}",
  "@nrOfIteration": {
    "description": "In context of which version of document is presented",
    "placeholders": {
      "nr": {
        "type": "int"
      }
    }
  },
  "proposalViewMetadataOverviewSegment": "Overview",
  "@proposalViewMetadataOverviewSegment": {
    "description": "Viewing proposal navigation segment"
  },
  "proposalViewMetadataSection": "Metadata",
  "@proposalViewMetadataSection": {
    "description": "Viewing proposal navigation section"
  },
  "commentsSegment": "Comments",
  "@commentsSegment": {
    "description": "Viewing proposal navigation section"
  },
  "addCommentSection": "Add comment",
  "@addCommentSection": {
    "description": "Viewing proposal navigation section"
  },
  "viewCommentsSection": "View comments",
  "@viewCommentsSection": {
    "description": "Viewing proposal navigation section"
  },
  "proposalViewFundingRequested": "Funding Requested",
  "@proposalViewFundingRequested": {
    "description": "When viewing proposal"
  },
  "proposalViewProjectDuration": "Project Duration",
  "@proposalViewProjectDuration": {
    "description": "When viewing proposal"
  },
  "proposalViewProjectDelivery": "Project Delivery",
  "@proposalViewProjectDelivery": {
    "description": "When viewing proposal"
  },
  "valueMilestones": "{count} {count, plural, =0{Milestones} =1{Milestone} other{Milestones}}",
  "@valueMilestones": {
    "description": "In context of proposal. How many milestones there is",
    "placeholders": {
      "count": {
        "type": "int"
      }
    }
  },
  "notFoundError": "The requested data could not be found. Try different search.",
  "@notFoundError": {
    "description": "Error message when user tries to access resourse that does not exist."
  },
  "proposalStageAndIteration": "{stage} - Iteration {iteration}",
  "@proposalStageAndIteration": {
    "description": "In context of proposal. Shows the stage and iteration of the proposal",
    "placeholders": {
      "stage": {
        "type": "String"
      },
      "iteration": {
        "type": "int"
      }
    }
  },
  "fundNoCategory": "Fund{number} Category",
  "@fundNoCategory": {
    "description": "Describes that category comes from fund number",
    "placeholders": {
      "number": {
        "type": "int"
      }
    }
  },
  "comments": "{count, plural, =0{Comments} =1{Comment} other{Comments}}",
  "@comments": {
    "description": "Describes comments",
    "placeholders": {
      "count": {
        "type": "int"
      }
    }
  },
  "proposalIterationPublishUpdateAndTitle": "Iteration {iteration} - {publish} - {datetime} - {title}",
  "@proposalIterationPublishUpdateAndTitle": {
    "description": "Title for the proposal iteration card",
    "placeholders": {
      "iteration": {
        "type": "int"
      },
      "publish": {
        "type": "String"
      },
      "datetime": {
        "type": "String"
      },
      "title": {
        "type": "String"
      }
    }
  },
  "exportButtonText": "Export",
  "@exportButtonText": {
    "description": "Text shown in export button"
  },
  "publishingHistory": "Publishing history",
  "@publishingHistory": {
    "description": "To let user know that document have history of published documents"
  },
  "notAvailableAbbr": "N/A",
  "@notAvailableAbbr": {
    "description": "Abbreviation for not available"
  },
  "dayAbbr": "d",
  "@dayAbbr": {
    "description": "A single letter abbreviation for day."
  },
  "hourAbbr": "h",
  "@hourAbbr": {
    "description": "A single letter abbreviation for hour."
  },
  "minuteAbbr": "m",
  "@minuteAbbr": {
    "description": "A single letter abbreviation for minute."
  },
  "secondAbbr": "s",
  "@secondAbbr": {
    "description": "A single letter abbreviation for second."
  },
  "title": "Title",
  "@title": {
    "description": "description of the title field"
  },
  "required": "Required",
  "@required": {
    "description": "description of the required field"
  },
  "selectedCategory": "Selected category",
  "@selectedCategory": {
    "description": "description of the selected category field"
  },
  "jumpToCampaignCategory": "Jump to campaign category",
  "@jumpToCampaignCategory": {
    "description": "description of the button that takes to campaign category page"
  },
  "saveDraft": "Save draft",
  "@saveDraft": {
    "description": "description of the button that saves the draft"
  },
  "openInEditor": "Open in editor",
  "@openInEditor": {
    "description": "description of the button that opens the proposal in editor"
  },
  "latestDocumentVersion": "Latest",
  "@latestDocumentVersion": {
    "description": "When showing different version of proposal we may add suffix indicating this is latest version"
  },
  "viewingOlderDocumentVersion": "You are viewing an older iteration of this proposal",
  "@viewingOlderDocumentVersion": {
    "description": "After changing document version warning"
  },
  "viewLatestDocumentVersion": "View Latest",
  "@viewLatestDocumentVersion": {
    "description": "Action to change back to latest version"
  },
  "commentHideReplies": "Hide replies",
  "@commentHideReplies": {
    "description": "Hide comment replies"
  },
  "commentXReplies": "{count} {count, plural, =0{replies} =1{reply} other{replies}}",
  "@commentXReplies": {
    "description": "Show comment replies",
    "placeholders": {
      "count": {
        "type": "int"
      }
    }
  },
  "emptyUserProposalDescriptionHelp": "Use Create Proposal in the top menu to get started.",
  "@emptyUserProposalDescriptionHelp": {
    "description": "Description shown when user has no proposals in workspace"
  },
  "noFinalUserProposals": "No Final proposals found",
  "@noFinalUserProposals": {
    "description": "Title shown when user has no final proposals in workspace"
  },
  "noDraftUserProposals": "No Draft proposals found",
  "@noDraftUserProposals": {
    "description": "Title shown when user has no draft proposals in workspace"
  },
  "noLocalUserProposals": "No Local proposals found",
  "@noLocalUserProposals": {
    "description": "Title shown when user has no local proposals in workspace"
  },
  "cancelCommit": "Cancel",
  "@cancelCommit": {
    "description": "Cancel comment submission"
  },
  "submitCommit": "Submit",
  "@submitCommit": {
    "description": "Send comment"
  },
  "commentsSortNewest": "Newest First",
  "@commentsSortNewest": {
    "description": "One of options for sorting comments under proposal"
  },
  "commentsSortOldest": "Oldest First",
  "@commentsSortOldest": {
    "description": "One of options for sorting comments under proposal"
  },
  "shortSummary": "Short summary",
  "@shortSummary": {
    "description": "A short description of something"
  },
  "view": "View",
  "@view": {
    "description": "A label for the view button. Used to see more details."
  },
  "share": "Share",
  "@share": {
    "description": "A label for the share button. Used to share something."
  },
  "forgetProposal": "Forget proposal",
  "@forgetProposal": {
    "description": "A label for the forget proposal button. Used to make hide action on document."
  },
  "export": "Export",
  "@export": {
    "description": "A label for the export button. Used to export something."
  },
  "unlockAndEdit": "Unlock & Edit",
  "@unlockAndEdit": {
    "description": "Used for making new draft proposal from final proposal."
  },
  "successProposalDeleted": "Proposal deleted successfully",
  "@successProposalDeleted": {
    "description": "Success message when draft is deleted"
  },
  "successProposalDeletedDescription": "Your local proposal has been deleted",
  "@successProposalDeletedDescription": {
    "description": "Description of success message when draft is deleted"
  },
  "successProposalForgot": "Proposal forgotten",
  "@successProposalForgot": {
    "description": "Success message when public draft/final proposal is forgotten"
  },
  "successProposalForgotDescription": "Your local proposal has been forgotten. No one can see it anymore.",
  "@successProposalForgotDescription": {
    "description": "Description of success message when public draft/final proposal is forgotten"
  },
  "errorProposalDeleted": "Error deleting proposal",
  "@errorProposalDeleted": {
    "description": "Error message when draft is not deleted"
  },
  "errorProposalDeletedDescription": "Something went wrong, please try again later",
  "@errorProposalDeletedDescription": {
    "description": "Description of error message when draft is not deleted"
  },
  "apiErrorUnknown": "Unknown error response",
  "@apiErrorUnknown": {
    "description": "A fallback error message when api returns error code"
  },
  "apiErrorNotFound": "Not found",
  "@apiErrorNotFound": {
    "description": "Message of an error when api returns not found status code, depends on context."
  },
  "apiErrorTooManyRequests": "Too many requests, please try again in 10 minutes.",
  "@apiErrorTooManyRequests": {
    "description": "Message of an error when api returns matching status code."
  },
  "apiErrorInternalServerError": "Internal server error",
  "@apiErrorInternalServerError": {
    "description": "Message of an error when api returns matching status code."
  },
  "apiErrorServiceUnavailable": "Service Unavailable",
  "@apiErrorServiceUnavailable": {
    "description": "Message of an error when api returns matching status code."
  },
  "apiErrorMalformedBody": "Can not process response body",
  "@apiErrorMalformedBody": {
    "description": "Generic message when any endpoint response is different from expected and can not be processed"
  },
  "degradeFinalToDraftProposal": "You remove this proposal from review/voting stage.",
  "@degradeFinalToDraftProposal": {
    "description": "Information for user that his proposal is going back to draft. "
  },
  "resubmitAsFinalWarning": "You need to resubmit this proposal as final, to be eligible for funding, so make sure to Submit to review stage (Final) after editing.",
  "@resubmitAsFinalWarning": {
    "description": "Information for user that proposal needs to be resubmitted as final to be eligible for funding."
  },
  "removingProposalFromFinalStage": "You remove this proposal from review/voting stage.",
  "@removingProposalFromFinalStage": {
    "description": "Information for user that his proposal is going back to draft. "
  },
  "acknowledgeToResubmitProposal": "I acknowledge that I have to re-submit my draft proposal as Final to be eligible for funding.",
  "@acknowledgeToResubmitProposal": {
    "description": "Information for user that he needs to resubmit his proposal. "
  },
  "caution": "Caution:",
  "@caution": {
    "description": "Title of caution information"
  },
  "youAreSettingFinalToDraft": "You are setting your final proposal back to draft.",
  "@youAreSettingFinalToDraft": {
    "description": "Information for user that his proposal is going back to draft. "
  },
  "unlockEditProposalDialogTitle": "Unlock & Edit ?",
  "@unlockEditProposalDialogTitle": {
    "description": "Title of Unlock & Edit Dialog"
  },
  "forgetProposalDialogDescription": "You are about to remove this proposal from the app.",
  "@forgetProposalDialogDescription": {
    "description": "Description of Forget Proposal Dialog"
  },
  "forgetProposalCantEditWarning": "You will no longer be able to view, edit, or publish this proposal",
  "@forgetProposalCantEditWarning": {
    "description": "Warning for user that his proposal can't be edited"
  },
  "forgetProposalCantGetFundingWarning": "This proposal will not be eligible to win funding, even if it has been previously published.",
  "@forgetProposalCantGetFundingWarning": {
    "description": "Warning for user that his proposal can't get funding"
  },
  "forgetProposalInvisibleWarning": "Your proposal will not be visible to other users.",
  "@forgetProposalInvisibleWarning": {
    "description": "Warning for user that his proposal will be invisible"
  },
  "forgetProposalAgreement": "I acknowledge that this action cannot be undone.",
  "@forgetProposalAgreement": {
    "description": "Text for user that agrees to forget proposal"
  },
  "myOpportunities": "My Opportunities",
  "@myOpportunities": {
    "description": "Options available to user to make more impact in the app"
  },
  "newUpdates": "New updates - see what's new!",
  "@newUpdates": {
    "description": "A message shown when user has new updates"
  },
  "turnOpinionsIntoActions": "Turn Your Opinions into Impact.",
  "@turnOpinionsIntoActions": {
    "description": "Title for becoming a reviewer"
  },
  "becomeReviewer": "Become a Reviewer!",
  "@becomeReviewer": {
    "description": "Title for becoming a reviewer"
  },
  "f14Voting": "F14 Voting: Make sure you're ready.",
  "@f14Voting": {
    "description": "Title for registration for F14 voting"
  },
  "votingRegistration": "Voting Registration",
  "@votingRegistration": {
    "description": "Title for registration for voting"
  },
  "stayInvolved": "Stay Involved",
  "@stayInvolved": {
    "description": "Title for the stay involved section"
  },
  "stayInvolvedReviewerDescription": "Your voice has power. Use it to guide others and help improve the Cardano community.\n\nAs a reviewer, you’ll make a real impact by sharing thoughtful feedback and influencing decisions.\n",
  "@stayInvolvedReviewerDescription": {
    "description": "Description for the reviewer cards in stay involved section"
  },
  "stayInvolvedContributorDescription": "Get Ready! This is your chance to have a say in where the funds go. To make sure you're ready to participate.\n\nRemember, by voting, you're not only influencing the development of Cardano but also helping to build a community that reflects the values you care about.",
  "@stayInvolvedContributorDescription": {
    "description": "Description for the contributor cards in stay involved section"
  },
  "votingForF14StartsIn": "Voting for Fund14 start {date}",
  "@votingForF14StartsIn": {
    "description": "Description for the voting for f14 card in stay involved section",
    "placeholders": {
      "date": {
        "type": "String"
      }
    }
  },
  "votingRegistrationForF14": "Voting Registration for Fund14.",
  "@votingRegistrationForF14": {
    "description": "Title for the voting registration for f14 card in stay involved section"
  },
  "mobileAccessDescription": "For the best experience, head over to a desktop to get started. But don't worry - mobile is coming.\n\nStay tuned for more updates, or visit our Gitbook to learn more.\n\nSee you on the other side!",
  "@mobileAccessDescription": {
    "description": "Description for the mobile restricted access page"
  },
  "mobileAccessSubtitle": "We're not quite ready for you on mobile just yet…",
  "@mobileAccessSubtitle": {
    "description": "Subtitle for the mobile restricted access page"
  },
  "mobileAccessTitle": "Easy there, trailblazer",
  "@mobileAccessTitle": {
    "description": "Title for the mobile restricted access page"
  },
  "joinNewsletter": "Join Newsletter",
  "@joinNewsletter": {
    "description": "Action to join newsletter"
  },
  "visitGitbook": "Visit Gitbook",
  "@visitGitbook": {
    "description": "Action to visit gitbook"
  },
  "errorUnknownPublishComment": "Can not publish comment",
  "@errorUnknownPublishComment": {
    "description": "Fallback message when can not publish comment for any reason."
  },
  "preSubmitProposalStageDescription": "Curious? Learn more about the new Catalyst App\nand prepare yourself for success.",
  "@preSubmitProposalStageDescription": {
    "description": "Description for the pre-submission stage"
  },
  "proposalSubmissionStageStartAt": "Proposal submission opens {date} at {time}",
  "@proposalSubmissionStageStartAt": {
    "description": "Description for the pre-submission stage",
    "placeholders": {
      "date": {
        "type": "String"
      },
      "time": {
        "type": "String"
      }
    }
  },
  "days": "{count, plural, =1{Day} other{Days}}",
  "@days": {
    "description": "To represent days",
    "placeholders": {
      "count": {
        "type": "num"
      }
    }
  },
  "hours": "{count, plural, =1{Hour} other{Hours}}",
  "@hours": {
    "description": "To represent hours",
    "placeholders": {
      "count": {
        "type": "num"
      }
    }
  },
  "minutes": "{count, plural, =1{Minute} other{Minutes}}",
  "@minutes": {
    "description": "To represent minutes",
    "placeholders": {
      "count": {
        "type": "num"
      }
    }
  },
  "seconds": "{count, plural, =1{Second} other{Seconds}}",
  "@seconds": {
    "description": "To represent seconds",
    "placeholders": {
      "count": {
        "type": "num"
      }
    }
  },
  "proposalSubmissionIsClosed": "Proposal submission is closed for Fund{fundNumber}.",
  "@proposalSubmissionIsClosed": {
    "description": "Title text when proposal submission is closed.",
    "placeholders": {
      "fundNumber": {
        "type": "int"
      }
    }
  },
  "proposalSubmissionClosedDescription": "We’re moving into the Community Review stage!\nWant to stay involved and earn rewards? Check out our knowledge base.",
  "@proposalSubmissionClosedDescription": {
    "description": "Text used to gave user more information about proposal submission close stage and what to do next."
  },
  "cantFindYourWallet": "We can't find your wallet",
  "@cantFindYourWallet": {
    "description": "Error message when user doesn't have a wallet extension installed"
  },
  "safariNotSupportedMessage": "Safari is not supported, please use Chrome or Firefox.",
  "@safariNotSupportedMessage": {
    "description": "Error message when no wallet extension is detected for Safari browser."
  },
  "potentialReasons": "Potential reasons",
  "@potentialReasons": {
    "description": "Title for potential reasons for no wallet found"
  },
  "wrongBrowserTitle": "Wrong Browser",
  "@wrongBrowserTitle": {
    "description": "Title for wrong browser reason to not find wallet"
  },
  "wrongBrowserDescription": "Please launch the browser with your wallets extension and revisit Catalyst.",
  "@wrongBrowserDescription": {
    "description": "Description for wrong browser reason to not find wallet"
  },
  "disableExtensionTitle": "Disabled Extension",
  "@disableExtensionTitle": {
    "description": "Title for disabled extension reason to not find wallet"
  },
  "disableExtensionDescription": "Please enable to continue your wallet extension, and refresh the application.",
  "@disableExtensionDescription": {
    "description": "Description for disabled extensions in the browser to not find wallet"
  },
  "failedAuthenticationTitle": "No/Failed Authorisation",
  "@failedAuthenticationTitle": {
    "description": "Title for failed authentication reason to not find wallet"
  },
  "failedAuthenticationDescription": "You did not authorise the Catalyst App in your wallet, follow specific wallet instructions.",
  "@failedAuthenticationDescription": {
    "description": "Description for failed authentication reason to not find wallet"
  },
  "noWalletInstalledTitle": "No wallet installed",
  "@noWalletInstalledTitle": {
    "description": "Title for no wallet installed reason to not find wallet"
  },
  "noWalletInstalledDescription": "You don’t have a (compatible) wallet installed, please select one of the Cardano wallets on the right, and follow installation instructions.",
  "@noWalletInstalledDescription": {
    "description": "Description for no wallet installed reason to not find wallet"
  },
  "visitCatalystWalletDocumentationTextButton": "Visit Catalyst wallet documentation",
  "@visitCatalystWalletDocumentationTextButton": {
    "description": "Text button to visit catalyst wallet documentation"
  },
  "installCardanoWallet": "Install a Cardano wallet",
  "@installCardanoWallet": {
    "description": "Text to install a cardano wallet"
  },
  "currentlySupportedWallets": "We currently support the following wallets:",
  "@currentlySupportedWallets": {
    "description": "Text to show currently supported wallets"
  },
  "goodToKnow": "Good to know",
  "@goodToKnow": {
    "description": "Text to show when some tip will be presented to user"
  },
  "registrationTransactionFeeDescription": "The creation of a Catalyst account costs, a transaction fee of (0,21 ADA), be sure your wallet has a minimum of {amount} ADA.",
  "@registrationTransactionFeeDescription": {
    "description": "Description for the registration transaction fee",
    "placeholders": {
      "amount": {
        "type": "double",
        "format": "compact"
      }
    }
  },
  "eternlWallet": "Eternl Wallet",
  "@eternlWallet": {
    "description": "Name of the eternl wallet"
  },
  "laceWallet": "Lace Wallet",
  "@laceWallet": {
    "description": "Name of the lace wallet"
  },
  "namiWallet": "Nami Wallet",
  "@namiWallet": {
    "description": "Name of the nami wallet"
  },
  "dontShowAgain": "Don't show again",
  "@dontShowAgain": {
    "description": "Action to not show again"
  },
  "proposalSubmissionWindowClosesAt": "The proposal submission window closes on {date}",
  "@proposalSubmissionWindowClosesAt": {
    "description": "Description for the proposal submission window closes at",
    "placeholders": {
      "date": {
        "type": "String"
      }
    }
  },
  "moveFinalProposalsToReviewStage": "Move your Final proposals into the Review stage.",
  "@moveFinalProposalsToReviewStage": {
    "description": "Information for user to to move their final proposals to review stage before submission window closes"
  },
  "checkMaxProposal": "Submit no more than {count} {count, plural, =1{proposal} other{proposals}} as Final.",
  "@checkMaxProposal": {
    "description": "Information for user to check their final proposals before submission window closes",
    "placeholders": {
      "count": {
        "type": "int"
      }
    }
  },
  "wantToBackUpProposals": "Want to back up your proposals?",
  "@wantToBackUpProposals": {
    "description": "Title for section informing user that they can backup their proposals"
  },
  "goMyProposals": "Go My proposals",
  "@goMyProposals": {
    "description": "Action to go to my proposals"
  },
  "exportProposalsIndividually": "Export proposals individually",
  "@exportProposalsIndividually": {
    "description": "Title for section informing user that they can export their proposals individually"
  },
  "storeInSafeLocation": "Store in safe location",
  "@storeInSafeLocation": {
    "description": "Title for section informing user that they can store their proposals in a safe location"
  },
  "catalystAppClosesIn": "Catalyst App closes in {days}d, {hours}h, {minutes}m, {seconds}s.",
  "@catalystAppClosesIn": {
    "description": "Message displayed when the app closes in a few seconds",
    "placeholders": {
      "days": {
        "type": "int",
        "example": "1"
      },
      "hours": {
        "type": "int",
        "example": "1"
      },
      "minutes": {
        "type": "int",
        "example": "1"
      },
      "seconds": {
        "type": "int",
        "example": "10"
      }
    }
  },
  "proposalsLimitReachedSubtitle": "You already published {count} final {count, plural, =0{proposals} =1{proposal} other{proposals}}!",
  "@proposalsLimitReachedSubtitle": {
    "description": "Subtitle in dialog when user tries to publish too many proposals.",
    "placeholders": {
      "count": {
        "type": "int"
      }
    }
  },
  "proposalsLimitReachedPoint1": "You can continue editing local/draft proposals.",
  "@proposalsLimitReachedPoint1": {
    "description": "Explains that local/draft proposals are not limited."
  },
  "proposalsLimitReachedPoint2": "You can't publish more than {count} {count, plural, =0{finals} =1{final} other{finals}}.",
  "@proposalsLimitReachedPoint2": {
    "description": "Explains that user can't publish more proposals that the limit allows.",
    "placeholders": {
      "count": {
        "type": "int"
      }
    }
  },
  "proposalsLimitReachedPoint3": "You can share for feedback.",
  "@proposalsLimitReachedPoint3": {
    "description": "Explains that users can still send proposals for public feedback even if they cannot submit for review."
  },
  "proposalsLimitReachedPoint4": "Publish Final is disabled.",
  "@proposalsLimitReachedPoint4": {
    "description": "Explains that users cannot anymore submit proposals for review."
  },
  "proposalsLimitReachedCaptionTitle": "Want to publish another final?",
  "@proposalsLimitReachedCaptionTitle": {
    "description": "A title of a small note in a dialog that explains a user has reached the proposal limit."
  },
  "proposalsLimitReachedCaptionText": "You need to put one of your final proposals to draft, before you can publish another final.",
  "@proposalsLimitReachedCaptionText": {
    "description": "A message of a small note in a dialog that explains a user has reached the proposal limit."
  },
  "insertNewImageDialogTitle": "Insert New Image",
  "@insertNewImageDialogTitle": {
    "description": "Title of the dialog for inserting a new image"
  },
  "insertNewImageDialogDescription": "Bring your proposal to life with visuals",
  "@insertNewImageDialogDescription": {
    "description": "Description of the dialog for inserting a new image"
  },
  "insertNewImageDialogImageUrl": "Image URL",
  "@insertNewImageDialogImageUrl": {
    "description": "Label for the image URL input field"
  },
  "insertNewImageDialogInsertButtonText": "Insert Image",
  "@insertNewImageDialogInsertButtonText": {
    "description": "Label for the insert button"
  },
  "insertNewImageDialogInvalidUrl": "Please provide a valid image URL to proceed",
  "@insertNewImageDialogInvalidUrl": {
    "description": "Message shown when the image URL is invalid"
  },
  "insertNewImageDialogTextPlaceholder": "Paste link to image here",
  "@insertNewImageDialogTextPlaceholder": {
    "description": "Default text for the image URL input field"
  },
  "richTextEditorImageSupportInfo": "The editor supports images from web URLs, including both traditional web servers and decentralized storage solutions. For more information, visit our",
  "@richTextEditorImageSupportInfo": {
    "description": "Information about supported image sources in the editor"
  },
  "knowledgeBase": "knowledge base",
  "@knowledgeBase": {
    "description": "Text for the knowledge base link"
  },
  "toLearnMore": "to learn more.",
  "@toLearnMore": {
    "description": "Text for the to learn more link"
  },
  "insertNewImageFailedToLoad": "Image failed to load",
  "@insertNewImageFailedToLoad": {
    "description": "Text for the image failed to load"
  },
  "submitCommentErrorDialogTitle": "Unable to add Comment",
  "@submitCommentErrorDialogTitle": {
    "description": "Title for the error dialog when submitting a comment fails"
  },
  "noPublishedProposals": "No published proposals.",
  "@noPublishedProposals": {
    "description": "Text when there are no published proposals"
  },
  "noProposalsToPublish": "You have no proposals to publish, start a new proposal, or create a new iteration of an existing proposal to be able to publish.",
  "@noProposalsToPublish": {
    "description": "Text when there are no proposals to publish"
  },
  "viewProposalComments": "View proposal comments",
  "@viewProposalComments": {
    "description": "Text for the view proposal comments title in the card"
  },
  "viewProposalCommentsDescription": "Open My proposals in the Discovery Space",
  "@viewProposalCommentsDescription": {
    "description": "Text for the view proposal comments description in the card"
  },
  "paginationProposalsCounter": "{from}-{to} of {max} {max, plural, =0{proposals} =1{proposal} other{proposals}}",
  "@paginationProposalsCounter": {
    "description": "Below pagination list, next to page switch controls",
    "placeholders": {
      "from": {
        "type": "int"
      },
      "to": {
        "type": "int"
      },
      "max": {
        "type": "int"
      }
    }
  },
  "shareProposalErrorDescription": "Something went wrong while sharing proposal. Please try again later.",
  "@shareProposalErrorDescription": {
    "description": "Error description when sharing proposal fails"
  },
  "optional": "Optional",
  "@optional": {
    "description": "Generic indicator that some field, for example Email, is optional."
  },
  "emailNotVerifiedDialogTitle": "Verified email not found!",
  "@emailNotVerifiedDialogTitle": {
    "description": "Title of dialog when trying to publish document but does not have verified email"
  },
  "emailNotVerifiedDialogMessage": "Before you can publish proposals, please make sure your \u2028account has a verified email address.",
  "@emailNotVerifiedDialogMessage": {
    "description": "Message of dialog when trying to publish document but does not have verified email"
  },
  "emailNotVerifiedDialogAction": "Go to My Account",
  "@emailNotVerifiedDialogAction": {
    "description": "Action of dialog when trying to publish document but does not have verified email"
  },
  "accountEmailHint": "Please provide an email for proposer and reviewer roles.",
  "@accountEmailHint": {
    "description": "When email is not provided this message is shown instead in Account page"
  },
  "verificationPending": "Verification pending",
  "@verificationPending": {
    "description": "Message of account status chip next to email. Meaning Account is not verified yet."
  },
  "verified": "Verified",
  "@verified": {
    "description": "Message of account status chip next to email. Meaning Account is verified."
  },
  "notVerified": "Not verified",
  "@notVerified": {
    "description": "Message of account status chip next to email. Meaning Account is not verified."
  },
  "accountEmailVerifyHelper": "Please verify email above in your email. Email Title: Catalyst verification",
  "@accountEmailVerifyHelper": {
    "description": "Explanation message blow email field in account page"
  },
  "reSend": "Re-send",
  "@reSend": {
    "description": "In context of verification email"
  },
  "verificationEmailSendTitle": "Verify your email address",
  "@verificationEmailSendTitle": {
    "description": "Title of dialog account verification send"
  },
  "verificationEmailSendMessage": "We sent you an email with a Catalyst verification link.",
  "@verificationEmailSendMessage": {
    "description": "Message of dialog account verification send"
  },
  "verificationEmailSendSubMessage": "Please verify your new email address.",
  "@verificationEmailSendSubMessage": {
    "description": "Sub message of dialog account verification send"
  },
  "pendingEmailChangeTitle": "Pending email change",
  "@pendingEmailChangeTitle": {
    "description": "Title of dialog about pending email change"
  },
  "pendingEmailChangeMessage": "Email will be update after successful verification",
  "@pendingEmailChangeMessage": {
    "description": "Message of dialog about pending email change"
  },
  "pendingEmailChangeSubMessage": "Please verify your new email address.",
  "@pendingEmailChangeSubMessage": {
    "description": "Sub message of dialog about pending email change"
  },
  "invalidSeedPhraseWord": "Invalid",
  "@invalidSeedPhraseWord": {
    "description": "Error shown when user inputs SeedPhrase word but invalid does not match any"
  },
  "submittedForReviewInfoMarkdown": "**Locked final**\n\nYour proposal is locked and visible to everyone. To make changes, you’ll need to unlock it and start a new draft. It’s eligible for both feedback and funding, so stay tuned for next steps.",
  "@submittedForReviewInfoMarkdown": {
    "description": "Info message shown in tooltip info in workspace page"
  },
  "sharedForPublicInfoMarkdown": "**In progress**\n\nYour latest published version is visible to everyone, but edits you make stay private until you share again. Create a new local iteration to keep working. It’s eligible for feedback but not for funding yet.",
  "@sharedForPublicInfoMarkdown": {
    "description": "Info message shown in tooltip info in workspace page"
  },
  "notPublishedInfoMarkdown": "**Not published**\n\nThis draft is saved locally and only you can see it. You can edit it anytime on this device. It’s not eligible for feedback or funding yet. Share for feedback or submit for review to publish it to the network.",
  "@notPublishedInfoMarkdown": {
    "description": "Info message shown in tooltip info in workspace page"
  },
  "deleteLocalVersionIfWantToPublishThisVersion": "If you want to publish this iteration as final, please delete the local draft.",
  "@deleteLocalVersionIfWantToPublishThisVersion": {
    "description": "Message shown when user tries to publish a draft proposal as final proposal but there is a newer local draft proposal."
  },
  "cantEditThisProposal": "Can't edit this proposal",
  "@cantEditThisProposal": {
    "description": "Message shown when user tries to edit a proposal that should not be editable."
  },
  "comingSoon": "Coming Soon",
  "@comingSoon": {
    "description": "Coming soon message"
  },
  "notFoundTitle": "We can't find that page.",
  "@notFoundTitle": {
    "description": "Title on the not found page."
  },
  "notFoundMessage": "Looks like we can't find the page you're looking for.\nMaybe a good time for a coffee break?",
  "@notFoundMessage": {
    "description": "Message on the not found page."
  },
  "notFoundButton": "Go to Catalyst Home",
  "@notFoundButton": {
    "description": "Button label on the not found page to go to home page in the app."
  },
  "anonymousUsername": "Anonymous",
  "@anonymousUsername": {
    "description": "When account does not have specified username this text is shown"
  },
  "commentPickUsernameLabel": "Pick a display name to join the conversation and leave a comment.",
  "@commentPickUsernameLabel": {
    "description": "Message shown when user tries to comment on proposal while not having username"
  },
  "commentPickUsername": "Set Display Name",
  "@commentPickUsername": {
    "description": "Shown as CTA button or title of dialog"
  },
  "commentPickUsernameHint": "Enter Name",
  "@commentPickUsernameHint": {
    "description": "Hint of username text field"
  },
  "confirm": "Confirm",
  "@confirm": {
    "description": "Generic text for confirming actions such as pick username"
  },
  "usernameSavedTitle": "Display Name Saved",
  "@usernameSavedTitle": {
    "description": "Used as username change confirmation snack bar title"
  },
  "usernameSavedMessage": "All set! You can now join the conversation.",
  "@usernameSavedMessage": {
    "description": "Used as username change confirmation snack bar message"
  },
  "devToolsAlreadyDeveloper": "Already developer!",
  "@devToolsAlreadyDeveloper": {
    "description": "SnackBar message when trying to enable dev tools while already enabled"
  },
  "devToolsAlreadyDeveloperMessage": "Open DevTools with {shortcut} shortcut",
  "@devToolsAlreadyDeveloperMessage": {
    "description": "Explanation text",
    "placeholders": {
      "shortcut": {
        "type": "String",
        "example": "cmd+shift+D"
      }
    }
  },
  "devToolsBecameDeveloper": "You became developer!",
  "@devToolsBecameDeveloper": {
    "description": "SnackBar message when enable dev tools"
  },
  "devToolsBecameDeveloperMessage": "Open DevTools with {shortcut} shortcut",
  "@devToolsBecameDeveloperMessage": {
    "description": "Explanation text",
    "placeholders": {
      "shortcut": {
        "type": "String",
        "example": "cmd+shift+D"
      }
    }
  },
  "devToolsTapsLeftToEnable": "{count} taps left",
  "@devToolsTapsLeftToEnable": {
    "description": "SnackBar message while enabling dev tools",
    "placeholders": {
      "count": {
        "type": "int"
      }
    }
  },
  "devToolsTapsLeftToEnableMessage": "Keep on tapping",
  "@devToolsTapsLeftToEnableMessage": {
    "description": "Explanation text"
  },
  "createProposalInCategory": "Create Proposal in {category}",
  "@createProposalInCategory": {
    "description": "Title of the dialog for creating a proposal in a specific category",
    "placeholders": {
      "category": {
        "type": "String"
      }
    }
  },
  "enterTitle": "Enter title",
  "@enterTitle": {
    "description": "CTA text for the title input field"
  },
  "proposalTitleShortDescription": "A strong proposal title can really set the tone and capture attention. ",
  "@proposalTitleShortDescription": {
    "description": "Short description for the title input field"
  },
  "agreementCantChangeCategory": "I understand that I can’t change my category selection in Fund14.",
  "@agreementCantChangeCategory": {
    "description": "Text for the agreement checkbox that explains that user can't change category selection in Fund14"
  },
  "agreementFitToCategoryCriteria": "I understand the category brief and will make sure my proposal fits the criteria.",
  "@agreementFitToCategoryCriteria": {
    "description": "Text for the agreement checkbox that explains that user understands the category brief and will make sure their proposal fits the criteria"
  },
  "categorySelectionDescription": "Choose Wisely! Review the category and its rules carefully as this can’t be changed after you make a selection. To switch, you’ll need to start a new proposal.",
  "@categorySelectionDescription": {
    "description": "Text for the category selection description in new proposal dialog"
  },
  "selectCategory": "Select Category",
  "@selectCategory": {
    "description": "Text for the select category button in new proposal dialog"
  },
  "selectCategoryToSeeDetailsTitle": "Select a category to check if this category is for you.",
  "@selectCategoryToSeeDetailsTitle": {
    "description": "Text for the select category to see details title in new proposal dialog"
  },
  "selectCategoryToSeeDetailsDescription": "Do keep in mind that you can’t change category\nafter starting your proposal.",
  "@selectCategoryToSeeDetailsDescription": {
    "description": "Text for the select category to see details description in new proposal dialog"
  },
  "readCategoryBriefButtonLabel": "Read category brief",
  "@readCategoryBriefButtonLabel": {
    "description": "Label for the read category brief button"
  },
  "proposalsLatestUpdatesHours": "Latest updates ({count}{count, plural, =1{hr} other{hrs}})",
  "@proposalsLatestUpdatesHours": {
    "description": "One of filter options for proposals. Meaning show only latest proposals.",
    "placeholders": {
      "count": {
        "type": "int"
      }
    }
  },
  "orderProposalsAlphabetical": "Alphabetical",
  "@orderProposalsAlphabetical": {
    "description": "Order proposals by title option"
  },
  "orderProposalsBudgetAsc": "Budget: lowest first",
  "@orderProposalsBudgetAsc": {
    "description": "Order proposals by budget option"
  },
  "orderProposalsBudgetDesc": "Budget: highest first",
  "@orderProposalsBudgetDesc": {
    "description": "Order proposals by budget option"
  },
  "orderProposalsUpdateDateAsc": "Oldest to newest",
  "@orderProposalsUpdateDateAsc": {
    "description": "Order proposals by update date option"
  },
  "orderProposalsUpdateDateDesc": "Newest to oldest",
  "@orderProposalsUpdateDateDesc": {
    "description": "Order proposals by update date option"
  },
  "catalystId": "Catalyst ID",
  "@catalystId": {
    "description": "Label of chip with account catalyst ID clearly describing content"
  },
  "tip": "Tip",
  "@tip": {
    "description": "Generic affix which can be used in different scenarios."
  },
  "tipCopyCatalystIdForReviewTool": "Copy your Catalyst ID before you go to the [Community Review module.]({url})",
  "@tipCopyCatalystIdForReviewTool": {
    "description": "Gives context where Catalyst ID can be used",
    "placeholders": {
      "url": {
        "type": "String"
      }
    }
  },
  "starts": "Starts:",
  "@starts": {
    "description": "Label for the campaign stage start date"
  },
  "finishes": "Finishes:",
  "@finishes": {
    "description": "Label for the campaign stage finish date"
  },
  "registerToVoteFund14": "Register to Vote in Fund14",
  "@registerToVoteFund14": {
    "description": "Title of the register to vote section"
  },
  "becomeVoter": "Become a Voter",
  "@becomeVoter": {
    "description": "Title for becoming a voter"
  },
  "votingRegistrationTimelineHeader": "Voting registration:",
  "@votingRegistrationTimelineHeader": {
    "description": "Header for the voting registration timeline"
  },
  "votingTimelineHeader": "Voting:",
  "@votingTimelineHeader": {
    "description": "Header for the voting timeline"
  },
  "reviewRegistration": "Reviewers registration:",
  "@reviewRegistration": {
    "description": "Title for the review registration timeline"
  },
  "reviewTimelineHeader": "Community review:",
  "@reviewTimelineHeader": {
    "description": "Header for the review timeline"
  },
  "documentImportInvalidDataError": "The imported document does not have valid format or is corrupted.",
  "@documentImportInvalidDataError": {
    "description": "Error message when user tries to import a document that is not valid and cannot be parsed"
  },
  "stepsToDoBeforeAppCloses": "Before the Catalyst app closes, make sure to:",
  "@stepsToDoBeforeAppCloses": {
    "description": "Title for the steps to do before the app closes"
  },
  "importCatalystAppUnavailableAfterDeadline": "IMPORTANT: The Catalyst app won’t be accessible after the deadline.",
  "@importCatalystAppUnavailableAfterDeadline": {
    "description": "note for user that app will not be available after submission deadline"
  },
  "emailNotVerifiedBannerContributor": "**Email Not Verified:** Check your inbox to verify your email and unlock all features.",
  "@emailNotVerifiedBannerContributor": {
    "description": "Message used in banner to inform user that email is not verified when user is a contributor"
  },
  "emailNotVerifiedBannerProposer": "**Email Not Verified**: You can’t publish a proposal until your email is verified.",
  "@emailNotVerifiedBannerProposer": {
    "description": "Message used in banner to inform user that email is not verified when user is a proposer"
  },
  "goToMyAccountForEmailVerification": "Go to {destination} to verify it.",
  "@goToMyAccountForEmailVerification": {
    "description": "Message used in banner for CTA to inform user to go to My Account to verify email"
  },
  "verifiedEmailNeededToPublishTitle": "A verified email is required to publish your proposal",
  "@verifiedEmailNeededToPublishTitle": {
    "description": "Title of snackbar shown when user tries to publish a proposal without having a verified email"
  },
  "verifiedEmailNeededToPublishMessage": "You need to verify your email address to publish your proposal.",
  "@verifiedEmailNeededToPublishMessage": {
    "description": "Go to My Account to check your email address and resend the verification."
  },
  "expandableTextLess": "Show less",
  "@expandableTextLess": {
    "description": "When text is too long and you can collapse it to eg. 2 lines"
  },
  "expandableTextMore": "Show more",
  "@expandableTextMore": {
    "description": "When text is too long and you can display it fully"
  },
  "errorUuidInvalidFormat": "Invalid format",
  "@errorUuidInvalidFormat": {
    "description": "Error message when given input does not match uuid format"
  },
  "errorUuidVersionMissMatch": "Uuid version miss match. Got {version} but requires {requiredVersion}",
  "@errorUuidVersionMissMatch": {
    "description": "Error message when given is valid uuid but in different version",
    "placeholders": {
      "version": {
        "type": "int"
      },
      "requiredVersion": {
        "type": "int"
      }
    }
  },
  "milestoneGuidelinesLink": "Important: Read the [milestone guidelines]({link}) before proceeding.",
  "@milestoneGuidelinesLink": {
    "description": "Helper text for milestone cost field",
    "placeholders": {
      "link": {
        "type": "String"
      }
    }
  },
  "noActiveCampaignFound": "We can't find an active campaign.",
  "@noActiveCampaignFound": {
    "description": "Error message when no active campaign is found"
  },
  "campaignPhaseCountdownCommunityVoting": "Voting for Fund{fundNumber} opens {date}",
  "@campaignPhaseCountdownCommunityVoting": {
    "description": "Title for the community voting countdown",
    "placeholders": {
      "fundNumber": {
        "type": "int"
      },
      "date": {
        "type": "String"
      }
    }
  },
<<<<<<< HEAD
  "inVoteList": "In Vote List",
  "@inVoteList": {
    "description": "Text indicates that vote on proposal is added to the list but not casted yet"
  },
  "voteYes": "Yes",
  "@voteYes": {
    "description": "Vote yes on proposal"
  },
  "votedYes": "Voted Yes",
  "@votedYes": {
    "description": "Voted yes on proposal"
  },
  "voteAbstain": "Abstain",
  "@voteAbstain": {
    "description": "Vote abstain on proposal"
  },
  "votedAbstain": "Abstained",
  "@votedAbstain": {
    "description": "Voted abstain on proposal"
  },
  "removeFromVoteList": "Remove from Vote List",
  "@removeFromVoteList": {
    "description": "When vote is added but not casted yet it can be removed."
=======
  "catalystAppClosed": "The Catalyst app is closed.",
  "@catalystAppClosed": {
    "description": "Text shown when Catalyst app is closed"
  },
  "browseProposalsOnProjectCatalyst": "Please browse other Catalyst Fund14 proposals on ProjectCatalyst.io",
  "@browseProposalsOnProjectCatalyst": {
    "description": "Text shown when Catalyst app is closed"
  },
  "browseFund14Proposals": "Browse Fund14 proposals",
  "@browseFund14Proposals": {
    "description": "Text shown when Catalyst app is closed"
  },
  "headsUpTitle": "Heads Up",
  "@headsUpTitle": {
    "description": "Text to tell user that something important is happening"
>>>>>>> 8d4e6626
  }
}<|MERGE_RESOLUTION|>--- conflicted
+++ resolved
@@ -3315,7 +3315,22 @@
       }
     }
   },
-<<<<<<< HEAD
+  "catalystAppClosed": "The Catalyst app is closed.",
+  "@catalystAppClosed": {
+    "description": "Text shown when Catalyst app is closed"
+  },
+  "browseProposalsOnProjectCatalyst": "Please browse other Catalyst Fund14 proposals on ProjectCatalyst.io",
+  "@browseProposalsOnProjectCatalyst": {
+    "description": "Text shown when Catalyst app is closed"
+  },
+  "browseFund14Proposals": "Browse Fund14 proposals",
+  "@browseFund14Proposals": {
+    "description": "Text shown when Catalyst app is closed"
+  },
+  "headsUpTitle": "Heads Up",
+  "@headsUpTitle": {
+    "description": "Text to tell user that something important is happening"
+  },
   "inVoteList": "In Vote List",
   "@inVoteList": {
     "description": "Text indicates that vote on proposal is added to the list but not casted yet"
@@ -3339,22 +3354,5 @@
   "removeFromVoteList": "Remove from Vote List",
   "@removeFromVoteList": {
     "description": "When vote is added but not casted yet it can be removed."
-=======
-  "catalystAppClosed": "The Catalyst app is closed.",
-  "@catalystAppClosed": {
-    "description": "Text shown when Catalyst app is closed"
-  },
-  "browseProposalsOnProjectCatalyst": "Please browse other Catalyst Fund14 proposals on ProjectCatalyst.io",
-  "@browseProposalsOnProjectCatalyst": {
-    "description": "Text shown when Catalyst app is closed"
-  },
-  "browseFund14Proposals": "Browse Fund14 proposals",
-  "@browseFund14Proposals": {
-    "description": "Text shown when Catalyst app is closed"
-  },
-  "headsUpTitle": "Heads Up",
-  "@headsUpTitle": {
-    "description": "Text to tell user that something important is happening"
->>>>>>> 8d4e6626
   }
 }