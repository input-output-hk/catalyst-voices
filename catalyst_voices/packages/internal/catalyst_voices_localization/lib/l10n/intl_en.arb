{
  "@@locale": "en",
  "local": "Local",
  "emailLabelText": "Email",
  "@emailLabelText": {
    "description": "Text shown in email field"
  },
  "emailHintText": "mail@example.com",
  "@emailHintText": {
    "description": "Text shown in email field when empty"
  },
  "emailErrorText": "mail@example.com",
  "@emailErrorText": {
    "description": "Text shown in email field when input is invalid"
  },
  "cancelButtonText": "Cancel",
  "@cancelButtonText": {
    "description": "Text shown in cancel button"
  },
  "editButtonText": "Edit",
  "@editButtonText": {
    "description": "Text shown in edit button"
  },
  "publishButtonText": "Publish",
  "@publishButtonText": {
    "description": "Text shown in publish button"
  },
  "submitButtonText": "Submit",
  "@submitButtonText": {
    "description": "Text shown in submit button"
  },
  "headerTooltipText": "Header",
  "@headerTooltipText": {
    "description": "Text shown in header tooltip"
  },
  "placeholderRichText": "Start writing your text...",
  "@placeholderRichText": {
    "description": "Text shown as placeholder in rich text editor"
  },
  "supportingTextLabelText": "Supporting text",
  "@supportingTextLabelText": {
    "description": "Text shown as placeholder in rich text editor"
  },
  "saveButtonText": "Save",
  "@saveButtonText": {
    "description": "Text shown in save button"
  },
  "passwordLabelText": "Password",
  "@passwordLabelText": {
    "description": "Text shown in password field"
  },
  "passwordHintText": "My1SecretPassword",
  "@passwordHintText": {
    "description": "Text shown in password field when empty"
  },
  "passwordErrorText": "Password must be at least 8 characters long",
  "@passwordErrorText": {
    "description": "Text shown in  password field when input is invalid"
  },
  "homeScreenText": "Catalyst Voices",
  "@homeScreenText": {
    "description": "Text shown in the home screen"
  },
  "comingSoonSubtitle": "Voices",
  "@comingSoonSubtitle": {
    "description": "Text shown after logo in coming soon page"
  },
  "comingSoonTitle1": "Coming",
  "@comingSoonTitle1": {
    "description": "Text shown as main title in coming soon page"
  },
  "comingSoonTitle2": "soon",
  "@comingSoonTitle2": {
    "description": "Text shown as main title in coming soon page"
  },
  "comingSoonDescription": "Project Catalyst is the world's largest decentralized innovation engine for solving real-world challenges.",
  "@comingSoonDescription": {
    "description": "Text shown as description in coming soon page"
  },
  "connectingStatusLabelText": "re-connecting",
  "@connectingStatusLabelText": {
    "description": "Label text shown in the ConnectingStatus widget during re-connection."
  },
  "finishAccountButtonLabelText": "Finish account",
  "@finishAccountButtonLabelText": {
    "description": "Label text shown in the FinishAccountButton widget."
  },
  "getStartedButtonLabelText": "Get Started",
  "@getStartedButtonLabelText": {
    "description": "Label text shown in the GetStartedButton widget."
  },
  "unlockButtonLabelText": "Unlock",
  "@unlockButtonLabelText": {
    "description": "Label text shown in the UnlockButton widget."
  },
  "userProfileGuestLabelText": "Guest",
  "@userProfileGuestLabelText": {
    "description": "Label text shown in the UserProfileButton widget when a user is not connected."
  },
  "searchButtonLabelText": "[cmd=K]",
  "@searchButtonLabelText": {
    "description": "Label text shown in the Search widget."
  },
  "snackbarInfoLabelText": "Info",
  "@snackbarInfoLabelText": {
    "description": "Label text shown in the Snackbar widget when the message is an info message."
  },
  "snackbarInfoMessageText": "This is an info message!",
  "@snackbarInfoMessageText": {
    "description": "Text shown in the Snackbar widget when the message is an info message."
  },
  "snackbarSuccessLabelText": "Success",
  "@snackbarSuccessLabelText": {
    "description": "Label text shown in the Snackbar widget when the message is an success message."
  },
  "snackbarSuccessMessageText": "This is a success message!",
  "@snackbarSuccessMessageText": {
    "description": "Text shown in the Snackbar widget when the message is an success message."
  },
  "snackbarWarningLabelText": "Warning",
  "@snackbarWarningLabelText": {
    "description": "Label text shown in the Snackbar widget when the message is an warning message."
  },
  "snackbarWarningMessageText": "This is a warning message!",
  "@snackbarWarningMessageText": {
    "description": "Text shown in the Snackbar widget when the message is an warning message."
  },
  "snackbarErrorLabelText": "Error",
  "@snackbarErrorLabelText": {
    "description": "Label text shown in the Snackbar widget when the message is an error message."
  },
  "snackbarErrorMessageText": "This is an error message!",
  "@snackbarErrorMessageText": {
    "description": "Text shown in the Snackbar widget when the message is an error message."
  },
  "refresh": "Refresh",
  "ok": "Ok",
  "seedPhraseSlotNr": "Slot {nr}",
  "@seedPhraseSlotNr": {
    "description": "When user arranges seed phrases this text is shown when phrase was not selected",
    "placeholders": {
      "nr": {
        "type": "int"
      }
    }
  },
  "proposalStatusReady": "Ready",
  "@proposalStatusReady": {
    "description": "Indicates to user that status is in ready mode"
  },
  "draft": "Draft",
  "@draft": {
    "description": "Indicates to user that status is in draft mode"
  },
  "inProgress": "In progress",
  "@inProgress": {
    "description": "Indicates to user that status is in progress"
  },
  "private": "Private",
  "@private": {
    "description": "Indicates to user that status is in private mode"
  },
  "live": "Live",
  "@live": {
    "description": "Indicates to user that status is in live mode"
  },
  "completed": "Completed",
  "@completed": {
    "description": "Indicates to user that status is completed"
  },
  "open": "Open",
  "@open": {
    "description": "Indicates to user that status is in open mode"
  },
  "fundedProposal": "Funded proposal",
  "@fundedProposal": {
    "description": "Label shown on a proposal card indicating that the proposal is funded."
  },
  "publishedProposal": "Published proposal",
  "@publishedProposal": {
    "description": "Label shown on a proposal card indicating that the proposal is not yet funded."
  },
  "fundedProposalDate": "Funded {date}",
  "@fundedProposalDate": {
    "description": "Indicates date of funding (a proposal).",
    "placeholders": {
      "date": {
        "type": "DateTime",
        "format": "yMMMMd"
      }
    }
  },
  "lastUpdateDate": "Last update: {date}.",
  "@lastUpdateDate": {
    "description": "Indicates a last update date.",
    "placeholders": {
      "date": {
        "type": "String"
      }
    }
  },
  "fundsRequested": "Funds requested",
  "@fundsRequested": {
    "description": "Indicates the amount of ADA requested in a fund on a proposal card."
  },
  "noOfComments": "{count} {count, plural, =0{comments} =1{comment} other{comments}}",
  "@noOfComments": {
    "description": "Indicates the amount of comments on a proposal card.",
    "placeholders": {
      "count": {
        "type": "num",
        "format": "compact"
      }
    }
  },
  "noOfSegmentsCompleted": "{completed} of {total} ({percentage}%) {total, plural, =0{segments} =1{segment} other{segments}} completed",
  "@noOfSegmentsCompleted": {
    "description": "Indicates the amount of comments on a proposal card.",
    "placeholders": {
      "completed": {
        "type": "num",
        "format": "compact"
      },
      "total": {
        "type": "num",
        "format": "compact"
      },
      "percentage": {
        "type": "num",
        "format": "compact"
      }
    }
  },
  "today": "Today",
  "@today": {
    "description": "Refers to date which is today."
  },
  "yesterday": "Yesterday",
  "@yesterday": {
    "description": "Refers to date which is yesterday."
  },
  "twoDaysAgo": "2 days ago",
  "@twoDaysAgo": {
    "description": "Refers to date which is two days ago."
  },
  "tomorrow": "Tomorrow",
  "@tomorrow": {
    "description": "Refers to date which is tomorrow."
  },
  "activeVotingRound": "Active voting round 14",
  "@activeVotingRound": {
    "description": "Title of the voting space."
  },
  "noOfAll": "All ({count})",
  "@noOfAll": {
    "description": "Tab label for all proposals in voting space",
    "placeholders": {
      "count": {
        "type": "int"
      }
    }
  },
  "noOfDraft": "Draft proposals ({count})",
  "@noOfDraft": {
    "description": "Tab label for draft proposals in voting space",
    "placeholders": {
      "count": {
        "type": "int"
      }
    }
  },
  "noOfFinal": "Final proposals ({count})",
  "@noOfFinal": {
    "description": "Tab label for final proposals in voting space",
    "placeholders": {
      "count": {
        "type": "int"
      }
    }
  },
  "noOfMyProposals": "My proposals ({count})",
  "@noOfMyProposals": {
    "description": "Tab label for my proposals in voting space",
    "placeholders": {
      "count": {
        "type": "int"
      }
    }
  },
  "noOfFavorites": "Favorites ({count})",
  "@noOfFavorites": {
    "description": "Tab label for draft proposals in voting space",
    "placeholders": {
      "count": {
        "type": "int"
      }
    }
  },
  "favorites": "Favorites",
  "@favorites": {
    "description": "Refers to a list of favorites."
  },
  "treasuryCampaignBuilder": "Campaign builder",
  "@treasuryCampaignBuilder": {
    "description": "Left panel name in treasury space"
  },
  "treasuryCampaignBuilderSegments": "Segments",
  "@treasuryCampaignBuilderSegments": {
    "description": "Tab name in campaign builder panel"
  },
  "treasuryCreateCampaign": "Create Campaign",
  "@treasuryCreateCampaign": {
    "description": "Segment name"
  },
  "setupCampaignDetails": "Setup Campaign Details",
  "@setupCampaignDetails": {
    "description": "Segment step for entering campaign details."
  },
  "setupCampaignStages": "Setup Campaign Stages",
  "@setupCampaignStages": {
    "description": "Segment step for entering campaign start and end dates."
  },
  "setupCampaignStagesTimezone": "You are setting date and times using this Timezone:",
  "@setupCampaignStagesTimezone": {
    "description": "The description of a timezone in which the user sets campaign stages."
  },
  "startAndEndDates": "Start & End Dates",
  "@startAndEndDates": {
    "description": "Refers to a date & time range (start & end)."
  },
  "campaignStart": "Campaign Start",
  "@campaignStart": {
    "description": "Label for the campaign start date."
  },
  "campaignEnd": "Campaign End",
  "@campaignEnd": {
    "description": "Label for the campaign end date."
  },
  "campaignDates": "Campaign Dates",
  "@campaignDates": {
    "description": "Label for the campaign start & end date."
  },
  "noDateTimeSelected": "No date & time selected",
  "@noDateTimeSelected": {
    "description": "Placeholder when date & time not selected."
  },
  "setupBaseProposalTemplate": "Setup Base Proposal Template",
  "@setupBaseProposalTemplate": {
    "description": "Segment step for entering a proposal template for a campaign."
  },
  "setupBaseQuestions": "Setup Base Questions",
  "@setupBaseQuestions": {
    "description": "Segment description for entering a proposal template for a campaign."
  },
  "setupCategories": "Setup Categories",
  "@setupCategories": {
    "description": "Segment step for entering campaign categories."
  },
  "stepEdit": "Edit",
  "@stepEdit": {
    "description": "Button name in step"
  },
  "workspaceProposalNavigation": "Proposal navigation",
  "@workspaceProposalNavigation": {
    "description": "Left panel name in workspace"
  },
  "workspaceProposalNavigationSegments": "Segments",
  "@workspaceProposalNavigationSegments": {
    "description": "Tab name in proposal setup panel"
  },
  "workspaceProposalSetup": "Proposal setup",
  "@workspaceProposalSetup": {
    "description": "Segment name"
  },
  "drawerSpaceTreasury": "Treasury",
  "@drawerSpaceTreasury": {
    "description": "Name shown in spaces shell drawer"
  },
  "drawerSpaceDiscovery": "Discovery",
  "@drawerSpaceDiscovery": {
    "description": "Name shown in spaces shell drawer"
  },
  "drawerSpaceWorkspace": "Workspace",
  "@drawerSpaceWorkspace": {
    "description": "Name shown in spaces shell drawer"
  },
  "drawerSpaceVoting": "Voting",
  "@drawerSpaceVoting": {
    "description": "Name shown in spaces shell drawer"
  },
  "drawerSpaceFundedProjects": "Funded projects",
  "@drawerSpaceFundedProjects": {
    "description": "Name shown in spaces shell drawer"
  },
  "fundedProjectSpace": "Funded project space",
  "@fundedProjectSpace": {
    "description": "Title of the funded project space"
  },
  "noOfFundedProposals": "Funded proposals ({count})",
  "@noOfFundedProposals": {
    "description": "Tab label for funded proposals in funded projects space",
    "placeholders": {
      "count": {
        "type": "int"
      }
    }
  },
  "followed": "Followed",
  "@followed": {
    "description": "Refers to a list of followed items."
  },
  "overallSpacesSearchBrands": "Search Brands",
  "@overallSpacesSearchBrands": {
    "description": "Overall spaces search brands tile name"
  },
  "overallSpacesTasks": "Tasks",
  "@overallSpacesTasks": {
    "description": "Overall spaces tasks tile name"
  },
  "voicesUpdateReady": "Voices update ready",
  "@voicesUpdateReady": {
    "description": "In different places update popup title"
  },
  "clickToRestart": "Click to restart",
  "@clickToRestart": {
    "description": "In different places update popup body"
  },
  "spaceTreasuryName": "Treasury space",
  "@spaceTreasuryName": {
    "description": "Name of space shown in different spaces that indicates its origin"
  },
  "spaceDiscoveryName": "Discovery space",
  "@spaceDiscoveryName": {
    "description": "Name of space shown in different spaces that indicates its origin"
  },
  "spaceWorkspaceName": "Workspace",
  "@spaceWorkspaceName": {
    "description": "Name of space shown in different spaces that indicates its origin"
  },
  "spaceVotingName": "Voting space",
  "@spaceVotingName": {
    "description": "Name of space shown in different spaces that indicates its origin"
  },
  "spaceFundedProjects": "Funded project space",
  "@spaceFundedProjects": {
    "description": "Name of space shown in different spaces that indicates its origin"
  },
  "lock": "Lock",
  "@lock": {
    "description": "Refers to a lock action, i.e. to lock the session."
  },
  "unlock": "Unlock",
  "@unlock": {
    "description": "Refers to a unlock action, i.e. to unlock the session."
  },
  "getStarted": "Get Started",
  "@getStarted": {
    "description": "Refers to a get started action, i.e. to register."
  },
  "guest": "Guest",
  "@guest": {
    "description": "Refers to guest user."
  },
  "visitor": "Visitor",
  "@visitor": {
    "description": "Refers to user that created keychain but is locked"
  },
  "actor": "Actor",
  "@actor": {
    "description": "Refers to user that created keychain and is unlocked."
  },
  "noConnectionBannerRefreshButtonText": "Refresh",
  "@noConnectionBannerRefreshButtonText": {
    "description": "Text shown in the No Internet Connection Banner widget for the refresh button."
  },
  "noConnectionBannerTitle": "No internet connection",
  "@noConnectionBannerTitle": {
    "description": "Text shown in the No Internet Connection Banner widget for the title."
  },
  "noConnectionBannerDescription": "Your internet is playing hide and seek. Check your internet connection, or try again in a moment.",
  "@noConnectionBannerDescription": {
    "description": "Text shown in the No Internet Connection Banner widget for the description below the title."
  },
  "weakPasswordStrength": "Weak password strength",
  "@weakPasswordStrength": {
    "description": "Describes a password that is weak"
  },
  "normalPasswordStrength": "Normal password strength",
  "@normalPasswordStrength": {
    "description": "Describes a password that has medium strength."
  },
  "goodPasswordStrength": "Good password strength",
  "@goodPasswordStrength": {
    "description": "Describes a password that is strong."
  },
  "chooseCardanoWallet": "Choose Cardano Wallet",
  "@chooseCardanoWallet": {
    "description": "A button label to select a cardano wallet."
  },
  "chooseOtherWallet": "Choose other wallet",
  "@chooseOtherWallet": {
    "description": "A button label to select another cardano wallet."
  },
  "learnMore": "Learn More",
  "@learnMore": {
    "description": "A label on a clickable element that can show more content."
  },
  "walletLinkHeader": "Link keys to your Catalyst Keychain",
  "@walletLinkHeader": {
    "description": "A header in link wallet flow in registration."
  },
  "walletLinkWalletSubheader": "Link your Cardano wallet",
  "@walletLinkWalletSubheader": {
    "description": "A subheader in link wallet flow in registration for wallet connection."
  },
  "walletLinkRolesSubheader": "Select your Catalyst roles",
  "@walletLinkRolesSubheader": {
    "description": "A subheader in link wallet flow in registration for role chooser state."
  },
  "walletLinkTransactionSubheader": "Sign your Catalyst roles to the\nCardano mainnet",
  "@walletLinkTransactionSubheader": {
    "description": "A subheader in link wallet flow in registration for RBAC transaction."
  },
  "walletLinkIntroTitle": "Link Cardano Wallet & Catalyst Roles \u2028to you Catalyst Keychain.",
  "@walletLinkIntroTitle": {
    "description": "A title in link wallet flow on intro screen."
  },
  "walletLinkIntroContent": "You're almost there! This is the final and most important step in your account setup. \u2028\u2028We're going to link a Cardano Wallet to your Catalyst Keychain, so you can start collecting Role Keys.  \u2028\u2028We'll start with your Voter/Commenter Key by default. You can decide to add a Proposer Key if you want.",
  "@walletLinkIntroContent": {
    "description": "A message (content) in link wallet flow on intro screen."
  },
  "walletLinkSelectWalletTitle": "Select the Cardano wallet to link\nto your Catalyst Keychain.",
  "@walletLinkSelectWalletTitle": {
    "description": "A title in link wallet flow on select wallet screen."
  },
  "walletLinkSelectWalletContent": "To complete this action, you'll submit a signed transaction to Cardano. There will be an ADA transaction fee.",
  "@walletLinkSelectWalletContent": {
    "description": "A message (content) in link wallet flow on select wallet screen."
  },
  "walletLinkWalletDetailsTitle": "Cardano wallet detection",
  "@walletLinkWalletDetailsTitle": {
    "description": "A title in link wallet flow on wallet details screen."
  },
  "walletLinkWalletDetailsContent": "{wallet} connected successfully!",
  "@walletLinkWalletDetailsContent": {
    "description": "A message in link wallet flow on wallet details screen.",
    "placeholders": {
      "wallet": {
        "type": "String"
      }
    }
  },
  "walletLinkWalletDetailsNotice": "Wallet and role registrations require a minimal transaction fee. You can setup your default dApp connector wallet in your browser extension settings.",
  "@walletLinkWalletDetailsNotice": {
    "description": "A message in link wallet flow on wallet details screen when a user wallet doesn't have enough balance."
  },
  "walletLinkWalletDetailsNoticeTopUp": "Top up ADA",
  "@walletLinkWalletDetailsNoticeTopUp": {
    "description": "A message recommending the user to top up ADA in wallet link on wallet details screen."
  },
  "walletLinkWalletDetailsNoticeTopUpLink": "Link to top-up provider",
  "@walletLinkWalletDetailsNoticeTopUpLink": {
    "description": "A link to top-up provide when the user doesn't have enough balance on wallet link screen"
  },
  "walletLinkTransactionTitle": "Let's make sure everything looks right.",
  "@walletLinkTransactionTitle": {
    "description": "A title in link wallet flow on transaction screen."
  },
  "walletLinkTransactionAccountCompletion": "Account completion for Catalyst",
  "@walletLinkTransactionAccountCompletion": {
    "description": "A subtitle in link wallet flow on transaction screen."
  },
  "walletLinkTransactionLinkItem": "1 {wallet} wallet",
  "@walletLinkTransactionLinkItem": {
    "description": "An item in the transaction summary for the wallet link.",
    "placeholders": {
      "wallet": {
        "type": "String"
      }
    }
  },
  "walletLinkTransactionPositiveSmallPrint": "Positive small print",
  "@walletLinkTransactionPositiveSmallPrint": {
    "description": "A side note on transaction summary in the wallet link explaining the positives about the registration."
  },
  "walletLinkTransactionPositiveSmallPrintItem1": "Your registration is a one time event, cost will not renew periodically.",
  "@walletLinkTransactionPositiveSmallPrintItem1": {
    "description": "The first item for the positive small print message."
  },
  "walletLinkTransactionPositiveSmallPrintItem2": "Your registrations can be found under your account profile after completion.",
  "@walletLinkTransactionPositiveSmallPrintItem2": {
    "description": "The second item for the positive small print message."
  },
  "walletLinkTransactionPositiveSmallPrintItem3": "All registration fees go into the Cardano Treasury.",
  "@walletLinkTransactionPositiveSmallPrintItem3": {
    "description": "The third item for the positive small print message."
  },
  "walletLinkTransactionSign": "Sign transaction with wallet",
  "@walletLinkTransactionSign": {
    "description": "The primary button label to sign a transaction on transaction summary screen."
  },
  "walletLinkTransactionChangeRoles": "Change role setup",
  "@walletLinkTransactionChangeRoles": {
    "description": "The secondary button label to change the roles on transaction summary screen."
  },
  "walletLinkTransactionRoleItem": "1 {role} registration",
  "@walletLinkTransactionRoleItem": {
    "description": "An item in the transaction summary for the role registration",
    "placeholders": {
      "role": {
        "type": "String"
      }
    }
  },
  "registrationTransactionFailed": "Transaction failed",
  "@registrationTransactionFailed": {
    "description": "Indicates an error when submitting a registration transaction failed."
  },
  "registrationInsufficientBalance": "Insufficient balance, please top up your wallet.",
  "@registrationInsufficientBalance": {
    "description": "Indicates an error when preparing a transaction has failed due to low wallet balance."
  },
  "registrationSeedPhraseNotFound": "Seed phrase was not found. Make sure correct words are correct.",
  "@registrationSeedPhraseNotFound": {
    "description": "Error message shown when attempting to register or recover account but seed phrase was not found"
  },
  "registrationUnlockPasswordNotFound": "Password was not found. Make sure valid password was created.",
  "@registrationUnlockPasswordNotFound": {
    "description": "Error message shown when attempting to register or recover account but password was not found"
  },
  "registrationWalletNotFound": "Wallet not found",
  "@registrationWalletNotFound": {
    "description": "Error message shown when connect wallet but matching was not found"
  },
  "walletLinkRoleChooserTitle": "How do you want to participate in Catalyst?",
  "@walletLinkRoleChooserTitle": {
    "description": "A title on the role chooser screen in registration."
  },
  "walletLinkRoleChooserContent": "In Catalyst you can take on different roles, learn more below and choose your additional roles now.",
  "@walletLinkRoleChooserContent": {
    "description": "A message on the role chooser screen in registration."
  },
  "walletLinkRoleSummaryTitle": "Is this your correct Catalyst role setup?",
  "@walletLinkRoleSummaryTitle": {
    "description": "A title on the role summary screen in registration."
  },
  "walletLinkRoleSummaryContent1": "You would like to register ",
  "@walletLinkRoleSummaryContent1": {
    "description": "The first part of the message on the role summary screen in registration."
  },
  "walletLinkRoleSummaryContent2": "{count} active {count, plural, =0{roles} =1{role} other{roles}}",
  "@walletLinkRoleSummaryContent2": {
    "description": "The middle (bold) part of the message on the role summary screen in registration.",
    "placeholders": {
      "count": {
        "type": "num",
        "format": "compact"
      }
    }
  },
  "walletLinkRoleSummaryContent3": " in Catalyst.",
  "@walletLinkRoleSummaryContent3": {
    "description": "The last part of the message on the role summary screen in registration."
  },
  "nameOfWallet": "Name of the wallet",
  "seeAllSupportedWallets": "See all supported wallets",
  "@seeAllSupportedWallets": {
    "description": "Message shown when redirecting to external content that describes which wallets are supported."
  },
  "walletDetectionSummary": "Wallet detection summary",
  "@walletDetectionSummary": {
    "description": "Message shown when presenting the details of a connected wallet."
  },
  "walletBalance": "Wallet balance",
  "@walletBalance": {
    "description": "The wallet balance in terms of Ada."
  },
  "walletAddress": "Wallet address",
  "@walletAddress": {
    "description": "A cardano wallet address"
  },
  "accountCreationCreate": "Create a new \nCatalyst Keychain",
  "accountCreationRecover": "Recover your\nCatalyst Keychain",
  "accountCreationOnThisDevice": "On this device",
  "@accountCreationOnThisDevice": {
    "description": "Indicates that created keychain will be stored in this device only"
  },
  "accountCreationGetStartedTitle": "Welcome to Catalyst",
  "accountCreationGetStatedDesc": "If you already have a Catalyst keychain you can restore it on this device, or you can create a new Catalyst Keychain.",
  "accountCreationGetStatedWhatNext": "What do you want to do?",
  "myAccountProfileKeychain": "My Account / Profile & Keychain",
  "@myAccountProfileKeychain": {
    "description": "Title of My Account page"
  },
  "yourCatalystKeychainAndRoleRegistration": "Your Catalyst keychain & role registration",
  "@yourCatalystKeychainAndRoleRegistration": {
    "description": "Subtitle of My Account page"
  },
  "profileAndKeychain": "Profile & Keychain",
  "@profileAndKeychain": {
    "description": "Tab on My Account page"
  },
  "removeKeychain": "Remove Keychain",
  "@removeKeychain": {
    "description": "Action on Catalyst Keychain card"
  },
  "walletConnected": "Wallet connected",
  "@walletConnected": {
    "description": "Describes that wallet is connected on Catalyst Keychain card"
  },
  "currentRoleRegistrations": "Current Role registrations",
  "@currentRoleRegistrations": {
    "description": "Describes roles on Catalyst Keychain card"
  },
  "voter": "Voter",
  "@voter": {
    "description": "Account role"
  },
  "proposer": "Proposer",
  "@proposer": {
    "description": "Account role"
  },
  "drep": "Drep",
  "@drep": {
    "description": "Account role"
  },
  "defaultRole": "Default",
  "@defaultRole": {
    "description": "Related to account role"
  },
  "catalystKeychain": "Catalyst Keychain",
  "createBaseProfileInstructionsTitle": "Introduction",
  "createBaseProfileInstructionsMessage": "In the following account creation steps we will:\n\n1. Setup your base profile\n2. Create your Catalyst Keychain\n3. Link Cardano wallet & roles\n\nTo ensure a smooth experience, completing your account setup in one session is essential—stay focused and avoid interruptions to finalize everything efficiently.",
  "createBaseProfileInstructionsNext": "Create your Base profile now",
  "createBaseProfileInstructionsEmailRequest": "Email request",
  "createBaseProfileInstructionsEmailReason1": "We store email in a mutable database.",
  "createBaseProfileInstructionsEmailReason2": "We do not store your email on-chain ever.",
  "createBaseProfileInstructionsEmailReason3": "We only use email for communication about Catalyst.",
  "createBaseProfileSetupTitle": "Setup your base profile",
  "createBaseProfileSetupDisplayNameLabel": "What should we call you?",
  "createBaseProfileSetupDisplayNameHint": "Display name",
  "createBaseProfileSetupDisplayNameHelper": "Please provide a nickname or real name.",
  "createBaseProfileSetupEmailLabel": "Your e-mail",
  "createBaseProfileSetupEmailHint": "E-mail",
  "createBaseProfileSetupEmailHelper": "Please provide e-mail used for your Ideascale.",
  "createBaseProfileSetupIdeascaleAccount": "Ideascale account",
  "createBaseProfileSetupIdeascaleReason1": "Please use the e-mail you use on cardano.ideascale.com",
  "createBaseProfileAcknowledgementsTitle": "Mandatory Acknowledgements",
  "createBaseProfileAcknowledgementsToS": "I confirm that I have read and agree to be bound by {tos}.",
  "catalystTos": "Project Catalyst Terms and Conditions",
  "createBaseProfileAcknowledgementsPrivacyPolicy": "I acknowledge and agree that any data I share in connection with my participation in Project Catalyst Funds will be collected, stored, used and processed in accordance with the {privacy_policy}.",
  "catalystPrivacyPolicy": "Catalyst FC’s Privacy Policy",
  "createBaseProfileAcknowledgementsDataUsage": "I acknowledge that the Catalyst Ops team may use my email only for Catalyst communication.",
  "accountCreationSplashTitle": "Create your Catalyst Keychain",
  "accountCreationSplashMessage": "Catalyst Keychain is your ticket to participate in innovation on the global stage.  \u2028\u2028These next steps will create your Catalyst keychain so you can enter new spaces, discover awesome ideas, and share your feedback to help improve ideas.",
  "accountCreationSplashNextButton": "Create your Keychain now",
  "accountInstructionsTitle": "Great! Your Catalyst Keychain \u2028has been created.",
  "accountInstructionsMessage": "On the next screen, you're going to see 12 words. \u2028This is called your \"Catalyst seed phrase\".   \u2028\u2028It's like a super secure password that only you know, \u2028that allows you to prove ownership of your keychain.  \u2028\u2028Use your Catalyst seed phrase to login and recover your account on different devices, so be sure to put it somewhere safe!\n\nIt is a super secure password that only you know, so best is to write it down with pen and paper, so get this ready. ",
  "previous": "Previous",
  "@previous": {
    "description": "(Action) switch to the previous item."
  },
  "next": "Next",
  "@next": {
    "description": "For example in button that goes to next stage of registration"
  },
  "back": "Back",
  "@back": {
    "description": "For example in button that goes to previous stage of registration"
  },
  "retry": "Retry",
  "@retry": {
    "description": "Retry action when something goes wrong."
  },
  "somethingWentWrong": "Something went wrong.",
  "@somethingWentWrong": {
    "description": "Error description when something goes wrong."
  },
  "noWalletFound": "No wallet found.",
  "@noWalletFound": {
    "description": "A description when no wallet extension was found."
  },
  "removeKeychainDialogTitle": "Remove Keychain?",
  "@removeKeychainDialogTitle": {
    "description": "A title on delete keychain dialog"
  },
  "removeKeychainDialogSubtitle": "Are you sure you wants to delete your Catalyst Keychain from this device? Make sure you have a working Catalyst 12-word seed-phrase!\nYour Catalyst account will be removed, this action cannot be undone!",
  "@removeKeychainDialogSubtitle": {
    "description": "A subtitle on delete keychain dialog"
  },
  "deleteKeychainDialogTypingInfo": "To continue with the removal type: ‘Remove Keychain’.",
  "@deleteKeychainDialogTypingInfo": {
    "description": "A typing info on delete keychain dialog"
  },
  "deleteKeychainDialogInputLabel": "Confirm removal",
  "@deleteKeychainDialogInputLabel": {
    "description": "An input label on delete keychain dialog"
  },
  "deleteKeychainDialogErrorText": "Error. Please type 'Remove Keychain' to remove your account from this device.",
  "@deleteKeychainDialogErrorText": {
    "description": "An error text on text field on delete keychain dialog"
  },
  "deleteKeychainDialogRemovingPhrase": "Remove Keychain",
  "@deleteKeychainDialogRemovingPhrase": {
    "description": "A removing phrase on delete keychain dialog"
  },
  "accountRoleDialogTitle": "Learn about Catalyst Roles",
  "@accountRoleDialogTitle": {
    "description": "A title on account role dialog"
  },
  "accountRoleDialogButton": "Continue Role setup",
  "@accountRoleDialogButton": {
    "description": "A label on account role dialog's button"
  },
  "accountRoleDialogRoleSummaryTitle": "{role} role summary",
  "@accountRoleDialogRoleSummaryTitle": {
    "description": "A title for role summary on account role dialog",
    "placeholders": {
      "role": {
        "type": "String"
      }
    }
  },
  "voterVerboseName": "Treasury guardian",
  "@voterVerboseName": {
    "description": "A verbose name for voter"
  },
  "proposerVerboseName": "Main proposer",
  "@proposerVerboseName": {
    "description": "A verbose name for proposer"
  },
  "drepVerboseName": "Community expert",
  "@drepVerboseName": {
    "description": "A verbose name for drep"
  },
  "voterDescription": "The Voters are the guardians of Cardano treasury. They vote in projects for the growth of the Cardano Ecosystem.",
  "@voterDescription": {
    "description": "A description for voter"
  },
  "proposerDescription": "The Main Proposers are the Innovators in Project Catalyst, they are the shapers of the future.",
  "@proposerDescription": {
    "description": "A description for proposer"
  },
  "drepDescription": "The dRep has an Expert Role in the Cardano/Catalyst as people can delegate their vote to Cardano Experts.",
  "@drepDescription": {
    "description": "A description for drep"
  },
  "voterSummarySelectFavorites": "Select favorites",
  "voterSummaryComment": "Comment/Vote on Proposals",
  "voterSummaryCastVotes": "Cast your votes",
  "voterSummaryVoterRewards": "Voter rewards",
  "proposerSummaryWriteEdit": "Write/edit functionality",
  "proposerSummarySubmitToFund": "Rights to Submit to Fund",
  "proposerSummaryInviteTeamMembers": "Invite Team Members",
  "proposerSummaryComment": "Comment functionality",
  "drepSummaryDelegatedVotes": "Delegated Votes",
  "drepSummaryRewards": "dRep rewards",
  "drepSummaryCastVotes": "Cast delegated votes",
  "drepSummaryComment": "Comment Functionality",
  "delete": "Delete",
  "close": "Close",
  "notice": "Notice",
  "yes": "Yes",
  "no": "No",
  "total": "Total",
  "file": "file",
  "key": "key",
  "upload": "Upload",
  "browse": "browse",
  "uploadDropInfo": "Drop your {itemNameToUpload} here or ",
  "@uploadDropInfo": {
    "description": "An info on upload dialog",
    "placeholders": {
      "itemNameToUpload": {
        "type": "String"
      }
    }
  },
  "uploadProgressInfo": "Upload in progress",
  "uploadKeychainTitle": "Upload Catalyst Keychain",
  "@uploadKeychainTitle": {
    "description": "A title on keychain upload dialog"
  },
  "uploadKeychainInfo": "Make sure it's a correct Catalyst keychain file.",
  "@uploadKeychainInfo": {
    "description": "An info on keychain upload dialog"
  },
  "theme": "Theme",
  "themeLight": "Light",
  "@themeLight": {
    "description": "Refers to a light theme mode."
  },
  "themeDark": "Dark",
  "@themeDark": {
    "description": "Refers to a dark theme mode."
  },
  "keychainDeletedDialogTitle": "Catalyst keychain removed",
  "keychainDeletedDialogSubtitle": "Your Catalyst Keychain is removed successfully from this device.",
  "keychainDeletedDialogInfo": "We reverted this device to Catalyst first use.",
  "registrationCompletedTitle": "Catalyst account setup",
  "registrationCompletedSubtitle": "Completed!",
  "registrationCompletedSummaryHeader": "Summary",
  "registrationCompletedKeychainTitle": "Catalyst Keychain created",
  "registrationCompletedKeychainInfo": "You created a Catalyst Keychain, backed up its seed phrase and set an unlock password.",
  "registrationCompletedWalletTitle": "Cardano {walletName} wallet selected",
  "@registrationCompletedWalletTitle": {
    "placeholders": {
      "walletName": {
        "type": "String"
      }
    }
  },
  "registrationCompletedWalletInfo": "You selected your {walletName} wallet as primary wallet for your voting power.",
  "@registrationCompletedWalletInfo": {
    "placeholders": {
      "walletName": {
        "type": "String"
      }
    }
  },
  "registrationCompletedRolesTitle": "Catalyst roles selected",
  "registrationCompletedRolesInfo": "You linked your Cardano wallet and selected  Catalyst roles via a signed transaction.",
  "registrationCompletedRoleRegistration": "role registration",
  "registrationCompletedDiscoveryButton": "Open Discovery Dashboard",
  "registrationCompletedAccountButton": "Review my account",
  "createKeychainSeedPhraseSubtitle": "Write down your Catalyst seed phrase",
  "createKeychainSeedPhraseBody": "Make sure you write down your 12-words in a safe place as well.",
  "createKeychainSeedPhraseExport": "Export Security Words",
  "createKeychainSeedPhraseExportConfirmDialogSubtitle": "Are you sure you want to export your key?",
  "createKeychainSeedPhraseExportConfirmDialogContent": "Before using this feature, please read this {link}",
  "bestPracticesFAQ": "best practices FAQ",
  "exportKey": "Export Key",
  "createKeychainSeedPhraseStoreConfirmation": "I have written down/downloaded my 12 words",
  "createKeychainSeedPhraseCheckInstructionsTitle": "Write down your Catalyst seed phrase",
  "createKeychainSeedPhraseCheckInstructionsSubtitle": "Next, we're going to make sure that you've written down your Catalyst seed phrase correctly.   \u2028\u2028We don't save your Catalyst seed phrase, so it's important \u2028to make sure you have it right. Thats why we don't trust, we verify before continuing.   \u2028\u2028It's also good practice to get familiar with using a \nseed phrase if you're new to crypto.",
  "createKeychainSeedPhraseCheckSubtitle": "Input your Catalyst seed phrase",
  "createKeychainSeedPhraseCheckBody": "Select your 12 written down words in \u2028the correct order.",
  "importCatalystKey": "Import Catalyst Key",
  "@importCatalystKey": {
    "description": "When user checks correct seed phrase words order he can upload it too"
  },
  "reset": "Reset",
  "createKeychainSeedPhraseCheckSuccessTitle": "Nice job! You've successfully verified your Catalyst seed phase",
  "createKeychainSeedPhraseCheckSuccessSubtitle": "Enter your seed phrase to recover your Catalyst Keychain on any device.   \u2028\u2028It's kinda like your email and password all rolled into one, so keep it somewhere safe!\u2028\u2028In the next step we’ll add a password to your Catalyst Keychain, so you can lock/unlock access to Voices.",
  "yourNextStep": "Your next step",
  "createKeychainSeedPhraseCheckSuccessNextStep": "Now let’s set your Unlock password for this device!",
  "createKeychainUnlockPasswordInstructionsTitle": "Set your Catalyst unlock password for this device",
  "createKeychainUnlockPasswordInstructionsSubtitle": "In this next step, you'll set your Unlock Password for this device. It's like a shortcut for proving ownership of your Keychain.  \u2028\u2028Whenever you recover your account for the first time on a new device, you'll need to use your Catalyst seed phrase to get started. Every time after that, you can use your Unlock Password to quickly regain access.",
  "createBaseProfileCreatedTitle": "Congratulations your Base profile is setup!",
  "createKeychainCreatedTitle": "Congratulations your Catalyst \u2028Keychain is created!",
  "createBaseProfileNextStep": "In the next step you Create your Catalyst Keychain",
  "createKeychainCreatedNextStep": "In the next step you write your Catalyst roles and \u2028account to the Cardano Mainnet.",
  "createKeychainLinkWalletAndRoles": "Link your Cardano Wallet & Roles",
  "registrationCreateBaseProfileStepGroup": "Base profile created",
  "registrationCreateKeychainStepGroup": "Catalyst Keychain created",
  "registrationLinkWalletStepGroup": "Link Cardano Wallet & Roles",
  "registrationCompletedStepGroup": "Catalyst account creation completed!",
  "createKeychainUnlockPasswordIntoSubtitle": "Catalyst unlock password",
  "createKeychainUnlockPasswordIntoBody": "Please provide a password for your Catalyst Keychain.",
  "enterPassword": "Enter password",
  "confirmPassword": "Confirm password",
  "xCharactersMinimum": "{number} characters minimum length",
  "@xCharactersMinimum": {
    "placeholders": {
      "number": {
        "type": "int"
      }
    }
  },
  "passwordDoNotMatch": "Passwords do not match, please correct",
  "@passwordDoNotMatch": {
    "description": "When user confirms password but it does not match original one."
  },
  "warning": "Warning",
  "alert": "Alert",
  "registrationExitConfirmDialogSubtitle": "Account creation incomplete!",
  "registrationExitConfirmDialogContent": "Leaving before creating your keychain means account creation is incomplete. \u2028\u2028You cannot login without \u2028completing your key chain.",
  "registrationExitConfirmDialogContinue": "Continue keychain creation",
  "cancelAnyways": "Cancel anyway",
  "recoverCatalystKeychain": "Restore Catalyst keychain",
  "recoverKeychainMethodsTitle": "Restore your Catalyst Keychain",
  "recoverKeychainMethodsNoKeychainFound": "No Catalyst Keychain found on this device.",
  "recoverKeychainMethodsSubtitle": "Not to worry, in the next step you can choose the recovery option that applies to you for this device!",
  "recoverKeychainMethodsListTitle": "How do you want Restore your Catalyst Keychain?",
  "recoverKeychainNonFound": "No Catalyst Keychain found\u2028on this device.",
  "recoverKeychainFound": "Keychain found!  \u2028Please unlock your device.",
  "recoverWithSeedPhrase12Words": "Restore/Upload with 12-word seed phrase",
  "recoverySeedPhraseInstructionsTitle": "Restore your Catalyst Keychain with \u2028your 12-word Catalyst seed phrase",
  "recoverySeedPhraseInstructionsSubtitle": "Enter your security words in the correct order, and sign into your Catalyst account on a new device.",
  "recoverySeedPhraseInputTitle": "Restore your Catalyst Keychain with \u2028your 12-word Catalyst seed phrase",
  "recoverySeedPhraseInputSubtitle": "Enter each word of your Catalyst seed phrase in the right order to bring your Catalyst account to this device.",
  "recoveryAccountTitle": "Catalyst account recovery",
  "recoveryAccountSuccessTitle": "Keychain recovered successfully!",
  "recoveryAccountDetailsAction": "Set unlock password for this device",
  "recoveryUnlockPasswordInstructionsTitle": "Set your Catalyst unlock password for this device",
  "recoveryUnlockPasswordInstructionsSubtitle": "In this next step, you'll set your Unlock Password for this device. It's like a shortcut for proving ownership of your Keychain.  \u2028\u2028Whenever you recover your account for the first time on a new device, you'll need to use your Catalyst seed phrase to get started. Every time after that, you can use your Unlock Password to quickly regain access.",
  "recoverDifferentKeychain": "Restore a different keychain",
  "unlockDialogHeader": "Unlock Catalyst",
  "@unlockDialogHeader": {
    "description": "The header label in unlock dialog."
  },
  "unlockDialogTitle": "Welcome back!",
  "@unlockDialogTitle": {
    "description": "The title label in unlock dialog."
  },
  "unlockDialogContent": "Please enter your device specific unlock password\nto unlock Catalyst Voices.",
  "@unlockDialogContent": {
    "description": "The content (body) in unlock dialog."
  },
  "unlockDialogHint": "Enter your Unlock password",
  "@unlockDialogHint": {
    "description": "The hint for the unlock password field."
  },
  "unlockDialogIncorrectPassword": "Password is incorrect, try again.",
  "@unlockDialogIncorrectPassword": {
    "description": "An error message shown below the password field when the password is incorrect."
  },
  "continueAsGuest": "Continue as guest",
  "@continueAsGuest": {
    "description": "The message shown when asking the user to login/unlock and the user wants to cancel the process."
  },
  "unlockSnackbarTitle": "Catalyst unlocked!",
  "@unlockSnackbarTitle": {
    "description": "The title shown in confirmation snackbar after unlocking the keychain."
  },
  "unlockSnackbarMessage": "You can now fully use the application.",
  "@unlockSnackbarMessage": {
    "description": "The message shown below the title in confirmation snackbar after unlocking the keychain."
  },
  "lockSnackbarTitle": "Catalyst locked",
  "@lockSnackbarTitle": {
    "description": "The title shown in confirmation snackbar after locking the keychain."
  },
  "lockSnackbarMessage": "Catalyst is now in guest/locked mode.",
  "@lockSnackbarMessage": {
    "description": "The message shown below the title in confirmation snackbar after locking the keychain."
  },
  "recoverySuccessTitle": "Congratulations your Catalyst \u2028Keychain is restored!",
  "recoverySuccessSubtitle": "You have successfully restored your Catalyst Keychain, and unlocked Catalyst Voices on this device.",
  "recoverySuccessGoToDashboard": "Jump into the Discovery space / Dashboard",
  "recoverySuccessGoAccount": "Check my account",
  "recoveryExitConfirmDialogSubtitle": "12 word keychain restoration incomplete",
  "recoveryExitConfirmDialogContent": "Please continue your Catalyst Keychain restoration, if you cancel all input will be lost.",
  "recoveryExitConfirmDialogContinue": "Continue recovery process",
  "recoverAccount": "Recover account",
  "@recoverAccount": {
    "description": "Refers to the action label for recovering the user account."
  },
  "uploadConfirmDialogSubtitle": "SWITCH TO FILE UPLOAD",
  "uploadConfirmDialogContent": "Do you want to cancel manual input, and switch to Catalyst key upload?",
  "uploadConfirmDialogYesButton": "Yes, switch to Catalyst key upload",
  "uploadConfirmDialogResumeButton": "Resume manual inputs",
  "incorrectUploadDialogSubtitle": "CATALYST KEY INCORRECT",
  "incorrectUploadDialogContent": "The Catalyst keychain that you entered or uploaded is incorrect, please try again.",
  "incorrectUploadDialogTryAgainButton": "Try again",
  "finishAccountCreation": "Finish account creation",
  "connectDifferentWallet": "Connect a different wallet",
  "@connectDifferentWallet": {
    "description": "A button label to connect a different wallet in wallet detail panel."
  },
  "reviewRegistrationTransaction": "Review registration transaction",
  "@reviewRegistrationTransaction": {
    "description": "A button label to review the registration transaction in wallet detail panel."
  },
  "format": "Format",
  "@format": {
    "description": "A label for the format field in the date picker."
  },
  "datePickerDateRangeError": "Please select a date within the range of today and one year from today.",
  "@datePickerDateRangeError": {
    "description": "Error message for the date picker when the selected date is outside the range of today and one year from today."
  },
  "datePickerDaysInMonthError": "Entered day exceeds the maximum days for this month.",
  "@datePickerDaysInMonthError": {
    "description": "Error message for the date picker when the selected day is greater than the maximum days for the selected month."
  },
  "saveBeforeEditingErrorText": "Please save before editing something else",
  "errorWalletLinkInvalidRequest": "Wallet authorisation invalid request",
  "errorWalletLinkInternalError": "Wallet authorisation internal error",
  "errorWalletLinkRefused": "Wallet authorisation failed",
  "errorWalletLinkAccountChange": "Wallet account change",
  "all": "All",
  "@all": {
    "description": "Primary used to select all object. To display object without any filter"
  },
  "guidance": "Guidance",
  "@guidance": {
    "description": "A tab name of the guidance for the proposal editor."
  },
  "noGuidanceOfThisType": "There is no guidance of this type",
  "@noGuidanceOfThisType": {
    "description": "Message when there is no guidance of this type"
  },
  "selectASection": "Select a section",
  "@selectASection": {
    "description": "Message when there is no section selected"
  },
  "noGuidanceForThisSection": "There is no guidance for this section.",
  "@noGuidanceForThisSection": {
    "description": "Message when there is no guidance for this section"
  },
  "noProposalStateDescription": "Discovery space will show draft proposals you can comment on, currently there are no draft proposals.",
  "@noProposalStateDescription": {
    "description": "Description shown when there are no proposals in the proposals tab"
  },
  "noProposalStateTitle": "No draft proposals yet",
  "@noProposalStateTitle": {
    "description": "Title shown when there are no proposals in the proposals tab"
  },
  "campaignIsLive": "Campaign Is Live (Published)",
  "@campaignIsLive": {
    "description": "Title of the campaign is live (published) space"
  },
  "campaignStartingSoon": "Campaign Starting Soon (Ready to deploy)",
  "@campaignStartingSoon": {
    "description": "Title of the campaign starting soon space"
  },
  "campaignConcluded": "Campaign Concluded, Result are in!",
  "@campaignConcluded": {
    "description": "Title of the campaign concluded space"
  },
  "campaignBeginsOn": "Campaign begins on {date} at {time}",
  "@campaignBeginsOn": {
    "description": "Title of the campaign concluded space",
    "placeholders": {
      "date": {
        "type": "String"
      },
      "time": {
        "type": "String"
      }
    }
  },
  "campaignEndsOn": "Campaign ends on {date} at {time}",
  "@campaignEndsOn": {
    "description": "Title of the campaign concluded space",
    "placeholders": {
      "date": {
        "type": "String"
      },
      "time": {
        "type": "String"
      }
    }
  },
  "viewProposals": "View proposals",
  "@viewProposals": {
    "description": "Title of the view proposals space"
  },
  "viewVotingResults": "View Voting Results",
  "@viewVotingResults": {
    "description": "Title of the view voting results space"
  },
  "campaignDetails": "Campaign Details",
  "description": "Description",
  "startDate": "Start Date",
  "endDate": "End Date",
  "categories": "Categories",
  "fundingCategories": "Funding categories",
  "proposals": "Proposals",
  "totalSubmitted": "Total submitted",
  "inXDays": "{x, plural, =1{In {x} day} other{In {x} days}}",
  "@inXDays": {
    "placeholders": {
      "x": {
        "type": "int"
      }
    }
  },
  "campaignCategories": "Campaign Categories",
  "cardanoUseCases": "Cardano Use Cases",
  "discoverySpaceTitle": "Boost Social Entrepreneurship",
  "@discoverySpaceTitle": {
    "description": "Title for the discovery space for actor (unlocked) user."
  },
  "discoverySpaceDescription": "Project Catalyst is built on the ingenuity of our global network. Ideas can come from anyone, from any background, anywhere in the world. Proposers pitch their ideas to the community by submitting proposals onto the Catalyst collaboration platform.",
  "@discoverySpaceDescription": {
    "description": "Description for the discovery space for actor (unlocked) user."
  },
  "discoverySpaceEmptyProposals": "Once this campaign launches draft proposals will be shared here.",
  "@discoverySpaceEmptyProposals": {
    "description": "Description for empty state on discovery space when there are no draft proposals."
  },
  "campaign": "Campaign",
  "campaignPreviewTitle": "Campaign Preview",
  "@campaignPreviewTitle": {
    "description": "Title for the campaign preview dialog (admin mode)."
  },
  "campaignPreviewEvents": "Events",
  "@campaignPreviewEvents": {
    "description": "Tab label in campaign preview dialog for campaign events."
  },
  "campaignPreviewViews": "Views",
  "@campaignPreviewViews": {
    "description": "Tab label in campaign preview dialog for campaign views."
  },
  "campaignPreviewEventBefore": "Before Campaign",
  "@campaignPreviewEventBefore": {
    "description": "A name of the state of a campaign before it starts."
  },
  "campaignPreviewEventDuring": "During Campaign",
  "@campaignPreviewEventDuring": {
    "description": "A name of the state of a campaign when it is active."
  },
  "campaignPreviewEventAfter": "After Campaign",
  "@campaignPreviewEventAfter": {
    "description": "A name of the state of a campaign when it is active."
  },
  "userAuthenticationState": "User Authentication State",
  "@userAuthenticationState": {
    "description": "The state of the user (keychain), actor, guest, visitor, etc."
  },
  "active": "Active",
  "@active": {
    "description": "Activated state"
  },
  "campaignManagement": "Campaign Management",
  "published": "Published",
  "status": "Status",
  "myProposals": "My Proposals",
  "workspaceDescription": "In this space you can manage your existing proposals, view previous and archived proposal as well as creating new proposals.",
  "@workspaceDescription": {
    "description": "Workspace page description"
  },
  "newDraftProposal": "New Draft Proposal",
  "draftProposalsX": "Draft Proposals ({count})",
  "@draftProposalsX": {
    "description": "Workspace page tab",
    "placeholders": {
      "count": {
        "type": "int"
      }
    }
  },
  "finalProposalsX": "Final Proposals ({count})",
  "@finalProposalsX": {
    "description": "Workspace page tab",
    "placeholders": {
      "count": {
        "type": "int"
      }
    }
  },
  "searchProposals": "Search Proposals",
  "search": "Search…",
  "agree": "I Agree",
  "requestedAmountShouldBeBetweenMinAndMax": "Requested amount should be between {min} and {max}",
  "requestedAmountShouldBeMoreThan": "Requested amount should be at least {min}",
  "requestedAmountShouldBeLessThan": "Requested amount should be at most {max}",
  "sectionHasErrorsMessage": "Section has input errors that need to be cleared before publishing.",
  "@sectionHasErrorsMessage": {
    "description": "A validation error in proposal editor when user wants to publish a proposal with errors."
  },
  "errorValidationTokenNotParsed": "Invalid input. Could not parse parse.",
  "@errorValidationTokenNotParsed": {
    "description": "A validation error when user enters input which cannot be parsed into token value."
  },
  "errorValidationMissingRequiredField": "Please fill this field.",
  "@errorValidationMissingRequiredField": {
    "description": "A validation error for a missing required form field."
  },
  "errorValidationNumFieldBelowMin": "The value should be at least {min}.",
  "@errorValidationNumFieldBelowMin": {
    "description": "Validation error when the user entered numerical value is smaller than min",
    "placeholders": {
      "min": {
        "type": "int"
      }
    }
  },
  "errorValidationNumFieldAboveMax": "The value should be no bigger than {max}.",
  "@errorValidationNumFieldAboveMax": {
    "description": "Validation error when the user entered numerical value is bigger than max",
    "placeholders": {
      "max": {
        "type": "int"
      }
    }
  },
  "errorValidationNumFieldOutOfRange": "The value should be between {min} and {max}",
  "@errorValidationNumFieldOutOfRange": {
    "description": "Validation error when the numerical value is out of allowed range between min and max (both inclusive)",
    "placeholders": {
      "min": {
        "type": "int"
      },
      "max": {
        "type": "int"
      }
    }
  },
  "errorValidationStringLengthBelowMin": "The text should be at least {min} {min, plural, =0{characters} =1{character} other{characters}}.",
  "@errorValidationStringLengthBelowMin": {
    "description": "Validation error when the user entered text is shorter than min length",
    "placeholders": {
      "min": {
        "type": "int"
      }
    }
  },
  "errorValidationStringLengthAboveMax": "The text should be no longer than {max} {max, plural, =0{characters} =1{character} other{characters}}.",
  "@errorValidationStringLengthAboveMax": {
    "description": "Validation error when the user entered text is longer than max length",
    "placeholders": {
      "max": {
        "type": "int"
      }
    }
  },
  "errorValidationStringLengthOutOfRange": "The text should be between {min} and {max} {max, plural, =0{characters} =1{character} other{characters}}.",
  "@errorValidationStringLengthOutOfRange": {
    "description": "Validation error when the user entered text is out of allowed range between min and max (both inclusive) characters",
    "placeholders": {
      "min": {
        "type": "int"
      },
      "max": {
        "type": "int"
      }
    }
  },
  "errorValidationListItemsBelowMin": "There should be at least {min} {min, plural, =0{items} =1{item} other{items}}.",
  "@errorValidationListItemsBelowMin": {
    "description": "Validation error when the user entered less than min items in the list.",
    "placeholders": {
      "min": {
        "type": "int"
      }
    }
  },
  "errorValidationListItemsAboveMax": "There should be no more than {max} {max, plural, =0{items} =1{item} other{items}}.",
  "@errorValidationListItemsAboveMax": {
    "description": "Validation error when the user entered more than max items in the list.",
    "placeholders": {
      "max": {
        "type": "int"
      }
    }
  },
  "errorValidationListItemsOutOfRange": "There should be between {min} and {max} {max, plural, =0{items} =1{item} other{items}}.",
  "@errorValidationListItemsOutOfRange": {
    "description": "The number of items in a list/array is out of allowed range between min and max (both inclusive)",
    "placeholders": {
      "min": {
        "type": "int"
      },
      "max": {
        "type": "int"
      }
    }
  },
  "errorValidationListItemsNotUnique": "The values must be unique.",
  "@errorValidationListItemsNotUnique": {
    "description": "The list items must be unique."
  },
  "noTagSelected": "No Tag Selected",
  "@noTagSelected": {
    "description": "For example in context of document builder"
  },
  "errorValidationConstValueMismatch": "The value must be \"{constValue}\".",
  "@errorValidationConstValueMismatch": {
    "description": "Validation error when the user entered value does not match the const value",
    "placeholders": {
      "constValue": {
        "type": "String"
      }
    }
  },
  "errorValidationEnumValuesMismatch": "The value must be one of {enumValues}.",
  "@errorValidationEnumValuesMismatch": {
    "description": "Validation error when the user entered value does not match the enum values",
    "placeholders": {
      "enumValues": {
        "type": "String"
      }
    }
  },
  "errorValidationPatternMismatch": "The value does not match the valid pattern.",
  "@errorValidationPatternMismatch": {
    "description": "Validation error when the user entered value does not match the pattern"
  },
  "singleGroupedTagSelectorTitle": "Please choose the most relevant category group and tag related to the outcomes of your proposal",
  "singleGroupedTagSelectorRelevantTag": "Select the most relevant tag",
  "noUrlAdded": "No URL added",
  "addUrl": "Add URL",
  "clear": "Clear",
  "errorNoActiveCampaignFound": "Currently there is no active campaign running",
  "howItWorksCollaborate": "Innovate together",
  "@howItWorksCollaborate": {
    "description": "Used in discovery page in how it works section"
  },
  "howItWorks": "Here’s how it works",
  "howItWorksCollaborateDescription": "Got an Idea? Create an impactful proposal and collaborate with the community to develop and refine it.",
  "howItWorksVote": "Vote for your favorite ideas",
  "@howItWorksVote": {
    "description": "Used in discovery page in how it works section"
  },
  "howItWorksVoteDescription": "Use a voting app to choose ideas with impact worth funding. Get rewarded in ada for taking part.",
  "howItWorksFollow": "Stay up to date",
  "@howItWorksFollow": {
    "description": "Used in discovery page in how it works section"
  },
  "howItWorksFollowDescription": "Receive regular updates on all the funded ideas, so you can follow along and see how things are progressing.",
  "heroSectionTitle": "Create, fund and deliver the future of Cardano.",
  "projectCatalystDescription": "Project Catalyst is an experiment in community innovation, providing a framework to turn ideas into impactful real world projects.\n\nWe're putting the community at the heart of Cardano's future development. Are you ready for the Challenge?",
  "viewCurrentCampaign": "View Current Campaign",
  "catalystF14": "Catalyst Fund 14",
  "@catalystF14": {
    "description": "Used in discovery page in hero section"
  },
  "currentCampaign": "Current Campaign",
  "currentCampaignDescription": "Project Catalyst turns economic power into innovation power by using the Cardano Treasury to incentivize and fund community-approved ideas.",
  "campaignTreasury": "Campaign Treasury",
  "campaignTreasuryDescription": "Total budget, including ecosystem incentives",
  "campaignTotalAsk": "Campaign Total Ask",
  "campaignTotalAskDescription": "Funds requested by all submitted projects",
  "maximumAsk": "Maximum Ask",
  "minimumAsk": "Minimum Ask",
  "ideaJourney": "Idea Journey",
  "ideaJourneyDescription": "#### Ideas comes to life in Catalyst through its key stages below. For the full timeline, deadlines and latest updates, visit the [fund timeline](https://docs.projectcatalyst.io/current-fund/fund-basics/fund-timeline) Gitbook page.",
  "ongoing": "Ongoing",
  "from": "From",
  "to": "To",
  "weekOf": "Week of",
  "errorDisplayNameValidationEmpty": "Display name can not be empty",
  "errorDisplayNameValidationOutOfRange": "Invalid length",
  "headsUp": "Heads up",
  "@headsUp": {
    "description": "In context for important information below"
  },
  "errorEmailValidationPattern": "Incorrect email pattern",
  "errorEmailValidationOutOfRange": "Invalid length",
  "categoryDetails": "Category Details",
  "fundsAvailable": "Funds Available",
  "duration": "Duration",
  "valueMonths": "{value} {value, plural, =0{Month} other{Months}}",
  "@valueMonths": {
    "description": "Used in proposal card",
    "placeholders": {
      "value": {
        "type": "int"
      }
    }
  },
  "finalProposal": "Final",
  "mostRecent": "Most Recent",
  "viewAllProposals": "View All Proposals",
  "publishedOn": "Published on {date} at {time}",
  "@publishedOn": {
    "placeholders": {
      "date": {
        "type": "String"
      },
      "time": {
        "type": "String"
      }
    }
  },
  "dateAtTime": "{date} at {time}",
  "@dateAtTime": {
    "placeholders": {
      "date": {
        "type": "String"
      },
      "time": {
        "type": "String"
      }
    }
  },
  "accountMenuPopupTooltip": "Account menu",
  "account": "Account",
  "settings": "Settings",
  "setupCatalystRoles": "Setup Catalyst roles",
  "submitSupportRequest": "Submit support request",
  "catalystKnowledgeBase": "Catalyst knowledge base",
  "lockAccount": "Lock account",
  "timezone": "Timezone",
  "proposalsSubmittedCount": "{count} {count, plural, one{Proposal} other{Proposals}} Submitted",
  "@proposalsSubmittedCount": {
    "description": "Used in proposal card in campaign category",
    "placeholders": {
      "count": {
        "type": "int"
      }
    }
  },
  "inObject": "In {object}",
  "@inObject": {
    "description": "In (Category Name)",
    "placeholders": {
      "object": {
        "type": "String"
      }
    }
  },
  "startProposal": "Start Proposal",
  "categoryRequirements": "Category Requirements:",
  "createProposal": "Create Proposal",
  "proposalsSubmissionClose": "Proposals submission close:",
  "backToCampaign": "Back to Campaign",
  "category": "Category",
  "exploreCategories": "Explore Categories",
  "categoryBudget": "Category Budget",
  "fundsAvailableForCategory": "Funds available for this category",
  "currentAsk": "Current Ask",
  "displayName": "Display Name",
  "emailAddress": "Email address",
  "myAccount": "My account",
  "myRoles": "My Roles",
  "addRole": "Add role",
  "accountFinishedNotificationTitle": "Account Finalized",
  "accountFinishedNotificationTitleDesc": "Account blockchain verified",
  "accountFinishedNotificationMessage": "You are now able to vote, submit proposals and…",
  "editRolesDialogTitle": "Editing Roles",
  "editRolesDialogMessage": "Before you can change your role, there are a few steps to complete first. Follow the instructions carefully to ensure a smooth transition.\u2028\u2028To continue you will need to re-register, this will allow you to select new roles. This process will take around 3-7 minutes. \nPlease have your passphrase ready.\u2028",
  "continueText": "Continue",
<<<<<<< HEAD
  "proposalEditorBackToProposals": "Back to Proposals",
  "@proposalEditorBackToProposals": {
=======
  "@continueText": {
    "description": "Action to move to the next step"
  },
  "proposalEditorStatusDropdownBackTitle": "Back to Proposal Index",
  "@proposalEditorStatusDropdownBackTitle": {
>>>>>>> 2bd7354a
    "description": "Action title to navigate back to the proposal index."
  },
  "proposalEditorStatusDropdownViewTitle": "Unnamed proposal",
  "@proposalEditorStatusDropdownViewTitle": {
    "description": "Placeholder for the proposal title in the proposal actions dropdown if the proposal title is empty."
  },
  "proposalEditorStatusDropdownViewDescriptionLocal": "Private Draft",
  "@proposalEditorStatusDropdownViewDescriptionLocal": {
    "description": "Description of a local proposal in t he proposal actions dropdown."
  },
  "proposalEditorStatusDropdownViewDescriptionDraft": "Published Draft, Iteration {iteration}",
  "@proposalEditorStatusDropdownViewDescriptionDraft": {
    "description": "Description of a local proposal in t he proposal actions dropdown.",
    "placeholders": {
      "iteration": {
        "type": "int"
      }
    }
  },
  "proposalEditorStatusDropdownViewDescriptionFinal": "Submitted Proposal, Iteration {iteration}",
  "@proposalEditorStatusDropdownViewDescriptionFinal": {
    "description": "Description of a local proposal in t he proposal actions dropdown.",
    "placeholders": {
      "iteration": {
        "type": "int"
      }
    }
  },
  "proposalEditorStatusDropdownPublishTitle": "Publish as new iteration · Draft",
  "@proposalEditorStatusDropdownPublishTitle": {
    "description": "Action title to publish a new version of the draft proposal."
  },
  "proposalEditorStatusDropdownPublishDescription": "Update proposal iteration as a public draft",
  "@proposalEditorStatusDropdownPublishDescription": {
    "description": "Action description to publish a new version of the draft proposal."
  },
  "proposalEditorStatusDropdownSubmitTitle": "Submit to review stage · Final",
  "@proposalEditorStatusDropdownSubmitTitle": {
    "description": "Action title to submit the final proposal."
  },
  "proposalEditorStatusDropdownSubmitDescription": "Enter proposal into the next governance round",
  "@proposalEditorStatusDropdownSubmitDescription": {
    "description": "Action description to submit the final proposal."
  },
  "proposalEditorStatusDropdownShareTitle": "Share Proposal",
  "@proposalEditorStatusDropdownShareTitle": {
    "description": "Action title to share a proposal."
  },
  "proposalEditorStatusDropdownExportTitle": "Export Proposal",
  "@proposalEditorStatusDropdownExportTitle": {
    "description": "Action title to export a proposal as a file."
  },
  "proposalEditorStatusDropdownDeleteTitle": "Delete Proposal",
  "@proposalEditorStatusDropdownDeleteTitle": {
    "description": "Action title to delete a proposal."
  },
  "proposalOptions": "Proposal Options",
  "@proposalOptions": {
    "description": "Actions related to a proposal like publishing, sharing, exporting, etc."
  },
  "proposalEditorValidationSnackbar": "Fix the following input errors",
  "@proposalEditorValidationSnackbar": {
    "description": "Snackbar title shown when user tries to save a proposal with errors."
  },
  "showAll": "Show All",
  "importProposal": "Import Proposal",
  "@importProposal": {
    "description": "Import a proposal from a file"
  },
  "catalyst": "Catalyst",
  "@catalyst": {
    "description": "Catalyst is a project name"
  },
  "copyLink": "Copy Link",
  "@copyLink": {
    "description": "Action title to copy a link in share dialog."
  },
  "proposal": "Proposal",
  "@proposal": {
    "description": "Generic name to describe an type of item."
  },
  "shareDirectLinkToItem": "Share a link directly to this {item}",
  "@shareDirectLinkToItem": {
    "description": "Action description to share a link in share dialog.",
    "placeholders": {
      "item": {
        "type": "String"
      }
    }
  },
  "shareLinkOnSocialMedia": "Share this {itemType} link on {socialMedia}",
  "@shareLinkOnSocialMedia": {
    "description": "Action description to share a link in share dialog.",
    "placeholders": {
      "itemType": {
        "type": "String"
      },
      "socialMedia": {
        "type": "String"
      }
    }
  },
  "shareOnSocialMedia": "Share on {socialMedia}",
  "@shareOnSocialMedia": {
    "description": "Action title to share a link in share dialog.",
    "placeholders": {
      "socialMedia": {
        "type": "String"
      }
    }
  },
  "shareType": "Share {itemType}",
  "@shareType": {
    "description": "Action title to share a link in share dialog.",
    "placeholders": {
      "itemType": {
        "type": "String"
      }
    }
  },
  "copied": "Copied!",
  "@copied": {
    "description": "Snackbar message shown when user copies a link."
  },
  "linkCopiedToClipboard": "Link copied to clipboard",
  "@linkCopiedToClipboard": {
    "description": "Snackbar title shown when user copies a link."
  },
  "proposalShareMessage": "Check this out!🌍 #MustSee #SharingIsCaring",
  "@proposalShareMessage": {
    "description": "Share message for proposals."
  },
  "publishNewProposalIterationDialogTitle": "Publish New Iteration?",
  "@publishNewProposalIterationDialogTitle": {
    "description": "Title for the dialog for publishing a new proposal iteration."
  },
  "publishNewProposalIterationDialogSubtitle": "Published proposal drafts are public to other users, including all previous iterations.",
  "@publishNewProposalIterationDialogSubtitle": {
    "description": "Subtitle for the dialog for publishing a new proposal iteration."
  },
  "publishNewProposalIterationDialogList1": "Published iterations are always public.",
  "@publishNewProposalIterationDialogList1": {
    "description": "The bullet point in the dialog for publishing a proposal iteration about proposals being public."
  },
  "publishNewProposalIterationDialogList2": "Voters can comment on the latest iteration.",
  "@publishNewProposalIterationDialogList2": {
    "description": "The bullet point in the dialog for publishing a proposal iteration about voters being able to comment on drafts."
  },
  "publishNewProposalIterationDialogList3": "Drafts are not submitted for voting. Use 'Submit for review' to enter the community review stage.",
  "@publishNewProposalIterationDialogList3": {
    "description": "The bullet point in the dialog for publishing a proposal iteration about drafts not being automatically submitted for voting."
  },
  "publishProposalForReviewDialogTitle": "Submit For Review?",
  "@publishProposalForReviewDialogTitle": {
    "description": "Title for the dialog for submitting a proposal for review."
  },
  "publishProposalForReviewDialogSubtitle": "Submitted final proposals are entered into the community review stage and are eligible for funding.",
  "@publishProposalForReviewDialogSubtitle": {
    "description": "Subtitle for the dialog for submitting a proposal for review."
  },
  "publishProposalForReviewDialogList1": "Published iterations are always public.",
  "@publishProposalForReviewDialogList1": {
    "description": "The bullet point in the dialog for submitting a proposal into review about proposals being public."
  },
  "publishProposalForReviewDialogList2": "Voters can only comment on the latest iteration.",
  "@publishProposalForReviewDialogList2": {
    "description": "The bullet point in the dialog for submitting a proposal into review about voters being able to comment on drafts."
  },
  "publishProposalForReviewDialogList3": "Proposals are entered into the review stage unless a later iteration is published before the deadline.",
  "@publishProposalForReviewDialogList3": {
    "description": "The bullet point in the dialog for submitting a proposal into review about drafts not being automatically submitted for voting."
  },
  "publishProposalForReviewDialogAgreement": "I confirm that I am ready to submit my finalized proposal into the review stage.",
  "@publishProposalForReviewDialogAgreement": {
    "description": "The agreement confirmation in the dialog for submitting a proposal into review."
  },
  "change": "Change",
  "@change": {
    "description": "An action to change/modify something."
  },
  "enterPhrase": "Enter phrase",
  "@enterPhrase": {
    "description": "Action to enter the seed phrase"
  }
}<|MERGE_RESOLUTION|>--- conflicted
+++ resolved
@@ -1514,16 +1514,11 @@
   "editRolesDialogTitle": "Editing Roles",
   "editRolesDialogMessage": "Before you can change your role, there are a few steps to complete first. Follow the instructions carefully to ensure a smooth transition.\u2028\u2028To continue you will need to re-register, this will allow you to select new roles. This process will take around 3-7 minutes. \nPlease have your passphrase ready.\u2028",
   "continueText": "Continue",
-<<<<<<< HEAD
+  "@continueText": {
+    "description": "Action to move to the next step"
+  },
   "proposalEditorBackToProposals": "Back to Proposals",
   "@proposalEditorBackToProposals": {
-=======
-  "@continueText": {
-    "description": "Action to move to the next step"
-  },
-  "proposalEditorStatusDropdownBackTitle": "Back to Proposal Index",
-  "@proposalEditorStatusDropdownBackTitle": {
->>>>>>> 2bd7354a
     "description": "Action title to navigate back to the proposal index."
   },
   "proposalEditorStatusDropdownViewTitle": "Unnamed proposal",
