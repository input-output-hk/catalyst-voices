{
  "@@locale": "en",
  "local": "Local",
  "emailLabelText": "Email",
  "@emailLabelText": {
    "description": "Text shown in email field"
  },
  "emailHintText": "mail@example.com",
  "@emailHintText": {
    "description": "Text shown in email field when empty"
  },
  "emailErrorText": "mail@example.com",
  "@emailErrorText": {
    "description": "Text shown in email field when input is invalid"
  },
  "cancelButtonText": "Cancel",
  "@cancelButtonText": {
    "description": "Text shown in cancel button"
  },
  "editButtonText": "Edit",
  "@editButtonText": {
    "description": "Text shown in edit button"
  },
  "publishButtonText": "Publish",
  "@publishButtonText": {
    "description": "Text shown in publish button"
  },
  "submitButtonText": "Submit",
  "@submitButtonText": {
    "description": "Text shown in submit button"
  },
  "headerTooltipText": "Header",
  "@headerTooltipText": {
    "description": "Text shown in header tooltip"
  },
  "placeholderRichText": "Start writing your text...",
  "@placeholderRichText": {
    "description": "Text shown as placeholder in rich text editor"
  },
  "supportingTextLabelText": "Supporting text",
  "@supportingTextLabelText": {
    "description": "Text shown as placeholder in rich text editor"
  },
  "saveButtonText": "Save",
  "@saveButtonText": {
    "description": "Text shown in save button"
  },
  "passwordLabelText": "Password",
  "@passwordLabelText": {
    "description": "Text shown in password field"
  },
  "passwordHintText": "My1SecretPassword",
  "@passwordHintText": {
    "description": "Text shown in password field when empty"
  },
  "passwordErrorText": "Password must be at least 8 characters long",
  "@passwordErrorText": {
    "description": "Text shown in  password field when input is invalid"
  },
  "homeScreenText": "Catalyst Voices",
  "@homeScreenText": {
    "description": "Text shown in the home screen"
  },
  "comingSoonSubtitle": "Voices",
  "@comingSoonSubtitle": {
    "description": "Text shown after logo in coming soon page"
  },
  "comingSoonTitle1": "Coming",
  "@comingSoonTitle1": {
    "description": "Text shown as main title in coming soon page"
  },
  "comingSoonTitle2": "soon",
  "@comingSoonTitle2": {
    "description": "Text shown as main title in coming soon page"
  },
  "comingSoonDescription": "Project Catalyst is the world's largest decentralized innovation engine for solving real-world challenges.",
  "@comingSoonDescription": {
    "description": "Text shown as description in coming soon page"
  },
  "connectingStatusLabelText": "re-connecting",
  "@connectingStatusLabelText": {
    "description": "Label text shown in the ConnectingStatus widget during re-connection."
  },
  "finishAccountButtonLabelText": "Finish account",
  "@finishAccountButtonLabelText": {
    "description": "Label text shown in the FinishAccountButton widget."
  },
  "getStartedButtonLabelText": "Get Started",
  "@getStartedButtonLabelText": {
    "description": "Label text shown in the GetStartedButton widget."
  },
  "unlockButtonLabelText": "Unlock",
  "@unlockButtonLabelText": {
    "description": "Label text shown in the UnlockButton widget."
  },
  "userProfileGuestLabelText": "Guest",
  "@userProfileGuestLabelText": {
    "description": "Label text shown in the UserProfileButton widget when a user is not connected."
  },
  "searchButtonLabelText": "[cmd=K]",
  "@searchButtonLabelText": {
    "description": "Label text shown in the Search widget."
  },
  "snackbarInfoLabelText": "Info",
  "@snackbarInfoLabelText": {
    "description": "Label text shown in the Snackbar widget when the message is an info message."
  },
  "snackbarInfoMessageText": "This is an info message!",
  "@snackbarInfoMessageText": {
    "description": "Text shown in the Snackbar widget when the message is an info message."
  },
  "snackbarSuccessLabelText": "Success",
  "@snackbarSuccessLabelText": {
    "description": "Label text shown in the Snackbar widget when the message is an success message."
  },
  "snackbarSuccessMessageText": "This is a success message!",
  "@snackbarSuccessMessageText": {
    "description": "Text shown in the Snackbar widget when the message is an success message."
  },
  "snackbarWarningLabelText": "Warning",
  "@snackbarWarningLabelText": {
    "description": "Label text shown in the Snackbar widget when the message is an warning message."
  },
  "snackbarWarningMessageText": "This is a warning message!",
  "@snackbarWarningMessageText": {
    "description": "Text shown in the Snackbar widget when the message is an warning message."
  },
  "snackbarErrorLabelText": "Error",
  "@snackbarErrorLabelText": {
    "description": "Label text shown in the Snackbar widget when the message is an error message."
  },
  "snackbarErrorMessageText": "This is an error message!",
  "@snackbarErrorMessageText": {
    "description": "Text shown in the Snackbar widget when the message is an error message."
  },
  "refresh": "Refresh",
  "ok": "Ok",
  "@ok": {
    "description": "Short confirmation (ok)."
  },
  "okay": "Okay",
  "@okay": {
    "description": "Short confirmation (okay.)"
  },
  "seedPhraseSlotNr": "Slot {nr}",
  "@seedPhraseSlotNr": {
    "description": "When user arranges seed phrases this text is shown when phrase was not selected",
    "placeholders": {
      "nr": {
        "type": "int"
      }
    }
  },
  "proposalStatusReady": "Ready",
  "@proposalStatusReady": {
    "description": "Indicates to user that status is in ready mode"
  },
  "draft": "Draft",
  "@draft": {
    "description": "Indicates to user that status is in draft mode"
  },
  "inProgress": "In progress",
  "@inProgress": {
    "description": "Indicates to user that status is in progress"
  },
  "private": "Private",
  "@private": {
    "description": "Indicates to user that status is in private mode"
  },
  "live": "Live",
  "@live": {
    "description": "Indicates to user that status is in live mode"
  },
  "completed": "Completed",
  "@completed": {
    "description": "Indicates to user that status is completed"
  },
  "open": "Open",
  "@open": {
    "description": "Indicates to user that status is in open mode"
  },
  "fundedProposal": "Funded proposal",
  "@fundedProposal": {
    "description": "Label shown on a proposal card indicating that the proposal is funded."
  },
  "publishedProposal": "Published proposal",
  "@publishedProposal": {
    "description": "Label shown on a proposal card indicating that the proposal is not yet funded."
  },
  "fundedProposalDate": "Funded {date}",
  "@fundedProposalDate": {
    "description": "Indicates date of funding (a proposal).",
    "placeholders": {
      "date": {
        "type": "DateTime",
        "format": "yMMMMd"
      }
    }
  },
  "lastUpdateDate": "Last update: {date}.",
  "@lastUpdateDate": {
    "description": "Indicates a last update date.",
    "placeholders": {
      "date": {
        "type": "String"
      }
    }
  },
  "fundsRequested": "Funds requested",
  "@fundsRequested": {
    "description": "Indicates the amount of ADA requested in a fund on a proposal card."
  },
  "noOfComments": "{count} {count, plural, =0{comments} =1{comment} other{comments}}",
  "@noOfComments": {
    "description": "Indicates the amount of comments on a proposal card.",
    "placeholders": {
      "count": {
        "type": "num",
        "format": "compact"
      }
    }
  },
  "noOfSegmentsCompleted": "{completed} of {total} ({percentage}%) {total, plural, =0{segments} =1{segment} other{segments}} completed",
  "@noOfSegmentsCompleted": {
    "description": "Indicates the amount of comments on a proposal card.",
    "placeholders": {
      "completed": {
        "type": "num",
        "format": "compact"
      },
      "total": {
        "type": "num",
        "format": "compact"
      },
      "percentage": {
        "type": "num",
        "format": "compact"
      }
    }
  },
  "today": "Today",
  "@today": {
    "description": "Refers to date which is today."
  },
  "yesterday": "Yesterday",
  "@yesterday": {
    "description": "Refers to date which is yesterday."
  },
  "twoDaysAgo": "2 days ago",
  "@twoDaysAgo": {
    "description": "Refers to date which is two days ago."
  },
  "tomorrow": "Tomorrow",
  "@tomorrow": {
    "description": "Refers to date which is tomorrow."
  },
  "activeVotingRound": "Active voting round 14",
  "@activeVotingRound": {
    "description": "Title of the voting space."
  },
  "noOfAll": "All ({count})",
  "@noOfAll": {
    "description": "Tab label for all proposals in voting space",
    "placeholders": {
      "count": {
        "type": "int"
      }
    }
  },
  "noOfDraft": "Draft proposals ({count})",
  "@noOfDraft": {
    "description": "Tab label for draft proposals in voting space",
    "placeholders": {
      "count": {
        "type": "int"
      }
    }
  },
  "noOfFinal": "Final proposals ({count})",
  "@noOfFinal": {
    "description": "Tab label for final proposals in voting space",
    "placeholders": {
      "count": {
        "type": "int"
      }
    }
  },
  "noOfMyProposals": "My proposals ({count})",
  "@noOfMyProposals": {
    "description": "Tab label for my proposals in voting space",
    "placeholders": {
      "count": {
        "type": "int"
      }
    }
  },
  "noOfFavorites": "Favorites ({count})",
  "@noOfFavorites": {
    "description": "Tab label for draft proposals in voting space",
    "placeholders": {
      "count": {
        "type": "int"
      }
    }
  },
  "favorites": "Favorites",
  "@favorites": {
    "description": "Refers to a list of favorites."
  },
  "treasuryCampaignBuilder": "Campaign builder",
  "@treasuryCampaignBuilder": {
    "description": "Left panel name in treasury space"
  },
  "treasuryCampaignBuilderSegments": "Segments",
  "@treasuryCampaignBuilderSegments": {
    "description": "Tab name in campaign builder panel"
  },
  "treasuryCreateCampaign": "Create Campaign",
  "@treasuryCreateCampaign": {
    "description": "Segment name"
  },
  "setupCampaignDetails": "Setup Campaign Details",
  "@setupCampaignDetails": {
    "description": "Segment step for entering campaign details."
  },
  "setupCampaignStages": "Setup Campaign Stages",
  "@setupCampaignStages": {
    "description": "Segment step for entering campaign start and end dates."
  },
  "setupCampaignStagesTimezone": "You are setting date and times using this Timezone:",
  "@setupCampaignStagesTimezone": {
    "description": "The description of a timezone in which the user sets campaign stages."
  },
  "startAndEndDates": "Start & End Dates",
  "@startAndEndDates": {
    "description": "Refers to a date & time range (start & end)."
  },
  "campaignStart": "Campaign Start",
  "@campaignStart": {
    "description": "Label for the campaign start date."
  },
  "campaignEnd": "Campaign End",
  "@campaignEnd": {
    "description": "Label for the campaign end date."
  },
  "campaignDates": "Campaign Dates",
  "@campaignDates": {
    "description": "Label for the campaign start & end date."
  },
  "noDateTimeSelected": "No date & time selected",
  "@noDateTimeSelected": {
    "description": "Placeholder when date & time not selected."
  },
  "setupBaseProposalTemplate": "Setup Base Proposal Template",
  "@setupBaseProposalTemplate": {
    "description": "Segment step for entering a proposal template for a campaign."
  },
  "setupBaseQuestions": "Setup Base Questions",
  "@setupBaseQuestions": {
    "description": "Segment description for entering a proposal template for a campaign."
  },
  "setupCategories": "Setup Categories",
  "@setupCategories": {
    "description": "Segment step for entering campaign categories."
  },
  "stepEdit": "Edit",
  "@stepEdit": {
    "description": "Button name in step"
  },
  "workspaceProposalNavigation": "Proposal navigation",
  "@workspaceProposalNavigation": {
    "description": "Left panel name in workspace"
  },
  "workspaceProposalNavigationSegments": "Segments",
  "@workspaceProposalNavigationSegments": {
    "description": "Tab name in proposal setup panel"
  },
  "workspaceProposalSetup": "Proposal setup",
  "@workspaceProposalSetup": {
    "description": "Segment name"
  },
  "drawerSpaceTreasury": "Treasury",
  "@drawerSpaceTreasury": {
    "description": "Name shown in spaces shell drawer"
  },
  "drawerSpaceDiscovery": "Discovery",
  "@drawerSpaceDiscovery": {
    "description": "Name shown in spaces shell drawer"
  },
  "drawerSpaceWorkspace": "Workspace",
  "@drawerSpaceWorkspace": {
    "description": "Name shown in spaces shell drawer"
  },
  "drawerSpaceVoting": "Voting",
  "@drawerSpaceVoting": {
    "description": "Name shown in spaces shell drawer"
  },
  "drawerSpaceFundedProjects": "Funded projects",
  "@drawerSpaceFundedProjects": {
    "description": "Name shown in spaces shell drawer"
  },
  "fundedProjectSpace": "Funded project space",
  "@fundedProjectSpace": {
    "description": "Title of the funded project space"
  },
  "noOfFundedProposals": "Funded proposals ({count})",
  "@noOfFundedProposals": {
    "description": "Tab label for funded proposals in funded projects space",
    "placeholders": {
      "count": {
        "type": "int"
      }
    }
  },
  "followed": "Followed",
  "@followed": {
    "description": "Refers to a list of followed items."
  },
  "overallSpacesSearchBrands": "Search Brands",
  "@overallSpacesSearchBrands": {
    "description": "Overall spaces search brands tile name"
  },
  "overallSpacesTasks": "Tasks",
  "@overallSpacesTasks": {
    "description": "Overall spaces tasks tile name"
  },
  "voicesUpdateReady": "Voices update ready",
  "@voicesUpdateReady": {
    "description": "In different places update popup title"
  },
  "clickToRestart": "Click to restart",
  "@clickToRestart": {
    "description": "In different places update popup body"
  },
  "spaceTreasuryName": "Treasury space",
  "@spaceTreasuryName": {
    "description": "Name of space shown in different spaces that indicates its origin"
  },
  "spaceDiscoveryName": "Discovery space",
  "@spaceDiscoveryName": {
    "description": "Name of space shown in different spaces that indicates its origin"
  },
  "spaceWorkspaceName": "Workspace",
  "@spaceWorkspaceName": {
    "description": "Name of space shown in different spaces that indicates its origin"
  },
  "spaceVotingName": "Voting space",
  "@spaceVotingName": {
    "description": "Name of space shown in different spaces that indicates its origin"
  },
  "spaceFundedProjects": "Funded project space",
  "@spaceFundedProjects": {
    "description": "Name of space shown in different spaces that indicates its origin"
  },
  "lock": "Lock",
  "@lock": {
    "description": "Refers to a lock action, i.e. to lock the session."
  },
  "unlock": "Unlock",
  "@unlock": {
    "description": "Refers to a unlock action, i.e. to unlock the session."
  },
  "getStarted": "Get Started",
  "@getStarted": {
    "description": "Refers to a get started action, i.e. to register."
  },
  "guest": "Guest",
  "@guest": {
    "description": "Refers to guest user."
  },
  "visitor": "Visitor",
  "@visitor": {
    "description": "Refers to user that created keychain but is locked"
  },
  "actor": "Actor",
  "@actor": {
    "description": "Refers to user that created keychain and is unlocked."
  },
  "noConnectionBannerRefreshButtonText": "Refresh",
  "@noConnectionBannerRefreshButtonText": {
    "description": "Text shown in the No Internet Connection Banner widget for the refresh button."
  },
  "noConnectionBannerTitle": "No internet connection",
  "@noConnectionBannerTitle": {
    "description": "Text shown in the No Internet Connection Banner widget for the title."
  },
  "noConnectionBannerDescription": "Your internet is playing hide and seek. Check your internet connection, or try again in a moment.",
  "@noConnectionBannerDescription": {
    "description": "Text shown in the No Internet Connection Banner widget for the description below the title."
  },
  "weakPasswordStrength": "Weak password strength",
  "@weakPasswordStrength": {
    "description": "Describes a password that is weak"
  },
  "normalPasswordStrength": "Normal password strength",
  "@normalPasswordStrength": {
    "description": "Describes a password that has medium strength."
  },
  "goodPasswordStrength": "Good password strength",
  "@goodPasswordStrength": {
    "description": "Describes a password that is strong."
  },
  "chooseCardanoWallet": "Choose Cardano Wallet",
  "@chooseCardanoWallet": {
    "description": "A button label to select a cardano wallet."
  },
  "chooseOtherWallet": "Choose other wallet",
  "@chooseOtherWallet": {
    "description": "A button label to select another cardano wallet."
  },
  "learnMore": "Learn More",
  "@learnMore": {
    "description": "A label on a clickable element that can show more content."
  },
  "walletLinkHeader": "Link keys to your Catalyst Keychain",
  "@walletLinkHeader": {
    "description": "A header in link wallet flow in registration."
  },
  "walletLinkWalletSubheader": "Link your Cardano wallet",
  "@walletLinkWalletSubheader": {
    "description": "A subheader in link wallet flow in registration for wallet connection."
  },
  "walletLinkRolesSubheader": "Select your Catalyst roles",
  "@walletLinkRolesSubheader": {
    "description": "A subheader in link wallet flow in registration for role chooser state."
  },
  "walletLinkTransactionSubheader": "Sign your Catalyst roles to the\nCardano mainnet",
  "@walletLinkTransactionSubheader": {
    "description": "A subheader in link wallet flow in registration for RBAC transaction."
  },
  "walletLinkIntroTitle": "Link Cardano Wallet & Catalyst Roles \u2028to you Catalyst Keychain.",
  "@walletLinkIntroTitle": {
    "description": "A title in link wallet flow on intro screen."
  },
  "walletLinkIntroContent": "You're almost there! This is the final and most important step in your account setup. \u2028\u2028We're going to link a Cardano Wallet to your Catalyst Keychain, so you can start collecting Role Keys.  \u2028\u2028We'll start with your Voter/Commenter Key by default. You can decide to add a Proposer Key if you want.",
  "@walletLinkIntroContent": {
    "description": "A message (content) in link wallet flow on intro screen."
  },
  "walletLinkSelectWalletTitle": "Select the Cardano wallet to link\nto your Catalyst Keychain.",
  "@walletLinkSelectWalletTitle": {
    "description": "A title in link wallet flow on select wallet screen."
  },
  "walletLinkSelectWalletContent": "To complete this action, you'll submit a signed transaction to Cardano. There will be an ADA transaction fee.",
  "@walletLinkSelectWalletContent": {
    "description": "A message (content) in link wallet flow on select wallet screen."
  },
  "walletLinkWalletDetailsTitle": "Cardano wallet detection",
  "@walletLinkWalletDetailsTitle": {
    "description": "A title in link wallet flow on wallet details screen."
  },
  "walletLinkWalletDetailsContent": "{wallet} connected successfully!",
  "@walletLinkWalletDetailsContent": {
    "description": "A message in link wallet flow on wallet details screen.",
    "placeholders": {
      "wallet": {
        "type": "String"
      }
    }
  },
  "walletLinkWalletDetailsNotice": "Wallet and role registrations require a minimal transaction fee. You can setup your default dApp connector wallet in your browser extension settings.",
  "@walletLinkWalletDetailsNotice": {
    "description": "A message in link wallet flow on wallet details screen when a user wallet doesn't have enough balance."
  },
  "walletLinkWalletDetailsNoticeTopUp": "Top up ADA",
  "@walletLinkWalletDetailsNoticeTopUp": {
    "description": "A message recommending the user to top up ADA in wallet link on wallet details screen."
  },
  "walletLinkWalletDetailsNoticeTopUpLink": "Link to top-up provider",
  "@walletLinkWalletDetailsNoticeTopUpLink": {
    "description": "A link to top-up provide when the user doesn't have enough balance on wallet link screen"
  },
  "walletLinkTransactionTitle": "Let's make sure everything looks right.",
  "@walletLinkTransactionTitle": {
    "description": "A title in link wallet flow on transaction screen."
  },
  "walletLinkTransactionAccountCompletion": "Account completion for Catalyst",
  "@walletLinkTransactionAccountCompletion": {
    "description": "A subtitle in link wallet flow on transaction screen."
  },
  "walletLinkTransactionLinkItem": "1 {wallet} wallet",
  "@walletLinkTransactionLinkItem": {
    "description": "An item in the transaction summary for the wallet link.",
    "placeholders": {
      "wallet": {
        "type": "String"
      }
    }
  },
  "walletLinkTransactionPositiveSmallPrint": "Positive small print",
  "@walletLinkTransactionPositiveSmallPrint": {
    "description": "A side note on transaction summary in the wallet link explaining the positives about the registration."
  },
  "walletLinkTransactionPositiveSmallPrintItem1": "Your registration is a one time event, cost will not renew periodically.",
  "@walletLinkTransactionPositiveSmallPrintItem1": {
    "description": "The first item for the positive small print message."
  },
  "walletLinkTransactionPositiveSmallPrintItem2": "Your registrations can be found under your account profile after completion.",
  "@walletLinkTransactionPositiveSmallPrintItem2": {
    "description": "The second item for the positive small print message."
  },
  "walletLinkTransactionPositiveSmallPrintItem3": "All registration fees go into the Cardano Treasury.",
  "@walletLinkTransactionPositiveSmallPrintItem3": {
    "description": "The third item for the positive small print message."
  },
  "walletLinkTransactionSign": "Sign transaction with wallet",
  "@walletLinkTransactionSign": {
    "description": "The primary button label to sign a transaction on transaction summary screen."
  },
  "walletLinkTransactionChangeRoles": "Change role setup",
  "@walletLinkTransactionChangeRoles": {
    "description": "The secondary button label to change the roles on transaction summary screen."
  },
  "walletLinkTransactionRoleItem": "1 {role} registration",
  "@walletLinkTransactionRoleItem": {
    "description": "An item in the transaction summary for the role registration",
    "placeholders": {
      "role": {
        "type": "String"
      }
    }
  },
  "registrationTransactionFailed": "Transaction failed",
  "@registrationTransactionFailed": {
    "description": "Indicates an error when submitting a registration transaction failed."
  },
  "registrationInsufficientBalance": "Insufficient balance, please top up your wallet.",
  "@registrationInsufficientBalance": {
    "description": "Indicates an error when preparing a transaction has failed due to low wallet balance."
  },
  "registrationSeedPhraseNotFound": "Seed phrase was not found. Make sure correct words are correct.",
  "@registrationSeedPhraseNotFound": {
    "description": "Error message shown when attempting to register or recover account but seed phrase was not found"
  },
  "registrationUnlockPasswordNotFound": "Password was not found. Make sure valid password was created.",
  "@registrationUnlockPasswordNotFound": {
    "description": "Error message shown when attempting to register or recover account but password was not found"
  },
  "registrationWalletNotFound": "Wallet not found",
  "@registrationWalletNotFound": {
    "description": "Error message shown when connect wallet but matching was not found"
  },
  "walletLinkRoleChooserTitle": "How do you want to participate in Catalyst?",
  "@walletLinkRoleChooserTitle": {
    "description": "A title on the role chooser screen in registration."
  },
  "walletLinkRoleChooserContent": "In Catalyst you can take on different roles, learn more below and choose your additional roles now.",
  "@walletLinkRoleChooserContent": {
    "description": "A message on the role chooser screen in registration."
  },
  "walletLinkRoleSummaryTitle": "Is this your correct Catalyst role setup?",
  "@walletLinkRoleSummaryTitle": {
    "description": "A title on the role summary screen in registration."
  },
  "walletLinkRoleSummaryContent1": "You would like to register ",
  "@walletLinkRoleSummaryContent1": {
    "description": "The first part of the message on the role summary screen in registration."
  },
  "walletLinkRoleSummaryContent2": "{count} active {count, plural, =0{roles} =1{role} other{roles}}",
  "@walletLinkRoleSummaryContent2": {
    "description": "The middle (bold) part of the message on the role summary screen in registration.",
    "placeholders": {
      "count": {
        "type": "num",
        "format": "compact"
      }
    }
  },
  "walletLinkRoleSummaryContent3": " in Catalyst.",
  "@walletLinkRoleSummaryContent3": {
    "description": "The last part of the message on the role summary screen in registration."
  },
  "nameOfWallet": "Name of the wallet",
  "seeAllSupportedWallets": "See all supported wallets",
  "@seeAllSupportedWallets": {
    "description": "Message shown when redirecting to external content that describes which wallets are supported."
  },
  "walletDetectionSummary": "Wallet detection summary",
  "@walletDetectionSummary": {
    "description": "Message shown when presenting the details of a connected wallet."
  },
  "walletBalance": "Wallet balance",
  "@walletBalance": {
    "description": "The wallet balance in terms of Ada."
  },
  "walletAddress": "Wallet address",
  "@walletAddress": {
    "description": "A cardano wallet address"
  },
  "accountCreationCreate": "Create a new \nCatalyst Keychain",
  "accountCreationRecover": "Recover your\nCatalyst Keychain",
  "accountCreationOnThisDevice": "On this device",
  "@accountCreationOnThisDevice": {
    "description": "Indicates that created keychain will be stored in this device only"
  },
  "accountCreationGetStartedTitle": "Welcome to Catalyst",
  "accountCreationGetStatedDesc": "If you already have a Catalyst keychain you can restore it on this device, or you can create a new Catalyst Keychain.",
  "accountCreationGetStatedWhatNext": "What do you want to do?",
  "myAccountProfileKeychain": "My Account / Profile & Keychain",
  "@myAccountProfileKeychain": {
    "description": "Title of My Account page"
  },
  "yourCatalystKeychainAndRoleRegistration": "Your Catalyst keychain & role registration",
  "@yourCatalystKeychainAndRoleRegistration": {
    "description": "Subtitle of My Account page"
  },
  "profileAndKeychain": "Profile & Keychain",
  "@profileAndKeychain": {
    "description": "Tab on My Account page"
  },
  "removeKeychain": "Remove Keychain",
  "@removeKeychain": {
    "description": "Action on Catalyst Keychain card"
  },
  "walletConnected": "Wallet connected",
  "@walletConnected": {
    "description": "Describes that wallet is connected on Catalyst Keychain card"
  },
  "currentRoleRegistrations": "Current Role registrations",
  "@currentRoleRegistrations": {
    "description": "Describes roles on Catalyst Keychain card"
  },
  "voter": "Voter",
  "@voter": {
    "description": "Account role"
  },
  "proposer": "Proposer",
  "@proposer": {
    "description": "Account role"
  },
  "drep": "Drep",
  "@drep": {
    "description": "Account role"
  },
  "defaultRole": "Default",
  "@defaultRole": {
    "description": "Related to account role"
  },
  "catalystKeychain": "Catalyst Keychain",
  "createBaseProfileInstructionsTitle": "Introduction",
  "createBaseProfileInstructionsMessage": "In the following account creation steps we will:\n\n1. Setup your base profile\n2. Create your Catalyst Keychain\n3. Link Cardano wallet & roles\n\nTo ensure a smooth experience, completing your account setup in one session is essential—stay focused and avoid interruptions to finalize everything efficiently.",
  "createBaseProfileInstructionsNext": "Create your Base profile now",
  "createBaseProfileInstructionsEmailRequest": "Email request",
  "createBaseProfileInstructionsEmailReason1": "We store email in a mutable database.",
  "createBaseProfileInstructionsEmailReason2": "We do not store your email on-chain ever.",
  "createBaseProfileInstructionsEmailReason3": "We only use email for communication about Catalyst.",
  "createBaseProfileSetupTitle": "Setup your base profile",
  "createBaseProfileSetupDisplayNameLabel": "What should we call you?",
  "createBaseProfileSetupDisplayNameHint": "Display name",
  "createBaseProfileSetupDisplayNameHelper": "Please provide a nickname or real name.",
  "createBaseProfileSetupEmailLabel": "Your e-mail",
  "createBaseProfileSetupEmailHint": "E-mail",
  "createBaseProfileSetupEmailHelper": "Please provide e-mail used for your Ideascale.",
  "createBaseProfileSetupIdeascaleAccount": "Ideascale account",
  "createBaseProfileSetupIdeascaleReason1": "Please use the e-mail you use on cardano.ideascale.com",
  "createBaseProfileAcknowledgementsTitle": "Mandatory Acknowledgements",
  "createBaseProfileAcknowledgementsToS": "I confirm that I have read and agree to be bound by {tos}.",
  "catalystTos": "Project Catalyst Terms and Conditions",
  "createBaseProfileAcknowledgementsPrivacyPolicy": "I acknowledge and agree that any data I share in connection with my participation in Project Catalyst Funds will be collected, stored, used and processed in accordance with the {privacy_policy}.",
  "catalystPrivacyPolicy": "Catalyst FC’s Privacy Policy",
  "createBaseProfileAcknowledgementsDataUsage": "I acknowledge that the Catalyst Ops team may use my email only for Catalyst communication.",
  "accountCreationSplashTitle": "Create your Catalyst Keychain",
  "accountCreationSplashMessage": "Catalyst Keychain is your ticket to participate in innovation on the global stage.  \u2028\u2028These next steps will create your Catalyst keychain so you can enter new spaces, discover awesome ideas, and share your feedback to help improve ideas.",
  "accountCreationSplashNextButton": "Create your Keychain now",
  "accountInstructionsTitle": "Great! Your Catalyst Keychain \u2028has been created.",
  "accountInstructionsMessage": "On the next screen, you're going to see 12 words. \u2028This is called your \"Catalyst seed phrase\".   \u2028\u2028It's like a super secure password that only you know, \u2028that allows you to prove ownership of your keychain.  \u2028\u2028Use your Catalyst seed phrase to login and recover your account on different devices, so be sure to put it somewhere safe!\n\nIt is a super secure password that only you know, so best is to write it down with pen and paper, so get this ready. ",
  "previous": "Previous",
  "@previous": {
    "description": "(Action) switch to the previous item."
  },
  "next": "Next",
  "@next": {
    "description": "For example in button that goes to next stage of registration"
  },
  "back": "Back",
  "@back": {
    "description": "For example in button that goes to previous stage of registration"
  },
  "backToList": "Back to list",
  "@backToList": {
    "description": "For example in button that goes to previous screen with a list like proposals"
  },
  "retry": "Retry",
  "@retry": {
    "description": "Retry action when something goes wrong."
  },
  "somethingWentWrong": "Something went wrong.",
  "@somethingWentWrong": {
    "description": "Error description when something goes wrong."
  },
  "noWalletFound": "No wallet found.",
  "@noWalletFound": {
    "description": "A description when no wallet extension was found."
  },
  "removeKeychainDialogTitle": "Remove Keychain?",
  "@removeKeychainDialogTitle": {
    "description": "A title on delete keychain dialog"
  },
  "removeKeychainDialogSubtitle": "Are you sure you wants to delete your Catalyst Keychain from this device? Make sure you have a working Catalyst 12-word seed-phrase!\nYour Catalyst account will be removed, this action cannot be undone!",
  "@removeKeychainDialogSubtitle": {
    "description": "A subtitle on delete keychain dialog"
  },
  "deleteKeychainDialogTypingInfo": "To continue with the removal type: ‘Remove Keychain’.",
  "@deleteKeychainDialogTypingInfo": {
    "description": "A typing info on delete keychain dialog"
  },
  "deleteKeychainDialogInputLabel": "Confirm removal",
  "@deleteKeychainDialogInputLabel": {
    "description": "An input label on delete keychain dialog"
  },
  "deleteKeychainDialogErrorText": "Error. Please type 'Remove Keychain' to remove your account from this device.",
  "@deleteKeychainDialogErrorText": {
    "description": "An error text on text field on delete keychain dialog"
  },
  "deleteKeychainDialogRemovingPhrase": "Remove Keychain",
  "@deleteKeychainDialogRemovingPhrase": {
    "description": "A removing phrase on delete keychain dialog"
  },
  "accountRoleDialogTitle": "Learn about Catalyst Roles",
  "@accountRoleDialogTitle": {
    "description": "A title on account role dialog"
  },
  "accountRoleDialogButton": "Continue Role setup",
  "@accountRoleDialogButton": {
    "description": "A label on account role dialog's button"
  },
  "accountRoleDialogRoleSummaryTitle": "{role} role summary",
  "@accountRoleDialogRoleSummaryTitle": {
    "description": "A title for role summary on account role dialog",
    "placeholders": {
      "role": {
        "type": "String"
      }
    }
  },
  "voterVerboseName": "Treasury guardian",
  "@voterVerboseName": {
    "description": "A verbose name for voter"
  },
  "proposerVerboseName": "Main proposer",
  "@proposerVerboseName": {
    "description": "A verbose name for proposer"
  },
  "drepVerboseName": "Community expert",
  "@drepVerboseName": {
    "description": "A verbose name for drep"
  },
  "voterDescription": "The Voters are the guardians of Cardano treasury. They vote in projects for the growth of the Cardano Ecosystem.",
  "@voterDescription": {
    "description": "A description for voter"
  },
  "proposerDescription": "The Main Proposers are the Innovators in Project Catalyst, they are the shapers of the future.",
  "@proposerDescription": {
    "description": "A description for proposer"
  },
  "drepDescription": "The dRep has an Expert Role in the Cardano/Catalyst as people can delegate their vote to Cardano Experts.",
  "@drepDescription": {
    "description": "A description for drep"
  },
  "voterSummarySelectFavorites": "Select favorites",
  "voterSummaryComment": "Comment/Vote on Proposals",
  "voterSummaryCastVotes": "Cast your votes",
  "voterSummaryVoterRewards": "Voter rewards",
  "proposerSummaryWriteEdit": "Write/edit functionality",
  "proposerSummarySubmitToFund": "Rights to Submit to Fund",
  "proposerSummaryInviteTeamMembers": "Invite Team Members",
  "proposerSummaryComment": "Comment functionality",
  "drepSummaryDelegatedVotes": "Delegated Votes",
  "drepSummaryRewards": "dRep rewards",
  "drepSummaryCastVotes": "Cast delegated votes",
  "drepSummaryComment": "Comment Functionality",
  "delete": "Delete",
  "close": "Close",
  "notice": "Notice",
  "yes": "Yes",
  "no": "No",
  "total": "Total",
  "file": "file",
  "key": "key",
  "upload": "Upload",
  "browse": "browse",
  "uploadDropInfo": "Drop your {itemNameToUpload} here or ",
  "@uploadDropInfo": {
    "description": "An info on upload dialog",
    "placeholders": {
      "itemNameToUpload": {
        "type": "String"
      }
    }
  },
  "uploadProgressInfo": "Upload in progress",
  "uploadKeychainTitle": "Upload Catalyst Keychain",
  "@uploadKeychainTitle": {
    "description": "A title on keychain upload dialog"
  },
  "uploadKeychainInfo": "Make sure it's a correct Catalyst keychain file.",
  "@uploadKeychainInfo": {
    "description": "An info on keychain upload dialog"
  },
  "theme": "Theme",
  "themeLight": "Light",
  "@themeLight": {
    "description": "Refers to a light theme mode."
  },
  "themeDark": "Dark",
  "@themeDark": {
    "description": "Refers to a dark theme mode."
  },
  "keychainDeletedDialogTitle": "Catalyst keychain removed",
  "keychainDeletedDialogSubtitle": "Your Catalyst Keychain is removed successfully from this device.\n\nWe reverted this device to Catalyst first use.",
  "registrationCompletedTitle": "Catalyst account setup",
  "registrationCompletedSubtitle": "Completed!",
  "registrationCompletedSummaryHeader": "Summary",
  "registrationCompletedKeychainTitle": "Catalyst Keychain created",
  "registrationCompletedKeychainInfo": "You created a Catalyst Keychain, backed up its seed phrase and set an unlock password.",
  "registrationCompletedWalletTitle": "Cardano {walletName} wallet selected",
  "@registrationCompletedWalletTitle": {
    "placeholders": {
      "walletName": {
        "type": "String"
      }
    }
  },
  "registrationCompletedWalletInfo": "You selected your {walletName} wallet as primary wallet for your voting power.",
  "@registrationCompletedWalletInfo": {
    "placeholders": {
      "walletName": {
        "type": "String"
      }
    }
  },
  "registrationCompletedRolesTitle": "Catalyst roles selected",
  "registrationCompletedRolesInfo": "You linked your Cardano wallet and selected  Catalyst roles via a signed transaction.",
  "registrationCompletedRoleRegistration": "role registration",
  "registrationCompletedDiscoveryButton": "Open Discovery Dashboard",
  "registrationCompletedAccountButton": "Review my account",
  "createKeychainSeedPhraseSubtitle": "Write down your Catalyst seed phrase",
  "createKeychainSeedPhraseBody": "Make sure you write down your 12-words in a safe place as well.",
  "createKeychainSeedPhraseExport": "Export Security Words",
  "createKeychainSeedPhraseExportConfirmDialogSubtitle": "Are you sure you want to export your key?",
  "createKeychainSeedPhraseExportConfirmDialogContent": "Before using this feature, please read this {link}",
  "bestPracticesFAQ": "best practices FAQ",
  "exportKey": "Export Key",
  "createKeychainSeedPhraseStoreConfirmation": "I have written down/downloaded my 12 words",
  "createKeychainSeedPhraseCheckInstructionsTitle": "Write down your Catalyst seed phrase",
  "createKeychainSeedPhraseCheckInstructionsSubtitle": "Next, we're going to make sure that you've written down your Catalyst seed phrase correctly.   \u2028\u2028We don't save your Catalyst seed phrase, so it's important \u2028to make sure you have it right. Thats why we don't trust, we verify before continuing.   \u2028\u2028It's also good practice to get familiar with using a \nseed phrase if you're new to crypto.",
  "createKeychainSeedPhraseCheckSubtitle": "Input your Catalyst seed phrase",
  "createKeychainSeedPhraseCheckBody": "Select your 12 written down words in \u2028the correct order.",
  "importCatalystKey": "Import Catalyst Key",
  "@importCatalystKey": {
    "description": "When user checks correct seed phrase words order he can upload it too"
  },
  "reset": "Reset",
  "@reset": {
    "description": "Action to reset value in text field"
  },
  "createKeychainSeedPhraseCheckSuccessTitle": "Nice job! You've successfully verified your Catalyst seed phase",
  "createKeychainSeedPhraseCheckSuccessSubtitle": "Enter your seed phrase to recover your Catalyst Keychain on any device.   \u2028\u2028It's kinda like your email and password all rolled into one, so keep it somewhere safe!\u2028\u2028In the next step we’ll add a password to your Catalyst Keychain, so you can lock/unlock access to Voices.",
  "yourNextStep": "Your next step",
  "createKeychainSeedPhraseCheckSuccessNextStep": "Now let’s set your Unlock password for this device!",
  "createKeychainUnlockPasswordInstructionsTitle": "Set your Catalyst unlock password for this device",
  "createKeychainUnlockPasswordInstructionsSubtitle": "In this next step, you'll set your Unlock Password for this device. It's like a shortcut for proving ownership of your Keychain.  \u2028\u2028Whenever you recover your account for the first time on a new device, you'll need to use your Catalyst seed phrase to get started. Every time after that, you can use your Unlock Password to quickly regain access.",
  "createBaseProfileCreatedTitle": "Congratulations your Base profile is setup!",
  "createKeychainCreatedTitle": "Congratulations your Catalyst \u2028Keychain is created!",
  "createBaseProfileNextStep": "In the next step you Create your Catalyst Keychain",
  "createKeychainCreatedNextStep": "In the next step you write your Catalyst roles and \u2028account to the Cardano Mainnet.",
  "createKeychainLinkWalletAndRoles": "Link your Cardano Wallet & Roles",
  "registrationCreateBaseProfileStepGroup": "Base profile created",
  "registrationCreateKeychainStepGroup": "Catalyst Keychain created",
  "registrationLinkWalletStepGroup": "Link Cardano Wallet & Roles",
  "registrationCompletedStepGroup": "Catalyst account creation completed!",
  "createKeychainUnlockPasswordIntoSubtitle": "Catalyst unlock password",
  "createKeychainUnlockPasswordIntoBody": "Please provide a password for your Catalyst Keychain.",
  "enterPassword": "Enter password",
  "confirmPassword": "Confirm password",
  "xCharactersMinimum": "{number} characters minimum length",
  "@xCharactersMinimum": {
    "placeholders": {
      "number": {
        "type": "int"
      }
    }
  },
  "passwordDoNotMatch": "Passwords do not match, please correct",
  "@passwordDoNotMatch": {
    "description": "When user confirms password but it does not match original one."
  },
  "warning": "Warning",
  "alert": "Alert",
  "registrationExitConfirmDialogSubtitle": "Account creation incomplete!",
  "registrationExitConfirmDialogContent": "Leaving before creating your keychain means account creation is incomplete. \u2028\u2028You cannot login without \u2028completing your key chain.",
  "registrationExitConfirmDialogContinue": "Continue keychain creation",
  "walletLinkExitConfirmDialogSubtitle": "Link wallet incomplete!",
  "walletLinkExitConfirmDialogContent": "Leaving before linking wallet means account creation is incomplete. \u2028\u2028You cannot login without \u2028completing your account setup.",
  "walletLinkExitConfirmDialogContinue": "Continue to link wallet",
  "cancelAnyways": "Cancel anyway",
  "recoverCatalystKeychain": "Restore Catalyst keychain",
  "recoverKeychainMethodsTitle": "Restore your Catalyst Keychain",
  "recoverKeychainMethodsNoKeychainFound": "No Catalyst Keychain found on this device.",
  "recoverKeychainMethodsSubtitle": "Not to worry, in the next step you can choose the recovery option that applies to you for this device!",
  "recoverKeychainMethodsListTitle": "How do you want Restore your Catalyst Keychain?",
  "recoverKeychainNonFound": "No Catalyst Keychain found\u2028on this device.",
  "recoverKeychainFound": "Keychain found!  \u2028Please unlock your device.",
  "recoverWithSeedPhrase12Words": "Restore/Upload with 12-word seed phrase",
  "recoverySeedPhraseInstructionsTitle": "Restore your Catalyst Keychain with \nyour 12-word Catalyst seed phrase",
  "recoverySeedPhraseInstructionsSubtitle": "Enter your security words in the correct order, and sign into your Catalyst account on a new device.",
  "recoverySeedPhraseInputTitle": "Restore your Catalyst Keychain with \nyour 12-word Catalyst seed phrase",
  "recoverySeedPhraseInputSubtitle": "Enter each word of your Catalyst seed phrase in the right order to bring your Catalyst account to this device.",
  "recoveryAccountTitle": "Catalyst account recovery",
  "recoveryAccountSuccessTitle": "Keychain recovered successfully!",
  "recoveryAccountDetailsAction": "Set unlock password for this device",
  "recoveryUnlockPasswordInstructionsTitle": "Set your Catalyst unlock password for this device",
  "recoveryUnlockPasswordInstructionsSubtitle": "In this next step, you'll set your Unlock Password for this device. It's like a shortcut for proving ownership of your Keychain.  \u2028\u2028Whenever you recover your account for the first time on a new device, you'll need to use your Catalyst seed phrase to get started. Every time after that, you can use your Unlock Password to quickly regain access.",
  "recoverDifferentKeychain": "Restore a different keychain",
  "unlockDialogHeader": "Unlock Catalyst",
  "@unlockDialogHeader": {
    "description": "The header label in unlock dialog."
  },
  "unlockDialogTitle": "Welcome back!",
  "@unlockDialogTitle": {
    "description": "The title label in unlock dialog."
  },
  "unlockDialogContent": "Please enter your device specific unlock password\nto unlock Catalyst Voices.",
  "@unlockDialogContent": {
    "description": "The content (body) in unlock dialog."
  },
  "unlockDialogHint": "Enter your Unlock password",
  "@unlockDialogHint": {
    "description": "The hint for the unlock password field."
  },
  "unlockDialogIncorrectPassword": "Password is incorrect, try again.",
  "@unlockDialogIncorrectPassword": {
    "description": "An error message shown below the password field when the password is incorrect."
  },
  "continueAsGuest": "Continue as guest",
  "@continueAsGuest": {
    "description": "The message shown when asking the user to login/unlock and the user wants to cancel the process."
  },
  "unlockSnackbarTitle": "Catalyst unlocked!",
  "@unlockSnackbarTitle": {
    "description": "The title shown in confirmation snackbar after unlocking the keychain."
  },
  "unlockSnackbarMessage": "You can now fully use the application.",
  "@unlockSnackbarMessage": {
    "description": "The message shown below the title in confirmation snackbar after unlocking the keychain."
  },
  "lockSnackbarTitle": "Catalyst locked",
  "@lockSnackbarTitle": {
    "description": "The title shown in confirmation snackbar after locking the keychain."
  },
  "lockSnackbarMessage": "Catalyst is now in guest/locked mode.",
  "@lockSnackbarMessage": {
    "description": "The message shown below the title in confirmation snackbar after locking the keychain."
  },
  "recoverySuccessTitle": "Congratulations your Catalyst \nKeychain is restored!",
  "recoverySuccessSubtitle": "You have successfully restored your Catalyst Keychain, and unlocked Catalyst Voices on this device.",
  "recoverySuccessGoToDashboard": "Jump into the Discovery space / Dashboard",
  "recoverySuccessGoAccount": "Check my account",
  "recoveryExitConfirmDialogSubtitle": "12 word keychain restoration incomplete",
  "recoveryExitConfirmDialogContent": "Please continue your Catalyst Keychain restoration, if you cancel all input will be lost.",
  "recoveryExitConfirmDialogContinue": "Continue recovery process",
  "recoverAccount": "Recover account",
  "@recoverAccount": {
    "description": "Refers to the action label for recovering the user account."
  },
  "uploadConfirmDialogSubtitle": "SWITCH TO FILE UPLOAD",
  "uploadConfirmDialogContent": "Do you want to cancel manual input, and switch to Catalyst key upload?",
  "uploadConfirmDialogYesButton": "Yes, switch to Catalyst key upload",
  "uploadConfirmDialogResumeButton": "Resume manual inputs",
  "incorrectUploadDialogSubtitle": "CATALYST KEY INCORRECT",
  "incorrectUploadDialogContent": "The Catalyst keychain that you entered or uploaded is incorrect, please try again.",
  "incorrectUploadDialogTryAgainButton": "Try again",
  "finishAccountCreation": "Finish account creation",
  "connectDifferentWallet": "Connect a different wallet",
  "@connectDifferentWallet": {
    "description": "A button label to connect a different wallet in wallet detail panel."
  },
  "reviewRegistrationTransaction": "Review registration transaction",
  "@reviewRegistrationTransaction": {
    "description": "A button label to review the registration transaction in wallet detail panel."
  },
  "format": "Format",
  "@format": {
    "description": "A label for the format field in the date picker."
  },
  "datePickerDateRangeError": "Please select a date within the range of today and one year from today.",
  "@datePickerDateRangeError": {
    "description": "Error message for the date picker when the selected date is outside the range of today and one year from today."
  },
  "datePickerDaysInMonthError": "Entered day exceeds the maximum days for this month.",
  "@datePickerDaysInMonthError": {
    "description": "Error message for the date picker when the selected day is greater than the maximum days for the selected month."
  },
  "saveBeforeEditingErrorText": "Please save before editing something else",
  "errorWalletLinkInvalidRequest": "Wallet authorisation invalid request",
  "errorWalletLinkInternalError": "Wallet authorisation internal error",
  "errorWalletLinkRefused": "Wallet authorisation failed",
  "errorWalletLinkAccountChange": "Wallet account change",
  "all": "All",
  "@all": {
    "description": "Primary used to select all object. To display object without any filter"
  },
  "guidance": "Guidance",
  "@guidance": {
    "description": "A tab name of the guidance for the proposal editor."
  },
  "noGuidanceOfThisType": "There is no guidance of this type",
  "@noGuidanceOfThisType": {
    "description": "Message when there is no guidance of this type"
  },
  "selectASection": "Select a section",
  "@selectASection": {
    "description": "Message when there is no section selected"
  },
  "noGuidanceForThisSection": "There is no guidance for this section.",
  "@noGuidanceForThisSection": {
    "description": "Message when there is no guidance for this section"
  },
  "noProposalStateDescription": "Discovery space will show draft proposals you can comment on, currently there are no draft proposals.",
  "@noProposalStateDescription": {
    "description": "Description shown when there are no proposals in the proposals tab"
  },
  "noProposalStateTitle": "No draft proposals yet",
  "@noProposalStateTitle": {
    "description": "Title shown when there are no proposals in the proposals tab"
  },
  "campaignIsLive": "Campaign Is Live (Published)",
  "@campaignIsLive": {
    "description": "Title of the campaign is live (published) space"
  },
  "campaignStartingSoon": "Campaign Starting Soon (Ready to deploy)",
  "@campaignStartingSoon": {
    "description": "Title of the campaign starting soon space"
  },
  "campaignConcluded": "Campaign Concluded, Result are in!",
  "@campaignConcluded": {
    "description": "Title of the campaign concluded space"
  },
  "campaignBeginsOn": "Campaign begins on {date} at {time}",
  "@campaignBeginsOn": {
    "description": "Title of the campaign concluded space",
    "placeholders": {
      "date": {
        "type": "String"
      },
      "time": {
        "type": "String"
      }
    }
  },
  "campaignEndsOn": "Campaign ends on {date} at {time}",
  "@campaignEndsOn": {
    "description": "Title of the campaign concluded space",
    "placeholders": {
      "date": {
        "type": "String"
      },
      "time": {
        "type": "String"
      }
    }
  },
  "viewProposals": "View proposals",
  "@viewProposals": {
    "description": "Title of the view proposals space"
  },
  "viewVotingResults": "View Voting Results",
  "@viewVotingResults": {
    "description": "Title of the view voting results space"
  },
  "campaignDetails": "Campaign Details",
  "description": "Description",
  "startDate": "Start Date",
  "endDate": "End Date",
  "categories": "Categories",
  "fundingCategories": "Funding categories",
  "proposals": "Proposals",
  "totalSubmitted": "Total submitted",
  "inXDays": "{x, plural, =1{In {x} day} other{In {x} days}}",
  "@inXDays": {
    "placeholders": {
      "x": {
        "type": "int"
      }
    }
  },
  "campaignCategories": "Campaign Categories",
  "cardanoUseCases": "Cardano Use Cases",
  "discoverySpaceTitle": "Boost Social Entrepreneurship",
  "@discoverySpaceTitle": {
    "description": "Title for the discovery space for actor (unlocked) user."
  },
  "discoverySpaceDescription": "Project Catalyst is built on the ingenuity of our global network. Ideas can come from anyone, from any background, anywhere in the world. Proposers pitch their ideas to the community by submitting proposals onto the Catalyst collaboration platform.",
  "@discoverySpaceDescription": {
    "description": "Description for the discovery space for actor (unlocked) user."
  },
  "discoverySpaceEmptyProposals": "Once this campaign launches draft proposals will be shared here.",
  "@discoverySpaceEmptyProposals": {
    "description": "Description for empty state on discovery space when there are no draft proposals."
  },
  "campaign": "Campaign",
  "campaignPreviewTitle": "Campaign Preview",
  "@campaignPreviewTitle": {
    "description": "Title for the campaign preview dialog (admin mode)."
  },
  "campaignPreviewEvents": "Events",
  "@campaignPreviewEvents": {
    "description": "Tab label in campaign preview dialog for campaign events."
  },
  "campaignPreviewViews": "Views",
  "@campaignPreviewViews": {
    "description": "Tab label in campaign preview dialog for campaign views."
  },
  "campaignPreviewEventBefore": "Before Campaign",
  "@campaignPreviewEventBefore": {
    "description": "A name of the state of a campaign before it starts."
  },
  "campaignPreviewEventDuring": "During Campaign",
  "@campaignPreviewEventDuring": {
    "description": "A name of the state of a campaign when it is active."
  },
  "campaignPreviewEventAfter": "After Campaign",
  "@campaignPreviewEventAfter": {
    "description": "A name of the state of a campaign when it is active."
  },
  "userAuthenticationState": "User Authentication State",
  "@userAuthenticationState": {
    "description": "The state of the user (keychain), actor, guest, visitor, etc."
  },
  "active": "Active",
  "@active": {
    "description": "Activated state"
  },
  "campaignManagement": "Campaign Management",
  "published": "Published",
  "status": "Status",
  "myProposals": "My Proposals",
  "workspaceDescription": "In this space you can manage your existing proposals, view previous and archived proposal as well as creating new proposals.",
  "@workspaceDescription": {
    "description": "Workspace page description"
  },
  "newDraftProposal": "New Draft Proposal",
  "draftProposalsX": "Draft Proposals ({count})",
  "@draftProposalsX": {
    "description": "Workspace page tab",
    "placeholders": {
      "count": {
        "type": "int"
      }
    }
  },
  "finalProposalsX": "Final Proposals ({count})",
  "@finalProposalsX": {
    "description": "Workspace page tab",
    "placeholders": {
      "count": {
        "type": "int"
      }
    }
  },
  "searchProposals": "Search Proposals",
  "search": "Search…",
  "agree": "I Agree",
  "requestedAmountShouldBeBetweenMinAndMax": "Requested amount should be between {min} and {max}",
  "requestedAmountShouldBeMoreThan": "Requested amount should be at least {min}",
  "requestedAmountShouldBeLessThan": "Requested amount should be at most {max}",
  "sectionHasErrorsMessage": "Section has input errors that need to be cleared before publishing.",
  "@sectionHasErrorsMessage": {
    "description": "A validation error in proposal editor when user wants to publish a proposal with errors."
  },
  "errorValidationTokenNotParsed": "Invalid input. Could not parse parse.",
  "@errorValidationTokenNotParsed": {
    "description": "A validation error when user enters input which cannot be parsed into token value."
  },
  "errorValidationMissingRequiredField": "Please fill this field.",
  "@errorValidationMissingRequiredField": {
    "description": "A validation error for a missing required form field."
  },
  "errorValidationNumFieldBelowMin": "The value should be at least {min}.",
  "@errorValidationNumFieldBelowMin": {
    "description": "Validation error when the user entered numerical value is smaller than min",
    "placeholders": {
      "min": {
        "type": "int"
      }
    }
  },
  "errorValidationNumFieldAboveMax": "The value should be no bigger than {max}.",
  "@errorValidationNumFieldAboveMax": {
    "description": "Validation error when the user entered numerical value is bigger than max",
    "placeholders": {
      "max": {
        "type": "int"
      }
    }
  },
  "errorValidationNumFieldOutOfRange": "The value should be between {min} and {max}",
  "@errorValidationNumFieldOutOfRange": {
    "description": "Validation error when the numerical value is out of allowed range between min and max (both inclusive)",
    "placeholders": {
      "min": {
        "type": "int"
      },
      "max": {
        "type": "int"
      }
    }
  },
  "errorValidationStringLengthBelowMin": "The text should be at least {min} {min, plural, =0{characters} =1{character} other{characters}}.",
  "@errorValidationStringLengthBelowMin": {
    "description": "Validation error when the user entered text is shorter than min length",
    "placeholders": {
      "min": {
        "type": "int"
      }
    }
  },
  "errorValidationStringLengthAboveMax": "The text should be no longer than {max} {max, plural, =0{characters} =1{character} other{characters}}.",
  "@errorValidationStringLengthAboveMax": {
    "description": "Validation error when the user entered text is longer than max length",
    "placeholders": {
      "max": {
        "type": "int"
      }
    }
  },
  "errorValidationStringLengthOutOfRange": "The text should be between {min} and {max} {max, plural, =0{characters} =1{character} other{characters}}.",
  "@errorValidationStringLengthOutOfRange": {
    "description": "Validation error when the user entered text is out of allowed range between min and max (both inclusive) characters",
    "placeholders": {
      "min": {
        "type": "int"
      },
      "max": {
        "type": "int"
      }
    }
  },
  "errorValidationListItemsBelowMin": "There should be at least {min} {min, plural, =0{items} =1{item} other{items}}.",
  "@errorValidationListItemsBelowMin": {
    "description": "Validation error when the user entered less than min items in the list.",
    "placeholders": {
      "min": {
        "type": "int"
      }
    }
  },
  "errorValidationListItemsAboveMax": "There should be no more than {max} {max, plural, =0{items} =1{item} other{items}}.",
  "@errorValidationListItemsAboveMax": {
    "description": "Validation error when the user entered more than max items in the list.",
    "placeholders": {
      "max": {
        "type": "int"
      }
    }
  },
  "errorValidationListItemsOutOfRange": "There should be between {min} and {max} {max, plural, =0{items} =1{item} other{items}}.",
  "@errorValidationListItemsOutOfRange": {
    "description": "The number of items in a list/array is out of allowed range between min and max (both inclusive)",
    "placeholders": {
      "min": {
        "type": "int"
      },
      "max": {
        "type": "int"
      }
    }
  },
  "errorValidationListItemsNotUnique": "The values must be unique.",
  "@errorValidationListItemsNotUnique": {
    "description": "The list items must be unique."
  },
  "errorValidationConstValueMismatch": "The value must be \"{constValue}\".",
  "@errorValidationConstValueMismatch": {
    "description": "Validation error when the user entered value does not match the const value",
    "placeholders": {
      "constValue": {
        "type": "String"
      }
    }
  },
  "errorValidationEnumValuesMismatch": "The value must be one of {enumValues}.",
  "@errorValidationEnumValuesMismatch": {
    "description": "Validation error when the user entered value does not match the enum values",
    "placeholders": {
      "enumValues": {
        "type": "String"
      }
    }
  },
  "errorValidationPatternMismatch": "The value does not match the valid pattern.",
  "@errorValidationPatternMismatch": {
    "description": "Validation error when the user entered value does not match the pattern"
  },
  "errorValidationStringEmpty": "The text cannot be empty.",
  "@errorValidationStringEmpty": {
    "description": "Validation error when the user entered text is empty"
  },
  "noTagSelected": "No Tag Selected",
  "@noTagSelected": {
    "description": "For example in context of document builder"
  },
  "singleGroupedTagSelectorTitle": "Please choose the most relevant category group and tag related to the outcomes of your proposal",
  "singleGroupedTagSelectorRelevantTag": "Select the most relevant tag",
  "noUrlAdded": "No URL added",
  "addUrl": "Add URL",
  "clear": "Clear",
  "errorNoActiveCampaignFound": "Currently there is no active campaign running",
  "howItWorksCollaborate": "Innovate together",
  "@howItWorksCollaborate": {
    "description": "Used in discovery page in how it works section"
  },
  "howItWorks": "Here’s how it works",
  "howItWorksCollaborateDescription": "Got an Idea? Create an impactful proposal and collaborate with the community to develop and refine it.",
  "howItWorksVote": "Vote for your favorite ideas",
  "@howItWorksVote": {
    "description": "Used in discovery page in how it works section"
  },
  "howItWorksVoteDescription": "Use a voting app to choose ideas with impact worth funding. Get rewarded in ada for taking part.",
  "howItWorksFollow": "Stay up to date",
  "@howItWorksFollow": {
    "description": "Used in discovery page in how it works section"
  },
  "howItWorksFollowDescription": "Receive regular updates on all the funded ideas, so you can follow along and see how things are progressing.",
  "heroSectionTitle": "Create, fund and deliver the future of Cardano.",
  "projectCatalystDescription": "Project Catalyst is an experiment in community innovation, providing a framework to turn ideas into impactful real world projects.\n\nWe're putting the community at the heart of Cardano's future development. Are you ready for the Challenge?",
  "viewCurrentCampaign": "View Current Campaign",
  "catalystF14": "Catalyst Fund 14",
  "@catalystF14": {
    "description": "Used in discovery page in hero section"
  },
  "currentCampaign": "Current Campaign",
  "currentCampaignDescription": "Project Catalyst turns economic power into innovation power by using the Cardano Treasury to incentivize and fund community-approved ideas.",
  "campaignTreasury": "Campaign Treasury",
  "campaignTreasuryDescription": "Total budget, including ecosystem incentives",
  "campaignTotalAsk": "Campaign Total Ask",
  "campaignTotalAskDescription": "Funds requested by all submitted projects",
  "maximumAsk": "Maximum Ask",
  "minimumAsk": "Minimum Ask",
  "ideaJourney": "Idea Journey",
  "ideaJourneyDescription": "#### Ideas comes to life in Catalyst through its key stages below. For the full timeline, deadlines and latest updates, visit the [fund timeline](https://docs.projectcatalyst.io/current-fund/fund-basics/fund-timeline) Gitbook page.",
  "ongoing": "Ongoing",
  "from": "From",
  "to": "To",
  "weekOf": "Week of",
  "errorDisplayNameValidationEmpty": "Display name can not be empty",
  "errorDisplayNameValidationOutOfRange": "Invalid length",
  "headsUp": "Heads up",
  "@headsUp": {
    "description": "In context for important information below"
  },
  "errorEmailValidationPattern": "Incorrect email pattern",
  "errorEmailValidationOutOfRange": "Invalid length",
  "categoryDetails": "Category Details",
  "fundsAvailable": "Funds Available",
  "minBudgetRequest": "Min budget request",
  "@minBudgetRequest": {
    "description": "A label for the minimum budget request for a proposal."
  },
  "maxBudgetRequest": "Max budget request",
  "@maxBudgetRequest": {
    "description": "A label for the maximum budget request for a proposal."
  },
  "duration": "Duration",
  "valueMonths": "{value} {value, plural, =0{Months} =1{Month} other{Months}}",
  "@valueMonths": {
    "description": "Used in proposal card",
    "placeholders": {
      "value": {
        "type": "int"
      }
    }
  },
  "finalProposal": "Final",
  "mostRecent": "Most Recent",
  "viewAllProposals": "View All Proposals",
  "publishedOn": "Published on {date} at {time}",
  "@publishedOn": {
    "placeholders": {
      "date": {
        "type": "String"
      },
      "time": {
        "type": "String"
      }
    }
  },
  "dateAtTime": "{date} at {time}",
  "@dateAtTime": {
    "placeholders": {
      "date": {
        "type": "String"
      },
      "time": {
        "type": "String"
      }
    }
  },
  "accountMenuPopupTooltip": "Account menu",
  "account": "Account",
  "settings": "Settings",
  "setupCatalystRoles": "Setup Catalyst roles",
  "submitSupportRequest": "Submit support request",
  "catalystKnowledgeBase": "Catalyst knowledge base",
  "lockAccount": "Lock account",
  "timezone": "Timezone",
  "proposalsSubmittedCount": "{count} {count, plural, one{Proposal} other{Proposals}} Submitted",
  "@proposalsSubmittedCount": {
    "description": "Used in proposal card in campaign category",
    "placeholders": {
      "count": {
        "type": "int"
      }
    }
  },
  "inObject": "In {object}",
  "@inObject": {
    "description": "In (Category Name)",
    "placeholders": {
      "object": {
        "type": "String"
      }
    }
  },
  "startProposal": "Start Proposal",
  "categoryRequirements": "Category Requirements:",
  "createProposal": "Create Proposal",
  "proposalsSubmissionClose": "Proposals submission close:",
  "backToCampaign": "Back to Campaign",
  "category": "Category",
  "exploreCategories": "Explore Categories",
  "categoryBudget": "Category Budget",
  "fundsAvailableForCategory": "Funds available for this category",
  "currentAsk": "Current Ask",
  "displayName": "Display Name",
  "emailAddress": "Email address",
  "myAccount": "My account",
  "myRoles": "My Roles",
  "addRole": "Add role",
  "accountFinishedNotificationTitle": "Account Finalized",
  "accountFinishedNotificationTitleDesc": "Account blockchain verified",
  "accountFinishedNotificationMessage": "You are now able to vote, submit proposals and…",
  "editRolesDialogTitle": "Editing Roles",
  "editRolesDialogMessage": "Before you can change your role, there are a few steps to complete first. Follow the instructions carefully to ensure a smooth transition.\u2028\u2028To continue you will need to re-register, this will allow you to select new roles. This process will take around 3-7 minutes. \nPlease have your passphrase ready.\u2028",
  "continueText": "Continue",
  "@continueText": {
    "description": "Action to move to the next step"
  },
  "proposalEditorBackToProposals": "Back to Proposals",
  "@proposalEditorBackToProposals": {
    "description": "Action title to navigate back to the proposal index."
  },
  "proposalEditorStatusDropdownViewTitle": "Unnamed proposal",
  "@proposalEditorStatusDropdownViewTitle": {
    "description": "Placeholder for the proposal title in the proposal actions dropdown if the proposal title is empty."
  },
  "proposalEditorStatusDropdownViewDescription": "Iteration {iteration} · Not published",
  "@proposalEditorStatusDropdownViewDescription": {
    "description": "Description of a proposal in the proposal actions dropdown.",
    "placeholders": {
      "iteration": {
        "type": "int"
      }
    }
  },
  "proposalEditorStatusDropdownPublishTitle": "Publish new iteration · Draft Iteration {iteration}",
  "@proposalEditorStatusDropdownPublishTitle": {
    "description": "Action title to publish a new version of the draft proposal.",
    "placeholders": {
      "iteration": {
        "type": "int"
      }
    }
  },
  "proposalEditorStatusDropdownPublishDescription": "Share draft for public feedback",
  "@proposalEditorStatusDropdownPublishDescription": {
    "description": "Action description to publish a new version of the draft proposal."
  },
  "proposalEditorStatusDropdownSubmitTitle": "Submit to review stage · Iteration {iteration} as Final",
  "@proposalEditorStatusDropdownSubmitTitle": {
    "description": "Action title to submit the final proposal.",
    "placeholders": {
      "iteration": {
        "type": "int"
      }
    }
  },
  "proposalEditorStatusDropdownSubmitDescription": "Enter proposal into the next governance round",
  "@proposalEditorStatusDropdownSubmitDescription": {
    "description": "Action description to submit the final proposal."
  },
  "proposalEditorStatusDropdownExportTitle": "Export Proposal",
  "@proposalEditorStatusDropdownExportTitle": {
    "description": "Action title to export a proposal as a file."
  },
  "proposalEditorStatusDropdownDeleteTitle": "Delete Proposal",
  "@proposalEditorStatusDropdownDeleteTitle": {
    "description": "Action title to delete a proposal."
  },
  "proposalOptions": "Proposal Options",
  "@proposalOptions": {
    "description": "Actions related to a proposal like publishing, sharing, exporting, etc."
  },
  "proposalEditorValidationSnackbar": "Fix the following input errors",
  "@proposalEditorValidationSnackbar": {
    "description": "Snackbar title shown when user tries to save a proposal with errors."
  },
  "proposalEditorDeleteDialogTitle": "Delete Proposal?",
  "@proposalEditorDeleteDialogTitle": {
    "description": "A title for the dialog to confirm proposal deletion."
  },
  "proposalEditorDeleteDialogDescription": "Are you sure you want to delete this proposal?\nThis action cannot be undone.",
  "@proposalEditorDeleteDialogDescription": {
    "description": "A description for the dialog to confirm proposal deletion."
  },
  "proposalEditorDeleteDialogDeleteButton": "Delete Proposal",
  "@proposalEditorDeleteDialogDeleteButton": {
    "description": "A button label for the dialog to confirm proposal deletion."
  },
  "proposalEditorSubmitErrorDialogTitle": "Unable to Submit Proposal",
  "@proposalEditorSubmitErrorDialogTitle": {
    "description": "Dialog title in proposal editor when submitting proposal for review failed."
  },
  "proposalEditorSubmitErrorDialogMessage": "We couldn't submit your proposal. Please try again in 5-10 minutes, as it may take some time for your information to update.\n\nIf the issue persists, feel free to contact support.",
  "@proposalEditorSubmitErrorDialogMessage": {
    "description": "Dialog message in proposal editor when submitting proposal for review failed."
  },
  "proposalEditorPublishErrorDialogTitle": "Unable to Publish Proposal",
  "@proposalEditorPublishErrorDialogTitle": {
    "description": "Dialog title in proposal editor when publishing proposal to the server failed."
  },
  "proposalEditorPublishErrorDialogMessage": "We couldn't publish your proposal. Please try again in 5-10 minutes, as it may take some time for your information to update.\n\nIf the issue persists, feel free to contact support.",
  "@proposalEditorPublishErrorDialogMessage": {
    "description": "Dialog message in proposal editor when publishing proposal to the server failed."
  },
  "showAll": "Show All",
  "@showAll": {
    "description": "Show all for when using filtering by some criteria"
  },
  "importProposal": "Import Proposal",
  "@importProposal": {
    "description": "Import a proposal from a file"
  },
  "catalyst": "Catalyst",
  "@catalyst": {
    "description": "Catalyst is a project name"
  },
  "searchResult": "Search Result",
  "@searchResult": {
    "description": "To show that displayed items comes from search result"
  },
  "emptySearchResultTitle": "No search results found",
  "@emptySearchResultTitle": {
    "description": "Title of empty search result"
  },
  "tryDifferentSearch": "Please try another search.",
  "@tryDifferentSearch": {
    "description": "Description of empty search result. Try different search"
  },
  "copyLink": "Copy Link",
  "@copyLink": {
    "description": "Action title to copy a link in share dialog."
  },
  "proposal": "Proposal",
  "@proposal": {
    "description": "Generic name to describe an type of item."
  },
  "shareDirectLinkToItem": "Share a link directly to this {item}",
  "@shareDirectLinkToItem": {
    "description": "Action description to share a link in share dialog.",
    "placeholders": {
      "item": {
        "type": "String"
      }
    }
  },
  "shareLinkOnSocialMedia": "Share this {itemType} link on {socialMedia}",
  "@shareLinkOnSocialMedia": {
    "description": "Action description to share a link in share dialog.",
    "placeholders": {
      "itemType": {
        "type": "String"
      },
      "socialMedia": {
        "type": "String"
      }
    }
  },
  "shareOnSocialMedia": "Share on {socialMedia}",
  "@shareOnSocialMedia": {
    "description": "Action title to share a link in share dialog.",
    "placeholders": {
      "socialMedia": {
        "type": "String"
      }
    }
  },
  "shareType": "Share {itemType}",
  "@shareType": {
    "description": "Action title to share a link in share dialog.",
    "placeholders": {
      "itemType": {
        "type": "String"
      }
    }
  },
  "copied": "Copied!",
  "@copied": {
    "description": "Snackbar message shown when user copies a link."
  },
  "linkCopiedToClipboard": "Link copied to clipboard",
  "@linkCopiedToClipboard": {
    "description": "Snackbar title shown when user copies a link."
  },
  "proposalShareMessage": "Check this out!🌍 #MustSee #SharingIsCaring",
  "@proposalShareMessage": {
    "description": "Share message for proposals."
  },
  "publishNewProposalIterationDialogTitle": "Publish New Iteration?",
  "@publishNewProposalIterationDialogTitle": {
    "description": "Title for the dialog for publishing a new proposal iteration."
  },
  "publishNewProposalIterationDialogSubtitle": "Published proposal drafts are public to other users, including all previous iterations.",
  "@publishNewProposalIterationDialogSubtitle": {
    "description": "Subtitle for the dialog for publishing a new proposal iteration."
  },
  "publishNewProposalIterationDialogList1": "Published iterations are always public.",
  "@publishNewProposalIterationDialogList1": {
    "description": "The bullet point in the dialog for publishing a proposal iteration about proposals being public."
  },
  "publishNewProposalIterationDialogList2": "Voters can comment on the latest iteration.",
  "@publishNewProposalIterationDialogList2": {
    "description": "The bullet point in the dialog for publishing a proposal iteration about voters being able to comment on drafts."
  },
  "publishNewProposalIterationDialogList3": "Drafts are not submitted for voting. Use 'Submit for review' to enter the community review stage.",
  "@publishNewProposalIterationDialogList3": {
    "description": "The bullet point in the dialog for publishing a proposal iteration about drafts not being automatically submitted for voting."
  },
  "publishProposalForReviewDialogTitle": "Submit For Review?",
  "@publishProposalForReviewDialogTitle": {
    "description": "Title for the dialog for submitting a proposal for review."
  },
  "publishProposalForReviewDialogSubtitle": "Submitted final proposals are entered into the community review stage and are eligible for funding.",
  "@publishProposalForReviewDialogSubtitle": {
    "description": "Subtitle for the dialog for submitting a proposal for review."
  },
  "publishProposalForReviewDialogList1": "Published iterations are always public.",
  "@publishProposalForReviewDialogList1": {
    "description": "The bullet point in the dialog for submitting a proposal into review about proposals being public."
  },
  "publishProposalForReviewDialogList2": "Voters can only comment on the latest iteration.",
  "@publishProposalForReviewDialogList2": {
    "description": "The bullet point in the dialog for submitting a proposal into review about voters being able to comment on drafts."
  },
  "publishProposalForReviewDialogList3": "Proposals are entered into the review stage unless a later iteration is published before the deadline.",
  "@publishProposalForReviewDialogList3": {
    "description": "The bullet point in the dialog for submitting a proposal into review about drafts not being automatically submitted for voting."
  },
  "publishProposalForReviewDialogAgreement": "I confirm that I am ready to submit my finalized proposal into the review stage.",
  "@publishProposalForReviewDialogAgreement": {
    "description": "The agreement confirmation in the dialog for submitting a proposal into review."
  },
  "change": "Change",
  "@change": {
    "description": "An action to change/modify something."
  },
  "submittedForReview": "Submitted for Review ({submittedCount}/{maxCount})",
  "@submittedForReview": {
    "description": "Label for the submitted for review section",
    "placeholders": {
      "submittedCount": {
        "type": "int"
      },
      "maxCount": {
        "type": "int"
      }
    }
  },
  "sharedForPublicInProgress": "Shared for public feedback / In progress",
  "@sharedForPublicInProgress": {
    "description": "Label for shared for public feedback or in progress proposals in workspace"
  },
  "notPublished": "Not published",
  "@notPublished": {
    "description": "Label for not published proposals in workspace"
  },
  "lastEditDate": "Last edit {date}",
  "@lastEditDate": {
    "description": "Indicated when item was last updated",
    "placeholders": {
      "date": {
        "type": "String"
      }
    }
  },
  "enterPhrase": "Enter phrase",
  "@enterPhrase": {
    "description": "Action to enter the seed phrase"
  },
  "proposalImportDialogTitle": "Import Proposal",
  "@proposalImportDialogTitle": {
    "description": "The title of the dialog to import a proposal."
  },
  "proposalImportDialogDescription": "Make sure it's a correct Catalyst proposal file.",
  "@proposalImportDialogDescription": {
    "description": "The description of the dialog to import a proposal."
  },
  "spaces": "Spaces",
  "@spaces": {
    "description": "The title of the tile that shows the list of spaces."
  },
  "opportunities": "Opportunities",
  "@opportunities": {
    "description": "The title of the tile that shows the list of opportunities."
  },
  "discoveryHomepage": "Discovery Homepage",
  "@discoveryHomepage": {
    "description": "Title for tile in overall spaces page to go to discovery page"
  },
  "feedbackOnProposals": "Feedback on Proposals",
  "@feedbackOnProposals": {
    "description": "Title for tile in overall spaces page to go to proposals list page"
  },
  "browseMyProposals": "Browse all my proposals",
  "@browseMyProposals": {
    "description": "Title for tile in workspace space page to go to proposals page"
  },
  "notPublishedProposals": "Not published proposals",
  "@notPublishedProposals": {
    "description": "Title for section to show not published proposals"
  },
  "newIterationTitle": "Iteration {iteration} · Not published - {datetime} - {title}",
  "@newIterationTitle": {
    "description": "Title for new iteration card",
    "placeholders": {
      "iteration": {
        "type": "int"
      },
      "datetime": {
        "type": "String"
      },
      "title": {
        "type": "String"
      }
    }
  },
  "noPublishedProposalsOnMaxCount": "Published Proposals ({current}/{max})",
  "@noPublishedProposalsOnMaxCount": {
    "description": "Title for section to show number of published proposals out of max proposals",
    "placeholders": {
      "current": {
        "type": "int"
      },
      "max": {
        "type": "int"
      }
    }
  },
  "nrOfIteration": "Iteration {nr}",
  "@nrOfIteration": {
    "description": "In context of which version of document is presented",
    "placeholders": {
      "nr": {
        "type": "int"
      }
    }
  },
  "proposalViewMetadataOverviewSegment": "Overview",
  "@proposalViewMetadataOverviewSegment": {
    "description": "Viewing proposal navigation segment"
  },
  "proposalViewMetadataSection": "Metadata",
  "@proposalViewMetadataSection": {
    "description": "Viewing proposal navigation section"
  },
  "proposalViewCommentsSegment": "Comments",
  "@proposalViewCommentsSegment": {
    "description": "Viewing proposal navigation section"
  },
  "proposalViewAddCommentSection": "Add comment",
  "@proposalViewAddCommentSection": {
    "description": "Viewing proposal navigation section"
  },
  "proposalViewViewCommentsSection": "View comments",
  "@proposalViewViewCommentsSection": {
    "description": "Viewing proposal navigation section"
  },
  "proposalViewFundingRequested": "Funding Requested",
  "@proposalViewFundingRequested": {
    "description": "When viewing proposal"
  },
  "proposalViewProjectDuration": "Project Duration",
  "@proposalViewProjectDuration": {
    "description": "When viewing proposal"
  },
  "proposalViewProjectDelivery": "Project Delivery",
  "@proposalViewProjectDelivery": {
    "description": "When viewing proposal"
  },
  "valueMilestones": "{count} {count, plural, =0{Milestones} =1{Milestone} other{Milestones}}",
  "@valueMilestones": {
    "description": "In context of proposal. How many milestones there is",
    "placeholders": {
      "count": {
        "type": "int"
      }
    }
  },
  "notFoundError": "The requested data could not be found. Try different search.",
  "@notFoundError": {
    "description": "Error message when user tries to access resourse that does not exist."
  },
  "proposalStageAndIteration": "{stage} - Iteration {iteration}",
  "@proposalStageAndIteration": {
    "description": "In context of proposal. Shows the stage and iteration of the proposal",
    "placeholders": {
      "stage": {
        "type": "String"
      },
      "iteration": {
        "type": "int"
      }
    }
  },
  "fundNoCategory": "Fund{number} Category",
  "@fundNoCategory": {
    "description": "Describes that category comes from fund number",
    "placeholders": {
      "number": {
        "type": "int"
      }
    }
  },
  "comments": "Comments",
  "@comments": {
    "description": "Describes comments"
  },
  "proposalIterationPublishUpdateAndTitle": "Iteration {iteration} - {publish} - {datetime} - {title}",
  "@proposalIterationPublishUpdateAndTitle": {
    "description": "Title for the proposal iteration card",
    "placeholders": {
      "iteration": {
        "type": "int"
      },
      "publish": {
        "type": "String"
      },
      "datetime": {
        "type": "String"
      },
      "title": {
        "type": "String"
      }
    }
  },
  "exportButtonText": "Export",
  "@exportButtonText": {
    "description": "Text shown in export button"
  },
  "publishingHistory": "Publishing history",
  "@publishingHistory": {
    "description": "To let user know that document have history of published documents"
  },
  "notAvailableAbbr": "N/A",
  "@notAvailableAbbr": {
    "description": "Abbreviation for not available"
  },
  "title": "Title",
  "@title": {
    "description": "description of the title field"
  },
  "required": "Required",
  "@required": {
    "description": "description of the required field"
  },
  "selectedCategory": "Selected category",
  "@selectedCategory": {
    "description": "description of the selected category field"
  },
  "jumpToCampaignCategory": "Jump to campaign category",
  "@jumpToCampaignCategory": {
    "description": "description of the button that takes to campaign category page"
  },
  "saveDraft": "Save draft",
  "@saveDraft": {
    "description": "description of the button that saves the draft"
  },
  "openInEditor": "Open in editor",
  "@openInEditor": {
    "description": "description of the button that opens the proposal in editor"
  },
  "latestDocumentVersion": "Latest",
  "@latestDocumentVersion": {
    "description": "When showing different version of proposal we may add suffix indicating this is latest version"
  },
  "viewingOlderDocumentVersion": "You are viewing an older iteration of this proposal",
  "@viewingOlderDocumentVersion": {
    "description": "After changing document version warning"
  },
  "viewLatestDocumentVersion": "View Latest",
  "@viewLatestDocumentVersion": {
    "description": "Action to change back to latest version"
  },
  "commentHideReplies": "Hide replies",
  "@commentHideReplies": {
    "description": "Hide comment replies"
  },
  "commentXReplies": "{count} {count, plural, =0{replies} =1{reply} other{replies}}",
  "@commentXReplies": {
    "description": "Show comment replies",
    "placeholders": {
      "count": {
        "type": "int"
      }
    }
  },
  "emptyUserProposalDescriptionHelp": "Use Create Proposal in the top menu to get started.",
  "@emptyUserProposalDescriptionHelp": {
    "description": "Description shown when user has no proposals in workspace"
  },
  "noFinalUserProposals": "No Final proposals found",
  "@noFinalUserProposals": {
    "description": "Title shown when user has no final proposals in workspace"
  },
  "noDraftUserProposals": "No Draft proposals found",
  "@noDraftUserProposals": {
    "description": "Title shown when user has no draft proposals in workspace"
  },
  "noLocalUserProposals": "No Local proposals found",
  "@noLocalUserProposals": {
    "description": "Title shown when user has no local proposals in workspace"
  },
  "cancelCommit": "Cancel",
  "@cancelCommit": {
    "description": "Cancel comment submission"
  },
  "submitCommit": "Submit",
  "@submitCommit": {
    "description": "Send comment"
  },
  "proposalCommentsSortNewest": "Newest First",
  "@proposalCommentsSortNewest": {
    "description": "One of options for sorting comments under proposal"
  },
  "proposalCommentsSortOldest": "Newest Oldest",
  "@proposalCommentsSortOldest": {
    "description": "One of options for sorting comments under proposal"
  },
  "shortSummary": "Short summary",
  "@shortSummary": {
    "description": "A short description of something"
  },
  "apiErrorUnknown": "Unknown error response",
  "@apiErrorUnknown": {
    "description": "A fallback error message when api returns error code"
  },
  "apiErrorNotFound": "Not found",
  "@apiErrorNotFound": {
    "description": "Message of an error when api returns not found status code, depends on context."
  },
  "apiErrorTooManyRequests": "Too many requests",
  "@apiErrorTooManyRequests": {
    "description": "Message of an error when api returns matching status code."
  },
  "apiErrorInternalServerError": "Internal server error",
  "@apiErrorInternalServerError": {
    "description": "Message of an error when api returns matching status code."
  },
  "apiErrorServiceUnavailable": "Service Unavailable",
  "@apiErrorServiceUnavailable": {
    "description": "Message of an error when api returns matching status code."
  },
  "myOpportunities": "My Opportunities",
  "@myOpportunities": {
    "description": "Options available to user to make more impact in the app"
  },
  "newUpdates": "New updates - see what's new!",
  "@newUpdates": {
    "description": "A message shown when user has new updates"
  },
  "turnOpinionsIntoActions": "Turn Your Opinions into Impact.",
  "@turnOpinionsIntoActions": {
    "description": "Title for becoming a reviewer"
  },
  "becomeReviewer": "Become a Reviewer",
  "@becomeReviewer": {
    "description": "Title for becoming a reviewer"
  },
  "f14Voting": "F14 Voting: Make sure you're ready.",
  "@f14Voting": {
    "description": "Title for registration for F14 voting"
  },
  "votingRegistration": "Voting Registration",
  "@votingRegistration": {
    "description": "Title for registration for voting"
  },
  "copyMyCatalystId": "Copy my Catalyst ID",
  "@copyMyCatalystId": {
    "description": "Action to copy my catalyst id"
  },
<<<<<<< HEAD
  "stayInvolved": "Stay Involved",
  "@stayInvolved": {
    "description": "Title for the stay involved section"
  },
  "stayInvolvedReviewerDescription": "Your voice has power. Use it to guide others and help improve the Cardano community.\n\nAs a reviewer, you’ll make a real impact by sharing thoughtful feedback and influencing decisions.",
  "@stayInvolvedReviewerDescription": {
    "description": "Description for the reviewer cards in stay involved section"
  },
  "stayInvolvedVoterDescription": "Get Ready! This is your chance to have a say in where the funds go. To make sure you're ready to participate.\n\nRemember, by casting your vote, you're not only influencing the development of Cardano but also helping to build a community that reflects the values you care about.",
  "@stayInvolvedVoterDescription": {
    "description": "Description for the voter cards in stay involved section"
  },
  "votingForF14StartsIn": "Voting for Fund14 start {date}",
  "@votingForF14StartsIn": {
    "description": "Description for the voting for f14 card in stay involved section",
    "placeholders": {
      "date": {
        "type": "String"
      }
    }
  },
  "votingRegistrationForF14": "Voting Registration for Fund14.",
  "@votingRegistrationForF14": {
    "description": "Title for the voting registration for f14 card in stay involved section"
=======
  "mobileAccessDescription": "For the best experience, head over to a desktop to get started. But don't worry - mobile is coming.\n\nStay tuned for more updates, or visit our Gitbook to learn more.\n\nSee you on the other side!",
  "@mobileAccessDescription": {
    "description": "Description for the mobile restricted access page"
  },
  "mobileAccessSubtitle": "We’re not quite ready for you on mobile just yet…",
  "@mobileAccessSubtitle": {
    "description": "Subtitle for the mobile restricted access page"
  },
  "mobileAccessTitle": "Easy there, trailblazer",
  "@mobileAccessTitle": {
    "description": "Title for the mobile restricted access page"
  },
  "joinNewsletter": "Join Newsletter",
  "@joinNewsletter": {
    "description": "Action to join newsletter"
  },
  "visitGitbook": "Visit Gitbook",
  "@visitGitbook": {
    "description": "Action to visit gitbook"
>>>>>>> f4be58b1
  },
  "errorUnknownPublishComment": "Can not publish comment",
  "@errorUnknownPublishComment": {
    "description": "Fallback message when can not publish comment for any reason."
  }
}<|MERGE_RESOLUTION|>--- conflicted
+++ resolved
@@ -2097,7 +2097,6 @@
   "@copyMyCatalystId": {
     "description": "Action to copy my catalyst id"
   },
-<<<<<<< HEAD
   "stayInvolved": "Stay Involved",
   "@stayInvolved": {
     "description": "Title for the stay involved section"
@@ -2122,7 +2121,7 @@
   "votingRegistrationForF14": "Voting Registration for Fund14.",
   "@votingRegistrationForF14": {
     "description": "Title for the voting registration for f14 card in stay involved section"
-=======
+  },
   "mobileAccessDescription": "For the best experience, head over to a desktop to get started. But don't worry - mobile is coming.\n\nStay tuned for more updates, or visit our Gitbook to learn more.\n\nSee you on the other side!",
   "@mobileAccessDescription": {
     "description": "Description for the mobile restricted access page"
@@ -2142,7 +2141,6 @@
   "visitGitbook": "Visit Gitbook",
   "@visitGitbook": {
     "description": "Action to visit gitbook"
->>>>>>> f4be58b1
   },
   "errorUnknownPublishComment": "Can not publish comment",
   "@errorUnknownPublishComment": {
