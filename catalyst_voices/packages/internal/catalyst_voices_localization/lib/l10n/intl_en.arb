--- conflicted
+++ resolved
@@ -987,7 +987,14 @@
   "@noGuidanceForThisSection": {
     "description": "Message when there is no guidance for this section"
   },
-<<<<<<< HEAD
+  "noProposalStateDescription": "Discovery space will show draft proposals you can comment on, currently there are no draft proposals.",
+  "@noProposalStateDescription": {
+    "description": "Description shown when there are no proposals in the proposals tab"
+  },
+  "noProposalStateTitle": "No draft proposals yet",
+  "@noProposalStateTitle": {
+    "description": "Title shown when there are no proposals in the proposals tab"
+  },
   "campaignIsLive": "Campaign Is Live (Published)",
   "@campaignIsLive": {
     "description": "Title of the campaign is live (published) space"
@@ -1031,14 +1038,5 @@
   "viewVotingResults": "View Voting Results",
   "@viewVotingResults": {
     "description": "Title of the view voting results space"
-=======
-  "noProposalStateDescription": "Discovery space will show draft proposals you can comment on, currently there are no draft proposals.",
-  "@noProposalStateDescription": {
-    "description": "Description shown when there are no proposals in the proposals tab"
-  },
-  "noProposalStateTitle": "No draft proposals yet",
-  "@noProposalStateTitle": {
-    "description": "Title shown when there are no proposals in the proposals tab"
->>>>>>> 62540c35
   }
 }