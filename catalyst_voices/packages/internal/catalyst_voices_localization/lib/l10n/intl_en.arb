--- conflicted
+++ resolved
@@ -3275,11 +3275,10 @@
       }
     }
   },
-<<<<<<< HEAD
   "noActiveCampaignFound": "We can't find an active campaign.",
   "@noActiveCampaignFound": {
     "description": "Error message when no active campaign is found"
-=======
+  },
   "campaignPhaseCountdownCommunityVoting": "Voting for Fund{fundNumber} opens {date}",
   "@campaignPhaseCountdownCommunityVoting": {
     "description": "Title for the community voting countdown",
@@ -3291,6 +3290,5 @@
         "type": "String"
       }
     }
->>>>>>> 4a74d264
   }
 }