{
  "@@locale": "en",
  "local": "Local",
  "emailLabelText": "Email",
  "@emailLabelText": {
    "description": "Text shown in email field"
  },
  "emailHintText": "mail@example.com",
  "@emailHintText": {
    "description": "Text shown in email field when empty"
  },
  "emailErrorText": "mail@example.com",
  "@emailErrorText": {
    "description": "Text shown in email field when input is invalid"
  },
  "resumeButtonText": "Resume",
  "@resumeButtonText": {
    "description": "Text shown in resume button"
  },
  "startButtonText": "Start",
  "@startButtonText": {
    "description": "Text shown in start button"
  },
  "cancelButtonText": "Cancel",
  "@cancelButtonText": {
    "description": "Text shown in cancel button"
  },
  "exitButtonText": "Exit",
  "@exitButtonText": {
    "description": "Text shown in exit button"
  },
  "editButtonText": "Edit",
  "@editButtonText": {
    "description": "Text shown in edit button"
  },
  "publishButtonText": "Publish",
  "@publishButtonText": {
    "description": "Text shown in publish button"
  },
  "submitButtonText": "Submit",
  "@submitButtonText": {
    "description": "Text shown in submit button"
  },
  "headerTooltipText": "Header",
  "@headerTooltipText": {
    "description": "Text shown in header tooltip"
  },
  "placeholderRichText": "Start writing your text...",
  "@placeholderRichText": {
    "description": "Text shown as placeholder in rich text editor"
  },
  "supportingTextLabelText": "Supporting text",
  "@supportingTextLabelText": {
    "description": "Text shown as placeholder in rich text editor"
  },
  "saveButtonText": "Save",
  "@saveButtonText": {
    "description": "Text shown in save button"
  },
  "saveChangesButtonText": "Save Changes",
  "@saveChangesButtonText": {
    "description": "Text shown in save button"
  },
  "passwordLabelText": "Password",
  "@passwordLabelText": {
    "description": "Text shown in password field"
  },
  "passwordHintText": "My1SecretPassword",
  "@passwordHintText": {
    "description": "Text shown in password field when empty"
  },
  "passwordErrorText": "Password must be at least 8 characters long",
  "@passwordErrorText": {
    "description": "Text shown in  password field when input is invalid"
  },
  "homeScreenText": "Catalyst Voices",
  "@homeScreenText": {
    "description": "Text shown in the home screen"
  },
  "connectingStatusLabelText": "re-connecting",
  "@connectingStatusLabelText": {
    "description": "Label text shown in the ConnectingStatus widget during re-connection."
  },
  "finishAccountButtonLabelText": "Finish account",
  "@finishAccountButtonLabelText": {
    "description": "Label text shown in the FinishAccountButton widget."
  },
  "getStartedButtonLabelText": "Get Started",
  "@getStartedButtonLabelText": {
    "description": "Label text shown in the GetStartedButton widget."
  },
  "unlockButtonLabelText": "Unlock",
  "@unlockButtonLabelText": {
    "description": "Label text shown in the UnlockButton widget."
  },
  "userProfileGuestLabelText": "Guest",
  "@userProfileGuestLabelText": {
    "description": "Label text shown in the UserProfileButton widget when a user is not connected."
  },
  "searchButtonLabelText": "[cmd=K]",
  "@searchButtonLabelText": {
    "description": "Label text shown in the Search widget."
  },
  "snackbarInfoLabelText": "Info",
  "@snackbarInfoLabelText": {
    "description": "Label text shown in the Snackbar widget when the message is an info message."
  },
  "snackbarInfoMessageText": "This is an info message!",
  "@snackbarInfoMessageText": {
    "description": "Text shown in the Snackbar widget when the message is an info message."
  },
  "snackbarSuccessLabelText": "Success",
  "@snackbarSuccessLabelText": {
    "description": "Label text shown in the Snackbar widget when the message is an success message."
  },
  "snackbarSuccessMessageText": "This is a success message!",
  "@snackbarSuccessMessageText": {
    "description": "Text shown in the Snackbar widget when the message is an success message."
  },
  "snackbarWarningLabelText": "Warning",
  "@snackbarWarningLabelText": {
    "description": "Label text shown in the Snackbar widget when the message is an warning message."
  },
  "snackbarWarningMessageText": "This is a warning message!",
  "@snackbarWarningMessageText": {
    "description": "Text shown in the Snackbar widget when the message is an warning message."
  },
  "snackbarErrorLabelText": "Error",
  "@snackbarErrorLabelText": {
    "description": "Label text shown in the Snackbar widget when the message is an error message."
  },
  "snackbarErrorMessageText": "This is an error message!",
  "@snackbarErrorMessageText": {
    "description": "Text shown in the Snackbar widget when the message is an error message."
  },
  "refresh": "Refresh",
  "ok": "Ok",
  "@ok": {
    "description": "Short confirmation (ok)."
  },
  "okay": "Okay",
  "@okay": {
    "description": "Short confirmation (okay.)"
  },
  "seedPhraseSlotNr": "Slot {nr}",
  "@seedPhraseSlotNr": {
    "description": "When user arranges seed phrases this text is shown when phrase was not selected",
    "placeholders": {
      "nr": {
        "type": "int"
      }
    }
  },
  "mainnetNetworkId": "Mainnet",
  "@mainnetNetworkId": {
    "description": "A mainnet cardano network name."
  },
  "preprodNetworkId": "PreProd",
  "@preprodNetworkId": {
    "description": "A preprod cardano network name."
  },
  "proposalStatusReady": "Ready",
  "@proposalStatusReady": {
    "description": "Indicates to user that status is in ready mode"
  },
  "draft": "Draft",
  "@draft": {
    "description": "Indicates to user that status is in draft mode"
  },
  "inProgress": "In progress",
  "@inProgress": {
    "description": "Indicates to user that status is in progress"
  },
  "private": "Private",
  "@private": {
    "description": "Indicates to user that status is in private mode"
  },
  "live": "Live",
  "@live": {
    "description": "Indicates to user that status is in live mode"
  },
  "completed": "Completed",
  "@completed": {
    "description": "Indicates to user that status is completed"
  },
  "open": "Open",
  "@open": {
    "description": "Indicates to user that status is in open mode"
  },
  "fundedProposal": "Funded proposal",
  "@fundedProposal": {
    "description": "Label shown on a proposal card indicating that the proposal is funded."
  },
  "publishedProposal": "Published proposal",
  "@publishedProposal": {
    "description": "Label shown on a proposal card indicating that the proposal is not yet funded."
  },
  "fundedProposalDate": "Funded {date}",
  "@fundedProposalDate": {
    "description": "Indicates date of funding (a proposal).",
    "placeholders": {
      "date": {
        "type": "DateTime",
        "format": "yMMMMd"
      }
    }
  },
  "lastUpdateDate": "Last update: {date}.",
  "@lastUpdateDate": {
    "description": "Indicates a last update date.",
    "placeholders": {
      "date": {
        "type": "String"
      }
    }
  },
  "fundsRequested": "Funds requested",
  "@fundsRequested": {
    "description": "Indicates the amount of ADA requested in a fund on a proposal card."
  },
  "noOfComments": "{count} {count, plural, =0{comments} =1{comment} other{comments}}",
  "@noOfComments": {
    "description": "Indicates the amount of comments on a proposal card.",
    "placeholders": {
      "count": {
        "type": "num",
        "format": "compact"
      }
    }
  },
  "noOfSegmentsCompleted": "{completed} of {total} ({percentage}%) {total, plural, =0{segments} =1{segment} other{segments}} completed",
  "@noOfSegmentsCompleted": {
    "description": "Indicates the amount of comments on a proposal card.",
    "placeholders": {
      "completed": {
        "type": "num",
        "format": "compact"
      },
      "total": {
        "type": "num",
        "format": "compact"
      },
      "percentage": {
        "type": "num",
        "format": "compact"
      }
    }
  },
  "today": "Today",
  "@today": {
    "description": "Refers to date which is today."
  },
  "yesterday": "Yesterday",
  "@yesterday": {
    "description": "Refers to date which is yesterday."
  },
  "twoDaysAgo": "2 days ago",
  "@twoDaysAgo": {
    "description": "Refers to date which is two days ago."
  },
  "tomorrow": "Tomorrow",
  "@tomorrow": {
    "description": "Refers to date which is tomorrow."
  },
  "activeVotingRound": "Active voting round 14",
  "@activeVotingRound": {
    "description": "Title of the voting space."
  },
  "noOfAll": "All ({count})",
  "@noOfAll": {
    "description": "Tab label for all proposals in voting space",
    "placeholders": {
      "count": {
        "type": "int"
      }
    }
  },
  "noOfDraft": "Draft proposals ({count})",
  "@noOfDraft": {
    "description": "Tab label for draft proposals in voting space",
    "placeholders": {
      "count": {
        "type": "int"
      }
    }
  },
  "noOfFinal": "Final proposals ({count})",
  "@noOfFinal": {
    "description": "Tab label for final proposals in voting space",
    "placeholders": {
      "count": {
        "type": "int"
      }
    }
  },
  "noOfMyProposals": "My proposals ({count})",
  "@noOfMyProposals": {
    "description": "Tab label for my proposals in voting space",
    "placeholders": {
      "count": {
        "type": "int"
      }
    }
  },
  "noOfFavorites": "Favorites ({count})",
  "@noOfFavorites": {
    "description": "Tab label for draft proposals in voting space",
    "placeholders": {
      "count": {
        "type": "int"
      }
    }
  },
  "favorites": "Favorites",
  "@favorites": {
    "description": "Refers to a list of favorites."
  },
  "treasuryCampaignBuilder": "Campaign builder",
  "@treasuryCampaignBuilder": {
    "description": "Left panel name in treasury space"
  },
  "treasuryCampaignBuilderSegments": "Segments",
  "@treasuryCampaignBuilderSegments": {
    "description": "Tab name in campaign builder panel"
  },
  "treasuryCreateCampaign": "Create Campaign",
  "@treasuryCreateCampaign": {
    "description": "Segment name"
  },
  "setupCampaignDetails": "Setup Campaign Details",
  "@setupCampaignDetails": {
    "description": "Segment step for entering campaign details."
  },
  "setupCampaignStages": "Setup Campaign Stages",
  "@setupCampaignStages": {
    "description": "Segment step for entering campaign start and end dates."
  },
  "setupCampaignStagesTimezone": "You are setting date and times using this Timezone:",
  "@setupCampaignStagesTimezone": {
    "description": "The description of a timezone in which the user sets campaign stages."
  },
  "startAndEndDates": "Start & End Dates",
  "@startAndEndDates": {
    "description": "Refers to a date & time range (start & end)."
  },
  "campaignStart": "Campaign Start",
  "@campaignStart": {
    "description": "Label for the campaign start date."
  },
  "campaignEnd": "Campaign End",
  "@campaignEnd": {
    "description": "Label for the campaign end date."
  },
  "campaignDates": "Campaign Dates",
  "@campaignDates": {
    "description": "Label for the campaign start & end date."
  },
  "noDateTimeSelected": "No date & time selected",
  "@noDateTimeSelected": {
    "description": "Placeholder when date & time not selected."
  },
  "setupBaseProposalTemplate": "Setup Base Proposal Template",
  "@setupBaseProposalTemplate": {
    "description": "Segment step for entering a proposal template for a campaign."
  },
  "setupBaseQuestions": "Setup Base Questions",
  "@setupBaseQuestions": {
    "description": "Segment description for entering a proposal template for a campaign."
  },
  "setupCategories": "Setup Categories",
  "@setupCategories": {
    "description": "Segment step for entering campaign categories."
  },
  "stepEdit": "Edit",
  "@stepEdit": {
    "description": "Button name in step"
  },
  "workspaceProposalNavigation": "Proposal navigation",
  "@workspaceProposalNavigation": {
    "description": "Left panel name in workspace"
  },
  "workspaceProposalNavigationSegments": "Segments",
  "@workspaceProposalNavigationSegments": {
    "description": "Tab name in proposal setup panel"
  },
  "workspaceProposalSetup": "Proposal setup",
  "@workspaceProposalSetup": {
    "description": "Segment name"
  },
  "drawerSpaceTreasury": "Treasury",
  "@drawerSpaceTreasury": {
    "description": "Name shown in spaces shell drawer"
  },
  "drawerSpaceDiscovery": "Discovery",
  "@drawerSpaceDiscovery": {
    "description": "Name shown in spaces shell drawer"
  },
  "drawerSpaceWorkspace": "Workspace",
  "@drawerSpaceWorkspace": {
    "description": "Name shown in spaces shell drawer"
  },
  "drawerSpaceVoting": "Voting",
  "@drawerSpaceVoting": {
    "description": "Name shown in spaces shell drawer"
  },
  "drawerSpaceFundedProjects": "Funded projects",
  "@drawerSpaceFundedProjects": {
    "description": "Name shown in spaces shell drawer"
  },
  "fundedProjectSpace": "Funded project space",
  "@fundedProjectSpace": {
    "description": "Title of the funded project space"
  },
  "noOfFundedProposals": "Funded proposals ({count})",
  "@noOfFundedProposals": {
    "description": "Tab label for funded proposals in funded projects space",
    "placeholders": {
      "count": {
        "type": "int"
      }
    }
  },
  "followed": "Followed",
  "@followed": {
    "description": "Refers to a list of followed items."
  },
  "overallSpacesSearchBrands": "Search Brands",
  "@overallSpacesSearchBrands": {
    "description": "Overall spaces search brands tile name"
  },
  "overallSpacesTasks": "Tasks",
  "@overallSpacesTasks": {
    "description": "Overall spaces tasks tile name"
  },
  "voicesUpdateReady": "Voices update ready",
  "@voicesUpdateReady": {
    "description": "In different places update popup title"
  },
  "clickToRestart": "Click to restart",
  "@clickToRestart": {
    "description": "In different places update popup body"
  },
  "spaceTreasuryName": "Treasury space",
  "@spaceTreasuryName": {
    "description": "Name of space shown in different spaces that indicates its origin"
  },
  "spaceDiscoveryName": "Discovery space",
  "@spaceDiscoveryName": {
    "description": "Name of space shown in different spaces that indicates its origin"
  },
  "spaceWorkspaceName": "Workspace",
  "@spaceWorkspaceName": {
    "description": "Name of space shown in different spaces that indicates its origin"
  },
  "spaceVotingName": "Voting space",
  "@spaceVotingName": {
    "description": "Name of space shown in different spaces that indicates its origin"
  },
  "spaceFundedProjects": "Funded project space",
  "@spaceFundedProjects": {
    "description": "Name of space shown in different spaces that indicates its origin"
  },
  "lock": "Lock",
  "@lock": {
    "description": "Refers to a lock action, i.e. to lock the session."
  },
  "unlock": "Unlock",
  "@unlock": {
    "description": "Refers to a unlock action, i.e. to unlock the session."
  },
  "getStarted": "Get Started",
  "@getStarted": {
    "description": "Refers to a get started action, i.e. to register."
  },
  "guest": "Guest",
  "@guest": {
    "description": "Refers to guest user."
  },
  "visitor": "Visitor",
  "@visitor": {
    "description": "Refers to user that created keychain but is locked"
  },
  "actor": "Actor",
  "@actor": {
    "description": "Refers to user that created keychain and is unlocked."
  },
  "noConnectionBannerRefreshButtonText": "Refresh",
  "@noConnectionBannerRefreshButtonText": {
    "description": "Text shown in the No Internet Connection Banner widget for the refresh button."
  },
  "noConnectionBannerTitle": "No internet connection",
  "@noConnectionBannerTitle": {
    "description": "Text shown in the No Internet Connection Banner widget for the title."
  },
  "noConnectionBannerDescription": "Your internet is playing hide and seek. Check your internet connection, or try again in a moment.",
  "@noConnectionBannerDescription": {
    "description": "Text shown in the No Internet Connection Banner widget for the description below the title."
  },
  "weakPasswordStrength": "Weak password strength",
  "@weakPasswordStrength": {
    "description": "Describes a password that is weak"
  },
  "normalPasswordStrength": "Normal password strength",
  "@normalPasswordStrength": {
    "description": "Describes a password that has medium strength."
  },
  "goodPasswordStrength": "Good password strength",
  "@goodPasswordStrength": {
    "description": "Describes a password that is strong."
  },
  "chooseCardanoWallet": "Choose Cardano Wallet",
  "@chooseCardanoWallet": {
    "description": "A button label to select a cardano wallet."
  },
  "chooseOtherWallet": "Choose other wallet",
  "@chooseOtherWallet": {
    "description": "A button label to select another cardano wallet."
  },
  "learnMore": "Learn More",
  "@learnMore": {
    "description": "A label on a clickable element that can show more content."
  },
  "walletLinkHeader": "Link keys to your Catalyst Keychain",
  "@walletLinkHeader": {
    "description": "A header in link wallet flow in registration."
  },
  "walletLinkWalletSubheader": "Link your Cardano wallet",
  "@walletLinkWalletSubheader": {
    "description": "A subheader in link wallet flow in registration for wallet connection."
  },
  "walletLinkRolesSubheader": "Select your Catalyst roles",
  "@walletLinkRolesSubheader": {
    "description": "A subheader in link wallet flow in registration for role chooser state."
  },
  "walletLinkTransactionSubheader": "Sign your Catalyst roles to the\nCardano mainnet",
  "@walletLinkTransactionSubheader": {
    "description": "A subheader in link wallet flow in registration for RBAC transaction."
  },
  "walletLinkIntroTitle": "Link Cardano Wallet & Catalyst Roles \u2028to you Catalyst Keychain.",
  "@walletLinkIntroTitle": {
    "description": "A title in link wallet flow on intro screen."
  },
  "walletLinkIntroContent": "You're almost there! This is the final and most important step in your account setup. \u2028\u2028We're going to link a Cardano Wallet to your Catalyst Keychain, so you can start collecting Role Keys.  \u2028\u2028We'll start with your Contributor Key by default. You can decide to add a Proposer Key if you want.",
  "@walletLinkIntroContent": {
    "description": "A message (content) in link wallet flow on intro screen."
  },
  "walletLinkSelectWalletTitle": "Select the Cardano wallet to link\nto your Catalyst Keychain.",
  "@walletLinkSelectWalletTitle": {
    "description": "A title in link wallet flow on select wallet screen."
  },
  "walletLinkSelectWalletContent": "To complete this action, you'll submit a signed transaction to Cardano. There will be an ADA transaction fee.",
  "@walletLinkSelectWalletContent": {
    "description": "A message (content) in link wallet flow on select wallet screen."
  },
  "walletLinkWalletDetailsTitle": "Cardano wallet detection",
  "@walletLinkWalletDetailsTitle": {
    "description": "A title in link wallet flow on wallet details screen."
  },
  "walletLinkWalletDetailsContent": "{wallet} connected successfully!",
  "@walletLinkWalletDetailsContent": {
    "description": "A message in link wallet flow on wallet details screen.",
    "placeholders": {
      "wallet": {
        "type": "String"
      }
    }
  },
  "walletLinkWalletDetailsNotice": "To calculate voting power, Catalyst reads your wallet balance from the blockchain. ",
  "@walletLinkWalletDetailsNotice": {
    "description": "A message in link wallet flow on wallet details screen explaining why Catalyst reads user wallet balance."
  },
  "walletLinkWalletDetailsLowBalanceHeadsUpText": "Please ensure your Cardano wallet has at least {amount} ADA before continuing.",
  "@walletLinkWalletDetailsLowBalanceHeadsUpText": {
    "description": "A heads up content explaining that the user needs to have some ada for registration.",
    "placeholders": {
      "amount": {
        "type": "double",
        "format": "compact"
      }
    }
  },
  "walletLinkTransactionTitle": "Let's make sure everything looks right.",
  "@walletLinkTransactionTitle": {
    "description": "A title in link wallet flow on transaction screen."
  },
  "walletLinkTransactionSubtitle": "To complete this action, you'll submit a signed transaction to Cardano. There will be an ADA transaction fee.",
  "@walletLinkTransactionSubtitle": {
    "description": "A subtitle in link wallet flow on transaction screen."
  },
  "walletLinkTransactionAccountCompletion": "Account completion for Catalyst",
  "@walletLinkTransactionAccountCompletion": {
    "description": "A subtitle in link wallet flow on transaction screen."
  },
  "walletLinkTransactionLinkItem": "1 {wallet} wallet",
  "@walletLinkTransactionLinkItem": {
    "description": "An item in the transaction summary for the wallet link.",
    "placeholders": {
      "wallet": {
        "type": "String"
      }
    }
  },
  "walletLinkTransactionSign": "Sign transaction with wallet",
  "@walletLinkTransactionSign": {
    "description": "The primary button label to sign a transaction on transaction summary screen."
  },
  "walletLinkTransactionChangeRoles": "Change role setup",
  "@walletLinkTransactionChangeRoles": {
    "description": "The secondary button label to change the roles on transaction summary screen."
  },
  "walletLinkTransactionBackToWalletSelection": "Back to Wallet Selection",
  "@walletLinkTransactionBackToWalletSelection": {
    "description": "The primary button label to go back to wallet selection on transaction summary screen."
  },
  "walletLinkTransactionRoleItem": "1 {role} registration",
  "@walletLinkTransactionRoleItem": {
    "description": "An item in the transaction summary for the role registration",
    "placeholders": {
      "role": {
        "type": "String"
      }
    }
  },
  "registrationTransactionFailed": "Transaction failed",
  "@registrationTransactionFailed": {
    "description": "Indicates an error when submitting a registration transaction failed."
  },
  "registrationNetworkIdMismatch": "It seems like you're trying to use\u00A0a wallet on the wrong network.\nPlease switch to {network} to continue.",
  "@registrationNetworkIdMismatch": {
    "description": "An error when user attempts to use a wallet on the wrong network, i.e. using preprod wallet on production environment.",
    "placeholders": {
      "network": {
        "type": "String"
      }
    }
  },
  "registrationInsufficientBalance": "Transaction cannot proceed due to low wallet balance.",
  "@registrationInsufficientBalance": {
    "description": "Indicates an error when preparing a transaction has failed due to low wallet balance."
  },
  "registrationSeedPhraseNotFound": "Seed phrase was not found. Make sure correct words are correct.",
  "@registrationSeedPhraseNotFound": {
    "description": "Error message shown when attempting to register or recover account but seed phrase was not found"
  },
  "registrationKeychainNotFound": "Keychain was not found or locked",
  "@registrationKeychainNotFound": {
    "description": "Error message shown when attempting to prepare registration transaction but keychain was not found or locked. Should not happen."
  },
  "registrationRecoverKeychainNotFound": "Keychain was not found while recovering.",
  "@registrationRecoverKeychainNotFound": {
    "description": "Error message shown when recovering account but keychain was not found locally"
  },
  "registrationSaveProgressException": "Could not save progress",
  "@registrationSaveProgressException": {
    "description": "Error message shown when data is malformed or missing. Should not happen."
  },
  "registrationSaveProgressKeychainNotFoundException": "Keychain not found",
  "@registrationSaveProgressKeychainNotFoundException": {
    "description": "Error message shown when could not save keychain progress"
  },
  "registrationSaveProgressSeedPhraseNotFoundException": "Keychain not found",
  "@registrationSaveProgressSeedPhraseNotFoundException": {
    "description": "Error message shown when could not save seed phrase progress"
  },
  "registrationSaveProgressUnlockPasswordNotFoundException": "Keychain not found",
  "@registrationSaveProgressUnlockPasswordNotFoundException": {
    "description": "Error message shown when could not save unlock password progress"
  },
  "registrationUnlockPasswordNotFound": "Password was not found. Make sure valid password was created.",
  "@registrationUnlockPasswordNotFound": {
    "description": "Error message shown when attempting to register or recover account but password was not found"
  },
  "registrationWalletNotFound": "Wallet not found",
  "@registrationWalletNotFound": {
    "description": "Error message shown when connect wallet but matching was not found"
  },
  "registrationAccountNotFound": "Account not found. Make sure seed phrase is correct.",
  "@registrationAccountNotFound": {
    "description": "Error message shown when recovering account with invalid seed phrase."
  },
  "walletLinkRoleChooserTitle": "How do you want to participate in Catalyst?",
  "@walletLinkRoleChooserTitle": {
    "description": "A title on the role chooser screen in registration."
  },
  "walletLinkRoleChooserContent": "In Catalyst you can take on different roles, learn more below and choose your additional roles now.",
  "@walletLinkRoleChooserContent": {
    "description": "A message on the role chooser screen in registration."
  },
  "walletLinkRoleSummaryTitle": "Is this your correct Catalyst role setup?",
  "@walletLinkRoleSummaryTitle": {
    "description": "A title on the role summary screen in registration."
  },
  "walletLinkRoleSummaryContent1": "You would like to register ",
  "@walletLinkRoleSummaryContent1": {
    "description": "The first part of the message on the role summary screen in registration."
  },
  "walletLinkRoleSummaryContent2": "{count} active {count, plural, =0{roles} =1{role} other{roles}}",
  "@walletLinkRoleSummaryContent2": {
    "description": "The middle (bold) part of the message on the role summary screen in registration.",
    "placeholders": {
      "count": {
        "type": "num",
        "format": "compact"
      }
    }
  },
  "walletLinkRoleSummaryContent3": " in Catalyst.",
  "@walletLinkRoleSummaryContent3": {
    "description": "The last part of the message on the role summary screen in registration."
  },
  "nameOfWallet": "Name of the wallet",
  "seeAllSupportedWallets": "See all supported wallets",
  "@seeAllSupportedWallets": {
    "description": "Message shown when redirecting to external content that describes which wallets are supported."
  },
  "walletDetectionSummary": "Wallet detection summary",
  "@walletDetectionSummary": {
    "description": "Message shown when presenting the details of a connected wallet."
  },
  "walletBalance": "Wallet balance",
  "@walletBalance": {
    "description": "The wallet balance in terms of Ada."
  },
  "walletAddress": "Wallet address",
  "@walletAddress": {
    "description": "A cardano wallet address"
  },
  "accountCreationCreate": "Create a new \nCatalyst Keychain",
  "accountCreationRecover": "Recover your\nCatalyst Keychain",
  "accountCreationOnThisDevice": "On this device",
  "@accountCreationOnThisDevice": {
    "description": "Indicates that created keychain will be stored in this device only"
  },
  "accountCreationGetStartedTitle": "Welcome to Catalyst",
  "accountCreationGetStatedDesc": "If you already have a Catalyst keychain you can restore it on this device, or you can create a new Catalyst Keychain.",
  "accountCreationGetStatedWhatNext": "What do you want to do?",
  "myAccountProfileKeychain": "My Account / Profile & Keychain",
  "@myAccountProfileKeychain": {
    "description": "Title of My Account page"
  },
  "yourCatalystKeychainAndRoleRegistration": "Your Catalyst keychain & role registration",
  "@yourCatalystKeychainAndRoleRegistration": {
    "description": "Subtitle of My Account page"
  },
  "profileAndKeychain": "Profile & Keychain",
  "@profileAndKeychain": {
    "description": "Tab on My Account page"
  },
  "removeKeychain": "Remove Keychain",
  "@removeKeychain": {
    "description": "Action on Catalyst Keychain card"
  },
  "walletConnected": "Wallet connected",
  "@walletConnected": {
    "description": "Describes that wallet is connected on Catalyst Keychain card"
  },
  "currentRoleRegistrations": "Current Role registrations",
  "@currentRoleRegistrations": {
    "description": "Describes roles on Catalyst Keychain card"
  },
  "contributor": "Contributor",
  "@contributor": {
    "description": "Account role"
  },
  "proposer": "Proposer",
  "@proposer": {
    "description": "Account role"
  },
  "drep": "Drep",
  "@drep": {
    "description": "Account role"
  },
  "defaultRole": "Default",
  "@defaultRole": {
    "description": "Related to account role"
  },
  "catalystKeychain": "Catalyst Keychain",
  "createProfileInstructionsTitle": "Introduction",
  "@createProfileInstructionsTitle": {
    "description": "Title for account creation steps"
  },
  "createProfileInstructionsMessage": "In the following account creation steps we will:\n\n1. Setup your profile\n2. Create your Catalyst Keychain\n3. Link Cardano wallet & roles\n\nTo ensure a smooth experience, completing your account setup in one session is essential—stay focused and avoid interruptions to finalize everything efficiently.",
  "@createProfileInstructionsMessage": {
    "description": "Information about account creation steps"
  },
<<<<<<< HEAD
  "createProfileInstructionsNotice": "Please ensure your Cardano wallet has at least {amount} ADA before continuing.",
  "@createProfileInstructionsNotice": {
    "description": "Information about minimum wallet balance",
    "placeholders": {
      "amount": {
        "type": "double",
        "format": "compact"
      }
    }
  },
=======
>>>>>>> b7b16935
  "createProfileInstructionsNext": "Create your profile now",
  "@createProfileInstructionsNext": {
    "description": "CTA to move to the next step in account creation"
  },
  "createProfileInstructionsEmailRequest": "Email request",
  "@createProfileInstructionsEmailRequest": {
    "description": "Request to provide email address"
  },
  "createProfileInstructionsEmailReason1": "Email is stored in Catalyst database.",
  "@createProfileInstructionsEmailReason1": {
    "description": "Reason to store email in a mutable database"
  },
  "createProfileInstructionsEmailReason2": "Email is never published on chain",
  "@createProfileInstructionsEmailReason2": {
    "description": "Reason to not store email on-chain"
  },
  "createProfileSetupTitle": "Setup your profile",
  "@createProfileSetupTitle": {
    "description": "Title for the setup of the profile"
  },
  "createProfileSetupDisplayNameLabel": "What should we call you?",
  "@createProfileSetupDisplayNameLabel": {
    "description": "Label for the display name input"
  },
  "createProfileSetupDisplayNameHint": "Display name",
  "@createProfileSetupDisplayNameHint": {
    "description": "Hint for the display name input"
  },
  "createProfileSetupDisplayNameHelper": "Please provide a nickname or real name.",
  "@createProfileSetupDisplayNameHelper": {
    "description": "Helper text for the display name input"
  },
  "createProfileSetupEmailLabel": "Your e-mail",
  "@createProfileSetupEmailLabel": {
    "description": "Label for the email input"
  },
  "createProfileSetupEmailHint": "E-mail",
  "@createProfileSetupEmailHint": {
    "description": "Hint for the email input"
  },
  "createProfileSetupEmailHelper": "You must provide your e-mail if you want to become a proposer or a reviewer.",
  "@createProfileSetupEmailHelper": {
    "description": "Helper text for the email input"
  },
  "createProfileHasIdeascaleAccountAlready": "Submitted proposals in Ideascale before?",
  "@createProfileHasIdeascaleAccountAlready": {
    "description": "Label for info card to let user know to use the same email as in Ideascale if they have already submitted a proposal there."
  },
  "createProfileSetupIdeascaleReason1": "Be sure to use the same email associated with your Ideascale account",
  "@createProfileSetupIdeascaleReason1": {
    "description": "Description for info card to let user know to use the same email as in Ideascale if they have already submitted a proposal there."
  },
  "createProfileAcknowledgementsTitle": "Mandatory Acknowledgements",
  "@createProfileAcknowledgementsTitle": {
    "description": "Title for the acknowledgements section"
  },
  "createProfileAcknowledgementsToS": "I confirm that I have read and agree to be bound by {tos}.",
  "@createProfileAcknowledgementsToS": {
    "description": "Text acknowledging that the user has read and agreed to the Catalyst FC's Terms and Conditions",
    "placeholders": {
      "tos": {
        "type": "String"
      }
    }
  },
  "catalystTos": "Project Catalyst Terms and Conditions",
  "@catalystTos": {
    "description": "Link to the Catalyst FC's Terms and Conditions"
  },
  "createProfileAcknowledgementsPrivacyPolicy": "I acknowledge and agree that any data I share in connection with my participation in Project Catalyst Funds will be collected, stored, used and processed in accordance with the {privacy_policy}.",
  "@createProfileAcknowledgementsPrivacyPolicy": {
    "description": "Text acknowledging that the user has read and agreed to the Catalyst FC's Privacy Policy",
    "placeholders": {
      "privacy_policy": {
        "type": "String"
      }
    }
  },
  "catalystPrivacyPolicy": "Catalyst FC's Privacy Policy",
  "@catalystPrivacyPolicy": {
    "description": "Link to the Catalyst FC's Privacy Policy"
  },
  "createProfileAcknowledgementsDataUsage": "I acknowledge that the Catalyst Ops team may use my email only for Catalyst communication.",
  "@createProfileAcknowledgementsDataUsage": {
    "description": "Text acknowledging that the Catalyst Ops team may use the user's email only for Catalyst communication"
  },
  "accountCreationSplashTitle": "Create your Catalyst Keychain",
  "accountCreationSplashMessage": "Catalyst Keychain is your ticket to participate in innovation on the global stage.  \u2028\u2028These next steps will create your Catalyst keychain so you can enter new spaces, discover awesome ideas, and share your feedback to help improve ideas.",
  "accountCreationSplashNextButton": "Create your Keychain now",
  "accountInstructionsTitle": "Great! Your Catalyst Keychain \u2028has been created.",
  "accountInstructionsMessage": "On the next screen, you're going to see 12 words. \u2028This is called your \"Catalyst seed phrase\".   \u2028\u2028It's like a super secure password that only you know, \u2028that allows you to prove ownership of your keychain.  \u2028\u2028Use your Catalyst seed phrase to login and recover your account on different devices, so be sure to put it somewhere safe!\n\nIt is a super secure password that only you know, so best is to write it down with pen and paper, so get this ready. ",
  "previous": "Previous",
  "@previous": {
    "description": "(Action) switch to the previous item."
  },
  "next": "Next",
  "@next": {
    "description": "For example in button that goes to next stage of registration"
  },
  "back": "Back",
  "@back": {
    "description": "For example in button that goes to previous stage of registration"
  },
  "backToList": "Back to list",
  "@backToList": {
    "description": "For example in button that goes to previous screen with a list like proposals"
  },
  "retry": "Retry",
  "@retry": {
    "description": "Retry action when something goes wrong."
  },
  "somethingWentWrong": "Something went wrong.",
  "@somethingWentWrong": {
    "description": "Error description when something goes wrong."
  },
  "resourceConflictError": "Provided data is not unique.",
  "@resourceConflictError": {
    "description": "Error description when there's duplicate data (i.e. email or username already taken)."
  },
  "noWalletFound": "No wallet found.",
  "@noWalletFound": {
    "description": "A description when no wallet extension was found."
  },
  "removeKeychainDialogTitle": "Remove Keychain?",
  "@removeKeychainDialogTitle": {
    "description": "A title on delete keychain dialog"
  },
  "removeKeychainDialogSubtitle": "Are you sure you wants to delete your Catalyst Keychain from this device? Make sure you have a working Catalyst 12-word seed-phrase!\nYour Catalyst account will be removed, this action cannot be undone!",
  "@removeKeychainDialogSubtitle": {
    "description": "A subtitle on delete keychain dialog"
  },
  "deleteKeychainDialogTypingInfo": "To continue with the removal type: 'Remove Keychain'.",
  "@deleteKeychainDialogTypingInfo": {
    "description": "A typing info on delete keychain dialog"
  },
  "deleteKeychainDialogInputLabel": "Confirm removal",
  "@deleteKeychainDialogInputLabel": {
    "description": "An input label on delete keychain dialog"
  },
  "deleteKeychainDialogErrorText": "Error. Please type 'Remove Keychain' to remove your account from this device.",
  "@deleteKeychainDialogErrorText": {
    "description": "An error text on text field on delete keychain dialog"
  },
  "deleteKeychainDialogRemovingPhrase": "Remove Keychain",
  "@deleteKeychainDialogRemovingPhrase": {
    "description": "A removing phrase on delete keychain dialog"
  },
  "accountRoleDialogTitle": "Learn about Catalyst Roles",
  "@accountRoleDialogTitle": {
    "description": "A title on account role dialog"
  },
  "accountRoleDialogButton": "Continue Role setup",
  "@accountRoleDialogButton": {
    "description": "A label on account role dialog's button"
  },
  "accountRoleDialogRoleSummaryTitle": "{role} role summary",
  "@accountRoleDialogRoleSummaryTitle": {
    "description": "A title for role summary on account role dialog",
    "placeholders": {
      "role": {
        "type": "String"
      }
    }
  },
  "contributorVerboseName": "Treasury guardian",
  "@contributorVerboseName": {
    "description": "A verbose name for contributor"
  },
  "proposerVerboseName": "Main proposer",
  "@proposerVerboseName": {
    "description": "A verbose name for proposer"
  },
  "drepVerboseName": "Community expert",
  "@drepVerboseName": {
    "description": "A verbose name for drep"
  },
  "contributorDescription": "Become a Catalyst contributor to help shape innovative ideas and have a voice in ecosystem decisions that matter.",
  "@contributorDescription": {
    "description": "A description for contributor"
  },
  "proposerDescription": "The Main Proposers are the Innovators in Project Catalyst, they are the shapers of the future.",
  "@proposerDescription": {
    "description": "A description for proposer"
  },
  "drepDescription": "The dRep has an Expert Role in the Cardano/Catalyst as people can delegate their vote to Cardano Experts.",
  "@drepDescription": {
    "description": "A description for drep"
  },
  "contributorSummarySelectFavorites": "Select favorites",
  "contributorSummaryComment": "Comment on Proposals",
  "proposerSummaryWriteEdit": "Write/edit functionality",
  "proposerSummarySubmitToFund": "Rights to Submit to Fund",
  "proposerSummaryInviteTeamMembers": "Invite Team Members",
  "proposerSummaryComment": "Comment functionality",
  "drepSummaryDelegatedVotes": "Delegated Votes",
  "drepSummaryRewards": "dRep rewards",
  "drepSummaryCastVotes": "Cast delegated votes",
  "drepSummaryComment": "Comment Functionality",
  "delete": "Delete",
  "close": "Close",
  "notice": "Notice",
  "yes": "Yes",
  "no": "No",
  "total": "Total",
  "file": "file",
  "key": "key",
  "upload": "Upload",
  "browse": "browse",
  "uploadDropInfo": "Drop your {itemNameToUpload} here or ",
  "@uploadDropInfo": {
    "description": "An info on upload dialog",
    "placeholders": {
      "itemNameToUpload": {
        "type": "String"
      }
    }
  },
  "uploadProgressInfo": "Upload in progress",
  "uploadKeychainTitle": "Upload Catalyst Keychain",
  "@uploadKeychainTitle": {
    "description": "A title on keychain upload dialog"
  },
  "uploadKeychainInfo": "Make sure it's a correct Catalyst keychain file.",
  "@uploadKeychainInfo": {
    "description": "An info on keychain upload dialog"
  },
  "theme": "Theme",
  "themeLight": "Light",
  "@themeLight": {
    "description": "Refers to a light theme mode."
  },
  "themeDark": "Dark",
  "@themeDark": {
    "description": "Refers to a dark theme mode."
  },
  "keychainDeletedDialogTitle": "Catalyst keychain removed",
  "keychainDeletedDialogSubtitle": "Your Catalyst Keychain is removed successfully from this device.\n\nWe reverted this device to Catalyst first use.",
  "registrationCompletedTitle": "Catalyst account setup",
  "registrationCompletedSubtitle": "Completed!",
  "registrationCompletedSummaryHeader": "Summary",
  "registrationCompletedKeychainTitle": "Catalyst Keychain created",
  "registrationCompletedKeychainInfo": "You created a Catalyst Keychain, backed up its seed phrase and set an unlock password.",
  "registrationCompletedWalletTitle": "Cardano {walletName} wallet selected",
  "@registrationCompletedWalletTitle": {
    "placeholders": {
      "walletName": {
        "type": "String"
      }
    }
  },
  "registrationCompletedWalletInfo": "You selected your {walletName} wallet as primary wallet for your voting power.",
  "@registrationCompletedWalletInfo": {
    "placeholders": {
      "walletName": {
        "type": "String"
      }
    }
  },
  "registrationCompletedRolesTitle": "Catalyst roles selected",
  "registrationCompletedRolesInfo": "You linked your Cardano wallet and selected  Catalyst roles via a signed transaction.",
  "registrationCompletedRoleRegistration": "role registration",
  "registrationCompletedDiscoveryButton": "Open Discovery Space",
  "registrationCompletedAccountButton": "Review my account",
  "createKeychainSeedPhraseSubtitle": "Write down your Catalyst seed phrase",
  "createKeychainSeedPhraseBody": "Make sure you write down your 12-words in a safe place as well.",
  "createKeychainSeedPhraseExport": "Export Security Words",
  "createKeychainSeedPhraseExportConfirmDialogSubtitle": "Are you sure you want to export your key?",
  "createKeychainSeedPhraseExportConfirmDialogContent": "Before using this feature, please read this {link}",
  "bestPracticesFAQ": "best practices FAQ",
  "exportKey": "Export Key",
  "createKeychainSeedPhraseStoreConfirmation": "I have written down/exported my 12 words",
  "createKeychainSeedPhraseCheckInstructionsTitle": "Write down your Catalyst seed phrase",
  "createKeychainSeedPhraseCheckInstructionsSubtitle": "Next, we're going to make sure that you've written down your Catalyst seed phrase correctly.   \u2028\u2028We don't save your Catalyst seed phrase, so it's important \u2028to make sure you have it right. Thats why we don't trust, we verify before continuing.   \u2028\u2028It's also good practice to get familiar with using a \nseed phrase if you're new to crypto.",
  "createKeychainSeedPhraseCheckSubtitle": "Input your Catalyst seed phrase",
  "createKeychainSeedPhraseCheckBody": "Select your 12 written down words in \u2028the correct order.",
  "importCatalystKey": "Import Catalyst Key",
  "@importCatalystKey": {
    "description": "When user checks correct seed phrase words order he can upload it too"
  },
  "reset": "Reset",
  "@reset": {
    "description": "Action to reset value in text field"
  },
  "createKeychainSeedPhraseCheckSuccessTitle": "Nice job! You've successfully verified your Catalyst seed phase",
  "createKeychainSeedPhraseCheckSuccessSubtitle": "Enter your seed phrase to recover your Catalyst Keychain on any device.   \u2028\u2028It's kinda like your email and password all rolled into one, so keep it somewhere safe!\u2028\u2028In the next step we'll add a password to your Catalyst Keychain, so you can lock/unlock access to Voices.",
  "yourNextStep": "Your next step",
  "createKeychainSeedPhraseCheckSuccessNextStep": "Now let's set your Unlock password for this device!",
  "createKeychainUnlockPasswordInstructionsTitle": "Set your Catalyst unlock password for this device",
  "createKeychainUnlockPasswordInstructionsSubtitle": "In this next step, you'll set your Unlock Password for this device. It's like a shortcut for proving ownership of your Keychain.  \u2028\u2028Whenever you recover your account for the first time on a new device, you'll need to use your Catalyst seed phrase to get started. Every time after that, you can use your Unlock Password to quickly regain access.",
  "createProfileCreatedTitle": "Congratulations your profile is setup!",
  "@createProfileCreatedTitle": {
    "description": "Title for the profile created"
  },
  "createKeychainCreatedTitle": "Congratulations your Catalyst \u2028Keychain is created!",
  "createProfileNextStep": "In the next step you Create your Catalyst Keychain",
  "@createProfileNextStep": {
    "description": "Title for the next step in the profile creation"
  },
  "createKeychainCreatedNextStep": "In the next step you write your Catalyst roles and \u2028account to the Cardano Mainnet.",
  "createKeychainLinkWalletAndRoles": "Link your Cardano Wallet & Roles",
  "registrationCreateProfileStepGroup": "Profile created",
  "@registrationCreateProfileStepGroup": {
    "description": "Title for successful profile creation"
  },
  "registrationCreateKeychainStepGroup": "Catalyst Keychain created",
  "registrationLinkWalletStepGroup": "Link Cardano Wallet & Roles",
  "registrationCompletedStepGroup": "Catalyst account creation completed!",
  "createKeychainUnlockPasswordIntoSubtitle": "Catalyst unlock password",
  "createKeychainUnlockPasswordIntoBody": "Please provide a password for your Catalyst Keychain.",
  "enterPassword": "Enter password",
  "confirmPassword": "Confirm password",
  "xCharactersMinimum": "{number} characters minimum length",
  "@xCharactersMinimum": {
    "placeholders": {
      "number": {
        "type": "int"
      }
    }
  },
  "passwordDoNotMatch": "Passwords do not match, please correct",
  "@passwordDoNotMatch": {
    "description": "When user confirms password but it does not match original one."
  },
  "warning": "Warning",
  "alert": "Alert",
  "registrationExitConfirmDialogSubtitle": "Account creation incomplete!",
  "registrationExitConfirmDialogContent": "Leaving before creating your keychain means account creation is incomplete. \u2028\u2028You cannot login without \u2028completing your key chain.",
  "registrationExitConfirmDialogContinue": "Continue keychain creation",
  "walletLinkExitConfirmDialogSubtitle": "Link wallet incomplete!",
  "walletLinkExitConfirmDialogContent": "Leaving before linking wallet means account creation is incomplete. \u2028\u2028You cannot login without \u2028completing your account setup.",
  "walletLinkExitConfirmDialogContinue": "Continue to link wallet",
  "accountUpdateExitConfirmDialogSubtitle": "Account update incomplete!",
  "accountUpdateExitConfirmDialogContent": "Leaving before submitting means no change.",
  "accountUpdateExitConfirmDialogContinue": "Continue to update",
  "cancelAnyways": "Cancel anyway",
  "recoverCatalystKeychain": "Restore Catalyst keychain",
  "recoverKeychainMethodsTitle": "Restore your Catalyst Keychain",
  "recoverKeychainMethodsNoKeychainFound": "No Catalyst Keychain found on this device.",
  "recoverKeychainMethodsSubtitle": "Not to worry, in the next step you can choose the recovery option that applies to you for this device!",
  "recoverKeychainMethodsListTitle": "How do you want Restore your Catalyst Keychain?",
  "recoverKeychainNonFound": "No Catalyst Keychain found\u2028on this device.",
  "recoverKeychainFound": "Keychain found!  \u2028Please unlock your device.",
  "recoverWithSeedPhrase12Words": "Restore/Upload with 12-word seed phrase",
  "recoverySeedPhraseInstructionsTitle": "Restore your Catalyst Keychain with \nyour 12-word Catalyst seed phrase",
  "recoverySeedPhraseInstructionsSubtitle": "Enter your security words in the correct order, and sign into your Catalyst account on a new device.",
  "recoverySeedPhraseInputTitle": "Restore your Catalyst Keychain with \nyour 12-word Catalyst seed phrase",
  "recoverySeedPhraseInputSubtitle": "Enter each word of your Catalyst seed phrase in the right order to bring your Catalyst account to this device.",
  "recoveryAccountTitle": "Catalyst account recovery",
  "recoveryAccountSuccessTitle": "Keychain recovered successfully!",
  "recoveryAccountDetailsAction": "Set unlock password for this device",
  "recoveryUnlockPasswordInstructionsTitle": "Set your Catalyst unlock password for this device",
  "recoveryUnlockPasswordInstructionsSubtitle": "In this next step, you'll set your Unlock Password for this device. It's like a shortcut for proving ownership of your Keychain.  \u2028\u2028Whenever you recover your account for the first time on a new device, you'll need to use your Catalyst seed phrase to get started. Every time after that, you can use your Unlock Password to quickly regain access.",
  "recoverDifferentKeychain": "Restore a different keychain",
  "checkOnCardanoScan": "Check on Cardano scan",
  "@checkOnCardanoScan": {
    "description": "A button label to navigate to Cardano Scan to see wallet / transaction details."
  },
  "unlockDialogHeader": "Unlock Catalyst",
  "@unlockDialogHeader": {
    "description": "The header label in unlock dialog."
  },
  "unlockDialogTitle": "Welcome back!",
  "@unlockDialogTitle": {
    "description": "The title label in unlock dialog."
  },
  "unlockDialogContent": "Please enter your device specific unlock password\nto unlock Catalyst Voices.",
  "@unlockDialogContent": {
    "description": "The content (body) in unlock dialog."
  },
  "unlockDialogHint": "Enter your Unlock password",
  "@unlockDialogHint": {
    "description": "The hint for the unlock password field."
  },
  "unlockDialogIncorrectPassword": "Password is incorrect, try again.",
  "@unlockDialogIncorrectPassword": {
    "description": "An error message shown below the password field when the password is incorrect."
  },
  "continueAsGuest": "Continue as guest",
  "@continueAsGuest": {
    "description": "The message shown when asking the user to login/unlock and the user wants to cancel the process."
  },
  "unlockSnackbarTitle": "Catalyst unlocked!",
  "@unlockSnackbarTitle": {
    "description": "The title shown in confirmation snackbar after unlocking the keychain."
  },
  "unlockSnackbarMessage": "You can now fully use the application.",
  "@unlockSnackbarMessage": {
    "description": "The message shown below the title in confirmation snackbar after unlocking the keychain."
  },
  "lockSnackbarTitle": "Catalyst locked",
  "@lockSnackbarTitle": {
    "description": "The title shown in confirmation snackbar after locking the keychain."
  },
  "lockSnackbarMessage": "Catalyst is now in guest/locked mode.",
  "@lockSnackbarMessage": {
    "description": "The message shown below the title in confirmation snackbar after locking the keychain."
  },
  "recoverySuccessTitle": "Congratulations your Catalyst \nKeychain is restored!",
  "recoverySuccessSubtitle": "You have successfully restored your Catalyst Keychain, and unlocked Catalyst Voices on this device.",
  "recoverySuccessGoToDashboard": "Jump into the Discovery Space",
  "recoverySuccessGoAccount": "Check my account",
  "recoveryExitConfirmDialogSubtitle": "12 word keychain restoration incomplete",
  "recoveryExitConfirmDialogContent": "Please continue your Catalyst Keychain restoration, if you cancel all input will be lost.",
  "recoveryExitConfirmDialogContinue": "Continue recovery process",
  "forgotPassword": "Forgot password",
  "@forgotPassword": {
    "description": "Refers to the action label for recovering the user account."
  },
  "uploadConfirmDialogSubtitle": "SWITCH TO FILE UPLOAD",
  "uploadConfirmDialogContent": "Do you want to cancel manual input, and switch to Catalyst key upload?",
  "uploadConfirmDialogYesButton": "Yes, switch to Catalyst key upload",
  "uploadConfirmDialogResumeButton": "Resume manual inputs",
  "incorrectUploadDialogSubtitle": "CATALYST KEY INCORRECT",
  "incorrectUploadDialogContent": "The Catalyst keychain that you entered or uploaded is incorrect, please try again.",
  "incorrectUploadDialogTryAgainButton": "Try again",
  "finishAccountCreation": "Finish account creation",
  "reviewRegistrationTransaction": "Review registration transaction",
  "@reviewRegistrationTransaction": {
    "description": "A button label to review the registration transaction in wallet detail panel."
  },
  "format": "Format",
  "@format": {
    "description": "A label for the format field in the date picker."
  },
  "datePickerDateRangeError": "Please select a date within the range of today and one year from today.",
  "@datePickerDateRangeError": {
    "description": "Error message for the date picker when the selected date is outside the range of today and one year from today."
  },
  "datePickerDaysInMonthError": "Entered day exceeds the maximum days for this month.",
  "@datePickerDaysInMonthError": {
    "description": "Error message for the date picker when the selected day is greater than the maximum days for the selected month."
  },
  "saveBeforeEditingErrorText": "Please save before editing something else",
  "errorWalletLinkInvalidRequest": "Wallet authorisation invalid request",
  "errorWalletLinkInternalError": "Wallet authorisation internal error",
  "errorWalletLinkRefused": "Wallet authorisation failed",
  "errorWalletLinkAccountChange": "Wallet account change",
  "errorSeedPhraseWordsDoNotMatch": "Words do not match",
  "@errorSeedPhraseWordsDoNotMatch": {
    "description": "Error message when user inserts incorrect seed phrase words"
  },
  "all": "All",
  "@all": {
    "description": "Primary used to select all object. To display object without any filter"
  },
  "guidance": "Guidance",
  "@guidance": {
    "description": "A tab name of the guidance for the proposal editor."
  },
  "noGuidanceOfThisType": "There is no guidance of this type",
  "@noGuidanceOfThisType": {
    "description": "Message when there is no guidance of this type"
  },
  "selectASection": "Select a section",
  "@selectASection": {
    "description": "Message when there is no section selected"
  },
  "noGuidanceForThisSection": "There is no guidance for this section.",
  "@noGuidanceForThisSection": {
    "description": "Message when there is no guidance for this section"
  },
  "noProposalStateDescription": "Discovery space will show draft proposals you can comment on, currently there are no draft proposals.",
  "@noProposalStateDescription": {
    "description": "Description shown when there are no proposals in the proposals tab"
  },
  "noProposalStateTitle": "No draft proposals yet",
  "@noProposalStateTitle": {
    "description": "Title shown when there are no proposals in the proposals tab"
  },
  "campaignIsLive": "Campaign Is Live (Published)",
  "@campaignIsLive": {
    "description": "Title of the campaign is live (published) space"
  },
  "campaignStartingSoon": "Campaign Starting Soon (Ready to deploy)",
  "@campaignStartingSoon": {
    "description": "Title of the campaign starting soon space"
  },
  "campaignConcluded": "Campaign Concluded, Result are in!",
  "@campaignConcluded": {
    "description": "Title of the campaign concluded space"
  },
  "campaignBeginsOn": "Campaign begins on {date} at {time}",
  "@campaignBeginsOn": {
    "description": "Title of the campaign concluded space",
    "placeholders": {
      "date": {
        "type": "String"
      },
      "time": {
        "type": "String"
      }
    }
  },
  "campaignEndsOn": "Campaign ends on {date} at {time}",
  "@campaignEndsOn": {
    "description": "Title of the campaign concluded space",
    "placeholders": {
      "date": {
        "type": "String"
      },
      "time": {
        "type": "String"
      }
    }
  },
  "viewProposals": "View proposals",
  "@viewProposals": {
    "description": "Title of the view proposals space"
  },
  "viewVotingResults": "View Voting Results",
  "@viewVotingResults": {
    "description": "Title of the view voting results space"
  },
  "campaignDetails": "Campaign Details",
  "description": "Description",
  "startDate": "Start Date",
  "endDate": "End Date",
  "categories": "Categories",
  "fundingCategories": "Funding categories",
  "proposals": "Proposals",
  "totalSubmitted": "Total submitted",
  "inXDays": "{x, plural, =1{In {x} day} other{In {x} days}}",
  "@inXDays": {
    "placeholders": {
      "x": {
        "type": "int"
      }
    }
  },
  "campaignCategories": "Campaign Categories",
  "cardanoUseCases": "Cardano Use Cases",
  "discoverySpaceTitle": "Boost Social Entrepreneurship",
  "@discoverySpaceTitle": {
    "description": "Title for the discovery space for actor (unlocked) user."
  },
  "discoverySpaceDescription": "Project Catalyst is built on the ingenuity of our global network. Ideas can come from anyone, from any background, anywhere in the world. Proposers pitch their ideas to the community by submitting proposals onto the Catalyst collaboration platform.",
  "@discoverySpaceDescription": {
    "description": "Description for the discovery space for actor (unlocked) user."
  },
  "discoverySpaceEmptyProposals": "Once this campaign launches draft proposals will be shared here.",
  "@discoverySpaceEmptyProposals": {
    "description": "Description for empty state on discovery space when there are no draft proposals."
  },
  "campaign": "Campaign",
  "campaignPreviewTitle": "Campaign Preview",
  "@campaignPreviewTitle": {
    "description": "Title for the campaign preview dialog (admin mode)."
  },
  "campaignPreviewEvents": "Events",
  "@campaignPreviewEvents": {
    "description": "Tab label in campaign preview dialog for campaign events."
  },
  "campaignPreviewViews": "Views",
  "@campaignPreviewViews": {
    "description": "Tab label in campaign preview dialog for campaign views."
  },
  "campaignPreviewEventBefore": "Before Campaign",
  "@campaignPreviewEventBefore": {
    "description": "A name of the state of a campaign before it starts."
  },
  "campaignPreviewEventDuring": "During Campaign",
  "@campaignPreviewEventDuring": {
    "description": "A name of the state of a campaign when it is active."
  },
  "campaignPreviewEventAfter": "After Campaign",
  "@campaignPreviewEventAfter": {
    "description": "A name of the state of a campaign when it is active."
  },
  "userAuthenticationState": "User Authentication State",
  "@userAuthenticationState": {
    "description": "The state of the user (keychain), actor, guest, visitor, etc."
  },
  "active": "Active",
  "@active": {
    "description": "Activated state"
  },
  "campaignManagement": "Campaign Management",
  "published": "Published",
  "status": "Status",
  "myProposals": "My Proposals",
  "workspaceDescription": "In this space you can manage your existing proposals, view previous and archived proposal as well as creating new proposals.",
  "@workspaceDescription": {
    "description": "Workspace page description"
  },
  "newDraftProposal": "New Draft Proposal",
  "draftProposalsX": "Draft Proposals ({count})",
  "@draftProposalsX": {
    "description": "Workspace page tab",
    "placeholders": {
      "count": {
        "type": "int"
      }
    }
  },
  "finalProposalsX": "Final Proposals ({count})",
  "@finalProposalsX": {
    "description": "Workspace page tab",
    "placeholders": {
      "count": {
        "type": "int"
      }
    }
  },
  "nickname": "Nickname",
  "@nickname": {
    "description": "A username / nickname of the user."
  },
  "searchProposals": "Search Proposals",
  "search": "Search…",
  "agree": "I Agree",
  "requestedAmountShouldBeBetweenMinAndMax": "Requested amount should be between {min} and {max}",
  "requestedAmountShouldBeMoreThan": "Requested amount should be at least {min}",
  "requestedAmountShouldBeLessThan": "Requested amount should be at most {max}",
  "sectionHasErrorsMessage": "Section has input errors that need to be cleared before publishing.",
  "@sectionHasErrorsMessage": {
    "description": "A validation error in proposal editor when user wants to publish a proposal with errors."
  },
  "errorValidationTokenNotParsed": "Invalid input. Could not parse parse.",
  "@errorValidationTokenNotParsed": {
    "description": "A validation error when user enters input which cannot be parsed into token value."
  },
  "errorValidationMissingRequiredField": "Please fill this field.",
  "@errorValidationMissingRequiredField": {
    "description": "A validation error for a missing required form field."
  },
  "errorValidationNumFieldBelowMin": "The value should be at least {min}.",
  "@errorValidationNumFieldBelowMin": {
    "description": "Validation error when the user entered numerical value is smaller than min",
    "placeholders": {
      "min": {
        "type": "int"
      }
    }
  },
  "errorValidationNumFieldAboveMax": "The value should be no bigger than {max}.",
  "@errorValidationNumFieldAboveMax": {
    "description": "Validation error when the user entered numerical value is bigger than max",
    "placeholders": {
      "max": {
        "type": "int"
      }
    }
  },
  "errorValidationNumFieldOutOfRange": "The value should be between {min} and {max}",
  "@errorValidationNumFieldOutOfRange": {
    "description": "Validation error when the numerical value is out of allowed range between min and max (both inclusive)",
    "placeholders": {
      "min": {
        "type": "int"
      },
      "max": {
        "type": "int"
      }
    }
  },
  "errorValidationStringLengthBelowMin": "The text should be at least {min} {min, plural, =0{characters} =1{character} other{characters}}.",
  "@errorValidationStringLengthBelowMin": {
    "description": "Validation error when the user entered text is shorter than min length",
    "placeholders": {
      "min": {
        "type": "int"
      }
    }
  },
  "errorValidationStringLengthAboveMax": "The text should be no longer than {max} {max, plural, =0{characters} =1{character} other{characters}}.",
  "@errorValidationStringLengthAboveMax": {
    "description": "Validation error when the user entered text is longer than max length",
    "placeholders": {
      "max": {
        "type": "int"
      }
    }
  },
  "errorValidationStringLengthOutOfRange": "The text should be between {min} and {max} {max, plural, =0{characters} =1{character} other{characters}}.",
  "@errorValidationStringLengthOutOfRange": {
    "description": "Validation error when the user entered text is out of allowed range between min and max (both inclusive) characters",
    "placeholders": {
      "min": {
        "type": "int"
      },
      "max": {
        "type": "int"
      }
    }
  },
  "errorValidationStringLengthOutOfExactRange": "The text should be {count} {count, plural, =0{characters} =1{character} other{characters}}.",
  "@errorValidationStringLengthOutOfExactRange": {
    "description": "Validation error when the user entered text is not matching the exact required length.",
    "placeholders": {
      "count": {
        "type": "int"
      }
    }
  },
  "errorValidationListItemsBelowMin": "There should be at least {min} {min, plural, =0{items} =1{item} other{items}}.",
  "@errorValidationListItemsBelowMin": {
    "description": "Validation error when the user entered less than min items in the list.",
    "placeholders": {
      "min": {
        "type": "int"
      }
    }
  },
  "errorValidationListItemsAboveMax": "There should be no more than {max} {max, plural, =0{items} =1{item} other{items}}.",
  "@errorValidationListItemsAboveMax": {
    "description": "Validation error when the user entered more than max items in the list.",
    "placeholders": {
      "max": {
        "type": "int"
      }
    }
  },
  "errorValidationListItemsOutOfRange": "There should be between {min} and {max} {max, plural, =0{items} =1{item} other{items}}.",
  "@errorValidationListItemsOutOfRange": {
    "description": "The number of items in a list/array is out of allowed range between min and max (both inclusive)",
    "placeholders": {
      "min": {
        "type": "int"
      },
      "max": {
        "type": "int"
      }
    }
  },
  "errorValidationListItemsNotUnique": "The values must be unique.",
  "@errorValidationListItemsNotUnique": {
    "description": "The list items must be unique."
  },
  "errorValidationConstValueMismatch": "The value must be \"{constValue}\".",
  "@errorValidationConstValueMismatch": {
    "description": "Validation error when the user entered value does not match the const value",
    "placeholders": {
      "constValue": {
        "type": "String"
      }
    }
  },
  "errorValidationConstsValueBoolMismatch": "Please select this field.",
  "@errorValidationConstsValueBoolMismatch": {
    "description": "Validation error when the user entered value does not match a boolean const value, typically a checkbox that asks for legal permission."
  },
  "errorValidationEnumValuesMismatch": "The value must be one of {enumValues}.",
  "@errorValidationEnumValuesMismatch": {
    "description": "Validation error when the user entered value does not match the enum values",
    "placeholders": {
      "enumValues": {
        "type": "String"
      }
    }
  },
  "errorValidationPatternMismatch": "The value does not match the valid pattern.",
  "@errorValidationPatternMismatch": {
    "description": "Validation error when the user entered value does not match the pattern"
  },
  "errorValidationStringEmpty": "The text cannot be empty.",
  "@errorValidationStringEmpty": {
    "description": "Validation error when the user entered text is empty"
  },
  "noTagSelected": "No Tag Selected",
  "@noTagSelected": {
    "description": "For example in context of document builder"
  },
  "singleGroupedTagSelectorTitle": "Please choose the most relevant category group and tag related to the outcomes of your proposal",
  "singleGroupedTagSelectorRelevantTag": "Select the most relevant tag",
  "noUrlAdded": "No URL added",
  "addUrl": "Add URL",
  "clear": "Clear",
  "errorNoActiveCampaignFound": "Currently there is no active campaign running",
  "howItWorksCollaborate": "Innovate together",
  "@howItWorksCollaborate": {
    "description": "Used in discovery page in how it works section"
  },
  "howItWorks": "Here's how it works",
  "howItWorksCollaborateDescription": "Got an Idea? Create an impactful proposal and collaborate with the community to develop and refine it.",
  "howItWorksVote": "Vote for your favorite ideas",
  "@howItWorksVote": {
    "description": "Used in discovery page in how it works section"
  },
  "howItWorksVoteDescription": "Use a voting app to choose ideas with impact worth funding. Get rewarded in ada for taking part.",
  "howItWorksFollow": "Stay up to date",
  "@howItWorksFollow": {
    "description": "Used in discovery page in how it works section"
  },
  "howItWorksFollowDescription": "Receive regular updates on all the funded ideas, so you can follow along and see how things are progressing.",
  "heroSectionTitle": "Create, fund and deliver the future of Cardano.",
  "projectCatalystDescription": "Project Catalyst is the world’s largest decentralized innovation engine for solving real-world challenges.\n\nWe're putting the community at the heart of Cardano's future development.\n\nAre you ready for the Challenge?",
  "@projectCatalystDescription": {
    "description": "description text for discovery page in hero section"
  },
  "viewCurrentCampaign": "View Current Campaign",
  "catalystF14": "Catalyst Fund14",
  "@catalystF14": {
    "description": "Used in discovery page in hero section"
  },
  "currentCampaign": "Current Campaign",
  "currentCampaignDescription": "Project Catalyst turns economic power into innovation power by using the Cardano Treasury to incentivize and fund community-approved ideas.",
  "campaignTreasury": "Campaign Treasury",
  "campaignTreasuryDescription": "Total budget, including ecosystem incentives",
  "campaignTotalAsk": "Campaign Total Ask",
  "campaignTotalAskDescription": "Funds requested by all submitted projects",
  "maximumAsk": "Maximum Ask",
  "minimumAsk": "Minimum Ask",
  "ideaJourney": "Idea Journey",
  "ideaJourneyDescription": "#### Ideas come to life in Catalyst through the key stages below. For the full timeline, deadlines and latest updates, visit the [fund timeline]({link}) Gitbook page.",
  "@ideaJourneyDescription": {
    "description": "Description for the idea journey section",
    "placeholders": {
      "link": {
        "type": "String"
      }
    }
  },
  "ongoing": "Ongoing",
  "from": "From",
  "to": "To",
  "weekOf": "Week of",
  "errorDisplayNameValidationEmpty": "Display name can not be empty",
  "errorDisplayNameValidationOutOfRange": "Invalid length",
  "headsUp": "Heads up",
  "@headsUp": {
    "description": "In context for important information below"
  },
  "shareNewDraft": "Share new draft",
  "@shareNewDraft": {
    "description": "In context of sharing proposal for public feedback."
  },
  "submitForReview": "Submit for review",
  "@submitForReview": {
    "description": "In context of submitting proposal for review."
  },
  "showAllIssues": "Show all issues",
  "@showAllIssues": {
    "description": "Action to display a full list of issues."
  },
  "hideAllIssues": "Hide all issues",
  "@hideAllIssues": {
    "description": "Action to hide the full list of issues."
  },
  "errorEmailValidationPattern": "Incorrect email pattern",
  "errorEmailValidationOutOfRange": "Invalid length",
  "errorEmailAlreadyInUseUpdateLater": "This email address is already in use. You can update your email later from your account settings.",
  "@errorEmailAlreadyInUseUpdateLater": {
    "description": "Error when trying to register with email that is taken already (in registration)."
  },
  "errorEmailAlreadyInUse": "This email address is already in use.",
  "@errorEmailAlreadyInUse": {
    "description": "Error when trying to update email that is taken already."
  },
  "errorActiveAccountNotFound": "Active account not found.",
  "@errorActiveAccountNotFound": {
    "description": "Generic error message when trying to access account resources but non was found."
  },
  "categoryDetails": "Category Details",
  "fundsAvailable": "Funds Available",
  "minBudgetRequest": "Min budget request",
  "@minBudgetRequest": {
    "description": "A label for the minimum budget request for a proposal."
  },
  "maxBudgetRequest": "Max budget request",
  "@maxBudgetRequest": {
    "description": "A label for the maximum budget request for a proposal."
  },
  "duration": "Duration",
  "valueMonths": "{value} {value, plural, =0{Months} =1{Month} other{Months}}",
  "@valueMonths": {
    "description": "Used in proposal card",
    "placeholders": {
      "value": {
        "type": "int"
      }
    }
  },
  "finalProposal": "Final",
  "mostRecent": "Most Recent",
  "viewAllProposals": "View All Proposals",
  "publishedOn": "Published on {date} at {time}",
  "@publishedOn": {
    "placeholders": {
      "date": {
        "type": "String"
      },
      "time": {
        "type": "String"
      }
    }
  },
  "dateAtTime": "{date} at {time}",
  "@dateAtTime": {
    "placeholders": {
      "date": {
        "type": "String"
      },
      "time": {
        "type": "String"
      }
    }
  },
  "accountMenuPopupTooltip": "Account menu",
  "account": "Account",
  "settings": "Settings",
  "setupCatalystRoles": "Setup Catalyst roles",
  "submitSupportRequest": "Submit support request",
  "catalystKnowledgeBase": "Catalyst knowledge base",
  "lockAccount": "Lock account",
  "timezone": "Timezone",
  "proposalsSubmittedCount": "{count} {count, plural, one{Proposal} other{Proposals}} Submitted",
  "@proposalsSubmittedCount": {
    "description": "Used in proposal card in campaign category",
    "placeholders": {
      "count": {
        "type": "int"
      }
    }
  },
  "inObject": "In {object}",
  "@inObject": {
    "description": "In (Category Name)",
    "placeholders": {
      "object": {
        "type": "String"
      }
    }
  },
  "startProposal": "Start Proposal",
  "categoryRequirements": "Category Requirements:",
  "createProposal": "Create Proposal",
  "proposalsSubmissionClose": "Proposals submission close:",
  "backToCampaign": "Back to Campaign",
  "category": "Category",
  "exploreCategories": "Explore Categories",
  "categoryBudget": "Category Budget",
  "fundsAvailableForCategory": "Funds available for this category",
  "currentAsk": "Current Ask",
  "displayName": "Display Name",
  "emailAddress": "Email address",
  "email": "Email",
  "@email": {
    "description": "Email address (short)"
  },
  "registeredRoles": "Registered Roles",
  "@registeredRoles": {
    "description": "The roles with which the user registered."
  },
  "linkedWallet": "Linked Wallet",
  "@linkedWallet": {
    "description": "The wallet user has linked for the initial registration."
  },
  "balance": "Balance",
  "@balance": {
    "description": "The balance the user holds / amount of Ada in the wallet"
  },
  "myAccount": "My account",
  "myRoles": "My Roles",
  "addRole": "Add role",
  "accountFinishedNotificationTitle": "Account Finalized",
  "accountFinishedNotificationTitleDesc": "Account blockchain verified",
  "accountFinishedNotificationMessage": "You are now able to vote, submit proposals and…",
  "editRolesDialogTitle": "Editing Roles",
  "editRolesDialogMessage": "Before you can change your role, there are a few steps to complete first. Follow the instructions carefully to ensure a smooth transition.\u2028\u2028To continue you will need to re-register, this will allow you to select new roles. This process will take around 3-7 minutes.\u2028",
  "continueText": "Continue",
  "@continueText": {
    "description": "Action to move to the next step"
  },
  "proposalEditorBackToProposals": "Back to Proposals",
  "@proposalEditorBackToProposals": {
    "description": "Action title to navigate back to the proposal index."
  },
  "proposalEditorStatusDropdownViewTitle": "Unnamed proposal",
  "@proposalEditorStatusDropdownViewTitle": {
    "description": "Placeholder for the proposal title in the proposal actions dropdown if the proposal title is empty."
  },
  "proposalEditorStatusDropdownViewDescription": "Iteration {iteration} · Not published",
  "@proposalEditorStatusDropdownViewDescription": {
    "description": "Description of a proposal in the proposal actions dropdown.",
    "placeholders": {
      "iteration": {
        "type": "int"
      }
    }
  },
  "proposalEditorStatusDropdownPublishTitle": "**Share new draft** · Draft Iteration {iteration}",
  "@proposalEditorStatusDropdownPublishTitle": {
    "description": "Action title to publish a new version of the draft proposal.",
    "placeholders": {
      "iteration": {
        "type": "int"
      }
    }
  },
  "proposalEditorStatusDropdownPublishDescription": "Share draft for feedback",
  "@proposalEditorStatusDropdownPublishDescription": {
    "description": "Action description to publish a new version of the draft proposal."
  },
  "proposalEditorStatusDropdownSubmitTitle": "**Submit For Review** · Iteration {iteration} as Final",
  "@proposalEditorStatusDropdownSubmitTitle": {
    "description": "Action title to submit the final proposal.",
    "placeholders": {
      "iteration": {
        "type": "int"
      }
    }
  },
  "proposalEditorStatusDropdownSubmitDescription": "Submit as final proposal for review / voting",
  "@proposalEditorStatusDropdownSubmitDescription": {
    "description": "Action description to submit the final proposal."
  },
  "proposalEditorStatusDropdownExportTitle": "Export Proposal",
  "@proposalEditorStatusDropdownExportTitle": {
    "description": "Action title to export a proposal as a file."
  },
  "proposalEditorStatusDropdownDeleteTitle": "Delete Proposal",
  "@proposalEditorStatusDropdownDeleteTitle": {
    "description": "Action title to delete a proposal."
  },
  "proposalOptions": "Proposal Options",
  "@proposalOptions": {
    "description": "Actions related to a proposal like publishing, sharing, exporting, etc."
  },
  "proposalEditorValidationErrorShareDraftTitle": "To share new draft, resolve {count} form {count, plural, =0{issues} =1{issue} other{issues}}.",
  "@proposalEditorValidationErrorShareDraftTitle": {
    "description": "Snackbar title shown when user tries to share proposal draft with errors.",
    "placeholders": {
      "count": {
        "type": "int"
      }
    }
  },
  "proposalEditorValidationErrorSubmitReviewTitle": "To submit For Review, resolve {count} {count, plural, =0{issues} =1{issue} other{issues}}.",
  "@proposalEditorValidationErrorSubmitReviewTitle": {
    "description": "Snackbar title shown when user tries to submit for review a proposal with errors.",
    "placeholders": {
      "count": {
        "type": "int"
      }
    }
  },
  "proposalEditorValidationErrorClearedTitle": "Issues cleared",
  "@proposalEditorValidationErrorClearedTitle": {
    "description": "Snackbar title shown when user resolves all validation issues."
  },
  "proposalEditorValidationErrorShareDraftNotStartedMessage": "In the next step, you'll see the issues that need to be resolved before publishing your draft.",
  "@proposalEditorValidationErrorShareDraftNotStartedMessage": {
    "description": "Snackbar message shown when user tries to share proposal draft with errors."
  },
  "proposalEditorValidationErrorSubmitReviewNotStartedMessage": "In the next step, you'll see the issues that need to be resolved before publishing your final.",
  "@proposalEditorValidationErrorSubmitReviewNotStartedMessage": {
    "description": "Snackbar message shown when user tries to submit for review a proposal with errors."
  },
  "proposalEditorValidationErrorInProgressMessage": "Please review the sections highlighted in red and correct them to continue.",
  "@proposalEditorValidationErrorInProgressMessage": {
    "description": "Snackbar message shown when user tries to share proposal draft / submit for review with errors."
  },
  "proposalEditorValidationErrorShareDraftClearedMessage": "Please proceed sharing your draft for feedback.",
  "@proposalEditorValidationErrorShareDraftClearedMessage": {
    "description": "Snackbar message shown when user resolves all validation issues (after trying to share draft)."
  },
  "proposalEditorValidationErrorSubmitReviewClearedMessage": "Please proceed sharing your final for review.",
  "@proposalEditorValidationErrorSubmitReviewClearedMessage": {
    "description": "Snackbar message shown when user resolves all validation issues (after trying to share draft)."
  },
  "proposalEditorValidationExitDialogTitle": "Exit form issue mode?",
  "@proposalEditorValidationExitDialogTitle": {
    "description": "Title in a dialog asking if the user wants to leave the form issue mode."
  },
  "proposalEditorValidationExitDialogMessage": "When you exit, any unsaved changes will be lost.",
  "@proposalEditorValidationExitDialogMessage": {
    "description": "Message in a dialog asking if the user wants to leave the form issue mode."
  },
  "proposalEditorValidationExitIssueMode": "Exit Issue Mode",
  "@proposalEditorValidationExitIssueMode": {
    "description": "Button text for exiting the proposal editor validation snackbar."
  },
  "proposalEditorDeleteDialogTitle": "Delete Proposal?",
  "@proposalEditorDeleteDialogTitle": {
    "description": "A title for the dialog to confirm proposal deletion."
  },
  "proposalEditorDeleteDialogDescription": "Are you sure you want to delete this proposal?\nThis action cannot be undone.",
  "@proposalEditorDeleteDialogDescription": {
    "description": "A description for the dialog to confirm proposal deletion."
  },
  "proposalEditorDeleteDialogDeleteButton": "Delete Proposal",
  "@proposalEditorDeleteDialogDeleteButton": {
    "description": "A button label for the dialog to confirm proposal deletion."
  },
  "proposalEditorSubmitErrorDialogTitle": "Unable to Submit Proposal",
  "@proposalEditorSubmitErrorDialogTitle": {
    "description": "Dialog title in proposal editor when submitting proposal for review failed."
  },
  "proposalEditorSubmitErrorDialogMessage": "We couldn't submit your proposal. Please try again in 5-10 minutes, as it may take some time for your information to update.\n\nIf the issue persists, feel free to contact support.",
  "@proposalEditorSubmitErrorDialogMessage": {
    "description": "Dialog message in proposal editor when submitting proposal for review failed."
  },
  "proposalEditorPublishErrorDialogTitle": "Unable to Publish Proposal",
  "@proposalEditorPublishErrorDialogTitle": {
    "description": "Dialog title in proposal editor when publishing proposal to the server failed."
  },
  "proposalEditorPublishErrorDialogMessage": "We couldn't publish your proposal. Please try again in 5-10 minutes, as it may take some time for your information to update.\n\nIf the issue persists, feel free to contact support.",
  "@proposalEditorPublishErrorDialogMessage": {
    "description": "Dialog message in proposal editor when publishing proposal to the server failed."
  },
  "proposalEditorNotAnswered": "Not Answered",
  "@proposalEditorNotAnswered": {
    "description": "Placeholder text when a property has been not filled."
  },
  "showAll": "Show All",
  "@showAll": {
    "description": "Show all for when using filtering by some criteria"
  },
  "importProposal": "Import Proposal",
  "@importProposal": {
    "description": "Import a proposal from a file"
  },
  "catalyst": "Catalyst",
  "@catalyst": {
    "description": "Catalyst is a project name"
  },
  "searchResult": "Search Result",
  "@searchResult": {
    "description": "To show that displayed items comes from search result"
  },
  "emptySearchResultTitle": "No search results found",
  "@emptySearchResultTitle": {
    "description": "Title of empty search result"
  },
  "tryDifferentSearch": "Please try another search.",
  "@tryDifferentSearch": {
    "description": "Description of empty search result. Try different search"
  },
  "copyLink": "Copy Link",
  "@copyLink": {
    "description": "Action title to copy a link in share dialog."
  },
  "proposal": "Proposal",
  "@proposal": {
    "description": "Generic name to describe an type of item."
  },
  "shareDirectLinkToItem": "Share a link directly to this {item}",
  "@shareDirectLinkToItem": {
    "description": "Action description to share a link in share dialog.",
    "placeholders": {
      "item": {
        "type": "String"
      }
    }
  },
  "shareLinkOnSocialMedia": "Share this {itemType} link on {socialMedia}",
  "@shareLinkOnSocialMedia": {
    "description": "Action description to share a link in share dialog.",
    "placeholders": {
      "itemType": {
        "type": "String"
      },
      "socialMedia": {
        "type": "String"
      }
    }
  },
  "shareOnSocialMedia": "Share on {socialMedia}",
  "@shareOnSocialMedia": {
    "description": "Action title to share a link in share dialog.",
    "placeholders": {
      "socialMedia": {
        "type": "String"
      }
    }
  },
  "shareType": "Share {itemType}",
  "@shareType": {
    "description": "Action title to share a link in share dialog.",
    "placeholders": {
      "itemType": {
        "type": "String"
      }
    }
  },
  "copied": "Copied!",
  "@copied": {
    "description": "Snackbar message shown when user copies a link."
  },
  "linkCopiedToClipboard": "Link copied to clipboard",
  "@linkCopiedToClipboard": {
    "description": "Snackbar title shown when user copies a link."
  },
  "proposalShareMessage": "Check this out!🌍 #MustSee #SharingIsCaring",
  "@proposalShareMessage": {
    "description": "Share message for proposals."
  },
  "publishNewProposalIterationDialogTitle": "Publish New Iteration?",
  "@publishNewProposalIterationDialogTitle": {
    "description": "Title for the dialog for publishing a new proposal iteration."
  },
  "publishNewProposalIterationDialogSubtitle": "Published proposal drafts are public to other users, including all previous iterations.",
  "@publishNewProposalIterationDialogSubtitle": {
    "description": "Subtitle for the dialog for publishing a new proposal iteration."
  },
  "publishNewProposalIterationDialogList1": "Published iterations are always public.",
  "@publishNewProposalIterationDialogList1": {
    "description": "The bullet point in the dialog for publishing a proposal iteration about proposals being public."
  },
  "publishNewProposalIterationDialogList2": "Contributors can comment on the latest iteration.",
  "@publishNewProposalIterationDialogList2": {
    "description": "The bullet point in the dialog for publishing a proposal iteration about contributors being able to comment on drafts."
  },
  "publishNewProposalIterationDialogList3": "Drafts are not submitted for voting. Use 'Submit for review' to enter the community review stage.",
  "@publishNewProposalIterationDialogList3": {
    "description": "The bullet point in the dialog for publishing a proposal iteration about drafts not being automatically submitted for voting."
  },
  "publishProposalForReviewDialogTitle": "Submit For Review?",
  "@publishProposalForReviewDialogTitle": {
    "description": "Title for the dialog for submitting a proposal for review."
  },
  "publishProposalForReviewDialogSubtitle": "Submitted final proposals are entered into the community review stage and are eligible for funding.",
  "@publishProposalForReviewDialogSubtitle": {
    "description": "Subtitle for the dialog for submitting a proposal for review."
  },
  "publishProposalForReviewDialogList1": "Published iterations are always public.",
  "@publishProposalForReviewDialogList1": {
    "description": "The bullet point in the dialog for submitting a proposal into review about proposals being public."
  },
  "publishProposalForReviewDialogList2": "Contributors can only comment on the latest iteration.",
  "@publishProposalForReviewDialogList2": {
    "description": "The bullet point in the dialog for submitting a proposal into review about contributors being able to comment on drafts."
  },
  "publishProposalForReviewDialogList3": "Proposals are entered into the review stage unless a later iteration is published before the deadline.",
  "@publishProposalForReviewDialogList3": {
    "description": "The bullet point in the dialog for submitting a proposal into review about drafts not being automatically submitted for voting."
  },
  "publishProposalForReviewDialogAgreement": "I confirm that I am ready to submit my finalized proposal into the review stage.",
  "@publishProposalForReviewDialogAgreement": {
    "description": "The agreement confirmation in the dialog for submitting a proposal into review."
  },
  "change": "Change",
  "@change": {
    "description": "An action to change/modify something."
  },
  "submittedForReview": "Submitted for Review / Locked final ({submittedCount}/{maxCount})",
  "@submittedForReview": {
    "description": "Label for the submitted for review section",
    "placeholders": {
      "submittedCount": {
        "type": "int"
      },
      "maxCount": {
        "type": "int"
      }
    }
  },
  "sharedForPublicInProgress": "Shared for public feedback / In progress",
  "@sharedForPublicInProgress": {
    "description": "Label for shared for public feedback or in progress proposals in workspace"
  },
  "notPublished": "Not published",
  "@notPublished": {
    "description": "Label for not published proposals in workspace"
  },
  "lastEditDate": "Last edit {date}",
  "@lastEditDate": {
    "description": "Indicated when item was last updated",
    "placeholders": {
      "date": {
        "type": "String"
      }
    }
  },
  "enterPhrase": "Enter phrase",
  "@enterPhrase": {
    "description": "Action to enter the seed phrase"
  },
  "proposalImportDialogTitle": "Import Proposal",
  "@proposalImportDialogTitle": {
    "description": "The title of the dialog to import a proposal."
  },
  "proposalImportDialogDescription": "Make sure it's a correct Catalyst proposal file.",
  "@proposalImportDialogDescription": {
    "description": "The description of the dialog to import a proposal."
  },
  "spaces": "Spaces",
  "@spaces": {
    "description": "The title of the tile that shows the list of spaces."
  },
  "opportunities": "Opportunities",
  "@opportunities": {
    "description": "The title of the tile that shows the list of opportunities."
  },
  "discoveryHomepage": "Discovery Homepage",
  "@discoveryHomepage": {
    "description": "Title for tile in overall spaces page to go to discovery page"
  },
  "feedbackOnProposals": "Feedback on Proposals",
  "@feedbackOnProposals": {
    "description": "Title for tile in overall spaces page to go to proposals list page"
  },
  "browseMyProposals": "Browse all my proposals",
  "@browseMyProposals": {
    "description": "Title for tile in workspace space page to go to proposals page"
  },
  "notPublishedProposals": "Not published proposals",
  "@notPublishedProposals": {
    "description": "Title for section to show not published proposals"
  },
  "newIterationTitle": "Iteration {iteration} · Not published - {datetime} - {title}",
  "@newIterationTitle": {
    "description": "Title for new iteration card",
    "placeholders": {
      "iteration": {
        "type": "int"
      },
      "datetime": {
        "type": "String"
      },
      "title": {
        "type": "String"
      }
    }
  },
  "publishedProposals": "Published Proposals",
  "@publishedProposals": {
    "description": "A label for proposals that have been published (public)."
  },
  "nrOfIteration": "Iteration {nr}",
  "@nrOfIteration": {
    "description": "In context of which version of document is presented",
    "placeholders": {
      "nr": {
        "type": "int"
      }
    }
  },
  "proposalViewMetadataOverviewSegment": "Overview",
  "@proposalViewMetadataOverviewSegment": {
    "description": "Viewing proposal navigation segment"
  },
  "proposalViewMetadataSection": "Metadata",
  "@proposalViewMetadataSection": {
    "description": "Viewing proposal navigation section"
  },
  "commentsSegment": "Comments",
  "@commentsSegment": {
    "description": "Viewing proposal navigation section"
  },
  "addCommentSection": "Add comment",
  "@addCommentSection": {
    "description": "Viewing proposal navigation section"
  },
  "viewCommentsSection": "View comments",
  "@viewCommentsSection": {
    "description": "Viewing proposal navigation section"
  },
  "proposalViewFundingRequested": "Funding Requested",
  "@proposalViewFundingRequested": {
    "description": "When viewing proposal"
  },
  "proposalViewProjectDuration": "Project Duration",
  "@proposalViewProjectDuration": {
    "description": "When viewing proposal"
  },
  "proposalViewProjectDelivery": "Project Delivery",
  "@proposalViewProjectDelivery": {
    "description": "When viewing proposal"
  },
  "valueMilestones": "{count} {count, plural, =0{Milestones} =1{Milestone} other{Milestones}}",
  "@valueMilestones": {
    "description": "In context of proposal. How many milestones there is",
    "placeholders": {
      "count": {
        "type": "int"
      }
    }
  },
  "notFoundError": "The requested data could not be found. Try different search.",
  "@notFoundError": {
    "description": "Error message when user tries to access resourse that does not exist."
  },
  "proposalStageAndIteration": "{stage} - Iteration {iteration}",
  "@proposalStageAndIteration": {
    "description": "In context of proposal. Shows the stage and iteration of the proposal",
    "placeholders": {
      "stage": {
        "type": "String"
      },
      "iteration": {
        "type": "int"
      }
    }
  },
  "fundNoCategory": "Fund{number} Category",
  "@fundNoCategory": {
    "description": "Describes that category comes from fund number",
    "placeholders": {
      "number": {
        "type": "int"
      }
    }
  },
  "comments": "{count, plural, =0{Comments} =1{Comment} other{Comments}}",
  "@comments": {
    "description": "Describes comments",
    "placeholders": {
      "count": {
        "type": "int"
      }
    }
  },
  "proposalIterationPublishUpdateAndTitle": "Iteration {iteration} - {publish} - {datetime} - {title}",
  "@proposalIterationPublishUpdateAndTitle": {
    "description": "Title for the proposal iteration card",
    "placeholders": {
      "iteration": {
        "type": "int"
      },
      "publish": {
        "type": "String"
      },
      "datetime": {
        "type": "String"
      },
      "title": {
        "type": "String"
      }
    }
  },
  "exportButtonText": "Export",
  "@exportButtonText": {
    "description": "Text shown in export button"
  },
  "publishingHistory": "Publishing history",
  "@publishingHistory": {
    "description": "To let user know that document have history of published documents"
  },
  "notAvailableAbbr": "N/A",
  "@notAvailableAbbr": {
    "description": "Abbreviation for not available"
  },
  "title": "Title",
  "@title": {
    "description": "description of the title field"
  },
  "required": "Required",
  "@required": {
    "description": "description of the required field"
  },
  "selectedCategory": "Selected category",
  "@selectedCategory": {
    "description": "description of the selected category field"
  },
  "jumpToCampaignCategory": "Jump to campaign category",
  "@jumpToCampaignCategory": {
    "description": "description of the button that takes to campaign category page"
  },
  "saveDraft": "Save draft",
  "@saveDraft": {
    "description": "description of the button that saves the draft"
  },
  "openInEditor": "Open in editor",
  "@openInEditor": {
    "description": "description of the button that opens the proposal in editor"
  },
  "latestDocumentVersion": "Latest",
  "@latestDocumentVersion": {
    "description": "When showing different version of proposal we may add suffix indicating this is latest version"
  },
  "viewingOlderDocumentVersion": "You are viewing an older iteration of this proposal",
  "@viewingOlderDocumentVersion": {
    "description": "After changing document version warning"
  },
  "viewLatestDocumentVersion": "View Latest",
  "@viewLatestDocumentVersion": {
    "description": "Action to change back to latest version"
  },
  "commentHideReplies": "Hide replies",
  "@commentHideReplies": {
    "description": "Hide comment replies"
  },
  "commentXReplies": "{count} {count, plural, =0{replies} =1{reply} other{replies}}",
  "@commentXReplies": {
    "description": "Show comment replies",
    "placeholders": {
      "count": {
        "type": "int"
      }
    }
  },
  "emptyUserProposalDescriptionHelp": "Use Create Proposal in the top menu to get started.",
  "@emptyUserProposalDescriptionHelp": {
    "description": "Description shown when user has no proposals in workspace"
  },
  "noFinalUserProposals": "No Final proposals found",
  "@noFinalUserProposals": {
    "description": "Title shown when user has no final proposals in workspace"
  },
  "noDraftUserProposals": "No Draft proposals found",
  "@noDraftUserProposals": {
    "description": "Title shown when user has no draft proposals in workspace"
  },
  "noLocalUserProposals": "No Local proposals found",
  "@noLocalUserProposals": {
    "description": "Title shown when user has no local proposals in workspace"
  },
  "cancelCommit": "Cancel",
  "@cancelCommit": {
    "description": "Cancel comment submission"
  },
  "submitCommit": "Submit",
  "@submitCommit": {
    "description": "Send comment"
  },
  "commentsSortNewest": "Newest First",
  "@commentsSortNewest": {
    "description": "One of options for sorting comments under proposal"
  },
  "commentsSortOldest": "Oldest First",
  "@commentsSortOldest": {
    "description": "One of options for sorting comments under proposal"
  },
  "shortSummary": "Short summary",
  "@shortSummary": {
    "description": "A short description of something"
  },
  "view": "View",
  "@view": {
    "description": "A label for the view button. Used to see more details."
  },
  "share": "Share",
  "@share": {
    "description": "A label for the share button. Used to share something."
  },
  "forgetProposal": "Forget proposal",
  "@forgetProposal": {
    "description": "A label for the forget proposal button. Used to make hide action on document."
  },
  "export": "Export",
  "@export": {
    "description": "A label for the export button. Used to export something."
  },
  "unlockAndEdit": "Unlock & Edit",
  "@unlockAndEdit": {
    "description": "Used for making new draft proposal from final proposal."
  },
  "successProposalDeleted": "Proposal deleted successfully",
  "@successProposalDeleted": {
    "description": "Success message when draft is deleted"
  },
  "successProposalDeletedDescription": "Your local proposal has been deleted",
  "@successProposalDeletedDescription": {
    "description": "Description of success message when draft is deleted"
  },
  "successProposalForgot": "Proposal forgotten",
  "@successProposalForgot": {
    "description": "Success message when public draft/final proposal is forgotten"
  },
  "successProposalForgotDescription": "Your local proposal has been forgotten. No one can see it anymore.",
  "@successProposalForgotDescription": {
    "description": "Description of success message when public draft/final proposal is forgotten"
  },
  "errorProposalDeleted": "Error deleting proposal",
  "@errorProposalDeleted": {
    "description": "Error message when draft is not deleted"
  },
  "errorProposalDeletedDescription": "Something went wrong, please try again later",
  "@errorProposalDeletedDescription": {
    "description": "Description of error message when draft is not deleted"
  },
  "apiErrorUnknown": "Unknown error response",
  "@apiErrorUnknown": {
    "description": "A fallback error message when api returns error code"
  },
  "apiErrorNotFound": "Not found",
  "@apiErrorNotFound": {
    "description": "Message of an error when api returns not found status code, depends on context."
  },
  "apiErrorTooManyRequests": "Too many requests, please try again in 10 minutes.",
  "@apiErrorTooManyRequests": {
    "description": "Message of an error when api returns matching status code."
  },
  "apiErrorInternalServerError": "Internal server error",
  "@apiErrorInternalServerError": {
    "description": "Message of an error when api returns matching status code."
  },
  "apiErrorServiceUnavailable": "Service Unavailable",
  "@apiErrorServiceUnavailable": {
    "description": "Message of an error when api returns matching status code."
  },
  "apiErrorMalformedBody": "Can not process response body",
  "@apiErrorMalformedBody": {
    "description": "Generic message when any endpoint response is different from expected and can not be processed"
  },
  "degradeFinalToDraftProposal": "You remove this proposal from review/voting stage.",
  "@degradeFinalToDraftProposal": {
    "description": "Information for user that his proposal is going back to draft. "
  },
  "resubmitAsFinalWarning": "You need to resubmit this proposal as final, to be eligible for funding, so make sure to Submit to review stage (Final) after editing.",
  "@resubmitAsFinalWarning": {
    "description": "Information for user that proposal needs to be resubmitted as final to be eligible for funding."
  },
  "removingProposalFromFinalStage": "You remove this proposal from review/voting stage.",
  "@removingProposalFromFinalStage": {
    "description": "Information for user that his proposal is going back to draft. "
  },
  "acknowledgeToResubmitProposal": "I acknowledge that I have to re-submit my draft proposal as Final to be eligible for funding.",
  "@acknowledgeToResubmitProposal": {
    "description": "Information for user that he needs to resubmit his proposal. "
  },
  "caution": "Caution:",
  "@caution": {
    "description": "Title of caution information"
  },
  "youAreSettingFinalToDraft": "You are setting your final proposal back to draft.",
  "@youAreSettingFinalToDraft": {
    "description": "Information for user that his proposal is going back to draft. "
  },
  "unlockEditProposalDialogTitle": "Unlock & Edit ?",
  "@unlockEditProposalDialogTitle": {
    "description": "Title of Unlock & Edit Dialog"
  },
  "forgetProposalDialogDescription": "You are about to remove this proposal from the app.",
  "@forgetProposalDialogDescription": {
    "description": "Description of Forget Proposal Dialog"
  },
  "forgetProposalCantEditWarning": "You will no longer be able to view, edit, or publish this proposal",
  "@forgetProposalCantEditWarning": {
    "description": "Warning for user that his proposal can't be edited"
  },
  "forgetProposalCantGetFundingWarning": "This proposal will not be eligible to win funding, even if it has been previously published.",
  "@forgetProposalCantGetFundingWarning": {
    "description": "Warning for user that his proposal can't get funding"
  },
  "forgetProposalInvisibleWarning": "Your proposal will not be visible to other users.",
  "@forgetProposalInvisibleWarning": {
    "description": "Warning for user that his proposal will be invisible"
  },
  "forgetProposalAgreement": "I acknowledge that this action cannot be undone.",
  "@forgetProposalAgreement": {
    "description": "Text for user that agrees to forget proposal"
  },
  "myOpportunities": "My Opportunities",
  "@myOpportunities": {
    "description": "Options available to user to make more impact in the app"
  },
  "newUpdates": "New updates - see what's new!",
  "@newUpdates": {
    "description": "A message shown when user has new updates"
  },
  "turnOpinionsIntoActions": "Turn Your Opinions into Impact.",
  "@turnOpinionsIntoActions": {
    "description": "Title for becoming a reviewer"
  },
  "becomeReviewer": "Become a Reviewer!",
  "@becomeReviewer": {
    "description": "Title for becoming a reviewer"
  },
  "f14Voting": "F14 Voting: Make sure you're ready.",
  "@f14Voting": {
    "description": "Title for registration for F14 voting"
  },
  "votingRegistration": "Voting Registration",
  "@votingRegistration": {
    "description": "Title for registration for voting"
  },
  "stayInvolved": "Stay Involved",
  "@stayInvolved": {
    "description": "Title for the stay involved section"
  },
  "stayInvolvedReviewerDescription": "Your voice has power. Use it to guide others and help improve the Cardano community.\n\nAs a reviewer, you’ll make a real impact by sharing thoughtful feedback and influencing decisions.\n",
  "@stayInvolvedReviewerDescription": {
    "description": "Description for the reviewer cards in stay involved section"
  },
  "stayInvolvedContributorDescription": "Get Ready! This is your chance to have a say in where the funds go. To make sure you're ready to participate.\n\nRemember, by voting, you're not only influencing the development of Cardano but also helping to build a community that reflects the values you care about.",
  "@stayInvolvedContributorDescription": {
    "description": "Description for the contributor cards in stay involved section"
  },
  "votingForF14StartsIn": "Voting for Fund14 start {date}",
  "@votingForF14StartsIn": {
    "description": "Description for the voting for f14 card in stay involved section",
    "placeholders": {
      "date": {
        "type": "String"
      }
    }
  },
  "votingRegistrationForF14": "Voting Registration for Fund14.",
  "@votingRegistrationForF14": {
    "description": "Title for the voting registration for f14 card in stay involved section"
  },
  "mobileAccessDescription": "For the best experience, head over to a desktop to get started. But don't worry - mobile is coming.\n\nStay tuned for more updates, or visit our Gitbook to learn more.\n\nSee you on the other side!",
  "@mobileAccessDescription": {
    "description": "Description for the mobile restricted access page"
  },
  "mobileAccessSubtitle": "We're not quite ready for you on mobile just yet…",
  "@mobileAccessSubtitle": {
    "description": "Subtitle for the mobile restricted access page"
  },
  "mobileAccessTitle": "Easy there, trailblazer",
  "@mobileAccessTitle": {
    "description": "Title for the mobile restricted access page"
  },
  "joinNewsletter": "Join Newsletter",
  "@joinNewsletter": {
    "description": "Action to join newsletter"
  },
  "visitGitbook": "Visit Gitbook",
  "@visitGitbook": {
    "description": "Action to visit gitbook"
  },
  "errorUnknownPublishComment": "Can not publish comment",
  "@errorUnknownPublishComment": {
    "description": "Fallback message when can not publish comment for any reason."
  },
  "preSubmitProposalStageDescription": "Curious? Learn more about the new Catalyst App\nand prepare yourself for success.",
  "@preSubmitProposalStageDescription": {
    "description": "Description for the pre-submission stage"
  },
  "proposalSubmissionStageStartAt": "Proposal submission opens {date} at {time}",
  "@proposalSubmissionStageStartAt": {
    "description": "Description for the pre-submission stage",
    "placeholders": {
      "date": {
        "type": "String"
      },
      "time": {
        "type": "String"
      }
    }
  },
  "days": "{count, plural, =1{Day} other{Days}}",
  "@days": {
    "description": "To represent days",
    "placeholders": {
      "count": {
        "type": "num"
      }
    }
  },
  "hours": "{count, plural, =1{Hour} other{Hours}}",
  "@hours": {
    "description": "To represent hours",
    "placeholders": {
      "count": {
        "type": "num"
      }
    }
  },
  "minutes": "{count, plural, =1{Minute} other{Minutes}}",
  "@minutes": {
    "description": "To represent minutes",
    "placeholders": {
      "count": {
        "type": "num"
      }
    }
  },
  "seconds": "{count, plural, =1{Second} other{Seconds}}",
  "@seconds": {
    "description": "To represent seconds",
    "placeholders": {
      "count": {
        "type": "num"
      }
    }
  },
  "proposalSubmissionIsClosed": "Proposal submission  is closed for Fund14.",
  "@proposalSubmissionIsClosed": {
    "description": "Title text when proposal submission is closed."
  },
  "proposalSubmissionClosedDescription": "We’re moving into the Community Review stage!\nWant to stay involved and earn rewards? Check out our knowledge base.",
  "@proposalSubmissionClosedDescription": {
    "description": "Text used to gave user more information about proposal submission close stage and what to do next."
  },
  "cantFindYourWallet": "We can't find your wallet",
  "@cantFindYourWallet": {
    "description": "Error message when user doesn't have a wallet extension installed"
  },
  "potentialReasons": "Potential reasons",
  "@potentialReasons": {
    "description": "Title for potential reasons for no wallet found"
  },
  "wrongBrowserTitle": "Wrong Browser",
  "@wrongBrowserTitle": {
    "description": "Title for wrong browser reason to not find wallet"
  },
  "wrongBrowserDescription": "Please launch the browser with your wallets extension and revisit Catalyst.",
  "@wrongBrowserDescription": {
    "description": "Description for wrong browser reason to not find wallet"
  },
  "disableExtensionTitle": "Disable Extension",
  "@disableExtensionTitle": {
    "description": "Title for disable extension reason to not find wallet"
  },
  "disableExtensionDescription": "Please enable to continue your wallet extension, and refresh the application.",
  "@disableExtensionDescription": {
    "description": "Description for disable extensions in the browser to not find wallet"
  },
  "failedAuthenticationTitle": "No/Failed Authorisation",
  "@failedAuthenticationTitle": {
    "description": "Title for failed authentication reason to not find wallet"
  },
  "failedAuthenticationDescription": "You did not authorise the Catalyst App in your wallet, follow specific wallet instructions.",
  "@failedAuthenticationDescription": {
    "description": "Description for failed authentication reason to not find wallet"
  },
  "noWalletInstalledTitle": "No wallet installed",
  "@noWalletInstalledTitle": {
    "description": "Title for no wallet installed reason to not find wallet"
  },
  "noWalletInstalledDescription": "You don’t have a (compatible) wallet installed, please select one of the Cardano wallets on the right, and follow installation instructions.",
  "@noWalletInstalledDescription": {
    "description": "Description for no wallet installed reason to not find wallet"
  },
  "visitCatalystWalletDocumentationTextButton": "Visit Catalyst wallet documentation",
  "@visitCatalystWalletDocumentationTextButton": {
    "description": "Text button to visit catalyst wallet documentation"
  },
  "installCardanoWallet": "Install a Cardano wallet",
  "@installCardanoWallet": {
    "description": "Text to install a cardano wallet"
  },
  "currentlySupportedWallets": "We currently support the following wallets:",
  "@currentlySupportedWallets": {
    "description": "Text to show currently supported wallets"
  },
  "goodToKnow": "Good to know",
  "@goodToKnow": {
    "description": "Text to show when some tip will be presented to user"
  },
  "registrationTransactionFeeDescription": "The creation of a Catalyst account costs, a transaction fee of (0,21 ADA), be sure your wallet has a minimum of {amount} ADA.",
  "@registrationTransactionFeeDescription": {
    "description": "Description for the registration transaction fee",
    "placeholders": {
      "amount": {
        "type": "double",
        "format": "compact"
      }
    }
  },
  "eternlWallet": "Eternl Wallet",
  "@eternlWallet": {
    "description": "Name of the eternl wallet"
  },
  "laceWallet": "Lace Wallet",
  "@laceWallet": {
    "description": "Name of the lace wallet"
  },
  "namiWallet": "Nami Wallet",
  "@namiWallet": {
    "description": "Name of the nami wallet"
  },
  "dontShowAgain": "Don't show again",
  "@dontShowAgain": {
    "description": "Action to not show again"
  },
  "proposalSubmissionWindowClosesAt": "The proposal submission window closes on {date}",
  "@proposalSubmissionWindowClosesAt": {
    "description": "Description for the proposal submission window closes at",
    "placeholders": {
      "date": {
        "type": "String"
      }
    }
  },
  "moveFinalProposalsToReviewStage": "Move your Final proposals into the Review stage.",
  "@moveFinalProposalsToReviewStage": {
    "description": "Information for user to to move their final proposals to review stage before submission window closes"
  },
  "checkMaxProposal": "Submit no more than {count} {count, plural, =1{proposal} other{proposals}} as Final.",
  "@checkMaxProposal": {
    "description": "Information for user to check their final proposals before submission window closes",
    "placeholders": {
      "count": {
        "type": "int"
      }
    }
  },
  "wantToBackUpProposals": "Want to back up your proposals?",
  "@wantToBackUpProposals": {
    "description": "Title for section informing user that they can backup their proposals"
  },
  "goMyProposals": "Go My proposals",
  "@goMyProposals": {
    "description": "Action to go to my proposals"
  },
  "exportProposalsIndividually": "Export proposals individually",
  "@exportProposalsIndividually": {
    "description": "Title for section informing user that they can export their proposals individually"
  },
  "storeInSafeLocation": "Store in safe location",
  "@storeInSafeLocation": {
    "description": "Title for section informing user that they can store their proposals in a safe location"
  },
  "catalystAppClosesIn": "Catalyst App closes in {days}d, {hours}h, {minutes}m, {seconds}s.",
  "@catalystAppClosesIn": {
    "description": "Message displayed when the app closes in a few seconds",
    "placeholders": {
      "days": {
        "type": "int",
        "example": "1"
      },
      "hours": {
        "type": "int",
        "example": "1"
      },
      "minutes": {
        "type": "int",
        "example": "1"
      },
      "seconds": {
        "type": "int",
        "example": "10"
      }
    }
  },
  "proposalsLimitReachedSubtitle": "You already published {count} final {count, plural, =0{proposals} =1{proposal} other{proposals}}!",
  "@proposalsLimitReachedSubtitle": {
    "description": "Subtitle in dialog when user tries to publish too many proposals.",
    "placeholders": {
      "count": {
        "type": "int"
      }
    }
  },
  "proposalsLimitReachedPoint1": "You can continue editing local/draft proposals.",
  "@proposalsLimitReachedPoint1": {
    "description": "Explains that local/draft proposals are not limited."
  },
  "proposalsLimitReachedPoint2": "You can't publish more than {count} {count, plural, =0{finals} =1{final} other{finals}}.",
  "@proposalsLimitReachedPoint2": {
    "description": "Explains that user can't publish more proposals that the limit allows.",
    "placeholders": {
      "count": {
        "type": "int"
      }
    }
  },
  "proposalsLimitReachedPoint3": "You can share for feedback.",
  "@proposalsLimitReachedPoint3": {
    "description": "Explains that users can still send proposals for public feedback even if they cannot submit for review."
  },
  "proposalsLimitReachedPoint4": "Publish Final is disabled.",
  "@proposalsLimitReachedPoint4": {
    "description": "Explains that users cannot anymore submit proposals for review."
  },
  "proposalsLimitReachedCaptionTitle": "Want to publish another final?",
  "@proposalsLimitReachedCaptionTitle": {
    "description": "A title of a small note in a dialog that explains a user has reached the proposal limit."
  },
  "proposalsLimitReachedCaptionText": "You need to put one of your final proposals to draft, before you can publish another final.",
  "@proposalsLimitReachedCaptionText": {
    "description": "A message of a small note in a dialog that explains a user has reached the proposal limit."
  },
  "insertNewImageDialogTitle": "Insert New Image",
  "@insertNewImageDialogTitle": {
    "description": "Title of the dialog for inserting a new image"
  },
  "insertNewImageDialogDescription": "Bring your proposal to life with visuals",
  "@insertNewImageDialogDescription": {
    "description": "Description of the dialog for inserting a new image"
  },
  "insertNewImageDialogImageUrl": "Image URL",
  "@insertNewImageDialogImageUrl": {
    "description": "Label for the image URL input field"
  },
  "insertNewImageDialogInsertButtonText": "Insert Image",
  "@insertNewImageDialogInsertButtonText": {
    "description": "Label for the insert button"
  },
  "insertNewImageDialogInvalidUrl": "Please provide a valid image URL to proceed",
  "@insertNewImageDialogInvalidUrl": {
    "description": "Message shown when the image URL is invalid"
  },
  "insertNewImageDialogTextPlaceholder": "Paste link to image here",
  "@insertNewImageDialogTextPlaceholder": {
    "description": "Default text for the image URL input field"
  },
  "richTextEditorImageSupportInfo": "The editor supports images from web URLs, including both traditional web servers and decentralized storage solutions. For more information, visit our",
  "@richTextEditorImageSupportInfo": {
    "description": "Information about supported image sources in the editor"
  },
  "knowledgeBase": "knowledge base",
  "@knowledgeBase": {
    "description": "Text for the knowledge base link"
  },
  "toLearnMore": "to learn more.",
  "@toLearnMore": {
    "description": "Text for the to learn more link"
  },
  "insertNewImageFailedToLoad": "Image failed to load",
  "@insertNewImageFailedToLoad": {
    "description": "Text for the image failed to load"
  },
  "submitCommentErrorDialogTitle": "Unable to add Comment",
  "@submitCommentErrorDialogTitle": {
    "description": "Title for the error dialog when submitting a comment fails"
  },
  "noPublishedProposals": "No published proposals.",
  "@noPublishedProposals": {
    "description": "Text when there are no published proposals"
  },
  "noProposalsToPublish": "You have no proposals to publish, start a new proposal, or create a new iteration of an existing proposal to be able to publish.",
  "@noProposalsToPublish": {
    "description": "Text when there are no proposals to publish"
  },
  "viewProposalComments": "View proposal comments",
  "@viewProposalComments": {
    "description": "Text for the view proposal comments title in the card"
  },
  "viewProposalCommentsDescription": "Open My proposals in the Discovery Space",
  "@viewProposalCommentsDescription": {
    "description": "Text for the view proposal comments description in the card"
  },
  "paginationProposalsCounter": "{from}-{to} of {max} {max, plural, =0{proposals} =1{proposal} other{proposals}}",
  "@paginationProposalsCounter": {
    "description": "Below pagination list, next to page switch controls",
    "placeholders": {
      "from": {
        "type": "int"
      },
      "to": {
        "type": "int"
      },
      "max": {
        "type": "int"
      }
    }
  },
  "shareProposalErrorDescription": "Something went wrong while sharing proposal. Please try again later.",
  "@shareProposalErrorDescription": {
    "description": "Error description when sharing proposal fails"
  },
  "optional": "Optional",
  "@optional": {
    "description": "Generic indicator that some field, for example Email, is optional."
  },
  "emailNotVerifiedDialogTitle": "Verified email not found!",
  "@emailNotVerifiedDialogTitle": {
    "description": "Title of dialog when trying to publish document but does not have verified email"
  },
  "emailNotVerifiedDialogMessage": "Before you can publish proposals, please make sure your \u2028account has a verified email address.",
  "@emailNotVerifiedDialogMessage": {
    "description": "Message of dialog when trying to publish document but does not have verified email"
  },
  "emailNotVerifiedDialogAction": "Go to My Account",
  "@emailNotVerifiedDialogAction": {
    "description": "Action of dialog when trying to publish document but does not have verified email"
  },
  "accountEmailHint": "Please provide an email for proposer and reviewer roles.",
  "@accountEmailHint": {
    "description": "When email is not provided this message is shown instead in Account page"
  },
  "verificationPending": "Verification pending",
  "@verificationPending": {
    "description": "Message of account status chip next to email. Meaning Account is not verified yet."
  },
  "verified": "Verified",
  "@verified": {
    "description": "Message of account status chip next to email. Meaning Account is verified."
  },
  "notVerified": "Not verified",
  "@notVerified": {
    "description": "Message of account status chip next to email. Meaning Account is not verified."
  },
  "accountEmailVerifyHelper": "Please verify email above in your email. Email Title: Catalyst verification",
  "@accountEmailVerifyHelper": {
    "description": "Explanation message blow email field in account page"
  },
  "reSend": "Re-send",
  "@reSend": {
    "description": "In context of verification email"
  },
  "verificationEmailSendTitle": "Verify your email address",
  "@verificationEmailSendTitle": {
    "description": "Title of dialog account verification send"
  },
  "verificationEmailSendMessage": "We sent you an email with a Catalyst verification link.",
  "@verificationEmailSendMessage": {
    "description": "Message of dialog account verification send"
  },
  "verificationEmailSendSubMessage": "Please verify your new email address.",
  "@verificationEmailSendSubMessage": {
    "description": "Sub message of dialog account verification send"
  },
  "pendingEmailChangeTitle": "Pending email change",
  "@pendingEmailChangeTitle": {
    "description": "Title of dialog about pending email change"
  },
  "pendingEmailChangeMessage": "Email will be update after successful verification",
  "@pendingEmailChangeMessage": {
    "description": "Message of dialog about pending email change"
  },
  "pendingEmailChangeSubMessage": "Please verify your new email address.",
  "@pendingEmailChangeSubMessage": {
    "description": "Sub message of dialog about pending email change"
  },
  "invalidSeedPhraseWord": "Invalid",
  "@invalidSeedPhraseWord": {
    "description": "Error shown when user inputs SeedPhrase word but invalid does not match any"
  },
  "submittedForReviewInfoMarkdown": "**Locked final**\n\nYour proposal is locked and visible to everyone. To make changes, you’ll need to unlock it and start a new draft. It’s eligible for both feedback and funding, so stay tuned for next steps.",
  "@submittedForReviewInfoMarkdown": {
    "description": "Info message shown in tooltip info in workspace page"
  },
  "sharedForPublicInfoMarkdown": "**In progress**\n\nYour latest published version is visible to everyone, but edits you make stay private until you share again. Create a new local iteration to keep working. It’s eligible for feedback but not for funding yet.",
  "@sharedForPublicInfoMarkdown": {
    "description": "Info message shown in tooltip info in workspace page"
  },
  "notPublishedInfoMarkdown": "**Not published**\n\nThis draft is saved locally and only you can see it. You can edit it anytime on this device. It’s not eligible for feedback or funding yet. Share for feedback or submit for review to publish it to the network.",
  "@notPublishedInfoMarkdown": {
    "description": "Info message shown in tooltip info in workspace page"
  },
  "deleteLocalVersionIfWantToPublishThisVersion": "If you want to publish this iteration as final, please delete the local draft.",
  "@deleteLocalVersionIfWantToPublishThisVersion": {
    "description": "Message shown when user tries to publish a draft proposal as final proposal but there is a newer local draft proposal."
  },
  "cantEditThisProposal": "Can't edit this proposal",
  "@cantEditThisProposal": {
    "description": "Message shown when user tries to edit a proposal that should not be editable."
  },
  "comingSoon": "Coming Soon",
  "@comingSoon": {
    "description": "Coming soon message"
  },
  "notFoundTitle": "We can't find that page.",
  "@notFoundTitle": {
    "description": "Title on the not found page."
  },
  "notFoundMessage": "Looks like we can't find the page you're looking for.\nMaybe a good time for a coffee break?",
  "@notFoundMessage": {
    "description": "Message on the not found page."
  },
  "notFoundButton": "Go to Catalyst Home",
  "@notFoundButton": {
    "description": "Button label on the not found page to go to home page in the app."
  },
  "anonymousUsername": "Anonymous",
  "@anonymousUsername": {
    "description": "When account does not have specified username this text is shown"
  },
  "commentPickUsernameLabel": "Pick a display name to join the conversation and leave a comment.",
  "@commentPickUsernameLabel": {
    "description": "Message shown when user tries to comment on proposal while not having username"
  },
  "commentPickUsername": "Set Display Name",
  "@commentPickUsername": {
    "description": "Shown as CTA button or title of dialog"
  },
  "commentPickUsernameHint": "Enter Name",
  "@commentPickUsernameHint": {
    "description": "Hint of username text field"
  },
  "confirm": "Confirm",
  "@confirm": {
    "description": "Generic text for confirming actions such as pick username"
  },
  "usernameSavedTitle": "Display Name Saved",
  "@usernameSavedTitle": {
    "description": "Used as username change confirmation snack bar title"
  },
  "usernameSavedMessage": "All set! You can now join the conversation.",
  "@usernameSavedMessage": {
    "description": "Used as username change confirmation snack bar message"
  },
  "devToolsAlreadyDeveloper": "Already developer!",
  "@devToolsAlreadyDeveloper": {
    "description": "SnackBar message when trying to enable dev tools while already enabled"
  },
  "devToolsAlreadyDeveloperMessage": "Open DevTools with {shortcut} shortcut",
  "@devToolsAlreadyDeveloperMessage": {
    "description": "Explanation text",
    "placeholders": {
      "shortcut": {
        "type": "String",
        "example": "cmd+shift+D"
      }
    }
  },
  "devToolsBecameDeveloper": "You became developer!",
  "@devToolsBecameDeveloper": {
    "description": "SnackBar message when enable dev tools"
  },
  "devToolsBecameDeveloperMessage": "Open DevTools with {shortcut} shortcut",
  "@devToolsBecameDeveloperMessage": {
    "description": "Explanation text",
    "placeholders": {
      "shortcut": {
        "type": "String",
        "example": "cmd+shift+D"
      }
    }
  },
  "devToolsTapsLeftToEnable": "{count} taps left",
  "@devToolsTapsLeftToEnable": {
    "description": "SnackBar message while enabling dev tools",
    "placeholders": {
      "count": {
        "type": "int"
      }
    }
  },
  "devToolsTapsLeftToEnableMessage": "Keep on tapping",
  "@devToolsTapsLeftToEnableMessage": {
    "description": "Explanation text"
  },
  "createProposalInCategory": "Create Proposal in {category}",
  "@createProposalInCategory": {
    "description": "Title of the dialog for creating a proposal in a specific category",
    "placeholders": {
      "category": {
        "type": "String"
      }
    }
  },
  "enterTitle": "Enter title",
  "@enterTitle": {
    "description": "CTA text for the title input field"
  },
  "proposalTitleShortDescription": "A strong proposal title can really set the tone and capture attention. ",
  "@proposalTitleShortDescription": {
    "description": "Short description for the title input field"
  },
  "agreementCantChangeCategory": "I understand that I can’t change my category selection in Fund14.",
  "@agreementCantChangeCategory": {
    "description": "Text for the agreement checkbox that explains that user can't change category selection in Fund14"
  },
  "agreementFitToCategoryCriteria": "I understand the category brief and will make sure my proposal fits the criteria.",
  "@agreementFitToCategoryCriteria": {
    "description": "Text for the agreement checkbox that explains that user understands the category brief and will make sure their proposal fits the criteria"
  },
  "categorySelectionDescription": "Choose Wisely! Review the category and its rules carefully as this can’t be changed after you make a selection. To switch, you’ll need to start a new proposal.",
  "@categorySelectionDescription": {
    "description": "Text for the category selection description in new proposal dialog"
  },
  "selectCategory": "Select Category",
  "@selectCategory": {
    "description": "Text for the select category button in new proposal dialog"
  },
  "selectCategoryToSeeDetailsTitle": "Select a category to check if this category is for you.",
  "@selectCategoryToSeeDetailsTitle": {
    "description": "Text for the select category to see details title in new proposal dialog"
  },
  "selectCategoryToSeeDetailsDescription": "Do keep in mind that you can’t change category\nafter starting your proposal.",
  "@selectCategoryToSeeDetailsDescription": {
    "description": "Text for the select category to see details description in new proposal dialog"
  },
  "readCategoryBriefButtonLabel": "Read category brief",
  "@readCategoryBriefButtonLabel": {
    "description": "Label for the read category brief button"
  },
  "proposalsLatestUpdatesHours": "Latest updates ({count}{count, plural, =1{hr} other{hrs}})",
  "@proposalsLatestUpdatesHours": {
    "description": "One of filter options for proposals. Meaning show only latest proposals.",
    "placeholders": {
      "count": {
        "type": "int"
      }
    }
  },
  "orderProposalsAlphabetical": "Alphabetical",
  "@orderProposalsAlphabetical": {
    "description": "Order proposals by title option"
  },
  "orderProposalsBudgetAsc": "Budget: lowest first",
  "@orderProposalsBudgetAsc": {
    "description": "Order proposals by budget option"
  },
  "orderProposalsBudgetDesc": "Budget: highest first",
  "@orderProposalsBudgetDesc": {
    "description": "Order proposals by budget option"
  },
  "orderProposalsUpdateDateAsc": "Oldest to newest",
  "@orderProposalsUpdateDateAsc": {
    "description": "Order proposals by update date option"
  },
  "orderProposalsUpdateDateDesc": "Newest to oldest",
  "@orderProposalsUpdateDateDesc": {
    "description": "Order proposals by update date option"
  },
  "catalystId": "Catalyst ID",
  "@catalystId": {
    "description": "Label of chip with account catalyst ID clearly describing content"
  },
  "tip": "Tip",
  "@tip": {
    "description": "Generic affix which can be used in different scenarios."
  },
  "tipCopyCatalystIdForReviewTool": "Copy your Catalyst ID before you go to the [Community Review module.]({url})",
  "@tipCopyCatalystIdForReviewTool": {
    "description": "Gives context where Catalyst ID can be used",
    "placeholders": {
      "url": {
        "type": "String"
      }
    }
  },
  "starts": "Starts:",
  "@starts": {
    "description": "Label for the campaign stage start date"
  },
  "finishes": "Finishes:",
  "@finishes": {
    "description": "Label for the campaign stage finish date"
  },
  "registerToVoteFund14": "Register to Vote in Fund14",
  "@registerToVoteFund14": {
    "description": "Title of the register to vote section"
  },
  "becomeVoter": "Become a Voter",
  "@becomeVoter": {
    "description": "Title for becoming a voter"
  },
  "votingRegistrationTimelineHeader": "Voting registration:",
  "@votingRegistrationTimelineHeader": {
    "description": "Header for the voting registration timeline"
  },
  "votingTimelineHeader": "Voting:",
  "@votingTimelineHeader": {
    "description": "Header for the voting timeline"
  },
  "reviewRegistration": "Reviewers registration:",
  "@reviewRegistration": {
    "description": "Title for the review registration timeline"
  },
  "reviewTimelineHeader": "Community review:",
  "@reviewTimelineHeader": {
    "description": "Header for the review timeline"
  },
  "documentImportInvalidDataError": "The imported document does not have valid format or is corrupted.",
  "@documentImportInvalidDataError": {
    "description": "Error message when user tries to import a document that is not valid and cannot be parsed"
  },
  "stepsToDoBeforeAppCloses": "Before the Catalyst app closes, make sure to:",
  "@stepsToDoBeforeAppCloses": {
    "description": "Title for the steps to do before the app closes"
  },
  "importCatalystAppUnavailableAfterDeadline": "IMPORTANT: The Catalyst app won’t be accessible after the deadline.",
  "@importCatalystAppUnavailableAfterDeadline": {
    "description": "note for user that app will not be available after submission deadline"
  }
}<|MERGE_RESOLUTION|>--- conflicted
+++ resolved
@@ -783,7 +783,6 @@
   "@createProfileInstructionsMessage": {
     "description": "Information about account creation steps"
   },
-<<<<<<< HEAD
   "createProfileInstructionsNotice": "Please ensure your Cardano wallet has at least {amount} ADA before continuing.",
   "@createProfileInstructionsNotice": {
     "description": "Information about minimum wallet balance",
@@ -794,8 +793,6 @@
       }
     }
   },
-=======
->>>>>>> b7b16935
   "createProfileInstructionsNext": "Create your profile now",
   "@createProfileInstructionsNext": {
     "description": "CTA to move to the next step in account creation"
