{
  "@@locale": "en",
  "emailLabelText": "Email",
  "@emailLabelText": {
    "description": "Text shown in email field"
  },
  "emailHintText": "mail@example.com",
  "@emailHintText": {
    "description": "Text shown in email field when empty"
  },
  "emailErrorText": "mail@example.com",
  "@emailErrorText": {
    "description": "Text shown in email field when input is invalid"
  },
  "cancelButtonText": "Cancel",
  "@cancelButtonText": {
    "description": "Text shown in cancel button"
  },
  "editButtonText": "Edit",
  "@editButtonText": {
    "description": "Text shown in edit button"
  },
  "headerTooltipText": "Header",
  "@headerTooltipText": {
    "description": "Text shown in header tooltip"
  },
  "placeholderRichText": "Start writing your text...",
  "@placeholderRichText": {
    "description": "Text shown as placeholder in rich text editor"
  },
  "supportingTextLabelText": "Supporting text",
  "@supportingTextLabelText": {
    "description": "Text shown as placeholder in rich text editor"
  },
  "saveButtonText": "Save",
  "@saveButtonText": {
    "description": "Text shown in save button"
  },
  "passwordLabelText": "Password",
  "@passwordLabelText": {
    "description": "Text shown in password field"
  },
  "passwordHintText": "My1SecretPassword",
  "@passwordHintText": {
    "description": "Text shown in password field when empty"
  },
  "passwordErrorText": "Password must be at least 8 characters long",
  "@passwordErrorText": {
    "description": "Text shown in  password field when input is invalid"
  },
  "loginTitleText": "Login",
  "@loginTitleText": {
    "description": "Text shown in the login screen title"
  },
  "loginButtonText": "Login",
  "@loginButtonText": {
    "description": "Text shown in the login screen for the login button"
  },
  "loginScreenErrorMessage": "Wrong credentials",
  "@loginScreenErrorMessage": {
    "description": "Text shown in the login screen when the user enters wrong credentials"
  },
  "homeScreenText": "Catalyst Voices",
  "@homeScreenText": {
    "description": "Text shown in the home screen"
  },
  "comingSoonSubtitle": "Voices",
  "@comingSoonSubtitle": {
    "description": "Text shown after logo in coming soon page"
  },
  "comingSoonTitle1": "Coming",
  "@comingSoonTitle1": {
    "description": "Text shown as main title in coming soon page"
  },
  "comingSoonTitle2": "soon",
  "@comingSoonTitle2": {
    "description": "Text shown as main title in coming soon page"
  },
  "comingSoonDescription": "Project Catalyst is the world's largest decentralized innovation engine for solving real-world challenges.",
  "@comingSoonDescription": {
    "description": "Text shown as description in coming soon page"
  },
  "connectingStatusLabelText": "re-connecting",
  "@connectingStatusLabelText": {
    "description": "Label text shown in the ConnectingStatus widget during re-connection."
  },
  "finishAccountButtonLabelText": "Finish account",
  "@finishAccountButtonLabelText": {
    "description": "Label text shown in the FinishAccountButton widget."
  },
  "getStartedButtonLabelText": "Get Started",
  "@getStartedButtonLabelText": {
    "description": "Label text shown in the GetStartedButton widget."
  },
  "unlockButtonLabelText": "Unlock",
  "@unlockButtonLabelText": {
    "description": "Label text shown in the UnlockButton widget."
  },
  "userProfileGuestLabelText": "Guest",
  "@userProfileGuestLabelText": {
    "description": "Label text shown in the UserProfileButton widget when a user is not connected."
  },
  "searchButtonLabelText": "[cmd=K]",
  "@searchButtonLabelText": {
    "description": "Label text shown in the Search widget."
  },
  "snackbarInfoLabelText": "Info",
  "@snackbarInfoLabelText": {
    "description": "Label text shown in the Snackbar widget when the message is an info message."
  },
  "snackbarInfoMessageText": "This is an info message!",
  "@snackbarInfoMessageText": {
    "description": "Text shown in the Snackbar widget when the message is an info message."
  },
  "snackbarSuccessLabelText": "Success",
  "@snackbarSuccessLabelText": {
    "description": "Label text shown in the Snackbar widget when the message is an success message."
  },
  "snackbarSuccessMessageText": "This is a success message!",
  "@snackbarSuccessMessageText": {
    "description": "Text shown in the Snackbar widget when the message is an success message."
  },
  "snackbarWarningLabelText": "Warning",
  "@snackbarWarningLabelText": {
    "description": "Label text shown in the Snackbar widget when the message is an warning message."
  },
  "snackbarWarningMessageText": "This is a warning message!",
  "@snackbarWarningMessageText": {
    "description": "Text shown in the Snackbar widget when the message is an warning message."
  },
  "snackbarErrorLabelText": "Error",
  "@snackbarErrorLabelText": {
    "description": "Label text shown in the Snackbar widget when the message is an error message."
  },
  "snackbarErrorMessageText": "This is an error message!",
  "@snackbarErrorMessageText": {
    "description": "Text shown in the Snackbar widget when the message is an error message."
  },
  "refresh": "Refresh",
  "ok": "Ok",
  "seedPhraseSlotNr": "Slot {nr}",
  "@seedPhraseSlotNr": {
    "description": "When user arranges seed phrases this text is shown when phrase was not selected",
    "placeholders": {
      "nr": {
        "type": "int"
      }
    }
  },
  "proposalStatusReady": "Ready",
  "@proposalStatusReady": {
    "description": "Indicates to user that status is in ready mode"
  },
  "proposalStatusDraft": "Draft",
  "@proposalStatusDraft": {
    "description": "Indicates to user that status is in draft mode"
  },
  "proposalStatusInProgress": "In progress",
  "@proposalStatusInProgress": {
    "description": "Indicates to user that status is in progress"
  },
  "proposalStatusPrivate": "Private",
  "@proposalStatusPrivate": {
    "description": "Indicates to user that status is in private mode"
  },
  "proposalStatusLive": "LIVE",
  "@proposalStatusLive": {
    "description": "Indicates to user that status is in live mode"
  },
  "proposalStatusCompleted": "Completed",
  "@proposalStatusCompleted": {
    "description": "Indicates to user that status is completed"
  },
  "proposalStatusOpen": "Open",
  "@proposalStatusOpen": {
    "description": "Indicates to user that status is in open mode"
  },
  "fundedProposal": "Funded proposal",
  "@fundedProposal": {
    "description": "Label shown on a proposal card indicating that the proposal is funded."
  },
  "publishedProposal": "Published proposal",
  "@publishedProposal": {
    "description": "Label shown on a proposal card indicating that the proposal is not yet funded."
  },
  "fundedProposalDate": "Funded {date}",
  "@fundedProposalDate": {
    "description": "Indicates date of funding (a proposal).",
    "placeholders": {
      "date": {
        "type": "DateTime",
        "format": "yMMMMd"
      }
    }
  },
  "lastUpdateDate": "Last update: {date}.",
  "@lastUpdateDate": {
    "description": "Indicates a last update date.",
    "placeholders": {
      "date": {
        "type": "String"
      }
    }
  },
  "fundsRequested": "Funds requested",
  "@fundsRequested": {
    "description": "Indicates the amount of ADA requested in a fund on a proposal card."
  },
  "noOfComments": "{count} {count, plural, =0{comments} =1{comment} other{comments}}",
  "@noOfComments": {
    "description": "Indicates the amount of comments on a proposal card.",
    "placeholders": {
      "count": {
        "type": "num",
        "format": "compact"
      }
    }
  },
  "noOfSegmentsCompleted": "{completed} of {total} ({percentage}%) {total, plural, =0{segments} =1{segment} other{segments}} completed",
  "@noOfSegmentsCompleted": {
    "description": "Indicates the amount of comments on a proposal card.",
    "placeholders": {
      "completed": {
        "type": "num",
        "format": "compact"
      },
      "total": {
        "type": "num",
        "format": "compact"
      },
      "percentage": {
        "type": "num",
        "format": "compact"
      }
    }
  },
  "today": "Today",
  "@today": {
    "description": "Refers to date which is today."
  },
  "yesterday": "Yesterday",
  "@yesterday": {
    "description": "Refers to date which is yesterday."
  },
  "twoDaysAgo": "2 days ago",
  "@twoDaysAgo": {
    "description": "Refers to date which is two days ago."
  },
  "tomorrow": "Tomorrow",
  "@tomorrow": {
    "description": "Refers to date which is tomorrow."
  },
  "activeVotingRound": "Active voting round 14",
  "@activeVotingRound": {
    "description": "Title of the voting space."
  },
  "noOfAllProposals": "All proposals ({count})",
  "@noOfAllProposals": {
    "description": "Tab label for all proposals in voting space",
    "placeholders": {
      "count": {
        "type": "int"
      }
    }
  },
  "favorites": "Favorites",
  "@favorites": {
    "description": "Refers to a list of favorites."
  },
  "treasuryCampaignBuilder": "Campaign builder",
  "@treasuryCampaignBuilder": {
    "description": "Left panel name in treasury space"
  },
  "treasuryCampaignBuilderSegments": "Segments",
  "@treasuryCampaignBuilderSegments": {
    "description": "Tab name in campaign builder panel"
  },
  "treasuryCampaignSetup": "Setup Campaign",
  "@treasuryCampaignSetup": {
    "description": "Segment name"
  },
  "treasuryCampaignTitle": "Campaign title",
  "@treasuryCampaignTitle": {
    "description": "Campaign title"
  },
  "stepEdit": "Edit",
  "@stepEdit": {
    "description": "Button name in step"
  },
  "workspaceProposalNavigation": "Proposal navigation",
  "@workspaceProposalNavigation": {
    "description": "Left panel name in workspace"
  },
  "workspaceProposalNavigationSegments": "Segments",
  "@workspaceProposalNavigationSegments": {
    "description": "Tab name in proposal setup panel"
  },
  "workspaceProposalSetup": "Proposal setup",
  "@workspaceProposalSetup": {
    "description": "Segment name"
  },
  "drawerSpaceTreasury": "Treasury",
  "@drawerSpaceTreasury": {
    "description": "Name shown in spaces shell drawer"
  },
  "drawerSpaceDiscovery": "Discovery",
  "@drawerSpaceDiscovery": {
    "description": "Name shown in spaces shell drawer"
  },
  "drawerSpaceWorkspace": "Workspace",
  "@drawerSpaceWorkspace": {
    "description": "Name shown in spaces shell drawer"
  },
  "drawerSpaceVoting": "Voting",
  "@drawerSpaceVoting": {
    "description": "Name shown in spaces shell drawer"
  },
  "drawerSpaceFundedProjects": "Funded projects",
  "@drawerSpaceFundedProjects": {
    "description": "Name shown in spaces shell drawer"
  },
  "fundedProjectSpace": "Funded project space",
  "@fundedProjectSpace": {
    "description": "Title of the funded project space"
  },
  "noOfFundedProposals": "Funded proposals ({count})",
  "@noOfFundedProposals": {
    "description": "Tab label for funded proposals in funded projects space",
    "placeholders": {
      "count": {
        "type": "int"
      }
    }
  },
  "followed": "Followed",
  "@followed": {
    "description": "Refers to a list of followed items."
  },
  "overallSpacesSearchBrands": "Search Brands",
  "@overallSpacesSearchBrands": {
    "description": "Overall spaces search brands tile name"
  },
  "overallSpacesTasks": "Tasks",
  "@overallSpacesTasks": {
    "description": "Overall spaces tasks tile name"
  },
  "voicesUpdateReady": "Voices update ready",
  "@voicesUpdateReady": {
    "description": "In different places update popup title"
  },
  "clickToRestart": "Click to restart",
  "@clickToRestart": {
    "description": "In different places update popup body"
  },
  "spaceTreasuryName": "Treasury space",
  "@spaceTreasuryName": {
    "description": "Name of space shown in different spaces that indicates its origin"
  },
  "spaceDiscoveryName": "Discovery space",
  "@spaceDiscoveryName": {
    "description": "Name of space shown in different spaces that indicates its origin"
  },
  "spaceWorkspaceName": "Workspace",
  "@spaceWorkspaceName": {
    "description": "Name of space shown in different spaces that indicates its origin"
  },
  "spaceVotingName": "Voting space",
  "@spaceVotingName": {
    "description": "Name of space shown in different spaces that indicates its origin"
  },
  "spaceFundedProjects": "Funded project space",
  "@spaceFundedProjects": {
    "description": "Name of space shown in different spaces that indicates its origin"
  },
  "lock": "Lock",
  "@lock": {
    "description": "Refers to a lock action, i.e. to lock the session."
  },
  "unlock": "Unlock",
  "@unlock": {
    "description": "Refers to a unlock action, i.e. to unlock the session."
  },
  "getStarted": "Get Started",
  "@getStarted": {
    "description": "Refers to a get started action, i.e. to register."
  },
  "guest": "Guest",
  "@guest": {
    "description": "Refers to guest user."
  },
  "visitor": "Visitor",
  "@visitor": {
    "description": "Refers to user that created keychain but is locked"
  },
  "noConnectionBannerRefreshButtonText": "Refresh",
  "@noConnectionBannerRefreshButtonText": {
    "description": "Text shown in the No Internet Connection Banner widget for the refresh button."
  },
  "noConnectionBannerTitle": "No internet connection",
  "@noConnectionBannerTitle": {
    "description": "Text shown in the No Internet Connection Banner widget for the title."
  },
  "noConnectionBannerDescription": "Your internet is playing hide and seek. Check your internet connection, or try again in a moment.",
  "@noConnectionBannerDescription": {
    "description": "Text shown in the No Internet Connection Banner widget for the description below the title."
  },
  "weakPasswordStrength": "Weak password strength",
  "@weakPasswordStrength": {
    "description": "Describes a password that is weak"
  },
  "normalPasswordStrength": "Normal password strength",
  "@normalPasswordStrength": {
    "description": "Describes a password that has medium strength."
  },
  "goodPasswordStrength": "Good password strength",
  "@goodPasswordStrength": {
    "description": "Describes a password that is strong."
  },
  "chooseCardanoWallet": "Choose Cardano Wallet",
  "@chooseCardanoWallet": {
    "description": "A button label to select a cardano wallet."
  },
  "chooseOtherWallet": "Choose other wallet",
  "@chooseOtherWallet": {
    "description": "A button label to select another cardano wallet."
  },
  "learnMore": "Learn More",
  "@learnMore": {
    "description": "A label on a clickable element that can show more content."
  },
  "walletLinkHeader": "Link keys to your Catalyst Keychain",
  "@walletLinkHeader": {
    "description": "A header in link wallet flow in registration."
  },
  "walletLinkWalletSubheader": "Link your Cardano wallet",
  "@walletLinkWalletSubheader": {
    "description": "A subheader in link wallet flow in registration for wallet connection."
  },
  "walletLinkRolesSubheader": "Select your Catalyst roles",
  "@walletLinkRolesSubheader": {
    "description": "A subheader in link wallet flow in registration for role chooser state."
  },
  "walletLinkTransactionSubheader": "Sign your Catalyst roles to the\nCardano mainnet",
  "@walletLinkTransactionSubheader": {
    "description": "A subheader in link wallet flow in registration for RBAC transaction."
  },
  "walletLinkIntroTitle": "Link Cardano Wallet & Catalyst Roles to you Catalyst Keychain.",
  "@walletLinkIntroTitle": {
    "description": "A title in link wallet flow on intro screen."
  },
  "walletLinkIntroContent": "You're almost there! This is the final and most important step in your account setup.\n\nWe're going to link a Cardano Wallet to your Catalyst Keychain, so you can start collecting Role Keys.\n\nRole Keys allow you to enter new spaces, discover new ways to participate, and unlock new ways to earn rewards.\n\nWe'll start with your Voter Key by default. You can decide to add a Proposer Key and Drep key if you want, or you can always add them later.",
  "@walletLinkIntroContent": {
    "description": "A message (content) in link wallet flow on intro screen."
  },
  "walletLinkSelectWalletTitle": "Select the Cardano wallet to link\nto your Catalyst Keychain.",
  "@walletLinkSelectWalletTitle": {
    "description": "A title in link wallet flow on select wallet screen."
  },
  "walletLinkSelectWalletContent": "To complete this action, you'll submit a signed transaction to Cardano. There will be an ADA transaction fee.",
  "@walletLinkSelectWalletContent": {
    "description": "A message (content) in link wallet flow on select wallet screen."
  },
  "walletLinkWalletDetailsTitle": "Cardano wallet detection",
  "@walletLinkWalletDetailsTitle": {
    "description": "A title in link wallet flow on wallet details screen."
  },
  "walletLinkWalletDetailsContent": "{wallet} connected successfully!",
  "@walletLinkWalletDetailsContent": {
    "description": "A message in link wallet flow on wallet details screen.",
    "placeholders": {
      "wallet": {
        "type": "String"
      }
    }
  },
  "walletLinkWalletDetailsNotice": "Wallet and role registrations require a minimal transaction fee. You can setup your default dApp connector wallet in your browser extension settings.",
  "@walletLinkWalletDetailsNotice": {
    "description": "A message in link wallet flow on wallet details screen when a user wallet doesn't have enough balance."
  },
  "walletLinkWalletDetailsNoticeTopUp": "Top up ADA",
  "@walletLinkWalletDetailsNoticeTopUp": {
    "description": "A message recommending the user to top up ADA in wallet link on wallet details screen."
  },
  "walletLinkWalletDetailsNoticeTopUpLink": "Link to top-up provider",
  "@walletLinkWalletDetailsNoticeTopUpLink": {
    "description": "A link to top-up provide when the user doesn't have enough balance on wallet link screen"
  },
  "walletLinkTransactionTitle": "Let's make sure everything looks right.",
  "@walletLinkTransactionTitle": {
    "description": "A title in link wallet flow on transaction screen."
  },
  "walletLinkTransactionAccountCompletion": "Account completion for Catalyst",
  "@walletLinkTransactionAccountCompletion": {
    "description": "A subtitle in link wallet flow on transaction screen."
  },
  "walletLinkTransactionLinkItem": "1 Link {wallet} to Catalyst Keychain",
  "@walletLinkTransactionLinkItem": {
    "description": "An item in the transaction summary for the wallet link.",
    "placeholders": {
      "wallet": {
        "type": "String"
      }
    }
  },
  "walletLinkTransactionPositiveSmallPrint": "Positive small print",
  "@walletLinkTransactionPositiveSmallPrint": {
    "description": "A side note on transaction summary in the wallet link explaining the positives about the registration."
  },
  "walletLinkTransactionPositiveSmallPrintItem1": "Your registration is a one time event, cost will not renew periodically.",
  "@walletLinkTransactionPositiveSmallPrintItem1": {
    "description": "The first item for the positive small print message."
  },
  "walletLinkTransactionPositiveSmallPrintItem2": "Your registrations can be found under your account profile after completion.",
  "@walletLinkTransactionPositiveSmallPrintItem2": {
    "description": "The second item for the positive small print message."
  },
  "walletLinkTransactionPositiveSmallPrintItem3": "All registration fees go into the Cardano Treasury.",
  "@walletLinkTransactionPositiveSmallPrintItem3": {
    "description": "The third item for the positive small print message."
  },
  "walletLinkTransactionSign": "Sign transaction with wallet",
  "@walletLinkTransactionSign": {
    "description": "The primary button label to sign a transaction on transaction summary screen."
  },
  "walletLinkTransactionChangeRoles": "Change role setup",
  "@walletLinkTransactionChangeRoles": {
    "description": "The secondary button label to change the roles on transaction summary screen."
  },
  "walletLinkTransactionRoleItem": "1 {role} registration to Catalyst Keychain",
  "@walletLinkTransactionRoleItem": {
    "description": "An item in the transaction summary for the role registration",
    "placeholders": {
      "role": {
        "type": "String"
      }
    }
  },
  "registrationTransactionFailed": "Transaction failed",
  "@registrationTransactionFailed": {
    "description": "Indicates an error when submitting a registration transaction failed."
  },
  "registrationInsufficientBalance": "Insufficient balance, please top up your wallet.",
  "@registrationInsufficientBalance": {
    "description": "Indicates an error when preparing a transaction has failed due to low wallet balance."
  },
  "registrationSeedPhraseNotFound": "Seed phrase was not found. Make sure correct words are correct.",
  "@registrationSeedPhraseNotFound": {
    "description": "Error message shown when attempting to register or recover account but seed phrase was not found"
  },
  "registrationUnlockPasswordNotFound": "Password was not found. Make sure valid password was created.",
  "@registrationUnlockPasswordNotFound": {
    "description": "Error message shown when attempting to register or recover account but password was not found"
  },
  "registrationWalletNotFound": "Wallet not found",
  "@registrationWalletNotFound": {
    "description": "Error message shown when connect wallet but matching was not found"
  },
  "walletLinkRoleChooserTitle": "How do you want to participate in Catalyst?",
  "@walletLinkRoleChooserTitle": {
    "description": "A title on the role chooser screen in registration."
  },
  "walletLinkRoleChooserContent": "In Catalyst you can take on different roles, learn more below and choose your additional roles now.",
  "@walletLinkRoleChooserContent": {
    "description": "A message on the role chooser screen in registration."
  },
  "walletLinkRoleSummaryTitle": "Is this your correct Catalyst role setup?",
  "@walletLinkRoleSummaryTitle": {
    "description": "A title on the role summary screen in registration."
  },
  "walletLinkRoleSummaryContent1": "You would like to register ",
  "@walletLinkRoleSummaryContent1": {
    "description": "The first part of the message on the role summary screen in registration."
  },
  "walletLinkRoleSummaryContent2": "{count} active {count, plural, =0{roles} =1{role} other{roles}}",
  "@walletLinkRoleSummaryContent2": {
    "description": "The middle (bold) part of the message on the role summary screen in registration.",
    "placeholders": {
      "count": {
        "type": "num",
        "format": "compact"
      }
    }
  },
  "walletLinkRoleSummaryContent3": " in Catalyst.",
  "@walletLinkRoleSummaryContent3": {
    "description": "The last part of the message on the role summary screen in registration."
  },
  "seeAllSupportedWallets": "See all supported wallets",
  "@seeAllSupportedWallets": {
    "description": "Message shown when redirecting to external content that describes which wallets are supported."
  },
  "walletDetectionSummary": "Wallet detection summary",
  "@walletDetectionSummary": {
    "description": "Message shown when presenting the details of a connected wallet."
  },
  "walletBalance": "Wallet balance",
  "@walletBalance": {
    "description": "The wallet balance in terms of Ada."
  },
  "walletAddress": "Wallet address",
  "@walletAddress": {
    "description": "A cardano wallet address"
  },
  "accountCreationCreate": "Create a new \u2028Catalyst Keychain",
  "accountCreationRecover": "Recover your\u2028Catalyst Keychain",
  "accountCreationOnThisDevice": "On this device",
  "@accountCreationOnThisDevice": {
    "description": "Indicates that created keychain will be stored in this device only"
  },
  "accountCreationGetStartedTitle": "Welcome to Catalyst",
  "accountCreationGetStatedDesc": "If you already have a Catalyst keychain you can restore it on this device, or you can create a new Catalyst Keychain.",
  "accountCreationGetStatedWhatNext": "What do you want to do?",
  "myAccountProfileKeychain": "My Account / Profile & Keychain",
  "@myAccountProfileKeychain": {
    "description": "Title of My Account page"
  },
  "yourCatalystKeychainAndRoleRegistration": "Your Catalyst keychain & role registration",
  "@yourCatalystKeychainAndRoleRegistration": {
    "description": "Subtitle of My Account page"
  },
  "profileAndKeychain": "Profile & Keychain",
  "@profileAndKeychain": {
    "description": "Tab on My Account page"
  },
  "removeKeychain": "Remove Keychain",
  "@removeKeychain": {
    "description": "Action on Catalyst Keychain card"
  },
  "walletConnected": "Wallet connected",
  "@walletConnected": {
    "description": "Describes that wallet is connected on Catalyst Keychain card"
  },
  "currentRoleRegistrations": "Current Role registrations",
  "@currentRoleRegistrations": {
    "description": "Describes roles on Catalyst Keychain card"
  },
  "voter": "Voter",
  "@voter": {
    "description": "Account role"
  },
  "proposer": "Proposer",
  "@proposer": {
    "description": "Account role"
  },
  "drep": "Drep",
  "@drep": {
    "description": "Account role"
  },
  "defaultRole": "Default",
  "@defaultRole": {
    "description": "Related to account role"
  },
  "catalystKeychain": "Catalyst Keychain",
  "accountCreationSplashTitle": "Create your Catalyst Keychain",
  "accountCreationSplashMessage": "Your keychain is your ticket to participate in \u2028distributed innovation on the global stage.  \u2028\u2028Once you have it, you'll be able to enter different spaces, discover awesome ideas, and share your feedback to hep improve ideas.  \u2028\u2028As you add new keys to your keychain, you'll be able to enter new spaces, unlock new rewards opportunities, and have your voice heard in community decisions.",
  "accountCreationSplashNextButton": "Create your Keychain now",
  "accountInstructionsTitle": "Great! Your Catalyst Keychain \u2028has been created.",
  "accountInstructionsMessage": "On the next screen, you're going to see 12 words. \u2028This is called your \"seed phrase\".   \u2028\u2028It's like a super secure password that only you know, \u2028that allows you to prove ownership of your keychain.  \u2028\u2028You'll use it to login and recover your account on \u2028different devices, so be sure to put it somewhere safe!\n\nYou need to write this seed phrase down with pen and paper, so get this ready.",
  "next": "Next",
  "@next": {
    "description": "For example in button that goes to next stage of registration"
  },
  "back": "Back",
  "@back": {
    "description": "For example in button that goes to previous stage of registration"
  },
  "retry": "Retry",
  "@retry": {
    "description": "Retry action when something goes wrong."
  },
  "somethingWentWrong": "Something went wrong.",
  "@somethingWentWrong": {
    "description": "Error description when something goes wrong."
  },
  "noWalletFound": "No wallet found.",
  "@noWalletFound": {
    "description": "A description when no wallet extension was found."
  },
  "deleteKeychainDialogTitle": "Delete Keychain?",
  "@deleteKeychainDialogTitle": {
    "description": "A title on delete keychain dialog"
  },
  "deleteKeychainDialogSubtitle": "Are you sure you wants to delete your\nCatalyst Keychain from this device?",
  "@deleteKeychainDialogSubtitle": {
    "description": "A subtitle on delete keychain dialog"
  },
  "deleteKeychainDialogWarning": "Make sure you have a working Catalyst 12-word seedphrase!",
  "@deleteKeychainDialogWarning": {
    "description": "A warning on delete keychain dialog"
  },
  "deleteKeychainDialogWarningInfo": "Your Catalyst account will be removed,\nthis action cannot be undone!",
  "@deleteKeychainDialogWarningInfo": {
    "description": "A warning info on delete keychain dialog"
  },
  "deleteKeychainDialogTypingInfo": "To avoid mistakes, please type ‘Remove Keychain’ below.",
  "@deleteKeychainDialogTypingInfo": {
    "description": "A typing info on delete keychain dialog"
  },
  "deleteKeychainDialogInputLabel": "Confirm removal",
  "@deleteKeychainDialogInputLabel": {
    "description": "An input label on delete keychain dialog"
  },
  "deleteKeychainDialogErrorText": "Error. Please type 'Remove Keychain' to remove your account from this device.",
  "@deleteKeychainDialogErrorText": {
    "description": "An error text on text field on delete keychain dialog"
  },
  "deleteKeychainDialogRemovingPhrase": "Remove Keychain",
  "@deleteKeychainDialogRemovingPhrase": {
    "description": "A removing phrase on delete keychain dialog"
  },
  "accountRoleDialogTitle": "Learn about Catalyst Roles",
  "@accountRoleDialogTitle": {
    "description": "A title on account role dialog"
  },
  "accountRoleDialogButton": "Continue Role setup",
  "@accountRoleDialogButton": {
    "description": "A label on account role dialog's button"
  },
  "accountRoleDialogRoleSummaryTitle": "{role} role summary",
  "@accountRoleDialogRoleSummaryTitle": {
    "description": "A title for role summary on account role dialog",
    "placeholders": {
      "role": {
        "type": "String"
      }
    }
  },
  "voterVerboseName": "Treasury guardian",
  "@voterVerboseName": {
    "description": "A verbose name for voter"
  },
  "proposerVerboseName": "Main proposer",
  "@proposerVerboseName": {
    "description": "A verbose name for proposer"
  },
  "drepVerboseName": "Community expert",
  "@drepVerboseName": {
    "description": "A verbose name for drep"
  },
  "voterDescription": "The Voters are the guardians of Cardano treasury. They vote in projects for the growth of the Cardano Ecosystem.",
  "@voterDescription": {
    "description": "A description for voter"
  },
  "proposerDescription": "The Main Proposers are the Innovators in Project Catalyst, they are the shapers of the future.",
  "@proposerDescription": {
    "description": "A description for proposer"
  },
  "drepDescription": "The dRep has an Expert Role in the Cardano/Catalyst as people can delegate their vote to Cardano Experts.",
  "@drepDescription": {
    "description": "A description for drep"
  },
  "voterSummarySelectFavorites": "Select favorites",
  "voterSummaryComment": "Comment/Vote on Proposals",
  "voterSummaryCastVotes": "Cast your votes",
  "voterSummaryVoterRewards": "Voter rewards",
  "proposerSummaryWriteEdit": "Write/edit functionality",
  "proposerSummarySubmitToFund": "Rights to Submit to Fund",
  "proposerSummaryInviteTeamMembers": "Invite Team Members",
  "proposerSummaryComment": "Comment functionality",
  "drepSummaryDelegatedVotes": "Delegated Votes",
  "drepSummaryRewards": "dRep rewards",
  "drepSummaryCastVotes": "Cast delegated votes",
  "drepSummaryComment": "Comment Functionality",
  "delete": "Delete",
  "close": "Close",
  "notice": "Notice",
  "yes": "Yes",
  "no": "No",
  "total": "Total",
  "file": "file",
  "key": "key",
  "upload": "Upload",
  "browse": "browse",
  "uploadDropInfo": "Drop your {itemNameToUpload} here or ",
  "@uploadDropInfo": {
    "description": "An info on upload dialog",
    "placeholders": {
      "itemNameToUpload": {
        "type": "String"
      }
    }
  },
  "uploadProgressInfo": "Upload in progress",
  "uploadKeychainTitle": "Upload Catalyst Keychain",
  "@uploadKeychainTitle": {
    "description": "A title on keychain upload dialog"
  },
  "uploadKeychainInfo": "Make sure it's a correct Catalyst keychain file.",
  "@uploadKeychainInfo": {
    "description": "An info on keychain upload dialog"
  },
  "themeLight": "Light",
  "@themeLight": {
    "description": "Refers to a light theme mode."
  },
  "themeDark": "Dark",
  "@themeDark": {
    "description": "Refers to a dark theme mode."
  },
  "keychainDeletedDialogTitle": "Catalyst keychain removed",
  "keychainDeletedDialogSubtitle": "Your Catalyst Keychain is removed successfully from this device.",
  "keychainDeletedDialogInfo": "We reverted this device to Catalyst first use.",
  "registrationCompletedTitle": "Catalyst account setup",
  "registrationCompletedSubtitle": "Completed!",
  "registrationCompletedSummaryHeader": "Summary",
  "registrationCompletedKeychainTitle": "Catalyst Keychain created",
  "registrationCompletedKeychainInfo": "You created a Catalyst Keychain, backed up its seed phrase and set an unlock password.",
  "registrationCompletedWalletTitle": "Cardano {walletName} wallet selected",
  "@registrationCompletedWalletTitle": {
    "placeholders": {
      "walletName": {
        "type": "String"
      }
    }
  },
  "registrationCompletedWalletInfo": "You selected your {walletName} wallet as primary wallet for your voting power.",
  "@registrationCompletedWalletInfo": {
    "placeholders": {
      "walletName": {
        "type": "String"
      }
    }
  },
  "registrationCompletedRolesTitle": "Catalyst roles selected",
  "registrationCompletedRolesInfo": "You linked your Cardano wallet and selected  Catalyst roles via a signed transaction.",
  "registrationCompletedRoleRegistration": "role registration",
  "registrationCompletedDiscoveryButton": "Open Discovery Dashboard",
  "registrationCompletedAccountButton": "Review my account",
  "createKeychainSeedPhraseSubtitle": "Write down your 12 Catalyst \u2028security words",
  "createKeychainSeedPhraseBody": "Make sure you create an offline backup of your recovery phrase as well.",
  "createKeychainSeedPhraseDownload": "Download Catalyst key",
  "createKeychainSeedPhraseStoreConfirmation": "I have written down/downloaded my 12 words",
  "createKeychainSeedPhraseCheckInstructionsTitle": "Check your Catalyst security keys",
  "createKeychainSeedPhraseCheckInstructionsSubtitle": "Next, we're going to make sure that you've written down your words correctly.   \u2028\u2028We don't save your seed phrase, so it's important \u2028to make sure you have it right. That's why we do this confirmation before continuing.   \u2028\u2028It's also good practice to get familiar with using a seed phrase if you're new to crypto.",
  "createKeychainSeedPhraseCheckSubtitle": "Input your Catalyst security keys",
  "createKeychainSeedPhraseCheckBody": "Select your 12 written down words in \u2028the correct order.",
  "uploadCatalystKey": "Upload Catalyst Key",
  "@uploadCatalystKey": {
    "description": "When user checks correct seed phrase words order he can upload it too"
  },
  "reset": "Reset",
  "createKeychainSeedPhraseCheckSuccessTitle": "Nice job! You've successfully verified the seed phrase for your keychain.",
  "createKeychainSeedPhraseCheckSuccessSubtitle": "Enter your seed phrase to recover your Catalyst Keychain on any device.\u2028\u2028It's kinda like your email and password all rolled into one, so keep it somewhere safe!\u2028\u2028In the next step we'll add a password to your Catalyst Keychain, so you can lock/unlock access to Voices.",
  "yourNextStep": "Your next step",
  "createKeychainSeedPhraseCheckSuccessNextStep": "Now let’s set your Unlock password for this device!",
  "createKeychainUnlockPasswordInstructionsTitle": "Set your Catalyst unlock password \u2028for this device",
  "createKeychainUnlockPasswordInstructionsSubtitle": "With over 300 trillion possible combinations, your 12 word seed phrase is great for keeping your account safe.  \u2028\u2028But it can be a bit tedious to enter every single time you want to use the app.  \u2028\u2028In this next step, you'll set your Unlock Password for your current device. It's like a shortcut for proving ownership of your Keychain.  \u2028\u2028Whenever you recover your account for the first time on a new device, you'll need to use your Catalyst Keychain to get started. Every time after that, you can use your Unlock Password to quickly regain access.",
  "createKeychainCreatedTitle": "Congratulations your Catalyst \u2028Keychain is created!",
  "createKeychainCreatedNextStep": "In the next step you write your Catalyst roles and \u2028account to the Cardano Mainnet.",
  "createKeychainLinkWalletAndRoles": "Link your Cardano Wallet & Roles",
  "registrationCreateKeychainStepGroup": "Catalyst Keychain created",
  "registrationLinkWalletStepGroup": "Link Cardano Wallet & Roles",
  "registrationCompletedStepGroup": "Catalyst account creation completed!",
  "createKeychainUnlockPasswordIntoSubtitle": "Catalyst unlock password",
  "createKeychainUnlockPasswordIntoBody": "Please provide a password for your Catalyst Keychain.",
  "enterPassword": "Enter password",
  "confirmPassword": "Confirm password",
  "xCharactersMinimum": "{number} characters minimum length",
  "@xCharactersMinimum": {
    "placeholders": {
      "number": {
        "type": "int"
      }
    }
  },
  "passwordDoNotMatch": "Passwords do not match, please correct",
  "@passwordDoNotMatch": {
    "description": "When user confirms password but it does not match original one."
  },
  "warning": "Warning",
  "alert": "Alert",
  "registrationExitConfirmDialogSubtitle": "Account creation incomplete!",
  "registrationExitConfirmDialogContent": "If attempt to leave without creating your keychain - account creation will be incomplete. \u2028\u2028You are not able to login without \u2028completing your keychain.",
  "registrationExitConfirmDialogContinue": "Continue keychain creation",
  "cancelAnyways": "Cancel anyway",
  "recoverCatalystKeychain": "Restore Catalyst keychain",
  "recoverKeychainMethodsTitle": "Restore your Catalyst Keychain",
  "recoverKeychainMethodsNoKeychainFound": "No Catalyst Keychain found on this device.",
  "recoverKeychainMethodsSubtitle": "Not to worry, in the next step you can choose the recovery option that applies to you for this device!",
  "recoverKeychainMethodsListTitle": "How do you want Restore your Catalyst Keychain?",
  "recoverKeychainNonFound": "No Catalyst Keychain found\u2028on this device.",
  "recoverKeychainFound": "Keychain found!  \u2028Please unlock your device.",
  "seedPhrase12Words": "12 security words",
  "recoverySeedPhraseInstructionsTitle": "Restore your Catalyst Keychain with \u2028your 12 security words.",
  "recoverySeedPhraseInstructionsSubtitle": "Enter your security words in the correct order, and sign into your Catalyst account on a new device.",
  "recoverySeedPhraseInputTitle": "Restore your Catalyst Keychain with \u2028your 12 security words",
  "recoverySeedPhraseInputSubtitle": "Enter each word of your Catalyst Key in the right order \u2028to bring your Catalyst account to this device.",
  "recoveryAccountTitle": "Catalyst account recovery",
  "recoveryAccountSuccessTitle": "Keychain recovered successfully!",
  "recoveryAccountDetailsAction": "Set unlock password for this device",
  "recoveryUnlockPasswordInstructionsTitle": "Set your Catalyst unlock password f\u2028or this device",
  "recoveryUnlockPasswordInstructionsSubtitle": "With over 300 trillion possible combinations, your 12 word seed phrase is great for keeping your account safe.  \u2028\u2028But it can be a bit tedious to enter every single time you want to use the app.  \u2028\u2028In this next step, you'll set your Unlock Password for your current device. It's like a shortcut for proving ownership of your Keychain.  \u2028\u2028Whenever you recover your account for the first time on a new device, you'll need to use your Catalyst Keychain to get started. Every time after that, you can use your Unlock Password to quickly regain access.",
  "recoverDifferentKeychain": "Restore a different keychain",
  "unlockDialogHeader": "Unlock Catalyst",
  "@unlockDialogHeader": {
    "description": "The header label in unlock dialog."
  },
  "unlockDialogTitle": "Welcome back!",
  "@unlockDialogTitle": {
    "description": "The title label in unlock dialog."
  },
  "unlockDialogContent": "Please enter your device specific unlock password\nto unlock Catalyst Voices.",
  "@unlockDialogContent": {
    "description": "The content (body) in unlock dialog."
  },
  "unlockDialogHint": "Enter your Unlock password",
  "@unlockDialogHint": {
    "description": "The hint for the unlock password field."
  },
  "unlockDialogIncorrectPassword": "Password is incorrect, try again.",
  "@unlockDialogIncorrectPassword": {
    "description": "An error message shown below the password field when the password is incorrect."
  },
  "continueAsGuest": "Continue as guest",
  "@continueAsGuest": {
    "description": "The message shown when asking the user to login/unlock and the user wants to cancel the process."
  },
  "unlockSnackbarTitle": "Catalyst unlocked!",
  "@unlockSnackbarTitle": {
    "description": "The title shown in confirmation snackbar after unlocking the keychain."
  },
  "unlockSnackbarMessage": "You can now fully use the application.",
  "@unlockSnackbarMessage": {
    "description": "The message shown below the title in confirmation snackbar after unlocking the keychain."
  },
  "lockSnackbarTitle": "Catalyst locked",
  "@lockSnackbarTitle": {
    "description": "The title shown in confirmation snackbar after locking the keychain."
  },
  "lockSnackbarMessage": "Catalyst is now in guest/locked mode.",
  "@lockSnackbarMessage": {
    "description": "The message shown below the title in confirmation snackbar after locking the keychain."
  },
  "recoverySuccessTitle": "Congratulations your Catalyst \u2028Keychain is restored!",
  "recoverySuccessSubtitle": "You have successfully restored your Catalyst Keychain, and unlocked Catalyst Voices on this device.",
  "recoverySuccessGoToDashboard": "Jump into the Discovery space / Dashboard",
  "recoverySuccessGoAccount": "Check my account",
  "recoveryExitConfirmDialogSubtitle": "12 word keychain restoration incomplete",
  "recoveryExitConfirmDialogContent": "Please continue your Catalyst Keychain restoration, if you cancel all input will be lost.",
  "recoveryExitConfirmDialogContinue": "Continue recovery process",
  "recoverAccount": "Recover account",
  "@recoverAccount": {
    "description": "Refers to the action label for recovering the user account."
  },
  "uploadConfirmDialogSubtitle": "SWITCH TO FILE UPLOAD",
  "uploadConfirmDialogContent": "Do you want to cancel manual input, and switch to Catalyst key upload?",
  "uploadConfirmDialogYesButton": "Yes, switch to Catalyst key upload",
  "uploadConfirmDialogResumeButton": "Resume manual inputs",
  "incorrectUploadDialogSubtitle": "CATALYST KEY INCORRECT",
  "incorrectUploadDialogContent": "The Catalyst keychain that you entered or uploaded is incorrect, please try again.",
  "incorrectUploadDialogTryAgainButton": "Try again",
  "finishAccountCreation": "Finish account creation",
  "connectDifferentWallet": "Connect a different wallet",
  "@connectDifferentWallet": {
    "description": "A button label to connect a different wallet in wallet detail panel."
  },
  "reviewRegistrationTransaction": "Review registration transaction",
  "@reviewRegistrationTransaction": {
    "description": "A button label to review the registration transaction in wallet detail panel."
  },
<<<<<<< HEAD
  "format": "Format",
  "@format": {
    "description": "A label for the format field in the date picker."
  },
  "datePickerDateRangeError": "Please select a date within the range of today and one year from today.",
  "@datePickerDateRangeError": {
    "description": "Error message for the date picker when the selected date is outside the range of today and one year from today."
  },
  "datePickerDaysInMonthError": "Entered day exceeds the maximum days for this month.",
  "@datePickerDaysInMonthError": {
    "description": "Error message for the date picker when the selected day is greater than the maximum days for the selected month."
  },
  "saveBeforeEditingErrorText": "Please save before editing something else"
=======
  "saveBeforeEditingErrorText": "Please save before editing something else",
  "mandatoryGuidanceType": "Mandatory",
  "@mandatoryGuidanceType": {
    "description": "Guidance type label for mandatory guidance"
  },
  "educationGuidanceType": "Education",
  "@educationGuidanceType": {
    "description": "Guidance type label for education guidance"
  },
  "tipsGuidanceType": "Tips",
  "@tipsGuidanceType": {
    "description": "Guidance type label for tips guidance"
  },
  "all": "All",
  "@all": {
    "description": "Primary used to select all object. To display object without any filter"
  },
  "noGuidanceOfThisType": "There is no guidance of this type",
  "@noGuidanceOfThisType": {
    "description": "Message when there is no guidance of this type"
  },
  "selectASection": "Select a section",
  "@selectASection": {
    "description": "Message when there is no section selected"
  },
  "noGuidanceForThisSection": "There is no guidance for this section",
  "@noGuidanceForThisSection": {
    "description": "Message when there is no guidance for this section"
  },
  "noProposalStateDescription": "Discovery space will show draft proposals you can comment on, currently there are no draft proposals.",
  "@noProposalStateDescription": {
    "description": "Description shown when there are no proposals in the proposals tab"
  },
  "noProposalStateTitle": "No draft proposals yet",
  "@noProposalStateTitle": {
    "description": "Title shown when there are no proposals in the proposals tab"
  },
  "campaignDetails": "Campaign Details",
  "description": "Description",
  "startDate": "Start Date",
  "endDate": "End Date",
  "categories": "Categories",
  "proposals": "Proposals",
  "totalSubmitted": "Total submitted",
  "inXDays": "{x, plural, =1{In {x} day} other{In {x} days}}",
  "@inXDays": {
    "placeholders": {
      "x": {
        "type": "int"
      }
    }
  },
  "campaignCategories": "Campaign Categories",
  "cardanoUseCases": "Cardano Use Cases"
>>>>>>> 531349df
}<|MERGE_RESOLUTION|>--- conflicted
+++ resolved
@@ -958,7 +958,6 @@
   "@reviewRegistrationTransaction": {
     "description": "A button label to review the registration transaction in wallet detail panel."
   },
-<<<<<<< HEAD
   "format": "Format",
   "@format": {
     "description": "A label for the format field in the date picker."
@@ -971,8 +970,6 @@
   "@datePickerDaysInMonthError": {
     "description": "Error message for the date picker when the selected day is greater than the maximum days for the selected month."
   },
-  "saveBeforeEditingErrorText": "Please save before editing something else"
-=======
   "saveBeforeEditingErrorText": "Please save before editing something else",
   "mandatoryGuidanceType": "Mandatory",
   "@mandatoryGuidanceType": {
@@ -1027,5 +1024,4 @@
   },
   "campaignCategories": "Campaign Categories",
   "cardanoUseCases": "Cardano Use Cases"
->>>>>>> 531349df
 }