{
  "@@locale": "en",
  "emailLabelText": "Email",
  "@emailLabelText": {
    "description": "Text shown in email field"
  },
  "emailHintText": "mail@example.com",
  "@emailHintText": {
    "description": "Text shown in email field when empty"
  },
  "emailErrorText": "mail@example.com",
  "@emailErrorText": {
    "description": "Text shown in email field when input is invalid"
  },
  "cancelButtonText": "Cancel",
  "@cancelButtonText": {
    "description": "Text shown in cancel button"
  },
  "editButtonText": "Edit",
  "@editButtonText": {
    "description": "Text shown in edit button"
  },
  "headerTooltipText": "Header",
  "@headerTooltipText": {
    "description": "Text shown in header tooltip"
  },
  "placeholderRichText": "Start writing your text...",
  "@placeholderRichText": {
    "description": "Text shown as placeholder in rich text editor"
  },
  "supportingTextLabelText": "Supporting text",
  "@supportingTextLabelText": {
    "description": "Text shown as placeholder in rich text editor"
  },
  "saveButtonText": "Save",
  "@saveButtonText": {
    "description": "Text shown in save button"
  },
  "passwordLabelText": "Password",
  "@passwordLabelText": {
    "description": "Text shown in password field"
  },
  "passwordHintText": "My1SecretPassword",
  "@passwordHintText": {
    "description": "Text shown in password field when empty"
  },
  "passwordErrorText": "Password must be at least 8 characters long",
  "@passwordErrorText": {
    "description": "Text shown in  password field when input is invalid"
  },
  "loginTitleText": "Login",
  "@loginTitleText": {
    "description": "Text shown in the login screen title"
  },
  "loginButtonText": "Login",
  "@loginButtonText": {
    "description": "Text shown in the login screen for the login button"
  },
  "loginScreenErrorMessage": "Wrong credentials",
  "@loginScreenErrorMessage": {
    "description": "Text shown in the login screen when the user enters wrong credentials"
  },
  "homeScreenText": "Catalyst Voices",
  "@homeScreenText": {
    "description": "Text shown in the home screen"
  },
  "comingSoonSubtitle": "Voices",
  "@comingSoonSubtitle": {
    "description": "Text shown after logo in coming soon page"
  },
  "comingSoonTitle1": "Coming",
  "@comingSoonTitle1": {
    "description": "Text shown as main title in coming soon page"
  },
  "comingSoonTitle2": "soon",
  "@comingSoonTitle2": {
    "description": "Text shown as main title in coming soon page"
  },
  "comingSoonDescription": "Project Catalyst is the world's largest decentralized innovation engine for solving real-world challenges.",
  "@comingSoonDescription": {
    "description": "Text shown as description in coming soon page"
  },
  "connectingStatusLabelText": "re-connecting",
  "@connectingStatusLabelText": {
    "description": "Label text shown in the ConnectingStatus widget during re-connection."
  },
  "finishAccountButtonLabelText": "Finish account",
  "@finishAccountButtonLabelText": {
    "description": "Label text shown in the FinishAccountButton widget."
  },
  "getStartedButtonLabelText": "Get Started",
  "@getStartedButtonLabelText": {
    "description": "Label text shown in the GetStartedButton widget."
  },
  "unlockButtonLabelText": "Unlock",
  "@unlockButtonLabelText": {
    "description": "Label text shown in the UnlockButton widget."
  },
  "userProfileGuestLabelText": "Guest",
  "@userProfileGuestLabelText": {
    "description": "Label text shown in the UserProfileButton widget when a user is not connected."
  },
  "searchButtonLabelText": "[cmd=K]",
  "@searchButtonLabelText": {
    "description": "Label text shown in the Search widget."
  },
  "snackbarInfoLabelText": "Info",
  "@snackbarInfoLabelText": {
    "description": "Label text shown in the Snackbar widget when the message is an info message."
  },
  "snackbarInfoMessageText": "This is an info message!",
  "@snackbarInfoMessageText": {
    "description": "Text shown in the Snackbar widget when the message is an info message."
  },
  "snackbarSuccessLabelText": "Success",
  "@snackbarSuccessLabelText": {
    "description": "Label text shown in the Snackbar widget when the message is an success message."
  },
  "snackbarSuccessMessageText": "This is a success message!",
  "@snackbarSuccessMessageText": {
    "description": "Text shown in the Snackbar widget when the message is an success message."
  },
  "snackbarWarningLabelText": "Warning",
  "@snackbarWarningLabelText": {
    "description": "Label text shown in the Snackbar widget when the message is an warning message."
  },
  "snackbarWarningMessageText": "This is a warning message!",
  "@snackbarWarningMessageText": {
    "description": "Text shown in the Snackbar widget when the message is an warning message."
  },
  "snackbarErrorLabelText": "Error",
  "@snackbarErrorLabelText": {
    "description": "Label text shown in the Snackbar widget when the message is an error message."
  },
  "snackbarErrorMessageText": "This is an error message!",
  "@snackbarErrorMessageText": {
    "description": "Text shown in the Snackbar widget when the message is an error message."
  },
  "refresh": "Refresh",
  "ok": "Ok",
  "seedPhraseSlotNr": "Slot {nr}",
  "@seedPhraseSlotNr": {
    "description": "When user arranges seed phrases this text is shown when phrase was not selected",
    "placeholders": {
      "nr": {
        "type": "int"
      }
    }
  },
  "proposalStatusReady": "Ready",
  "@proposalStatusReady": {
    "description": "Indicates to user that status is in ready mode"
  },
  "proposalStatusDraft": "Draft",
  "@proposalStatusDraft": {
    "description": "Indicates to user that status is in draft mode"
  },
  "proposalStatusInProgress": "In progress",
  "@proposalStatusInProgress": {
    "description": "Indicates to user that status is in progress"
  },
  "proposalStatusPrivate": "Private",
  "@proposalStatusPrivate": {
    "description": "Indicates to user that status is in private mode"
  },
  "proposalStatusLive": "LIVE",
  "@proposalStatusLive": {
    "description": "Indicates to user that status is in live mode"
  },
  "proposalStatusCompleted": "Completed",
  "@proposalStatusCompleted": {
    "description": "Indicates to user that status is completed"
  },
  "proposalStatusOpen": "Open",
  "@proposalStatusOpen": {
    "description": "Indicates to user that status is in open mode"
  },
  "fundedProposal": "Funded proposal",
  "@fundedProposal": {
    "description": "Label shown on a proposal card indicating that the proposal is funded."
  },
  "publishedProposal": "Published proposal",
  "@publishedProposal": {
    "description": "Label shown on a proposal card indicating that the proposal is not yet funded."
  },
  "fundedProposalDate": "Funded {date}",
  "@fundedProposalDate": {
    "description": "Indicates date of funding (a proposal).",
    "placeholders": {
      "date": {
        "type": "DateTime",
        "format": "yMMMMd"
      }
    }
  },
  "lastUpdateDate": "Last update: {date}.",
  "@lastUpdateDate": {
    "description": "Indicates a last update date.",
    "placeholders": {
      "date": {
        "type": "String"
      }
    }
  },
  "fundsRequested": "Funds requested",
  "@fundsRequested": {
    "description": "Indicates the amount of ADA requested in a fund on a proposal card."
  },
  "noOfComments": "{count} {count, plural, =0{comments} =1{comment} other{comments}}",
  "@noOfComments": {
    "description": "Indicates the amount of comments on a proposal card.",
    "placeholders": {
      "count": {
        "type": "num",
        "format": "compact"
      }
    }
  },
  "noOfSegmentsCompleted": "{completed} of {total} ({percentage}%) {total, plural, =0{segments} =1{segment} other{segments}} completed",
  "@noOfSegmentsCompleted": {
    "description": "Indicates the amount of comments on a proposal card.",
    "placeholders": {
      "completed": {
        "type": "num",
        "format": "compact"
      },
      "total": {
        "type": "num",
        "format": "compact"
      },
      "percentage": {
        "type": "num",
        "format": "compact"
      }
    }
  },
  "today": "Today",
  "@today": {
    "description": "Refers to date which is today."
  },
  "yesterday": "Yesterday",
  "@yesterday": {
    "description": "Refers to date which is yesterday."
  },
  "twoDaysAgo": "2 days ago",
  "@twoDaysAgo": {
    "description": "Refers to date which is two days ago."
  },
  "tomorrow": "Tomorrow",
  "@tomorrow": {
    "description": "Refers to date which is tomorrow."
  },
  "activeVotingRound": "Active voting round 14",
  "@activeVotingRound": {
    "description": "Title of the voting space."
  },
  "noOfAllProposals": "All proposals ({count})",
  "@noOfAllProposals": {
    "description": "Tab label for all proposals in voting space",
    "placeholders": {
      "count": {
        "type": "int"
      }
    }
  },
  "favorites": "Favorites",
  "@favorites": {
    "description": "Refers to a list of favorites."
  },
  "treasuryCampaignBuilder": "Campaign builder",
  "@treasuryCampaignBuilder": {
    "description": "Left panel name in treasury space"
  },
  "treasuryCampaignBuilderSegments": "Segments",
  "@treasuryCampaignBuilderSegments": {
    "description": "Tab name in campaign builder panel"
  },
  "treasuryCampaignSetup": "Setup Campaign",
  "@treasuryCampaignSetup": {
    "description": "Segment name"
  },
  "treasuryCampaignTitle": "Campaign title",
  "@treasuryCampaignTitle": {
    "description": "Campaign title"
  },
  "stepEdit": "Edit",
  "@stepEdit": {
    "description": "Button name in step"
  },
  "workspaceProposalNavigation": "Proposal navigation",
  "@workspaceProposalNavigation": {
    "description": "Left panel name in workspace"
  },
  "workspaceProposalNavigationSegments": "Segments",
  "@workspaceProposalNavigationSegments": {
    "description": "Tab name in proposal setup panel"
  },
  "workspaceProposalSetup": "Proposal setup",
  "@workspaceProposalSetup": {
    "description": "Segment name"
  },
  "drawerSpaceTreasury": "Treasury",
  "@drawerSpaceTreasury": {
    "description": "Name shown in spaces shell drawer"
  },
  "drawerSpaceDiscovery": "Discovery",
  "@drawerSpaceDiscovery": {
    "description": "Name shown in spaces shell drawer"
  },
  "drawerSpaceWorkspace": "Workspace",
  "@drawerSpaceWorkspace": {
    "description": "Name shown in spaces shell drawer"
  },
  "drawerSpaceVoting": "Voting",
  "@drawerSpaceVoting": {
    "description": "Name shown in spaces shell drawer"
  },
  "drawerSpaceFundedProjects": "Funded projects",
  "@drawerSpaceFundedProjects": {
    "description": "Name shown in spaces shell drawer"
  },
  "fundedProjectSpace": "Funded project space",
  "@fundedProjectSpace": {
    "description": "Title of the funded project space"
  },
  "noOfFundedProposals": "Funded proposals ({count})",
  "@noOfFundedProposals": {
    "description": "Tab label for funded proposals in funded projects space",
    "placeholders": {
      "count": {
        "type": "int"
      }
    }
  },
  "followed": "Followed",
  "@followed": {
    "description": "Refers to a list of followed items."
  },
  "overallSpacesSearchBrands": "Search Brands",
  "@overallSpacesSearchBrands": {
    "description": "Overall spaces search brands tile name"
  },
  "overallSpacesTasks": "Tasks",
  "@overallSpacesTasks": {
    "description": "Overall spaces tasks tile name"
  },
  "voicesUpdateReady": "Voices update ready",
  "@voicesUpdateReady": {
    "description": "In different places update popup title"
  },
  "clickToRestart": "Click to restart",
  "@clickToRestart": {
    "description": "In different places update popup body"
  },
  "spaceTreasuryName": "Treasury space",
  "@spaceTreasuryName": {
    "description": "Name of space shown in different spaces that indicates its origin"
  },
  "spaceDiscoveryName": "Discovery space",
  "@spaceDiscoveryName": {
    "description": "Name of space shown in different spaces that indicates its origin"
  },
  "spaceWorkspaceName": "Workspace",
  "@spaceWorkspaceName": {
    "description": "Name of space shown in different spaces that indicates its origin"
  },
  "spaceVotingName": "Voting space",
  "@spaceVotingName": {
    "description": "Name of space shown in different spaces that indicates its origin"
  },
  "spaceFundedProjects": "Funded project space",
  "@spaceFundedProjects": {
    "description": "Name of space shown in different spaces that indicates its origin"
  },
  "lock": "Lock",
  "@lock": {
    "description": "Refers to a lock action, i.e. to lock the session."
  },
  "unlock": "Unlock",
  "@unlock": {
    "description": "Refers to a unlock action, i.e. to unlock the session."
  },
  "getStarted": "Get Started",
  "@getStarted": {
    "description": "Refers to a get started action, i.e. to register."
  },
  "guest": "Guest",
  "@guest": {
    "description": "Refers to guest user."
  },
  "visitor": "Visitor",
  "@visitor": {
    "description": "Refers to user that created keychain but is locked"
  },
  "noConnectionBannerRefreshButtonText": "Refresh",
  "@noConnectionBannerRefreshButtonText": {
    "description": "Text shown in the No Internet Connection Banner widget for the refresh button."
  },
  "noConnectionBannerTitle": "No internet connection",
  "@noConnectionBannerTitle": {
    "description": "Text shown in the No Internet Connection Banner widget for the title."
  },
  "noConnectionBannerDescription": "Your internet is playing hide and seek. Check your internet connection, or try again in a moment.",
  "@noConnectionBannerDescription": {
    "description": "Text shown in the No Internet Connection Banner widget for the description below the title."
  },
  "weakPasswordStrength": "Weak password strength",
  "@weakPasswordStrength": {
    "description": "Describes a password that is weak"
  },
  "normalPasswordStrength": "Normal password strength",
  "@normalPasswordStrength": {
    "description": "Describes a password that has medium strength."
  },
  "goodPasswordStrength": "Good password strength",
  "@goodPasswordStrength": {
    "description": "Describes a password that is strong."
  },
  "chooseCardanoWallet": "Choose Cardano Wallet",
  "@chooseCardanoWallet": {
    "description": "A button label to select a cardano wallet."
  },
  "chooseOtherWallet": "Choose other wallet",
  "@chooseOtherWallet": {
    "description": "A button label to select another cardano wallet."
  },
  "learnMore": "Learn More",
  "@learnMore": {
    "description": "A label on a clickable element that can show more content."
  },
  "walletLinkHeader": "Link keys to your Catalyst Keychain",
  "@walletLinkHeader": {
    "description": "A header in link wallet flow in registration."
  },
  "walletLinkWalletSubheader": "Link your Cardano wallet",
  "@walletLinkWalletSubheader": {
    "description": "A subheader in link wallet flow in registration for wallet connection."
  },
  "walletLinkRolesSubheader": "Select your Catalyst roles",
  "@walletLinkRolesSubheader": {
    "description": "A subheader in link wallet flow in registration for role chooser state."
  },
  "walletLinkTransactionSubheader": "Sign your Catalyst roles to the\nCardano mainnet",
  "@walletLinkTransactionSubheader": {
    "description": "A subheader in link wallet flow in registration for RBAC transaction."
  },
  "walletLinkIntroTitle": "Link Cardano Wallet & Catalyst Roles to you Catalyst Keychain.",
  "@walletLinkIntroTitle": {
    "description": "A title in link wallet flow on intro screen."
  },
  "walletLinkIntroContent": "You're almost there! This is the final and most important step in your account setup.\n\nWe're going to link a Cardano Wallet to your Catalyst Keychain, so you can start collecting Role Keys.\n\nRole Keys allow you to enter new spaces, discover new ways to participate, and unlock new ways to earn rewards.\n\nWe'll start with your Voter Key by default. You can decide to add a Proposer Key and Drep key if you want, or you can always add them later.",
  "@walletLinkIntroContent": {
    "description": "A message (content) in link wallet flow on intro screen."
  },
  "walletLinkSelectWalletTitle": "Select the Cardano wallet to link\nto your Catalyst Keychain.",
  "@walletLinkSelectWalletTitle": {
    "description": "A title in link wallet flow on select wallet screen."
  },
  "walletLinkSelectWalletContent": "To complete this action, you'll submit a signed transaction to Cardano. There will be an ADA transaction fee.",
  "@walletLinkSelectWalletContent": {
    "description": "A message (content) in link wallet flow on select wallet screen."
  },
  "walletLinkWalletDetailsTitle": "Cardano wallet detection",
  "@walletLinkWalletDetailsTitle": {
    "description": "A title in link wallet flow on wallet details screen."
  },
  "walletLinkWalletDetailsContent": "{wallet} connected successfully!",
  "@walletLinkWalletDetailsContent": {
    "description": "A message in link wallet flow on wallet details screen.",
    "placeholders": {
      "wallet": {
        "type": "String"
      }
    }
  },
  "walletLinkWalletDetailsNotice": "Wallet and role registrations require a minimal transaction fee. You can setup your default dApp connector wallet in your browser extension settings.",
  "@walletLinkWalletDetailsNotice": {
    "description": "A message in link wallet flow on wallet details screen when a user wallet doesn't have enough balance."
  },
  "walletLinkWalletDetailsNoticeTopUp": "Top up ADA",
  "@walletLinkWalletDetailsNoticeTopUp": {
    "description": "A message recommending the user to top up ADA in wallet link on wallet details screen."
  },
  "walletLinkWalletDetailsNoticeTopUpLink": "Link to top-up provider",
  "@walletLinkWalletDetailsNoticeTopUpLink": {
    "description": "A link to top-up provide when the user doesn't have enough balance on wallet link screen"
  },
  "walletLinkTransactionTitle": "Let's make sure everything looks right.",
  "@walletLinkTransactionTitle": {
    "description": "A title in link wallet flow on transaction screen."
  },
  "walletLinkTransactionAccountCompletion": "Account completion for Catalyst",
  "@walletLinkTransactionAccountCompletion": {
    "description": "A subtitle in link wallet flow on transaction screen."
  },
  "walletLinkTransactionLinkItem": "1 Link {wallet} to Catalyst Keychain",
  "@walletLinkTransactionLinkItem": {
    "description": "An item in the transaction summary for the wallet link.",
    "placeholders": {
      "wallet": {
        "type": "String"
      }
    }
  },
  "walletLinkTransactionPositiveSmallPrint": "Positive small print",
  "@walletLinkTransactionPositiveSmallPrint": {
    "description": "A side note on transaction summary in the wallet link explaining the positives about the registration."
  },
  "walletLinkTransactionPositiveSmallPrintItem1": "Your registration is a one time event, cost will not renew periodically.",
  "@walletLinkTransactionPositiveSmallPrintItem1": {
    "description": "The first item for the positive small print message."
  },
  "walletLinkTransactionPositiveSmallPrintItem2": "Your registrations can be found under your account profile after completion.",
  "@walletLinkTransactionPositiveSmallPrintItem2": {
    "description": "The second item for the positive small print message."
  },
  "walletLinkTransactionPositiveSmallPrintItem3": "All registration fees go into the Cardano Treasury.",
  "@walletLinkTransactionPositiveSmallPrintItem3": {
    "description": "The third item for the positive small print message."
  },
  "walletLinkTransactionSign": "Sign transaction with wallet",
  "@walletLinkTransactionSign": {
    "description": "The primary button label to sign a transaction on transaction summary screen."
  },
  "walletLinkTransactionChangeRoles": "Change role setup",
  "@walletLinkTransactionChangeRoles": {
    "description": "The secondary button label to change the roles on transaction summary screen."
  },
  "walletLinkTransactionRoleItem": "1 {role} registration to Catalyst Keychain",
  "@walletLinkTransactionRoleItem": {
    "description": "An item in the transaction summary for the role registration",
    "placeholders": {
      "role": {
        "type": "String"
      }
    }
  },
  "registrationTransactionFailed": "Transaction failed",
  "@registrationTransactionFailed": {
    "description": "Indicates an error when submitting a registration transaction failed."
  },
  "registrationInsufficientBalance": "Insufficient balance, please top up your wallet.",
  "@registrationInsufficientBalance": {
    "description": "Indicates an error when preparing a transaction has failed due to low wallet balance."
  },
  "registrationSeedPhraseNotFound": "Seed phrase was not found. Make sure correct words are correct.",
  "@registrationSeedPhraseNotFound": {
    "description": "Error message shown when attempting to register or recover account but seed phrase was not found"
  },
  "registrationUnlockPasswordNotFound": "Password was not found. Make sure valid password was created.",
  "@registrationUnlockPasswordNotFound": {
    "description": "Error message shown when attempting to register or recover account but password was not found"
  },
  "registrationWalletNotFound": "Wallet not found",
  "@registrationWalletNotFound": {
    "description": "Error message shown when connect wallet but matching was not found"
  },
  "walletLinkRoleChooserTitle": "How do you want to participate in Catalyst?",
  "@walletLinkRoleChooserTitle": {
    "description": "A title on the role chooser screen in registration."
  },
  "walletLinkRoleChooserContent": "In Catalyst you can take on different roles, learn more below and choose your additional roles now.",
  "@walletLinkRoleChooserContent": {
    "description": "A message on the role chooser screen in registration."
  },
  "walletLinkRoleSummaryTitle": "Is this your correct Catalyst role setup?",
  "@walletLinkRoleSummaryTitle": {
    "description": "A title on the role summary screen in registration."
  },
  "walletLinkRoleSummaryContent1": "You would like to register ",
  "@walletLinkRoleSummaryContent1": {
    "description": "The first part of the message on the role summary screen in registration."
  },
  "walletLinkRoleSummaryContent2": "{count} active {count, plural, =0{roles} =1{role} other{roles}}",
  "@walletLinkRoleSummaryContent2": {
    "description": "The middle (bold) part of the message on the role summary screen in registration.",
    "placeholders": {
      "count": {
        "type": "num",
        "format": "compact"
      }
    }
  },
  "walletLinkRoleSummaryContent3": " in Catalyst.",
  "@walletLinkRoleSummaryContent3": {
    "description": "The last part of the message on the role summary screen in registration."
  },
  "seeAllSupportedWallets": "See all supported wallets",
  "@seeAllSupportedWallets": {
    "description": "Message shown when redirecting to external content that describes which wallets are supported."
  },
  "walletDetectionSummary": "Wallet detection summary",
  "@walletDetectionSummary": {
    "description": "Message shown when presenting the details of a connected wallet."
  },
  "walletBalance": "Wallet balance",
  "@walletBalance": {
    "description": "The wallet balance in terms of Ada."
  },
  "walletAddress": "Wallet address",
  "@walletAddress": {
    "description": "A cardano wallet address"
  },
  "accountCreationCreate": "Create a new \u2028Catalyst Keychain",
  "accountCreationRecover": "Recover your\u2028Catalyst Keychain",
  "accountCreationOnThisDevice": "On this device",
  "@accountCreationOnThisDevice": {
    "description": "Indicates that created keychain will be stored in this device only"
  },
  "accountCreationGetStartedTitle": "Welcome to Catalyst",
  "accountCreationGetStatedDesc": "If you already have a Catalyst keychain you can restore it on this device, or you can create a new Catalyst Keychain.",
  "accountCreationGetStatedWhatNext": "What do you want to do?",
  "myAccountProfileKeychain": "My Account / Profile & Keychain",
  "@myAccountProfileKeychain": {
    "description": "Title of My Account page"
  },
  "yourCatalystKeychainAndRoleRegistration": "Your Catalyst keychain & role registration",
  "@yourCatalystKeychainAndRoleRegistration": {
    "description": "Subtitle of My Account page"
  },
  "profileAndKeychain": "Profile & Keychain",
  "@profileAndKeychain": {
    "description": "Tab on My Account page"
  },
  "removeKeychain": "Remove Keychain",
  "@removeKeychain": {
    "description": "Action on Catalyst Keychain card"
  },
  "walletConnected": "Wallet connected",
  "@walletConnected": {
    "description": "Describes that wallet is connected on Catalyst Keychain card"
  },
  "currentRoleRegistrations": "Current Role registrations",
  "@currentRoleRegistrations": {
    "description": "Describes roles on Catalyst Keychain card"
  },
  "voter": "Voter",
  "@voter": {
    "description": "Account role"
  },
  "proposer": "Proposer",
  "@proposer": {
    "description": "Account role"
  },
  "drep": "Drep",
  "@drep": {
    "description": "Account role"
  },
  "defaultRole": "Default",
  "@defaultRole": {
    "description": "Related to account role"
  },
  "catalystKeychain": "Catalyst Keychain",
  "accountCreationSplashTitle": "Create your Catalyst Keychain",
  "accountCreationSplashMessage": "Your keychain is your ticket to participate in \u2028distributed innovation on the global stage.  \u2028\u2028Once you have it, you'll be able to enter different spaces, discover awesome ideas, and share your feedback to hep improve ideas.  \u2028\u2028As you add new keys to your keychain, you'll be able to enter new spaces, unlock new rewards opportunities, and have your voice heard in community decisions.",
  "accountCreationSplashNextButton": "Create your Keychain now",
  "accountInstructionsTitle": "Great! Your Catalyst Keychain \u2028has been created.",
  "accountInstructionsMessage": "On the next screen, you're going to see 12 words. \u2028This is called your \"seed phrase\".   \u2028\u2028It's like a super secure password that only you know, \u2028that allows you to prove ownership of your keychain.  \u2028\u2028You'll use it to login and recover your account on \u2028different devices, so be sure to put it somewhere safe!\n\nYou need to write this seed phrase down with pen and paper, so get this ready.",
  "next": "Next",
  "@next": {
    "description": "For example in button that goes to next stage of registration"
  },
  "back": "Back",
  "@back": {
    "description": "For example in button that goes to previous stage of registration"
  },
  "retry": "Retry",
  "@retry": {
    "description": "Retry action when something goes wrong."
  },
  "somethingWentWrong": "Something went wrong.",
  "@somethingWentWrong": {
    "description": "Error description when something goes wrong."
  },
  "noWalletFound": "No wallet found.",
  "@noWalletFound": {
    "description": "A description when no wallet extension was found."
  },
  "deleteKeychainDialogTitle": "Delete Keychain?",
  "@deleteKeychainDialogTitle": {
    "description": "A title on delete keychain dialog"
  },
  "deleteKeychainDialogSubtitle": "Are you sure you wants to delete your\nCatalyst Keychain from this device?",
  "@deleteKeychainDialogSubtitle": {
    "description": "A subtitle on delete keychain dialog"
  },
  "deleteKeychainDialogWarning": "Make sure you have a working Catalyst 12-word seedphrase!",
  "@deleteKeychainDialogWarning": {
    "description": "A warning on delete keychain dialog"
  },
  "deleteKeychainDialogWarningInfo": "Your Catalyst account will be removed,\nthis action cannot be undone!",
  "@deleteKeychainDialogWarningInfo": {
    "description": "A warning info on delete keychain dialog"
  },
  "deleteKeychainDialogTypingInfo": "To avoid mistakes, please type ‘Remove Keychain’ below.",
  "@deleteKeychainDialogTypingInfo": {
    "description": "A typing info on delete keychain dialog"
  },
  "deleteKeychainDialogInputLabel": "Confirm removal",
  "@deleteKeychainDialogInputLabel": {
    "description": "An input label on delete keychain dialog"
  },
  "deleteKeychainDialogErrorText": "Error. Please type 'Remove Keychain' to remove your account from this device.",
  "@deleteKeychainDialogErrorText": {
    "description": "An error text on text field on delete keychain dialog"
  },
  "deleteKeychainDialogRemovingPhrase": "Remove Keychain",
  "@deleteKeychainDialogRemovingPhrase": {
    "description": "A removing phrase on delete keychain dialog"
  },
  "accountRoleDialogTitle": "Learn about Catalyst Roles",
  "@accountRoleDialogTitle": {
    "description": "A title on account role dialog"
  },
  "accountRoleDialogButton": "Continue Role setup",
  "@accountRoleDialogButton": {
    "description": "A label on account role dialog's button"
  },
  "accountRoleDialogRoleSummaryTitle": "{role} role summary",
  "@accountRoleDialogRoleSummaryTitle": {
    "description": "A title for role summary on account role dialog",
    "placeholders": {
      "role": {
        "type": "String"
      }
    }
  },
  "voterVerboseName": "Treasury guardian",
  "@voterVerboseName": {
    "description": "A verbose name for voter"
  },
  "proposerVerboseName": "Main proposer",
  "@proposerVerboseName": {
    "description": "A verbose name for proposer"
  },
  "drepVerboseName": "Community expert",
  "@drepVerboseName": {
    "description": "A verbose name for drep"
  },
  "voterDescription": "The Voters are the guardians of Cardano treasury. They vote in projects for the growth of the Cardano Ecosystem.",
  "@voterDescription": {
    "description": "A description for voter"
  },
  "proposerDescription": "The Main Proposers are the Innovators in Project Catalyst, they are the shapers of the future.",
  "@proposerDescription": {
    "description": "A description for proposer"
  },
  "drepDescription": "The dRep has an Expert Role in the Cardano/Catalyst as people can delegate their vote to Cardano Experts.",
  "@drepDescription": {
    "description": "A description for drep"
  },
  "voterSummarySelectFavorites": "Select favorites",
  "voterSummaryComment": "Comment/Vote on Proposals",
  "voterSummaryCastVotes": "Cast your votes",
  "voterSummaryVoterRewards": "Voter rewards",
  "proposerSummaryWriteEdit": "Write/edit functionality",
  "proposerSummarySubmitToFund": "Rights to Submit to Fund",
  "proposerSummaryInviteTeamMembers": "Invite Team Members",
  "proposerSummaryComment": "Comment functionality",
  "drepSummaryDelegatedVotes": "Delegated Votes",
  "drepSummaryRewards": "dRep rewards",
  "drepSummaryCastVotes": "Cast delegated votes",
  "drepSummaryComment": "Comment Functionality",
  "delete": "Delete",
  "close": "Close",
  "notice": "Notice",
  "yes": "Yes",
  "no": "No",
  "total": "Total",
  "file": "file",
  "key": "key",
  "upload": "Upload",
  "browse": "browse",
  "uploadDropInfo": "Drop your {itemNameToUpload} here or ",
  "@uploadDropInfo": {
    "description": "An info on upload dialog",
    "placeholders": {
      "itemNameToUpload": {
        "type": "String"
      }
    }
  },
  "uploadProgressInfo": "Upload in progress",
  "uploadKeychainTitle": "Upload Catalyst Keychain",
  "@uploadKeychainTitle": {
    "description": "A title on keychain upload dialog"
  },
  "uploadKeychainInfo": "Make sure it's a correct Catalyst keychain file.",
  "@uploadKeychainInfo": {
    "description": "An info on keychain upload dialog"
  },
  "themeLight": "Light",
  "@themeLight": {
    "description": "Refers to a light theme mode."
  },
  "themeDark": "Dark",
  "@themeDark": {
    "description": "Refers to a dark theme mode."
  },
  "keychainDeletedDialogTitle": "Catalyst keychain removed",
  "keychainDeletedDialogSubtitle": "Your Catalyst Keychain is removed successfully from this device.",
  "keychainDeletedDialogInfo": "We reverted this device to Catalyst first use.",
  "registrationCompletedTitle": "Catalyst account setup",
  "registrationCompletedSubtitle": "Completed!",
  "registrationCompletedSummaryHeader": "Summary",
  "registrationCompletedKeychainTitle": "Catalyst Keychain created",
  "registrationCompletedKeychainInfo": "You created a Catalyst Keychain, backed up its seed phrase and set an unlock password.",
  "registrationCompletedWalletTitle": "Cardano {walletName} wallet selected",
  "@registrationCompletedWalletTitle": {
    "placeholders": {
      "walletName": {
        "type": "String"
      }
    }
  },
  "registrationCompletedWalletInfo": "You selected your {walletName} wallet as primary wallet for your voting power.",
  "@registrationCompletedWalletInfo": {
    "placeholders": {
      "walletName": {
        "type": "String"
      }
    }
  },
  "registrationCompletedRolesTitle": "Catalyst roles selected",
  "registrationCompletedRolesInfo": "You linked your Cardano wallet and selected  Catalyst roles via a signed transaction.",
  "registrationCompletedRoleRegistration": "role registration",
  "registrationCompletedDiscoveryButton": "Open Discovery Dashboard",
  "registrationCompletedAccountButton": "Review my account",
  "createKeychainSeedPhraseSubtitle": "Write down your 12 Catalyst \u2028security words",
  "createKeychainSeedPhraseBody": "Make sure you create an offline backup of your recovery phrase as well.",
  "createKeychainSeedPhraseDownload": "Download Catalyst key",
  "createKeychainSeedPhraseStoreConfirmation": "I have written down/downloaded my 12 words",
  "createKeychainSeedPhraseCheckInstructionsTitle": "Check your Catalyst security keys",
  "createKeychainSeedPhraseCheckInstructionsSubtitle": "Next, we're going to make sure that you've written down your words correctly.   \u2028\u2028We don't save your seed phrase, so it's important \u2028to make sure you have it right. That's why we do this confirmation before continuing.   \u2028\u2028It's also good practice to get familiar with using a seed phrase if you're new to crypto.",
  "createKeychainSeedPhraseCheckSubtitle": "Input your Catalyst security keys",
  "createKeychainSeedPhraseCheckBody": "Select your 12 written down words in \u2028the correct order.",
  "uploadCatalystKey": "Upload Catalyst Key",
  "@uploadCatalystKey": {
    "description": "When user checks correct seed phrase words order he can upload it too"
  },
  "reset": "Reset",
  "createKeychainSeedPhraseCheckSuccessTitle": "Nice job! You've successfully verified the seed phrase for your keychain.",
  "createKeychainSeedPhraseCheckSuccessSubtitle": "Enter your seed phrase to recover your Catalyst Keychain on any device.\u2028\u2028It's kinda like your email and password all rolled into one, so keep it somewhere safe!\u2028\u2028In the next step we'll add a password to your Catalyst Keychain, so you can lock/unlock access to Voices.",
  "yourNextStep": "Your next step",
  "createKeychainSeedPhraseCheckSuccessNextStep": "Now let’s set your Unlock password for this device!",
  "createKeychainUnlockPasswordInstructionsTitle": "Set your Catalyst unlock password \u2028for this device",
  "createKeychainUnlockPasswordInstructionsSubtitle": "With over 300 trillion possible combinations, your 12 word seed phrase is great for keeping your account safe.  \u2028\u2028But it can be a bit tedious to enter every single time you want to use the app.  \u2028\u2028In this next step, you'll set your Unlock Password for your current device. It's like a shortcut for proving ownership of your Keychain.  \u2028\u2028Whenever you recover your account for the first time on a new device, you'll need to use your Catalyst Keychain to get started. Every time after that, you can use your Unlock Password to quickly regain access.",
  "createKeychainCreatedTitle": "Congratulations your Catalyst \u2028Keychain is created!",
  "createKeychainCreatedNextStep": "In the next step you write your Catalyst roles and \u2028account to the Cardano Mainnet.",
  "createKeychainLinkWalletAndRoles": "Link your Cardano Wallet & Roles",
  "registrationCreateKeychainStepGroup": "Catalyst Keychain created",
  "registrationLinkWalletStepGroup": "Link Cardano Wallet & Roles",
  "registrationCompletedStepGroup": "Catalyst account creation completed!",
  "createKeychainUnlockPasswordIntoSubtitle": "Catalyst unlock password",
  "createKeychainUnlockPasswordIntoBody": "Please provide a password for your Catalyst Keychain.",
  "enterPassword": "Enter password",
  "confirmPassword": "Confirm password",
  "xCharactersMinimum": "{number} characters minimum length",
  "@xCharactersMinimum": {
    "placeholders": {
      "number": {
        "type": "int"
      }
    }
  },
  "passwordDoNotMatch": "Passwords do not match, please correct",
  "@passwordDoNotMatch": {
    "description": "When user confirms password but it does not match original one."
  },
  "warning": "Warning",
  "alert": "Alert",
  "registrationExitConfirmDialogSubtitle": "Account creation incomplete!",
  "registrationExitConfirmDialogContent": "If attempt to leave without creating your keychain - account creation will be incomplete. \u2028\u2028You are not able to login without \u2028completing your keychain.",
  "registrationExitConfirmDialogContinue": "Continue keychain creation",
  "cancelAnyways": "Cancel anyway",
  "recoverCatalystKeychain": "Restore Catalyst keychain",
  "recoverKeychainMethodsTitle": "Restore your Catalyst Keychain",
  "recoverKeychainMethodsNoKeychainFound": "No Catalyst Keychain found on this device.",
  "recoverKeychainMethodsSubtitle": "Not to worry, in the next step you can choose the recovery option that applies to you for this device!",
  "recoverKeychainMethodsListTitle": "How do you want Restore your Catalyst Keychain?",
  "recoverKeychainNonFound": "No Catalyst Keychain found\u2028on this device.",
  "recoverKeychainFound": "Keychain found!  \u2028Please unlock your device.",
  "seedPhrase12Words": "12 security words",
  "recoverySeedPhraseInstructionsTitle": "Restore your Catalyst Keychain with \u2028your 12 security words.",
  "recoverySeedPhraseInstructionsSubtitle": "Enter your security words in the correct order, and sign into your Catalyst account on a new device.",
  "recoverySeedPhraseInputTitle": "Restore your Catalyst Keychain with \u2028your 12 security words",
  "recoverySeedPhraseInputSubtitle": "Enter each word of your Catalyst Key in the right order \u2028to bring your Catalyst account to this device.",
  "recoveryAccountTitle": "Catalyst account recovery",
  "recoveryAccountSuccessTitle": "Keychain recovered successfully!",
  "recoveryAccountDetailsAction": "Set unlock password for this device",
  "recoveryUnlockPasswordInstructionsTitle": "Set your Catalyst unlock password f\u2028or this device",
  "recoveryUnlockPasswordInstructionsSubtitle": "With over 300 trillion possible combinations, your 12 word seed phrase is great for keeping your account safe.  \u2028\u2028But it can be a bit tedious to enter every single time you want to use the app.  \u2028\u2028In this next step, you'll set your Unlock Password for your current device. It's like a shortcut for proving ownership of your Keychain.  \u2028\u2028Whenever you recover your account for the first time on a new device, you'll need to use your Catalyst Keychain to get started. Every time after that, you can use your Unlock Password to quickly regain access.",
  "recoverDifferentKeychain": "Restore a different keychain",
  "unlockDialogHeader": "Unlock Catalyst",
  "@unlockDialogHeader": {
    "description": "The header label in unlock dialog."
  },
  "unlockDialogTitle": "Welcome back!",
  "@unlockDialogTitle": {
    "description": "The title label in unlock dialog."
  },
  "unlockDialogContent": "Please enter your device specific unlock password\nto unlock Catalyst Voices.",
  "@unlockDialogContent": {
    "description": "The content (body) in unlock dialog."
  },
  "unlockDialogHint": "Enter your Unlock password",
  "@unlockDialogHint": {
    "description": "The hint for the unlock password field."
  },
  "unlockDialogIncorrectPassword": "Password is incorrect, try again.",
  "@unlockDialogIncorrectPassword": {
    "description": "An error message shown below the password field when the password is incorrect."
  },
  "continueAsGuest": "Continue as guest",
  "@continueAsGuest": {
    "description": "The message shown when asking the user to login/unlock and the user wants to cancel the process."
  },
  "unlockSnackbarTitle": "Catalyst unlocked!",
  "@unlockSnackbarTitle": {
    "description": "The title shown in confirmation snackbar after unlocking the keychain."
  },
  "unlockSnackbarMessage": "You can now fully use the application.",
  "@unlockSnackbarMessage": {
    "description": "The message shown below the title in confirmation snackbar after unlocking the keychain."
  },
  "lockSnackbarTitle": "Catalyst locked",
  "@lockSnackbarTitle": {
    "description": "The title shown in confirmation snackbar after locking the keychain."
  },
  "lockSnackbarMessage": "Catalyst is now in guest/locked mode.",
  "@lockSnackbarMessage": {
    "description": "The message shown below the title in confirmation snackbar after locking the keychain."
  },
  "recoverySuccessTitle": "Congratulations your Catalyst \u2028Keychain is restored!",
  "recoverySuccessSubtitle": "You have successfully restored your Catalyst Keychain, and unlocked Catalyst Voices on this device.",
  "recoverySuccessGoToDashboard": "Jump into the Discovery space / Dashboard",
  "recoverySuccessGoAccount": "Check my account",
  "recoveryExitConfirmDialogSubtitle": "12 word keychain restoration incomplete",
  "recoveryExitConfirmDialogContent": "Please continue your Catalyst Keychain restoration, if you cancel all input will be lost.",
  "recoveryExitConfirmDialogContinue": "Continue recovery process",
  "recoverAccount": "Recover account",
  "@recoverAccount": {
    "description": "Refers to the action label for recovering the user account."
  },
  "uploadConfirmDialogSubtitle": "SWITCH TO FILE UPLOAD",
  "uploadConfirmDialogContent": "Do you want to cancel manual input, and switch to Catalyst key upload?",
  "uploadConfirmDialogYesButton": "Yes, switch to Catalyst key upload",
  "uploadConfirmDialogResumeButton": "Resume manual inputs",
  "incorrectUploadDialogSubtitle": "CATALYST KEY INCORRECT",
  "incorrectUploadDialogContent": "The Catalyst keychain that you entered or uploaded is incorrect, please try again.",
  "incorrectUploadDialogTryAgainButton": "Try again",
  "finishAccountCreation": "Finish account creation",
  "connectDifferentWallet": "Connect a different wallet",
  "@connectDifferentWallet": {
    "description": "A button label to connect a different wallet in wallet detail panel."
  },
  "reviewRegistrationTransaction": "Review registration transaction",
  "@reviewRegistrationTransaction": {
    "description": "A button label to review the registration transaction in wallet detail panel."
  },
  "saveBeforeEditingErrorText": "Please save before editing something else",
<<<<<<< HEAD
  "noProposalStateDescription": "Discovery space will show draft proposals you can comment on, currently there are no draft proposals.",
  "@noProposalStateDescription": {
    "description": "Description shown when there are no proposals in the proposals tab"
  },
  "noProposalStateTitle": "No draft proposals yet",
  "@noProposalStateTitle": {
    "description": "Title shown when there are no proposals in the proposals tab"
=======
  "mandatoryGuidanceType": "Mandatory",
  "@mandatoryGuidanceType": {
    "description": "Guidance type label for mandatory guidance"
  },
  "educationGuidanceType": "Education",
  "@educationGuidanceType": {
    "description": "Guidance type label for education guidance"
  },
  "tipsGuidanceType": "Tips",
  "@tipsGuidanceType": {
    "description": "Guidance type label for tips guidance"
  },
  "all": "All",
  "@all": {
    "description": "Primary used to select all object. To display object without any filter"
  },
  "noGuidanceOfThisType": "There is no guidance of this type",
  "@noGuidanceOfThisType": {
    "description": "Message when there is no guidance of this type"
  },
  "selectASection": "Select a section",
  "@selectASection": {
    "description": "Message when there is no section selected"
  },
  "noGuidanceForThisSection": "There is no guidance for this section",
  "@noGuidanceForThisSection": {
    "description": "Message when there is no guidance for this section"
>>>>>>> f78eff25
  }
}<|MERGE_RESOLUTION|>--- conflicted
+++ resolved
@@ -959,7 +959,7 @@
     "description": "A button label to review the registration transaction in wallet detail panel."
   },
   "saveBeforeEditingErrorText": "Please save before editing something else",
-<<<<<<< HEAD
+
   "noProposalStateDescription": "Discovery space will show draft proposals you can comment on, currently there are no draft proposals.",
   "@noProposalStateDescription": {
     "description": "Description shown when there are no proposals in the proposals tab"
@@ -967,7 +967,7 @@
   "noProposalStateTitle": "No draft proposals yet",
   "@noProposalStateTitle": {
     "description": "Title shown when there are no proposals in the proposals tab"
-=======
+
   "mandatoryGuidanceType": "Mandatory",
   "@mandatoryGuidanceType": {
     "description": "Guidance type label for mandatory guidance"
@@ -995,6 +995,6 @@
   "noGuidanceForThisSection": "There is no guidance for this section",
   "@noGuidanceForThisSection": {
     "description": "Message when there is no guidance for this section"
->>>>>>> f78eff25
+
   }
 }