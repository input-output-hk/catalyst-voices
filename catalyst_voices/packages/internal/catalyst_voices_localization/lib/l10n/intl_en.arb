--- conflicted
+++ resolved
@@ -1404,7 +1404,7 @@
   "heroSectionTitle": "Create, fund and deliver the future of Cardano.",
   "projectCatalystDescription": "Project Catalyst is an experiment in community innovation, providing a framework to turn ideas into impactful real world projects.\n\nWe're putting the community at the heart of Cardano's future development. Are you ready for the Challenge?",
   "viewCurrentCampaign": "View Current Campaign",
-  "catalystF14": "Catalyst Found14",
+  "catalystF14": "Catalyst Fund14",
   "@catalystF14": {
     "description": "Used in discovery page in hero section"
   },
@@ -1515,7 +1515,6 @@
   "editRolesDialogTitle": "Editing Roles",
   "editRolesDialogMessage": "Before you can change your role, there are a few steps to complete first. Follow the instructions carefully to ensure a smooth transition.\u2028\u2028To continue you will need to re-register, this will allow you to select new roles. This process will take around 3-7 minutes. \nPlease have your passphrase ready.\u2028",
   "continueText": "Continue",
-<<<<<<< HEAD
   "proposalEditorStatusDropdownBackTitle": "Back to Proposal Index",
   "@proposalEditorStatusDropdownBackTitle": {
     "description": "Action title to navigate back to the proposal index."
@@ -1543,7 +1542,7 @@
   "proposalEditorStatusDropdownExportTitle": "Export Proposal",
   "@proposalEditorStatusDropdownExportTitle": {
     "description": "Action title to export a proposal as a file."
-=======
+  },
   "showAll": "Show All",
   "importProposal": "Import Proposal",
   "@importProposal": {
@@ -1552,6 +1551,5 @@
   "catalyst": "Catalyst",
   "@catalyst": {
     "description": "Catalyst is a project name"
->>>>>>> e5d302b1
   }
 }