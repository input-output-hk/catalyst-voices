--- conflicted
+++ resolved
@@ -2855,7 +2855,39 @@
   "@selectCategoryToSeeDetailsDescription": {
     "description": "Text for the select category to see details description in new proposal dialog"
   },
-<<<<<<< HEAD
+  "readCategoryBriefButtonLabel": "Read category brief",
+  "@readCategoryBriefButtonLabel": {
+    "description": "Label for the read category brief button"
+  },
+  "proposalsLatestUpdatesHours": "Latest updates ({count}{count, plural, =1{hr} other{hrs}})",
+  "@proposalsLatestUpdatesHours": {
+    "description": "One of filter options for proposals. Meaning show only latest proposals.",
+    "placeholders": {
+      "count": {
+        "type": "int"
+      }
+    }
+  },
+  "orderProposalsAlphabetical": "Alphabetical",
+  "@orderProposalsAlphabetical": {
+    "description": "Order proposals by title option"
+  },
+  "orderProposalsBudgetAsc": "Budget: lowest first",
+  "@orderProposalsBudgetAsc": {
+    "description": "Order proposals by budget option"
+  },
+  "orderProposalsBudgetDesc": "Budget: highest first",
+  "@orderProposalsBudgetDesc": {
+    "description": "Order proposals by budget option"
+  },
+  "orderProposalsUpdateDateAsc": "Oldest to newest",
+  "@orderProposalsUpdateDateAsc": {
+    "description": "Order proposals by update date option"
+  },
+  "orderProposalsUpdateDateDesc": "Newest to oldest",
+  "@orderProposalsUpdateDateDesc": {
+    "description": "Order proposals by update date option"
+  },
   "catalystId": "Catalyst ID",
   "@catalystId": {
     "description": "Label of chip with account catalyst ID clearly describing content"
@@ -2867,39 +2899,5 @@
   "tipCopyCatalystIdForReviewTool": "Copy your Catalyst ID before you go to the Review tool.",
   "@tipCopyCatalystIdForReviewTool": {
     "description": "Gives context where Catalyst ID can be used"
-=======
-  "readCategoryBriefButtonLabel": "Read category brief",
-  "@readCategoryBriefButtonLabel": {
-    "description": "Label for the read category brief button"
-  },
-  "proposalsLatestUpdatesHours": "Latest updates ({count}{count, plural, =1{hr} other{hrs}})",
-  "@proposalsLatestUpdatesHours": {
-    "description": "One of filter options for proposals. Meaning show only latest proposals.",
-    "placeholders": {
-      "count": {
-        "type": "int"
-      }
-    }
-  },
-  "orderProposalsAlphabetical": "Alphabetical",
-  "@orderProposalsAlphabetical": {
-    "description": "Order proposals by title option"
-  },
-  "orderProposalsBudgetAsc": "Budget: lowest first",
-  "@orderProposalsBudgetAsc": {
-    "description": "Order proposals by budget option"
-  },
-  "orderProposalsBudgetDesc": "Budget: highest first",
-  "@orderProposalsBudgetDesc": {
-    "description": "Order proposals by budget option"
-  },
-  "orderProposalsUpdateDateAsc": "Oldest to newest",
-  "@orderProposalsUpdateDateAsc": {
-    "description": "Order proposals by update date option"
-  },
-  "orderProposalsUpdateDateDesc": "Newest to oldest",
-  "@orderProposalsUpdateDateDesc": {
-    "description": "Order proposals by update date option"
->>>>>>> ac04e1fe
   }
 }