{
  "@@locale": "en",
  "local": "Local",
  "emailLabelText": "Email",
  "@emailLabelText": {
    "description": "Text shown in email field"
  },
  "emailHintText": "mail@example.com",
  "@emailHintText": {
    "description": "Text shown in email field when empty"
  },
  "emailErrorText": "mail@example.com",
  "@emailErrorText": {
    "description": "Text shown in email field when input is invalid"
  },
  "resumeButtonText": "Resume",
  "@resumeButtonText": {
    "description": "Text shown in resume button"
  },
  "startButtonText": "Start",
  "@startButtonText": {
    "description": "Text shown in start button"
  },
  "cancelButtonText": "Cancel",
  "@cancelButtonText": {
    "description": "Text shown in cancel button"
  },
  "exitButtonText": "Exit",
  "@exitButtonText": {
    "description": "Text shown in exit button"
  },
  "editButtonText": "Edit",
  "@editButtonText": {
    "description": "Text shown in edit button"
  },
  "publishButtonText": "Publish",
  "@publishButtonText": {
    "description": "Text shown in publish button"
  },
  "submitButtonText": "Submit",
  "@submitButtonText": {
    "description": "Text shown in submit button"
  },
  "headerTooltipText": "Header",
  "@headerTooltipText": {
    "description": "Text shown in header tooltip"
  },
  "placeholderRichText": "Start writing your text...",
  "@placeholderRichText": {
    "description": "Text shown as placeholder in rich text editor"
  },
  "supportingTextLabelText": "Supporting text",
  "@supportingTextLabelText": {
    "description": "Text shown as placeholder in rich text editor"
  },
  "saveButtonText": "Save",
  "@saveButtonText": {
    "description": "Text shown in save button"
  },
  "saveChangesButtonText": "Save Changes",
  "@saveChangesButtonText": {
    "description": "Text shown in save button"
  },
  "passwordLabelText": "Password",
  "@passwordLabelText": {
    "description": "Text shown in password field"
  },
  "passwordHintText": "My1SecretPassword",
  "@passwordHintText": {
    "description": "Text shown in password field when empty"
  },
  "passwordErrorText": "Password must be at least 8 characters long",
  "@passwordErrorText": {
    "description": "Text shown in  password field when input is invalid"
  },
  "connectingStatusLabelText": "re-connecting",
  "@connectingStatusLabelText": {
    "description": "Label text shown in the ConnectingStatus widget during re-connection."
  },
  "finishAccountButtonLabelText": "Finish account",
  "@finishAccountButtonLabelText": {
    "description": "Label text shown in the FinishAccountButton widget."
  },
  "getStartedButtonLabelText": "Get Started",
  "@getStartedButtonLabelText": {
    "description": "Label text shown in the GetStartedButton widget."
  },
  "unlockButtonLabelText": "Unlock",
  "@unlockButtonLabelText": {
    "description": "Label text shown in the UnlockButton widget."
  },
  "userProfileGuestLabelText": "Guest",
  "@userProfileGuestLabelText": {
    "description": "Label text shown in the UserProfileButton widget when a user is not connected."
  },
  "searchButtonLabelText": "[cmd=K]",
  "@searchButtonLabelText": {
    "description": "Label text shown in the Search widget."
  },
  "snackbarInfoLabelText": "Info",
  "@snackbarInfoLabelText": {
    "description": "Label text shown in the Snackbar widget when the message is an info message."
  },
  "snackbarInfoMessageText": "This is an info message!",
  "@snackbarInfoMessageText": {
    "description": "Text shown in the Snackbar widget when the message is an info message."
  },
  "snackbarSuccessLabelText": "Success",
  "@snackbarSuccessLabelText": {
    "description": "Label text shown in the Snackbar widget when the message is an success message."
  },
  "snackbarSuccessMessageText": "This is a success message!",
  "@snackbarSuccessMessageText": {
    "description": "Text shown in the Snackbar widget when the message is an success message."
  },
  "snackbarWarningLabelText": "Warning",
  "@snackbarWarningLabelText": {
    "description": "Label text shown in the Snackbar widget when the message is an warning message."
  },
  "snackbarWarningMessageText": "This is a warning message!",
  "@snackbarWarningMessageText": {
    "description": "Text shown in the Snackbar widget when the message is an warning message."
  },
  "snackbarErrorLabelText": "Error",
  "@snackbarErrorLabelText": {
    "description": "Label text shown in the Snackbar widget when the message is an error message."
  },
  "snackbarErrorMessageText": "This is an error message!",
  "@snackbarErrorMessageText": {
    "description": "Text shown in the Snackbar widget when the message is an error message."
  },
  "refresh": "Refresh",
  "ok": "Ok",
  "@ok": {
    "description": "Short confirmation (ok)."
  },
  "okay": "Okay",
  "@okay": {
    "description": "Short confirmation (okay.)"
  },
  "seedPhraseSlotNr": "Slot {nr}",
  "@seedPhraseSlotNr": {
    "description": "When user arranges seed phrases this text is shown when phrase was not selected",
    "placeholders": {
      "nr": {
        "type": "int"
      }
    }
  },
  "mainnetNetworkId": "Mainnet",
  "@mainnetNetworkId": {
    "description": "A mainnet cardano network name."
  },
  "preprodNetworkId": "PreProd",
  "@preprodNetworkId": {
    "description": "A preprod cardano network name."
  },
  "proposalStatusReady": "Ready",
  "@proposalStatusReady": {
    "description": "Indicates to user that status is in ready mode"
  },
  "draft": "Draft",
  "@draft": {
    "description": "Indicates to user that status is in draft mode"
  },
  "inProgress": "In progress",
  "@inProgress": {
    "description": "Indicates to user that status is in progress"
  },
  "private": "Private",
  "@private": {
    "description": "Indicates to user that status is in private mode"
  },
  "live": "Live",
  "@live": {
    "description": "Indicates to user that status is in live mode"
  },
  "completed": "Completed",
  "@completed": {
    "description": "Indicates to user that status is completed"
  },
  "open": "Open",
  "@open": {
    "description": "Indicates to user that status is in open mode"
  },
  "fundedProposal": "Funded proposal",
  "@fundedProposal": {
    "description": "Label shown on a proposal card indicating that the proposal is funded."
  },
  "publishedProposal": "Published proposal",
  "@publishedProposal": {
    "description": "Label shown on a proposal card indicating that the proposal is not yet funded."
  },
  "fundedProposalDate": "Funded {date}",
  "@fundedProposalDate": {
    "description": "Indicates date of funding (a proposal).",
    "placeholders": {
      "date": {
        "type": "DateTime",
        "format": "yMMMMd"
      }
    }
  },
  "lastUpdateDate": "Last update: {date}.",
  "@lastUpdateDate": {
    "description": "Indicates a last update date.",
    "placeholders": {
      "date": {
        "type": "String"
      }
    }
  },
  "fundsRequested": "Funds requested",
  "@fundsRequested": {
    "description": "Indicates the amount of ADA requested in a fund on a proposal card."
  },
  "noOfComments": "{count} {count, plural, =0{comments} =1{comment} other{comments}}",
  "@noOfComments": {
    "description": "Indicates the amount of comments on a proposal card.",
    "placeholders": {
      "count": {
        "type": "num",
        "format": "compact"
      }
    }
  },
  "noOfSegmentsCompleted": "{completed} of {total} ({percentage}%) {total, plural, =0{segments} =1{segment} other{segments}} completed",
  "@noOfSegmentsCompleted": {
    "description": "Indicates the amount of comments on a proposal card.",
    "placeholders": {
      "completed": {
        "type": "num",
        "format": "compact"
      },
      "total": {
        "type": "num",
        "format": "compact"
      },
      "percentage": {
        "type": "num",
        "format": "compact"
      }
    }
  },
  "today": "Today",
  "@today": {
    "description": "Refers to date which is today."
  },
  "yesterday": "Yesterday",
  "@yesterday": {
    "description": "Refers to date which is yesterday."
  },
  "twoDaysAgo": "2 days ago",
  "@twoDaysAgo": {
    "description": "Refers to date which is two days ago."
  },
  "tomorrow": "Tomorrow",
  "@tomorrow": {
    "description": "Refers to date which is tomorrow."
  },
  "activeVotingRound": "Active voting round 14",
  "@activeVotingRound": {
    "description": "Title of the voting space."
  },
  "noOfAll": "All ({count})",
  "@noOfAll": {
    "description": "Tab label for all proposals in voting space",
    "placeholders": {
      "count": {
        "type": "int"
      }
    }
  },
  "noOfDraft": "Draft proposals ({count})",
  "@noOfDraft": {
    "description": "Tab label for draft proposals in voting space",
    "placeholders": {
      "count": {
        "type": "int"
      }
    }
  },
  "noOfFinal": "Final proposals ({count})",
  "@noOfFinal": {
    "description": "Tab label for final proposals in voting space",
    "placeholders": {
      "count": {
        "type": "int"
      }
    }
  },
  "noOfMyProposals": "My proposals ({count})",
  "@noOfMyProposals": {
    "description": "Tab label for my proposals in voting space",
    "placeholders": {
      "count": {
        "type": "int"
      }
    }
  },
  "noOfFavorites": "Favorites ({count})",
  "@noOfFavorites": {
    "description": "Tab label for draft proposals in voting space",
    "placeholders": {
      "count": {
        "type": "int"
      }
    }
  },
  "favorites": "Favorites",
  "@favorites": {
    "description": "Refers to a list of favorites."
  },
  "treasuryCampaignBuilder": "Campaign builder",
  "@treasuryCampaignBuilder": {
    "description": "Left panel name in treasury space"
  },
  "treasuryCampaignBuilderSegments": "Segments",
  "@treasuryCampaignBuilderSegments": {
    "description": "Tab name in campaign builder panel"
  },
  "treasuryCreateCampaign": "Create Campaign",
  "@treasuryCreateCampaign": {
    "description": "Segment name"
  },
  "setupCampaignDetails": "Setup Campaign Details",
  "@setupCampaignDetails": {
    "description": "Segment step for entering campaign details."
  },
  "setupCampaignStages": "Setup Campaign Stages",
  "@setupCampaignStages": {
    "description": "Segment step for entering campaign start and end dates."
  },
  "setupCampaignStagesTimezone": "You are setting date and times using this Timezone:",
  "@setupCampaignStagesTimezone": {
    "description": "The description of a timezone in which the user sets campaign stages."
  },
  "startAndEndDates": "Start & End Dates",
  "@startAndEndDates": {
    "description": "Refers to a date & time range (start & end)."
  },
  "campaignStart": "Campaign Start",
  "@campaignStart": {
    "description": "Label for the campaign start date."
  },
  "campaignEnd": "Campaign End",
  "@campaignEnd": {
    "description": "Label for the campaign end date."
  },
  "campaignDates": "Campaign Dates",
  "@campaignDates": {
    "description": "Label for the campaign start & end date."
  },
  "noDateTimeSelected": "No date & time selected",
  "@noDateTimeSelected": {
    "description": "Placeholder when date & time not selected."
  },
  "setupBaseProposalTemplate": "Setup Base Proposal Template",
  "@setupBaseProposalTemplate": {
    "description": "Segment step for entering a proposal template for a campaign."
  },
  "setupBaseQuestions": "Setup Base Questions",
  "@setupBaseQuestions": {
    "description": "Segment description for entering a proposal template for a campaign."
  },
  "setupCategories": "Setup Categories",
  "@setupCategories": {
    "description": "Segment step for entering campaign categories."
  },
  "stepEdit": "Edit",
  "@stepEdit": {
    "description": "Button name in step"
  },
  "workspaceProposalNavigation": "Proposal navigation",
  "@workspaceProposalNavigation": {
    "description": "Left panel name in workspace"
  },
  "workspaceProposalNavigationSegments": "Segments",
  "@workspaceProposalNavigationSegments": {
    "description": "Tab name in proposal setup panel"
  },
  "workspaceProposalSetup": "Proposal setup",
  "@workspaceProposalSetup": {
    "description": "Segment name"
  },
  "drawerSpaceTreasury": "Treasury",
  "@drawerSpaceTreasury": {
    "description": "Name shown in spaces shell drawer"
  },
  "drawerSpaceDiscovery": "Discovery",
  "@drawerSpaceDiscovery": {
    "description": "Name shown in spaces shell drawer"
  },
  "drawerSpaceWorkspace": "Workspace",
  "@drawerSpaceWorkspace": {
    "description": "Name shown in spaces shell drawer"
  },
  "drawerSpaceVoting": "Voting",
  "@drawerSpaceVoting": {
    "description": "Name shown in spaces shell drawer"
  },
  "drawerSpaceFundedProjects": "Funded projects",
  "@drawerSpaceFundedProjects": {
    "description": "Name shown in spaces shell drawer"
  },
  "fundedProjectSpace": "Funded project space",
  "@fundedProjectSpace": {
    "description": "Title of the funded project space"
  },
  "noOfFundedProposals": "Funded proposals ({count})",
  "@noOfFundedProposals": {
    "description": "Tab label for funded proposals in funded projects space",
    "placeholders": {
      "count": {
        "type": "int"
      }
    }
  },
  "getReadyToVote": "Get ready to vote",
  "@getReadyToVote": {
    "description": "Label before the voting phase starts."
  },
  "votingIsOpen": "Voting is open!",
  "@votingIsOpen": {
    "description": "Label when voting phase is active."
  },
  "votingIsClosed": "Voting is closed!",
  "@votingIsClosed": {
    "description": "Label when the voting phase is closed."
  },
  "votingStarts": "Voting starts",
  "@votingStarts": {
    "description": "Label when the voting phase starts."
  },
  "votingPhase": "Voting Phase",
  "@votingPhase": {
    "description": "Label when the voting phase is active."
  },
  "votingEnded": "Voting ended",
  "@votingEnded": {
    "description": "Label when the voting phase is closed."
  },
  "votingEndsIn": "Ends in {duration}",
  "@votingEndsIn": {
    "description": "Label when voting phase ends after the duration.",
    "placeholders": {
      "duration": {
        "type": "String"
      }
    }
  },
  "votingStartsIn": "in {duration}",
  "@votingStartsIn": {
    "description": "Label when voting phase starts after the duration.",
    "placeholders": {
      "duration": {
        "type": "String"
      }
    }
  },
  "followed": "Followed",
  "@followed": {
    "description": "Refers to a list of followed items."
  },
  "overallSpacesSearchBrands": "Search Brands",
  "@overallSpacesSearchBrands": {
    "description": "Overall spaces search brands tile name"
  },
  "overallSpacesTasks": "Tasks",
  "@overallSpacesTasks": {
    "description": "Overall spaces tasks tile name"
  },
  "clickToRestart": "Click to restart",
  "@clickToRestart": {
    "description": "In different places update popup body"
  },
  "spaceTreasuryName": "Treasury space",
  "@spaceTreasuryName": {
    "description": "Name of space shown in different spaces that indicates its origin"
  },
  "spaceDiscoveryName": "Discovery space",
  "@spaceDiscoveryName": {
    "description": "Name of space shown in different spaces that indicates its origin"
  },
  "spaceWorkspaceName": "Workspace",
  "@spaceWorkspaceName": {
    "description": "Name of space shown in different spaces that indicates its origin"
  },
  "spaceVotingName": "Voting space",
  "@spaceVotingName": {
    "description": "Name of space shown in different spaces that indicates its origin"
  },
  "spaceFundedProjects": "Funded project space",
  "@spaceFundedProjects": {
    "description": "Name of space shown in different spaces that indicates its origin"
  },
  "lock": "Lock",
  "@lock": {
    "description": "Refers to a lock action, i.e. to lock the session."
  },
  "unlock": "Unlock",
  "@unlock": {
    "description": "Refers to a unlock action, i.e. to unlock the session."
  },
  "getStarted": "Get Started",
  "@getStarted": {
    "description": "Refers to a get started action, i.e. to register."
  },
  "guest": "Guest",
  "@guest": {
    "description": "Refers to guest user."
  },
  "visitor": "Visitor",
  "@visitor": {
    "description": "Refers to user that created keychain but is locked"
  },
  "actor": "Actor",
  "@actor": {
    "description": "Refers to user that created keychain and is unlocked."
  },
  "noConnectionBannerRefreshButtonText": "Refresh",
  "@noConnectionBannerRefreshButtonText": {
    "description": "Text shown in the No Internet Connection Banner widget for the refresh button."
  },
  "noConnectionBannerTitle": "No internet connection",
  "@noConnectionBannerTitle": {
    "description": "Text shown in the No Internet Connection Banner widget for the title."
  },
  "noConnectionBannerDescription": "Your internet is playing hide and seek. Check your internet connection, or try again in a moment.",
  "@noConnectionBannerDescription": {
    "description": "Text shown in the No Internet Connection Banner widget for the description below the title."
  },
  "weakPasswordStrength": "Weak password strength",
  "@weakPasswordStrength": {
    "description": "Describes a password that is weak"
  },
  "normalPasswordStrength": "Normal password strength",
  "@normalPasswordStrength": {
    "description": "Describes a password that has medium strength."
  },
  "goodPasswordStrength": "Good password strength",
  "@goodPasswordStrength": {
    "description": "Describes a password that is strong."
  },
  "chooseCardanoWallet": "Choose Cardano Wallet",
  "@chooseCardanoWallet": {
    "description": "A button label to select a cardano wallet."
  },
  "chooseOtherWallet": "Choose other wallet",
  "@chooseOtherWallet": {
    "description": "A button label to select another cardano wallet."
  },
  "learnMore": "Learn More",
  "@learnMore": {
    "description": "A label on a clickable element that can show more content."
  },
  "walletLinkHeader": "Link keys to your Catalyst Keychain",
  "@walletLinkHeader": {
    "description": "A header in link wallet flow in registration."
  },
  "walletLinkWalletSubheader": "Link your Cardano wallet",
  "@walletLinkWalletSubheader": {
    "description": "A subheader in link wallet flow in registration for wallet connection."
  },
  "walletLinkRolesSubheader": "Select your Catalyst roles",
  "@walletLinkRolesSubheader": {
    "description": "A subheader in link wallet flow in registration for role chooser state."
  },
  "walletLinkTransactionSubheader": "Sign your Catalyst roles to the\nCardano mainnet",
  "@walletLinkTransactionSubheader": {
    "description": "A subheader in link wallet flow in registration for RBAC transaction."
  },
  "walletLinkIntroTitle": "Link Cardano Wallet & Catalyst Roles \u2028to you Catalyst Keychain.",
  "@walletLinkIntroTitle": {
    "description": "A title in link wallet flow on intro screen."
  },
  "walletLinkIntroContent": "You're almost there! This is the final and most important step in your account setup. \u2028\u2028We're going to link a Cardano Wallet to your Catalyst Keychain, so you can start collecting Role Keys.  \u2028\u2028We'll start with your Contributor Key by default. You can decide to add a Proposer Key if you want.",
  "@walletLinkIntroContent": {
    "description": "A message (content) in link wallet flow on intro screen."
  },
  "walletLinkSelectWalletTitle": "Select the Cardano wallet to link\nto your Catalyst Keychain.",
  "@walletLinkSelectWalletTitle": {
    "description": "A title in link wallet flow on select wallet screen."
  },
  "walletLinkSelectWalletContent": "To complete this action, you'll submit a signed transaction to Cardano. There will be an ADA transaction fee.",
  "@walletLinkSelectWalletContent": {
    "description": "A message (content) in link wallet flow on select wallet screen."
  },
  "walletLinkWalletDetailsTitle": "Cardano wallet detection",
  "@walletLinkWalletDetailsTitle": {
    "description": "A title in link wallet flow on wallet details screen."
  },
  "walletLinkWalletDetailsContent": "{wallet} connected successfully!",
  "@walletLinkWalletDetailsContent": {
    "description": "A message in link wallet flow on wallet details screen.",
    "placeholders": {
      "wallet": {
        "type": "String"
      }
    }
  },
  "walletLinkWalletDetailsNotice": "To calculate voting power, Catalyst reads your wallet balance from the blockchain. ",
  "@walletLinkWalletDetailsNotice": {
    "description": "A message in link wallet flow on wallet details screen explaining why Catalyst reads user wallet balance."
  },
  "walletLinkWalletDetailsLowBalanceHeadsUpText": "Please ensure your Cardano wallet has at least {amount} ADA before continuing.",
  "@walletLinkWalletDetailsLowBalanceHeadsUpText": {
    "description": "A heads up content explaining that the user needs to have some ada for registration.",
    "placeholders": {
      "amount": {
        "type": "double",
        "format": "compact"
      }
    }
  },
  "walletLinkTransactionTitle": "Let's make sure everything looks right.",
  "@walletLinkTransactionTitle": {
    "description": "A title in link wallet flow on transaction screen."
  },
  "walletLinkTransactionSubtitle": "To complete this action, you'll submit a signed transaction to Cardano. There will be an ADA transaction fee.",
  "@walletLinkTransactionSubtitle": {
    "description": "A subtitle in link wallet flow on transaction screen."
  },
  "walletLinkTransactionAccountCompletion": "Account completion for Catalyst",
  "@walletLinkTransactionAccountCompletion": {
    "description": "A subtitle in link wallet flow on transaction screen."
  },
  "walletLinkTransactionLinkItem": "1 {wallet} wallet",
  "@walletLinkTransactionLinkItem": {
    "description": "An item in the transaction summary for the wallet link.",
    "placeholders": {
      "wallet": {
        "type": "String"
      }
    }
  },
  "walletLinkTransactionSign": "Sign transaction with wallet",
  "@walletLinkTransactionSign": {
    "description": "The primary button label to sign a transaction on transaction summary screen."
  },
  "walletLinkTransactionChangeRoles": "Change role setup",
  "@walletLinkTransactionChangeRoles": {
    "description": "The secondary button label to change the roles on transaction summary screen."
  },
  "walletLinkTransactionBackToWalletSelection": "Back to Wallet Selection",
  "@walletLinkTransactionBackToWalletSelection": {
    "description": "The primary button label to go back to wallet selection on transaction summary screen."
  },
  "walletLinkTransactionRoleItem": "1 {role} registration",
  "@walletLinkTransactionRoleItem": {
    "description": "An item in the transaction summary for the role registration",
    "placeholders": {
      "role": {
        "type": "String"
      }
    }
  },
  "registrationTransactionFailed": "Transaction failed",
  "@registrationTransactionFailed": {
    "description": "Indicates an error when submitting a registration transaction failed."
  },
  "registrationNetworkIdMismatch": "It seems like you're trying to use\u00A0a wallet on the wrong network.\nPlease switch to {network} to continue.",
  "@registrationNetworkIdMismatch": {
    "description": "An error when user attempts to use a wallet on the wrong network, i.e. using preprod wallet on production environment.",
    "placeholders": {
      "network": {
        "type": "String"
      }
    }
  },
  "registrationInsufficientBalance": "Transaction cannot proceed due to low wallet balance.",
  "@registrationInsufficientBalance": {
    "description": "Indicates an error when preparing a transaction has failed due to low wallet balance."
  },
  "registrationSeedPhraseNotFound": "Seed phrase was not found. Make sure correct words are correct.",
  "@registrationSeedPhraseNotFound": {
    "description": "Error message shown when attempting to register or recover account but seed phrase was not found"
  },
  "registrationKeychainNotFound": "Keychain was not found or locked",
  "@registrationKeychainNotFound": {
    "description": "Error message shown when attempting to prepare registration transaction but keychain was not found or locked. Should not happen."
  },
  "registrationRecoverKeychainNotFound": "Keychain was not found while recovering.",
  "@registrationRecoverKeychainNotFound": {
    "description": "Error message shown when recovering account but keychain was not found locally"
  },
  "registrationSaveProgressException": "Could not save progress",
  "@registrationSaveProgressException": {
    "description": "Error message shown when data is malformed or missing. Should not happen."
  },
  "registrationSaveProgressKeychainNotFoundException": "Keychain not found",
  "@registrationSaveProgressKeychainNotFoundException": {
    "description": "Error message shown when could not save keychain progress"
  },
  "registrationSaveProgressSeedPhraseNotFoundException": "Keychain not found",
  "@registrationSaveProgressSeedPhraseNotFoundException": {
    "description": "Error message shown when could not save seed phrase progress"
  },
  "registrationSaveProgressUnlockPasswordNotFoundException": "Keychain not found",
  "@registrationSaveProgressUnlockPasswordNotFoundException": {
    "description": "Error message shown when could not save unlock password progress"
  },
  "registrationUnlockPasswordNotFound": "Password was not found. Make sure valid password was created.",
  "@registrationUnlockPasswordNotFound": {
    "description": "Error message shown when attempting to register or recover account but password was not found"
  },
  "registrationWalletNotFound": "Wallet not found",
  "@registrationWalletNotFound": {
    "description": "Error message shown when connect wallet but matching was not found"
  },
  "registrationAccountNotFound": "Account not found. Make sure seed phrase is correct.",
  "@registrationAccountNotFound": {
    "description": "Error message shown when recovering account with invalid seed phrase."
  },
  "registrationAssetNameTooLong": "UTxO asset name too long. \n{names}",
  "@registrationAssetNameTooLong": {
    "description": "Error message selected UTxO name is too long.",
    "placeholders": {
      "names": {
        "type": "String"
      }
    }
  },
  "walletLinkRoleChooserTitle": "How do you want to participate in Catalyst?",
  "@walletLinkRoleChooserTitle": {
    "description": "A title on the role chooser screen in registration."
  },
  "walletLinkRoleChooserContent": "In Catalyst you can take on different roles, learn more below and choose your additional roles now.",
  "@walletLinkRoleChooserContent": {
    "description": "A message on the role chooser screen in registration."
  },
  "walletLinkRoleSummaryTitle": "Is this your correct Catalyst role setup?",
  "@walletLinkRoleSummaryTitle": {
    "description": "A title on the role summary screen in registration."
  },
  "walletLinkRoleSummaryContent1": "You would like to register ",
  "@walletLinkRoleSummaryContent1": {
    "description": "The first part of the message on the role summary screen in registration."
  },
  "walletLinkRoleSummaryContent2": "{count} active {count, plural, =0{roles} =1{role} other{roles}}",
  "@walletLinkRoleSummaryContent2": {
    "description": "The middle (bold) part of the message on the role summary screen in registration.",
    "placeholders": {
      "count": {
        "type": "num",
        "format": "compact"
      }
    }
  },
  "walletLinkRoleSummaryContent3": " in Catalyst.",
  "@walletLinkRoleSummaryContent3": {
    "description": "The last part of the message on the role summary screen in registration."
  },
  "nameOfWallet": "Name of the wallet",
  "seeAllSupportedWallets": "See all supported wallets",
  "@seeAllSupportedWallets": {
    "description": "Message shown when redirecting to external content that describes which wallets are supported."
  },
  "walletDetectionSummary": "Wallet detection summary",
  "@walletDetectionSummary": {
    "description": "Message shown when presenting the details of a connected wallet."
  },
  "walletBalance": "Wallet balance",
  "@walletBalance": {
    "description": "The wallet balance in terms of Ada."
  },
  "walletAddress": "Wallet address",
  "@walletAddress": {
    "description": "A cardano wallet address"
  },
  "accountCreationCreate": "Create a new \nCatalyst Keychain",
  "accountCreationRecover": "Recover your\nCatalyst Keychain",
  "accountCreationOnThisDevice": "On this device",
  "@accountCreationOnThisDevice": {
    "description": "Indicates that created keychain will be stored in this device only"
  },
  "accountCreationGetStartedTitle": "Welcome to Catalyst",
  "accountCreationGetStatedDesc": "If you already have a Catalyst keychain you can restore it on this device, or you can create a new Catalyst Keychain.",
  "accountCreationGetStatedWhatNext": "What do you want to do?",
  "myAccountProfileKeychain": "My Account / Profile & Keychain",
  "@myAccountProfileKeychain": {
    "description": "Title of My Account page"
  },
  "yourCatalystKeychainAndRoleRegistration": "Your Catalyst keychain & role registration",
  "@yourCatalystKeychainAndRoleRegistration": {
    "description": "Subtitle of My Account page"
  },
  "profileAndKeychain": "Profile & Keychain",
  "@profileAndKeychain": {
    "description": "Tab on My Account page"
  },
  "removeKeychain": "Remove Keychain",
  "@removeKeychain": {
    "description": "Action on Catalyst Keychain card"
  },
  "walletConnected": "Wallet connected",
  "@walletConnected": {
    "description": "Describes that wallet is connected on Catalyst Keychain card"
  },
  "currentRoleRegistrations": "Current Role registrations",
  "@currentRoleRegistrations": {
    "description": "Describes roles on Catalyst Keychain card"
  },
  "contributor": "Contributor",
  "@contributor": {
    "description": "Account role"
  },
  "proposer": "Proposer",
  "@proposer": {
    "description": "Account role"
  },
  "drep": "Drep",
  "@drep": {
    "description": "Account role"
  },
  "defaultRole": "Default",
  "@defaultRole": {
    "description": "Related to account role"
  },
  "catalystKeychain": "Catalyst Keychain",
  "createProfileInstructionsTitle": "Introduction",
  "@createProfileInstructionsTitle": {
    "description": "Title for account creation steps"
  },
  "createProfileInstructionsMessage": "In the following account creation steps we will:\n\n1. Setup your profile\n2. Create your Catalyst Keychain\n3. Link Cardano wallet & roles\n\nTo ensure a smooth experience, completing your account setup in one session is essential—stay focused and avoid interruptions to finalize everything efficiently. Make sure your Cardano wallet has at least {amount} ADA before continuing.",
  "@createProfileInstructionsMessage": {
    "description": "Information about account creation steps",
    "placeholders": {
      "amount": {
        "type": "double",
        "format": "compact"
      }
    }
  },
  "createProfileInstructionsNext": "Create your profile now",
  "@createProfileInstructionsNext": {
    "description": "CTA to move to the next step in account creation"
  },
  "createProfileInstructionsEmailRequest": "Email request",
  "@createProfileInstructionsEmailRequest": {
    "description": "Request to provide email address"
  },
  "createProfileSetupTitle": "Setup your profile",
  "@createProfileSetupTitle": {
    "description": "Title for the setup of the profile"
  },
  "createProfileSetupDisplayNameLabel": "What should we call you?",
  "@createProfileSetupDisplayNameLabel": {
    "description": "Label for the display name input"
  },
  "createProfileSetupDisplayNameHint": "Display name",
  "@createProfileSetupDisplayNameHint": {
    "description": "Hint for the display name input"
  },
  "createProfileSetupDisplayNameHelper": "Please provide a nickname or real name.",
  "@createProfileSetupDisplayNameHelper": {
    "description": "Helper text for the display name input"
  },
  "createProfileSetupEmailLabel": "Your e-mail",
  "@createProfileSetupEmailLabel": {
    "description": "Label for the email input"
  },
  "createProfileSetupEmailSubLabel": "Optional except for proposers or reviewers",
  "@createProfileSetupEmailSubLabel": {
    "description": "Sub label for the email input"
  },
  "createProfileSetupEmailHint": "E-mail",
  "@createProfileSetupEmailHint": {
    "description": "Hint for the email input"
  },
  "createProfileSetupEmailHelper": "Please provide your e-mail address.",
  "@createProfileSetupEmailHelper": {
    "description": "Helper text for the email input"
  },
  "createProfileSetupReceiveEmails": "I agree to receive emails. I can unsubscribe anytime.",
  "@createProfileSetupReceiveEmails": {
    "description": "Checkbox description about agreeing to receive emails"
  },
  "createProfileSetupEmailReason1": "If you have an Ideascale account, using the same email works best.",
  "@createProfileSetupEmailReason1": {
    "description": "Description for info card to let user know to use the same email as in Ideascale if they have already submitted a proposal there."
  },
  "createProfileSetupEmailReason2": "Email is stored in Catalyst database",
  "@createProfileSetupEmailReason2": {
    "description": "Description for info card to let user know to use the same email as in Ideascale if they have already submitted a proposal there."
  },
  "createProfileSetupEmailReason3": "Email is never published on chain",
  "@createProfileSetupEmailReason3": {
    "description": "Description for info card to let user know to use the same email as in Ideascale if they have already submitted a proposal there."
  },
  "createProfileAcknowledgementsTitle": "Mandatory Acknowledgements",
  "@createProfileAcknowledgementsTitle": {
    "description": "Title for the acknowledgements section"
  },
  "createProfileAcknowledgementsConditions": "I agree to the {conditions}.",
  "@createProfileAcknowledgementsConditions": {
    "description": "Text acknowledging that the user has read and agreed to the Catalyst FC's Terms and Conditions",
    "placeholders": {
      "conditions": {
        "type": "String"
      }
    }
  },
  "catalystConditions": "Project Catalyst Terms and Conditions",
  "@catalystConditions": {
    "description": "Link to the Catalyst FC's Terms and Conditions"
  },
  "catalystTos": "Project Catalyst Terms of Use",
  "@catalystTos": {
    "description": "Link to the Catalyst FC's Terms of Use"
  },
  "fund14ProposalSubmissionNotice": "Fund14 Proposal Submission Notice",
  "@fund14ProposalSubmissionNotice": {
    "description": "Link to the Fund14 Proposal Submission Notice"
  },
  "createProfileDrepApprovalContingency": "I understand that for my proposal to move to Community Review and/or Voting and be eligible for funding, the Project Catalyst budget proposal must first be approved by the Cardano DReps, as detailed in the {fund14ProposalSubmissionNotice}. If the budget is not approved, my proposal will not move forward and no funding will be provided.",
  "@createProfileDrepApprovalContingency": {
    "description": "Text acknowledging that the user is aware of the Drep Approval Contingency",
    "placeholders": {
      "fund14ProposalSubmissionNotice": {
        "type": "String"
      }
    }
  },
  "createProfileAcknowledgementsTosAndPrivacyPolicy": "I agree to the {tos} & {privacy_policy}.",
  "@createProfileAcknowledgementsTosAndPrivacyPolicy": {
    "description": "Text acknowledging that the user has read and agreed to the Catalyst FC's Privacy Policy",
    "placeholders": {
      "tos": {
        "type": "String"
      },
      "privacy_policy": {
        "type": "String"
      }
    }
  },
  "catalystPrivacyPolicy": "Project Catalyst Platform Privacy Policy",
  "@catalystPrivacyPolicy": {
    "description": "Link to the Catalyst FC's Privacy Policy"
  },
  "createProfileAcknowledgementsDataUsage": "I acknowledge that the Catalyst Ops team may use my email only for Catalyst communication.",
  "@createProfileAcknowledgementsDataUsage": {
    "description": "Text acknowledging that the Catalyst Ops team may use the user's email only for Catalyst communication"
  },
  "accountCreationSplashTitle": "Create your Catalyst Keychain",
  "accountCreationSplashMessage": "Catalyst Keychain is your ticket to participate in innovation on the global stage.  \u2028\u2028These next steps will create your Catalyst keychain so you can enter new spaces, discover awesome ideas, and share your feedback to help improve ideas.",
  "accountCreationSplashNextButton": "Create your Keychain now",
  "accountInstructionsTitle": "Great! Your Catalyst Keychain \u2028has been created.",
  "accountInstructionsMessage": "On the next screen, you're going to see 12 words. \u2028This is called your \"Catalyst seed phrase\".   \u2028\u2028It's like a super secure password that only you know, \u2028that allows you to prove ownership of your keychain.  \u2028\u2028Use your Catalyst seed phrase to login and recover your account on different devices, so be sure to put it somewhere safe!\n\nIt is a super secure password that only you know, so best is to write it down with pen and paper, so get this ready. ",
  "previous": "Previous",
  "@previous": {
    "description": "(Action) switch to the previous item."
  },
  "next": "Next",
  "@next": {
    "description": "For example in button that goes to next stage of registration"
  },
  "back": "Back",
  "@back": {
    "description": "For example in button that goes to previous stage of registration"
  },
  "backToList": "Back to list",
  "@backToList": {
    "description": "For example in button that goes to previous screen with a list like proposals"
  },
  "retry": "Retry",
  "@retry": {
    "description": "Retry action when something goes wrong."
  },
  "somethingWentWrong": "Something went wrong.",
  "@somethingWentWrong": {
    "description": "Error description when something goes wrong."
  },
  "resourceConflictError": "Provided data is not unique.",
  "@resourceConflictError": {
    "description": "Error description when there's duplicate data (i.e. email or username already taken)."
  },
  "noWalletFound": "No wallet found.",
  "@noWalletFound": {
    "description": "A description when no wallet extension was found."
  },
  "removeKeychainDialogTitle": "Remove Keychain?",
  "@removeKeychainDialogTitle": {
    "description": "A title on delete keychain dialog"
  },
  "removeKeychainDialogSubtitle": "Are you sure you wants to delete your Catalyst Keychain from this device? Make sure you have a working Catalyst 12 words seed-phrase!\nYour Catalyst account will be removed, this action cannot be undone!",
  "@removeKeychainDialogSubtitle": {
    "description": "A subtitle on delete keychain dialog"
  },
  "deleteKeychainDialogTypingInfo": "To continue with the removal type: 'Remove Keychain'.",
  "@deleteKeychainDialogTypingInfo": {
    "description": "A typing info on delete keychain dialog"
  },
  "deleteKeychainDialogInputLabel": "Confirm removal",
  "@deleteKeychainDialogInputLabel": {
    "description": "An input label on delete keychain dialog"
  },
  "deleteKeychainDialogErrorText": "Error. Please type 'Remove Keychain' to remove your account from this device.",
  "@deleteKeychainDialogErrorText": {
    "description": "An error text on text field on delete keychain dialog"
  },
  "deleteKeychainDialogRemovingPhrase": "Remove Keychain",
  "@deleteKeychainDialogRemovingPhrase": {
    "description": "A removing phrase on delete keychain dialog"
  },
  "accountRoleDialogTitle": "Learn about Catalyst Roles",
  "@accountRoleDialogTitle": {
    "description": "A title on account role dialog"
  },
  "accountRoleDialogButton": "Continue Role setup",
  "@accountRoleDialogButton": {
    "description": "A label on account role dialog's button"
  },
  "accountRoleDialogRoleSummaryTitle": "{role} role summary",
  "@accountRoleDialogRoleSummaryTitle": {
    "description": "A title for role summary on account role dialog",
    "placeholders": {
      "role": {
        "type": "String"
      }
    }
  },
  "contributorVerboseName": "Treasury guardian",
  "@contributorVerboseName": {
    "description": "A verbose name for contributor"
  },
  "proposerVerboseName": "Main proposer",
  "@proposerVerboseName": {
    "description": "A verbose name for proposer"
  },
  "drepVerboseName": "Community expert",
  "@drepVerboseName": {
    "description": "A verbose name for drep"
  },
  "contributorDescription": "Become a Catalyst contributor to help shape innovative ideas and have a voice in ecosystem decisions that matter.",
  "@contributorDescription": {
    "description": "A description for contributor"
  },
  "proposerDescription": "The Main Proposers are the Innovators in Project Catalyst, they are the shapers of the future.",
  "@proposerDescription": {
    "description": "A description for proposer"
  },
  "drepDescription": "The dRep has an Expert Role in the Cardano/Catalyst as people can delegate their vote to Cardano Experts.",
  "@drepDescription": {
    "description": "A description for drep"
  },
  "contributorSummarySelectFavorites": "Select favorites",
  "contributorSummaryComment": "Comment on Proposals",
  "proposerSummaryWriteEdit": "Write/edit functionality",
  "proposerSummarySubmitToFund": "Rights to Submit to Fund",
  "proposerSummaryInviteTeamMembers": "Invite Team Members",
  "proposerSummaryComment": "Comment functionality",
  "drepSummaryDelegatedVotes": "Delegated Votes",
  "drepSummaryRewards": "dRep rewards",
  "drepSummaryCastVotes": "Cast delegated votes",
  "drepSummaryComment": "Comment Functionality",
  "delete": "Delete",
  "close": "Close",
  "notice": "Notice",
  "yes": "Yes",
  "no": "No",
  "total": "Total",
  "file": "file",
  "key": "key",
  "upload": "Upload",
  "browse": "browse",
  "uploadDropInfo": "Drop your {itemNameToUpload} here or ",
  "@uploadDropInfo": {
    "description": "An info on upload dialog",
    "placeholders": {
      "itemNameToUpload": {
        "type": "String"
      }
    }
  },
  "uploadProgressInfo": "Upload in progress",
  "uploadKeychainTitle": "Upload Catalyst Keychain",
  "@uploadKeychainTitle": {
    "description": "A title on keychain upload dialog"
  },
  "uploadKeychainInfo": "Make sure it's a correct Catalyst keychain file.",
  "@uploadKeychainInfo": {
    "description": "An info on keychain upload dialog"
  },
  "theme": "Theme",
  "themeLight": "Light",
  "@themeLight": {
    "description": "Refers to a light theme mode."
  },
  "themeDark": "Dark",
  "@themeDark": {
    "description": "Refers to a dark theme mode."
  },
  "keychainDeletedDialogTitle": "Catalyst keychain removed",
  "keychainDeletedDialogSubtitle": "Your Catalyst Keychain is removed successfully from this device.\n\nWe reverted this device to Catalyst first use.",
  "registrationCompletedTitle": "Catalyst account setup",
  "registrationCompletedSubtitle": "Completed!",
  "registrationCompletedSummaryHeader": "Summary",
  "registrationCompletedKeychainTitle": "Catalyst Keychain created",
  "registrationCompletedKeychainInfo": "You created a Catalyst Keychain, backed up its seed phrase and set an unlock password.",
  "registrationCompletedWalletTitle": "Cardano {walletName} wallet selected",
  "@registrationCompletedWalletTitle": {
    "placeholders": {
      "walletName": {
        "type": "String"
      }
    }
  },
  "registrationCompletedWalletInfo": "You selected your {walletName} wallet as primary wallet for your voting power.",
  "@registrationCompletedWalletInfo": {
    "placeholders": {
      "walletName": {
        "type": "String"
      }
    }
  },
  "registrationCompletedRolesTitle": "Catalyst roles selected",
  "registrationCompletedRolesInfo": "You linked your Cardano wallet and selected  Catalyst roles via a signed transaction.",
  "registrationCompletedRoleRegistration": "role registration",
  "registrationCompletedDiscoveryButton": "Open Discovery Space",
  "registrationCompletedAccountButton": "Review my account",
  "createKeychainSeedPhraseSubtitle": "Write down your Catalyst seed phrase",
  "createKeychainSeedPhraseBody": "Make sure you write down or export your 12 words and secure them in a safe place.",
  "createKeychainSeedPhraseExport": "Export Security Words",
  "createKeychainSeedPhraseExportConfirmDialogSubtitle": "Are you sure you want to export your key?",
  "createKeychainSeedPhraseExportConfirmDialogContent": "Before using this feature, please read this {link}",
  "bestPracticesFAQ": "best practices FAQ",
  "exportKey": "Export Key",
  "createKeychainSeedPhraseStoreConfirmation": "I have written down/exported my 12 words",
  "createKeychainSeedPhraseCheckInstructionsTitle": "Write down your Catalyst seed phrase",
  "createKeychainSeedPhraseCheckInstructionsSubtitle": "Next, we're going to make sure that you've written down your Catalyst seed phrase correctly.   \u2028\u2028We don't save your Catalyst seed phrase, so it's important \u2028to make sure you have it right. Thats why we don't trust, we verify before continuing.   \u2028\u2028It's also good practice to get familiar with using a \nseed phrase if you're new to crypto.",
  "createKeychainSeedPhraseCheckSubtitle": "Input your Catalyst seed phrase",
  "createKeychainSeedPhraseCheckBody": "Select your 12 written down words in \u2028the correct order.",
  "importCatalystKey": "Import Catalyst Key",
  "@importCatalystKey": {
    "description": "When user checks correct seed phrase words order he can upload it too"
  },
  "reset": "Reset",
  "@reset": {
    "description": "Action to reset value in text field"
  },
  "createKeychainSeedPhraseCheckSuccessTitle": "Nice job! You've successfully verified your Catalyst seed phase",
  "createKeychainSeedPhraseCheckSuccessSubtitle": "Enter your seed phrase to recover your Catalyst Keychain on any device.   \u2028\u2028It's kinda like your email and password all rolled into one, so keep it somewhere safe!\u2028\u2028In the next step we'll add a password to your Catalyst Keychain, so you can lock/unlock access to Catalyst App.",
  "yourNextStep": "Your next step",
  "createKeychainSeedPhraseCheckSuccessNextStep": "Now let's set your Unlock password for this device!",
  "createKeychainUnlockPasswordInstructionsTitle": "Set your Catalyst unlock password for this device",
  "createKeychainUnlockPasswordInstructionsSubtitle": "In this next step, you'll set your Unlock Password for this device. It's like a shortcut for proving ownership of your Keychain.  \u2028\u2028Whenever you recover your account for the first time on a new device, you'll need to use your Catalyst seed phrase to get started. Every time after that, you can use your Unlock Password to quickly regain access.",
  "createProfileCreatedTitle": "Congratulations your profile is setup!",
  "@createProfileCreatedTitle": {
    "description": "Title for the profile created"
  },
  "createKeychainCreatedTitle": "Congratulations your Catalyst \u2028Keychain is created!",
  "createProfileNextStep": "In the next step you Create your Catalyst Keychain",
  "@createProfileNextStep": {
    "description": "Title for the next step in the profile creation"
  },
  "createKeychainCreatedNextStep": "In the next step you write your Catalyst roles and \u2028account to the Cardano Mainnet.",
  "createKeychainLinkWalletAndRoles": "Link your Cardano Wallet & Roles",
  "registrationCreateProfileStepGroup": "Profile created",
  "@registrationCreateProfileStepGroup": {
    "description": "Title for successful profile creation"
  },
  "registrationCreateKeychainStepGroup": "Catalyst Keychain created",
  "registrationLinkWalletStepGroup": "Link Cardano Wallet & Roles",
  "registrationCompletedStepGroup": "Catalyst account creation completed!",
  "createKeychainUnlockPasswordIntoSubtitle": "Catalyst unlock password",
  "createKeychainUnlockPasswordIntoBody": "Please provide a password for your Catalyst Keychain.",
  "enterPassword": "Enter password",
  "confirmPassword": "Confirm password",
  "xCharactersMinimum": "{number} characters minimum length",
  "@xCharactersMinimum": {
    "placeholders": {
      "number": {
        "type": "int"
      }
    }
  },
  "passwordDoNotMatch": "Passwords do not match, please correct",
  "@passwordDoNotMatch": {
    "description": "When user confirms password but it does not match original one."
  },
  "warning": "Warning",
  "alert": "Alert",
  "registrationExitConfirmDialogSubtitle": "Account creation incomplete!",
  "registrationExitConfirmDialogContent": "Leaving before creating your keychain means account creation is incomplete. \u2028\u2028You cannot login without \u2028completing your key chain.",
  "registrationExitConfirmDialogContinue": "Continue keychain creation",
  "walletLinkExitConfirmDialogSubtitle": "Link wallet incomplete!",
  "walletLinkExitConfirmDialogContent": "Leaving before linking wallet means account creation is incomplete. \u2028\u2028You cannot login without \u2028completing your account setup.",
  "walletLinkExitConfirmDialogContinue": "Continue to link wallet",
  "accountUpdateExitConfirmDialogSubtitle": "Account update incomplete!",
  "accountUpdateExitConfirmDialogContent": "Leaving before submitting means no change.",
  "accountUpdateExitConfirmDialogContinue": "Continue to update",
  "cancelAnyways": "Cancel anyway",
  "recoverCatalystKeychain": "Restore Catalyst keychain",
  "recoverKeychainMethodsTitle": "Restore your Catalyst Keychain",
  "recoverKeychainMethodsNoKeychainFound": "No Catalyst Keychain found on this device.",
  "recoverKeychainMethodsSubtitle": "Not to worry, in the next step you can choose the recovery option that applies to you for this device!",
  "recoverKeychainMethodsListTitle": "How do you want Restore your Catalyst Keychain?",
  "recoverKeychainNonFound": "No Catalyst Keychain found\u2028on this device.",
  "recoverKeychainFound": "Keychain found!  \u2028Please unlock your device.",
  "recoverWithSeedPhrase12Words": "Restore/Upload with 12 words seed phrase",
  "recoverySeedPhraseInstructionsTitle": "Restore your Catalyst Keychain with \nyour 12 words Catalyst seed phrase",
  "recoverySeedPhraseInstructionsSubtitle": "Enter your security words in the correct order, and sign into your Catalyst account on a new device.",
  "recoverySeedPhraseInputTitle": "Restore your Catalyst Keychain with \nyour 12 words Catalyst seed phrase",
  "recoverySeedPhraseInputSubtitle": "Enter each word of your Catalyst seed phrase in the right order to bring your Catalyst account to this device.",
  "recoveryAccountTitle": "Catalyst account recovery",
  "recoveryAccountSuccessTitle": "Keychain recovered successfully!",
  "recoveryAccountDetailsAction": "Set unlock password for this device",
  "recoveryUnlockPasswordInstructionsTitle": "Set your Catalyst unlock password for this device",
  "recoveryUnlockPasswordInstructionsSubtitle": "In this next step, you'll set your Unlock Password for this device. It's like a shortcut for proving ownership of your Keychain.  \u2028\u2028Whenever you recover your account for the first time on a new device, you'll need to use your Catalyst seed phrase to get started. Every time after that, you can use your Unlock Password to quickly regain access.",
  "recoverDifferentKeychain": "Restore a different keychain",
  "checkOnCardanoScan": "Check on Cardano scan",
  "@checkOnCardanoScan": {
    "description": "A button label to navigate to Cardano Scan to see wallet / transaction details."
  },
  "unlockDialogHeader": "Unlock Catalyst",
  "@unlockDialogHeader": {
    "description": "The header label in unlock dialog."
  },
  "unlockDialogTitle": "Welcome back!",
  "@unlockDialogTitle": {
    "description": "The title label in unlock dialog."
  },
  "unlockDialogContent": "Please enter your device specific unlock password\nto unlock Catalyst App.",
  "@unlockDialogContent": {
    "description": "The content (body) in unlock dialog."
  },
  "unlockDialogHint": "Enter your Unlock password",
  "@unlockDialogHint": {
    "description": "The hint for the unlock password field."
  },
  "unlockDialogIncorrectPassword": "Password is incorrect, try again.",
  "@unlockDialogIncorrectPassword": {
    "description": "An error message shown below the password field when the password is incorrect."
  },
  "continueAsGuest": "Continue as guest",
  "@continueAsGuest": {
    "description": "The message shown when asking the user to login/unlock and the user wants to cancel the process."
  },
  "unlockSnackbarTitle": "Catalyst unlocked!",
  "@unlockSnackbarTitle": {
    "description": "The title shown in confirmation snackbar after unlocking the keychain."
  },
  "unlockSnackbarMessage": "You can now fully use the application.",
  "@unlockSnackbarMessage": {
    "description": "The message shown below the title in confirmation snackbar after unlocking the keychain."
  },
  "lockSnackbarTitle": "Catalyst locked",
  "@lockSnackbarTitle": {
    "description": "The title shown in confirmation snackbar after locking the keychain."
  },
  "lockSnackbarMessage": "Catalyst is now in guest/locked mode.",
  "@lockSnackbarMessage": {
    "description": "The message shown below the title in confirmation snackbar after locking the keychain."
  },
  "recoverySuccessTitle": "Congratulations your Catalyst \nKeychain is restored!",
  "recoverySuccessSubtitle": "You have successfully restored your Catalyst Keychain, and unlocked Catalyst App on this device.",
  "recoverySuccessGoToDashboard": "Jump into the Discovery Space",
  "recoverySuccessGoAccount": "Check my account",
  "recoveryExitConfirmDialogSubtitle": "12 words keychain restoration incomplete",
  "recoveryExitConfirmDialogContent": "Please continue your Catalyst Keychain restoration, if you cancel all input will be lost.",
  "recoveryExitConfirmDialogContinue": "Continue recovery process",
  "forgotPassword": "Forgot password",
  "@forgotPassword": {
    "description": "Refers to the action label for recovering the user account."
  },
  "uploadConfirmDialogSubtitle": "SWITCH TO FILE UPLOAD",
  "uploadConfirmDialogContent": "Do you want to cancel manual input, and switch to Catalyst key upload?",
  "uploadConfirmDialogYesButton": "Yes, switch to Catalyst key upload",
  "uploadConfirmDialogResumeButton": "Resume manual inputs",
  "incorrectUploadDialogSubtitle": "CATALYST KEY INCORRECT",
  "incorrectUploadDialogContent": "The Catalyst keychain that you entered or uploaded is incorrect, please try again.",
  "incorrectUploadDialogTryAgainButton": "Try again",
  "finishAccountCreation": "Finish account creation",
  "reviewRegistrationTransaction": "Review registration transaction",
  "@reviewRegistrationTransaction": {
    "description": "A button label to review the registration transaction in wallet detail panel."
  },
  "format": "Format",
  "@format": {
    "description": "A label for the format field in the date picker."
  },
  "datePickerDateRangeError": "Please select a date within the range of today and one year from today.",
  "@datePickerDateRangeError": {
    "description": "Error message for the date picker when the selected date is outside the range of today and one year from today."
  },
  "datePickerDaysInMonthError": "Entered day exceeds the maximum days for this month.",
  "@datePickerDaysInMonthError": {
    "description": "Error message for the date picker when the selected day is greater than the maximum days for the selected month."
  },
  "saveBeforeEditingErrorText": "Please save before editing something else",
  "errorWalletLinkInvalidRequest": "Wallet authorisation invalid request",
  "errorWalletLinkInternalError": "Wallet authorisation internal error",
  "errorWalletLinkRefused": "Wallet authorisation failed",
  "errorWalletLinkAccountChange": "Wallet account change",
  "errorSeedPhraseWordsDoNotMatch": "Words do not match",
  "@errorSeedPhraseWordsDoNotMatch": {
    "description": "Error message when user inserts incorrect seed phrase words"
  },
  "all": "All",
  "@all": {
    "description": "Primary used to select all object. To display object without any filter"
  },
  "guidance": "Guidance",
  "@guidance": {
    "description": "A tab name of the guidance for the proposal editor."
  },
  "noGuidanceOfThisType": "There is no guidance of this type",
  "@noGuidanceOfThisType": {
    "description": "Message when there is no guidance of this type"
  },
  "selectASection": "Select a section",
  "@selectASection": {
    "description": "Message when there is no section selected"
  },
  "noGuidanceForThisSection": "There is no guidance for this section.",
  "@noGuidanceForThisSection": {
    "description": "Message when there is no guidance for this section"
  },
  "noProposalStateDescription": "Discovery space will show draft proposals you can comment on, currently there are no draft proposals.",
  "@noProposalStateDescription": {
    "description": "Description shown when there are no proposals in the proposals tab"
  },
  "noProposalStateTitle": "No draft proposals yet",
  "@noProposalStateTitle": {
    "description": "Title shown when there are no proposals in the proposals tab"
  },
  "campaignIsLive": "Campaign Is Live (Published)",
  "@campaignIsLive": {
    "description": "Title of the campaign is live (published) space"
  },
  "campaignStartingSoon": "Campaign Starting Soon (Ready to deploy)",
  "@campaignStartingSoon": {
    "description": "Title of the campaign starting soon space"
  },
  "campaignConcluded": "Campaign Concluded, Result are in!",
  "@campaignConcluded": {
    "description": "Title of the campaign concluded space"
  },
  "campaignBeginsOn": "Campaign begins on {date} at {time}",
  "@campaignBeginsOn": {
    "description": "Title of the campaign concluded space",
    "placeholders": {
      "date": {
        "type": "String"
      },
      "time": {
        "type": "String"
      }
    }
  },
  "campaignEndsOn": "Campaign ends on {date} at {time}",
  "@campaignEndsOn": {
    "description": "Title of the campaign concluded space",
    "placeholders": {
      "date": {
        "type": "String"
      },
      "time": {
        "type": "String"
      }
    }
  },
  "viewProposals": "View proposals",
  "@viewProposals": {
    "description": "Title of the view proposals space"
  },
  "viewVotingResults": "View Voting Results",
  "@viewVotingResults": {
    "description": "Title of the view voting results space"
  },
  "votingPower": "Voting Power",
  "@votingPower": {
    "description": "Label for the user's voting power"
  },
  "updated": "Updated",
  "@updated": {
    "description": "A label when something was last updated."
  },
  "confirmed": "Confirmed",
  "@confirmed": {
    "description": "A label when something is final and not provisional."
  },
  "provisional": "Provisional",
  "@provisional": {
    "description": "A label when something is provisional / not confirmed."
  },
  "campaignDetails": "Campaign Details",
  "description": "Description",
  "startDate": "Start Date",
  "endDate": "End Date",
  "categories": "Categories",
  "fundingCategories": "Funding categories",
  "proposals": "Proposals",
  "totalSubmitted": "Total submitted",
  "inXDays": "{x, plural, =1{In {x} day} other{In {x} days}}",
  "@inXDays": {
    "placeholders": {
      "x": {
        "type": "int"
      }
    }
  },
  "campaignCategories": "Campaign Categories",
  "cardanoUseCases": "Cardano Use Cases",
  "discoverySpaceTitle": "Boost Social Entrepreneurship",
  "@discoverySpaceTitle": {
    "description": "Title for the discovery space for actor (unlocked) user."
  },
  "discoverySpaceDescription": "Project Catalyst is built on the ingenuity of our global network. Ideas can come from anyone, from any background, anywhere in the world. Proposers pitch their ideas to the community by submitting proposals onto the Catalyst collaboration platform.",
  "@discoverySpaceDescription": {
    "description": "Description for the discovery space for actor (unlocked) user."
  },
  "discoverySpaceEmptyProposals": "Once this campaign launches draft proposals will be shared here.",
  "@discoverySpaceEmptyProposals": {
    "description": "Description for empty state on discovery space when there are no draft proposals."
  },
  "campaign": "Campaign",
  "campaignPreviewTitle": "Campaign Preview",
  "@campaignPreviewTitle": {
    "description": "Title for the campaign preview dialog (admin mode)."
  },
  "campaignPreviewEvents": "Events",
  "@campaignPreviewEvents": {
    "description": "Tab label in campaign preview dialog for campaign events."
  },
  "campaignPreviewViews": "Views",
  "@campaignPreviewViews": {
    "description": "Tab label in campaign preview dialog for campaign views."
  },
  "campaignPreviewEventBefore": "Before Campaign",
  "@campaignPreviewEventBefore": {
    "description": "A name of the state of a campaign before it starts."
  },
  "campaignPreviewEventDuring": "During Campaign",
  "@campaignPreviewEventDuring": {
    "description": "A name of the state of a campaign when it is active."
  },
  "campaignPreviewEventAfter": "After Campaign",
  "@campaignPreviewEventAfter": {
    "description": "A name of the state of a campaign when it is active."
  },
  "userAuthenticationState": "User Authentication State",
  "@userAuthenticationState": {
    "description": "The state of the user (keychain), actor, guest, visitor, etc."
  },
  "active": "Active",
  "@active": {
    "description": "Activated state"
  },
  "campaignManagement": "Campaign Management",
  "published": "Published",
  "status": "Status",
  "myProposals": "My Proposals",
  "workspaceDescription": "In this space you can manage your existing proposals, view previous and archived proposal as well as creating new proposals.",
  "@workspaceDescription": {
    "description": "Workspace page description"
  },
  "newDraftProposal": "New Draft Proposal",
  "draftProposalsX": "Draft Proposals ({count})",
  "@draftProposalsX": {
    "description": "Workspace page tab",
    "placeholders": {
      "count": {
        "type": "int"
      }
    }
  },
  "finalProposalsX": "Final Proposals ({count})",
  "@finalProposalsX": {
    "description": "Workspace page tab",
    "placeholders": {
      "count": {
        "type": "int"
      }
    }
  },
  "nickname": "Nickname",
  "@nickname": {
    "description": "A username / nickname of the user."
  },
  "searchProposals": "Search Proposals",
  "search": "Search…",
  "agree": "I Agree",
  "requestedAmountShouldBeBetweenMinAndMax": "Requested amount should be between {min} and {max}",
  "requestedAmountShouldBeMoreThan": "Requested amount should be at least {min}",
  "requestedAmountShouldBeLessThan": "Requested amount should be at most {max}",
  "sectionHasErrorsMessage": "Section has input errors that need to be cleared before publishing.",
  "@sectionHasErrorsMessage": {
    "description": "A validation error in proposal editor when user wants to publish a proposal with errors."
  },
  "errorValidationTokenNotParsed": "Invalid input. Could not parse parse.",
  "@errorValidationTokenNotParsed": {
    "description": "A validation error when user enters input which cannot be parsed into token value."
  },
  "errorValidationMissingRequiredField": "Please fill this field.",
  "@errorValidationMissingRequiredField": {
    "description": "A validation error for a missing required form field."
  },
  "errorValidationNumFieldBelowMin": "The value should be at least {min}.",
  "@errorValidationNumFieldBelowMin": {
    "description": "Validation error when the user entered numerical value is smaller than min",
    "placeholders": {
      "min": {
        "type": "int"
      }
    }
  },
  "errorValidationNumFieldAboveMax": "The value should be no bigger than {max}.",
  "@errorValidationNumFieldAboveMax": {
    "description": "Validation error when the user entered numerical value is bigger than max",
    "placeholders": {
      "max": {
        "type": "int"
      }
    }
  },
  "errorValidationNumFieldOutOfRange": "The value should be between {min} and {max}",
  "@errorValidationNumFieldOutOfRange": {
    "description": "Validation error when the numerical value is out of allowed range between min and max (both inclusive)",
    "placeholders": {
      "min": {
        "type": "int"
      },
      "max": {
        "type": "int"
      }
    }
  },
  "errorValidationStringLengthBelowMin": "The text should be at least {min} {min, plural, =0{characters} =1{character} other{characters}}.",
  "@errorValidationStringLengthBelowMin": {
    "description": "Validation error when the user entered text is shorter than min length",
    "placeholders": {
      "min": {
        "type": "int"
      }
    }
  },
  "errorValidationStringLengthAboveMax": "The text should be no longer than {max} {max, plural, =0{characters} =1{character} other{characters}}.",
  "@errorValidationStringLengthAboveMax": {
    "description": "Validation error when the user entered text is longer than max length",
    "placeholders": {
      "max": {
        "type": "int"
      }
    }
  },
  "errorValidationStringLengthOutOfRange": "The text should be between {min} and {max} {max, plural, =0{characters} =1{character} other{characters}}.",
  "@errorValidationStringLengthOutOfRange": {
    "description": "Validation error when the user entered text is out of allowed range between min and max (both inclusive) characters",
    "placeholders": {
      "min": {
        "type": "int"
      },
      "max": {
        "type": "int"
      }
    }
  },
  "errorValidationStringLengthOutOfExactRange": "The text should be {count} {count, plural, =0{characters} =1{character} other{characters}}.",
  "@errorValidationStringLengthOutOfExactRange": {
    "description": "Validation error when the user entered text is not matching the exact required length.",
    "placeholders": {
      "count": {
        "type": "int"
      }
    }
  },
  "errorValidationListItemsBelowMin": "There should be at least {min} {min, plural, =0{items} =1{item} other{items}}.",
  "@errorValidationListItemsBelowMin": {
    "description": "Validation error when the user entered less than min items in the list.",
    "placeholders": {
      "min": {
        "type": "int"
      }
    }
  },
  "errorValidationListItemsAboveMax": "There should be no more than {max} {max, plural, =0{items} =1{item} other{items}}.",
  "@errorValidationListItemsAboveMax": {
    "description": "Validation error when the user entered more than max items in the list.",
    "placeholders": {
      "max": {
        "type": "int"
      }
    }
  },
  "errorValidationListItemsOutOfRange": "There should be between {min} and {max} {max, plural, =0{items} =1{item} other{items}}.",
  "@errorValidationListItemsOutOfRange": {
    "description": "The number of items in a list/array is out of allowed range between min and max (both inclusive)",
    "placeholders": {
      "min": {
        "type": "int"
      },
      "max": {
        "type": "int"
      }
    }
  },
  "errorValidationListItemsNotUnique": "The values must be unique.",
  "@errorValidationListItemsNotUnique": {
    "description": "The list items must be unique."
  },
  "errorValidationConstValueMismatch": "The value must be \"{constValue}\".",
  "@errorValidationConstValueMismatch": {
    "description": "Validation error when the user entered value does not match the const value",
    "placeholders": {
      "constValue": {
        "type": "String"
      }
    }
  },
  "errorValidationConstsValueBoolMismatch": "Please select this field.",
  "@errorValidationConstsValueBoolMismatch": {
    "description": "Validation error when the user entered value does not match a boolean const value, typically a checkbox that asks for legal permission."
  },
  "errorValidationEnumValuesMismatch": "The value must be one of {enumValues}.",
  "@errorValidationEnumValuesMismatch": {
    "description": "Validation error when the user entered value does not match the enum values",
    "placeholders": {
      "enumValues": {
        "type": "String"
      }
    }
  },
  "errorValidationPatternMismatch": "The value does not match the valid pattern.",
  "@errorValidationPatternMismatch": {
    "description": "Validation error when the user entered value does not match the pattern"
  },
  "errorValidationHttpsPatternMismatch": "Start your url with https://",
  "@errorValidationHttpsPatternMismatch": {
    "description": "Validation error when the user entered value does not match the https:// pattern"
  },
  "errorValidationStringEmpty": "The text cannot be empty.",
  "@errorValidationStringEmpty": {
    "description": "Validation error when the user entered text is empty"
  },
  "noTagSelected": "No Tag Selected",
  "@noTagSelected": {
    "description": "For example in context of document builder"
  },
  "singleGroupedTagSelectorRelevantTag": "Select the most relevant tag",
  "noUrlAdded": "No URL added",
  "addUrl": "Add URL",
  "clear": "Clear",
  "errorNoActiveCampaignFound": "Currently there is no active campaign running",
  "howItWorksCollaborate": "Innovate together",
  "@howItWorksCollaborate": {
    "description": "Used in discovery page in how it works section"
  },
  "howItWorks": "Here's how it works",
  "howItWorksCollaborateDescription": "Got an Idea? Create an impactful proposal and collaborate with the community to develop and refine it.",
  "howItWorksVote": "Vote for your favorite ideas",
  "@howItWorksVote": {
    "description": "Used in discovery page in how it works section"
  },
  "howItWorksVoteDescription": "Use a voting app to choose ideas with impact worth funding. Get rewarded in ada for taking part.",
  "howItWorksFollow": "Stay up to date",
  "@howItWorksFollow": {
    "description": "Used in discovery page in how it works section"
  },
  "howItWorksFollowDescription": "Receive regular updates on all the funded ideas, so you can follow along and see how things are progressing.",
  "heroSectionTitle": "Create, fund and deliver the future of Cardano.",
  "projectCatalystDescription": "Project Catalyst is the world’s largest decentralized innovation engine for solving real-world challenges.\n\nWe're putting the community at the heart of Cardano's future development.\n\nAre you ready for the Challenge?",
  "@projectCatalystDescription": {
    "description": "description text for discovery page in hero section"
  },
  "viewCurrentCampaign": "View Current Campaign",
  "catalystF14": "Catalyst Fund14",
  "@catalystF14": {
    "description": "Used in discovery page in hero section"
  },
  "catalystFundNo": "Catalyst Fund{number}",
  "@catalystFundNo": {
    "description": "Used in hero section to indicate current fund.",
    "placeholders": {
      "number": {
        "type": "String"
      }
    }
  },
  "currentCampaign": "Current Campaign",
  "currentCampaignDescription": "Project Catalyst turns economic power into innovation power by using the Cardano Treasury to incentivize and fund community-approved ideas.",
  "campaignTreasury": "Campaign Treasury",
  "campaignTreasuryDescription": "Total budget, including ecosystem incentives",
  "campaignTotalAsk": "Campaign Total Ask",
  "campaignTotalAskDescription": "Funds requested for all final proposals",
  "@campaignTotalAskDescription": {
    "description": "Description for the total ask section"
  },
  "maximumAsk": "Maximum Ask",
  "minimumAsk": "Minimum Ask",
  "ideaJourney": "Idea Journey",
  "ideaJourneyDescription": "#### Ideas come to life in Catalyst through the key stages below. For the full timeline, deadlines and latest updates, visit the [fund timeline]({link}) Gitbook page.",
  "@ideaJourneyDescription": {
    "description": "Description for the idea journey section",
    "placeholders": {
      "link": {
        "type": "String"
      }
    }
  },
  "ongoing": "Ongoing",
  "from": "From",
  "to": "To",
  "weekOf": "Week of",
  "errorDisplayNameValidationEmpty": "Display name can not be empty",
  "errorDisplayNameValidationOutOfRange": "Invalid length",
  "headsUp": "Heads up",
  "@headsUp": {
    "description": "In context for important information below"
  },
  "shareNewDraft": "Share new draft",
  "@shareNewDraft": {
    "description": "In context of sharing proposal for public feedback."
  },
  "submitForReview": "Submit for review",
  "@submitForReview": {
    "description": "In context of submitting proposal for review."
  },
  "showAllIssues": "Show all issues",
  "@showAllIssues": {
    "description": "Action to display a full list of issues."
  },
  "hideAllIssues": "Hide all issues",
  "@hideAllIssues": {
    "description": "Action to hide the full list of issues."
  },
  "errorEmailValidationPattern": "Incorrect email pattern",
  "errorEmailValidationOutOfRange": "Invalid length",
  "errorEmailAlreadyInUseUpdateLater": "This email address is already in use. You can update your email later from your account settings.",
  "@errorEmailAlreadyInUseUpdateLater": {
    "description": "Error when trying to register with email that is taken already (in registration)."
  },
  "errorEmailAlreadyInUse": "This email address is already in use.",
  "@errorEmailAlreadyInUse": {
    "description": "Error when trying to update email that is taken already."
  },
  "errorActiveAccountNotFound": "Active account not found.",
  "@errorActiveAccountNotFound": {
    "description": "Generic error message when trying to access account resources but non was found."
  },
  "categoryDetails": "Category Details",
  "fundsAvailable": "Funds Available",
  "minBudgetRequest": "Min budget request",
  "@minBudgetRequest": {
    "description": "A label for the minimum budget request for a proposal."
  },
  "maxBudgetRequest": "Max budget request",
  "@maxBudgetRequest": {
    "description": "A label for the maximum budget request for a proposal."
  },
  "duration": "Duration",
  "valueMonths": "{value} {value, plural, =0{Months} =1{Month} other{Months}}",
  "@valueMonths": {
    "description": "Used in proposal card",
    "placeholders": {
      "value": {
        "type": "int"
      }
    }
  },
  "finalProposal": "Final",
  "mostRecent": "Most Recent",
  "viewAllProposals": "View All Proposals",
  "publishedOn": "Published on {date} at {time}",
  "@publishedOn": {
    "placeholders": {
      "date": {
        "type": "String"
      },
      "time": {
        "type": "String"
      }
    }
  },
  "dateAtTime": "{date} at {time}",
  "@dateAtTime": {
    "placeholders": {
      "date": {
        "type": "String"
      },
      "time": {
        "type": "String"
      }
    }
  },
  "accountMenuPopupTooltip": "Account menu",
  "account": "Account",
  "settings": "Settings",
  "setupCatalystRoles": "Setup Catalyst roles",
  "submitSupportRequest": "Submit support request",
  "catalystKnowledgeBase": "Catalyst knowledge base",
  "lockAccount": "Lock account",
  "timezone": "Timezone",
  "proposalsSubmittedCount": "{count} {count, plural, one{Proposal} other{Proposals}} Submitted",
  "@proposalsSubmittedCount": {
    "description": "Used in proposal card in campaign category",
    "placeholders": {
      "count": {
        "type": "int"
      }
    }
  },
  "inObject": "In {object}",
  "@inObject": {
    "description": "In (Category Name)",
    "placeholders": {
      "object": {
        "type": "String"
      }
    }
  },
  "startProposal": "Start Proposal",
  "categoryRequirements": "Category Requirements:",
  "createProposal": "Create Proposal",
  "proposalsSubmissionClose": "Proposals submission close:",
  "backToCampaign": "Back to Campaign",
  "category": "Category",
  "exploreCategories": "Explore Categories",
  "categoryBudget": "Category Budget",
  "fundsAvailableForCategory": "Funds available for this category",
  "currentAsk": "Current Ask",
  "displayName": "Display Name",
  "emailAddress": "Email address",
  "email": "Email",
  "@email": {
    "description": "Email address (short)"
  },
  "registeredRoles": "Registered Roles",
  "@registeredRoles": {
    "description": "The roles with which the user registered."
  },
  "linkedWallet": "Linked Wallet",
  "@linkedWallet": {
    "description": "The wallet user has linked for the initial registration."
  },
  "balance": "Balance",
  "@balance": {
    "description": "The balance the user holds / amount of Ada in the wallet"
  },
  "myAccount": "My account",
  "myRoles": "My Roles",
  "addRole": "Add role",
  "accountFinishedNotificationTitle": "Account Finalized",
  "accountFinishedNotificationTitleDesc": "Account blockchain verified",
  "accountFinishedNotificationMessage": "You are now able to vote, submit proposals and…",
  "editRolesDialogTitle": "Editing Roles",
  "editRolesDialogMessage": "Before you can change your role, there are a few steps to complete first. Follow the instructions carefully to ensure a smooth transition.\u2028\u2028To continue you will need to re-register, this will allow you to select new roles. This process will take around 3-7 minutes.\u2028",
  "continueText": "Continue",
  "@continueText": {
    "description": "Action to move to the next step"
  },
  "proposalEditorBackToProposals": "Back to Proposals",
  "@proposalEditorBackToProposals": {
    "description": "Action title to navigate back to the proposal index."
  },
  "proposalEditorStatusDropdownViewTitle": "Unnamed proposal",
  "@proposalEditorStatusDropdownViewTitle": {
    "description": "Placeholder for the proposal title in the proposal actions dropdown if the proposal title is empty."
  },
  "proposalEditorStatusDropdownViewDescription": "Iteration {iteration} · Not published",
  "@proposalEditorStatusDropdownViewDescription": {
    "description": "Description of a proposal in the proposal actions dropdown.",
    "placeholders": {
      "iteration": {
        "type": "int"
      }
    }
  },
  "proposalEditorStatusDropdownPublishTitle": "**Share new draft** · Draft Iteration {iteration}",
  "@proposalEditorStatusDropdownPublishTitle": {
    "description": "Action title to publish a new version of the draft proposal.",
    "placeholders": {
      "iteration": {
        "type": "int"
      }
    }
  },
  "proposalEditorStatusDropdownPublishDescription": "Share draft for feedback",
  "@proposalEditorStatusDropdownPublishDescription": {
    "description": "Action description to publish a new version of the draft proposal."
  },
  "proposalEditorStatusDropdownSubmitTitle": "**Submit For Review** · Iteration {iteration} as Final",
  "@proposalEditorStatusDropdownSubmitTitle": {
    "description": "Action title to submit the final proposal.",
    "placeholders": {
      "iteration": {
        "type": "int"
      }
    }
  },
  "proposalEditorStatusDropdownSubmitDescription": "Submit as final proposal for review / voting",
  "@proposalEditorStatusDropdownSubmitDescription": {
    "description": "Action description to submit the final proposal."
  },
  "proposalEditorStatusDropdownExportTitle": "Export Proposal",
  "@proposalEditorStatusDropdownExportTitle": {
    "description": "Action title to export a proposal as a file."
  },
  "proposalEditorStatusDropdownDeleteTitle": "Delete Proposal",
  "@proposalEditorStatusDropdownDeleteTitle": {
    "description": "Action title to delete a proposal."
  },
  "proposalOptions": "Proposal Options",
  "@proposalOptions": {
    "description": "Actions related to a proposal like publishing, sharing, exporting, etc."
  },
  "proposalEditorValidationErrorShareDraftTitle": "To share new draft, resolve {count} form {count, plural, =0{issues} =1{issue} other{issues}}.",
  "@proposalEditorValidationErrorShareDraftTitle": {
    "description": "Snackbar title shown when user tries to share proposal draft with errors.",
    "placeholders": {
      "count": {
        "type": "int"
      }
    }
  },
  "proposalEditorValidationErrorSubmitReviewTitle": "To submit For Review, resolve {count} {count, plural, =0{issues} =1{issue} other{issues}}.",
  "@proposalEditorValidationErrorSubmitReviewTitle": {
    "description": "Snackbar title shown when user tries to submit for review a proposal with errors.",
    "placeholders": {
      "count": {
        "type": "int"
      }
    }
  },
  "proposalEditorValidationErrorClearedTitle": "Issues cleared",
  "@proposalEditorValidationErrorClearedTitle": {
    "description": "Snackbar title shown when user resolves all validation issues."
  },
  "proposalEditorValidationErrorShareDraftNotStartedMessage": "In the next step, you'll see the issues that need to be resolved before publishing your draft.",
  "@proposalEditorValidationErrorShareDraftNotStartedMessage": {
    "description": "Snackbar message shown when user tries to share proposal draft with errors."
  },
  "proposalEditorValidationErrorSubmitReviewNotStartedMessage": "In the next step, you'll see the issues that need to be resolved before publishing your final.",
  "@proposalEditorValidationErrorSubmitReviewNotStartedMessage": {
    "description": "Snackbar message shown when user tries to submit for review a proposal with errors."
  },
  "proposalEditorValidationErrorInProgressMessage": "Please review the sections highlighted in red and correct them to continue.",
  "@proposalEditorValidationErrorInProgressMessage": {
    "description": "Snackbar message shown when user tries to share proposal draft / submit for review with errors."
  },
  "proposalEditorValidationErrorShareDraftClearedMessage": "Please proceed sharing your draft for feedback.",
  "@proposalEditorValidationErrorShareDraftClearedMessage": {
    "description": "Snackbar message shown when user resolves all validation issues (after trying to share draft)."
  },
  "proposalEditorValidationErrorSubmitReviewClearedMessage": "Please proceed sharing your final for review.",
  "@proposalEditorValidationErrorSubmitReviewClearedMessage": {
    "description": "Snackbar message shown when user resolves all validation issues (after trying to share draft)."
  },
  "proposalEditorValidationExitDialogTitle": "Exit form issue mode?",
  "@proposalEditorValidationExitDialogTitle": {
    "description": "Title in a dialog asking if the user wants to leave the form issue mode."
  },
  "proposalEditorValidationExitDialogMessage": "When you exit, any unsaved changes will be lost.",
  "@proposalEditorValidationExitDialogMessage": {
    "description": "Message in a dialog asking if the user wants to leave the form issue mode."
  },
  "proposalEditorValidationExitIssueMode": "Exit Issue Mode",
  "@proposalEditorValidationExitIssueMode": {
    "description": "Button text for exiting the proposal editor validation snackbar."
  },
  "proposalEditorDeleteDialogTitle": "Delete Proposal?",
  "@proposalEditorDeleteDialogTitle": {
    "description": "A title for the dialog to confirm proposal deletion."
  },
  "proposalEditorDeleteDialogDescription": "Are you sure you want to delete this proposal?\nThis action cannot be undone.",
  "@proposalEditorDeleteDialogDescription": {
    "description": "A description for the dialog to confirm proposal deletion."
  },
  "proposalEditorDeleteDialogDeleteButton": "Delete Proposal",
  "@proposalEditorDeleteDialogDeleteButton": {
    "description": "A button label for the dialog to confirm proposal deletion."
  },
  "proposalEditorSubmitErrorDialogTitle": "Unable to Submit Proposal",
  "@proposalEditorSubmitErrorDialogTitle": {
    "description": "Dialog title in proposal editor when submitting proposal for review failed."
  },
  "proposalEditorSubmitErrorDialogMessage": "We couldn't submit your proposal. Please try again in 5-10 minutes, as it may take some time for your information to update.\n\nIf the issue persists, feel free to contact support.",
  "@proposalEditorSubmitErrorDialogMessage": {
    "description": "Dialog message in proposal editor when submitting proposal for review failed."
  },
  "proposalEditorPublishErrorDialogTitle": "Unable to Publish Proposal",
  "@proposalEditorPublishErrorDialogTitle": {
    "description": "Dialog title in proposal editor when publishing proposal to the server failed."
  },
  "proposalEditorPublishErrorDialogMessage": "We couldn't publish your proposal. Please try again in 5-10 minutes, as it may take some time for your information to update.\n\nIf the issue persists, feel free to contact support.",
  "@proposalEditorPublishErrorDialogMessage": {
    "description": "Dialog message in proposal editor when publishing proposal to the server failed."
  },
  "proposalEditorNotAnswered": "Not Answered",
  "@proposalEditorNotAnswered": {
    "description": "Placeholder text when a property has been not filled."
  },
  "showAll": "Show All",
  "@showAll": {
    "description": "Show all for when using filtering by some criteria"
  },
  "importProposal": "Import Proposal",
  "@importProposal": {
    "description": "Import a proposal from a file"
  },
  "catalyst": "Catalyst",
  "@catalyst": {
    "description": "Catalyst is a project name"
  },
  "searchResult": "Search Result",
  "@searchResult": {
    "description": "To show that displayed items comes from search result"
  },
  "emptySearchResultTitle": "No search results found",
  "@emptySearchResultTitle": {
    "description": "Title of empty search result"
  },
  "tryDifferentSearch": "Please try another search.",
  "@tryDifferentSearch": {
    "description": "Description of empty search result. Try different search"
  },
  "copyLink": "Copy Link",
  "@copyLink": {
    "description": "Action title to copy a link in share dialog."
  },
  "proposal": "Proposal",
  "@proposal": {
    "description": "Generic name to describe an type of item."
  },
  "shareDirectLinkToItem": "Share a link directly to this {item}",
  "@shareDirectLinkToItem": {
    "description": "Action description to share a link in share dialog.",
    "placeholders": {
      "item": {
        "type": "String"
      }
    }
  },
  "shareLinkOnSocialMedia": "Share this {itemType} link on {socialMedia}",
  "@shareLinkOnSocialMedia": {
    "description": "Action description to share a link in share dialog.",
    "placeholders": {
      "itemType": {
        "type": "String"
      },
      "socialMedia": {
        "type": "String"
      }
    }
  },
  "shareOnSocialMedia": "Share on {socialMedia}",
  "@shareOnSocialMedia": {
    "description": "Action title to share a link in share dialog.",
    "placeholders": {
      "socialMedia": {
        "type": "String"
      }
    }
  },
  "shareType": "Share {itemType}",
  "@shareType": {
    "description": "Action title to share a link in share dialog.",
    "placeholders": {
      "itemType": {
        "type": "String"
      }
    }
  },
  "copied": "Copied!",
  "@copied": {
    "description": "Snackbar message shown when user copies a link."
  },
  "linkCopiedToClipboard": "Link copied to clipboard",
  "@linkCopiedToClipboard": {
    "description": "Snackbar title shown when user copies a link."
  },
  "proposalShareMessage": "Check this out!🌍 #MustSee #SharingIsCaring",
  "@proposalShareMessage": {
    "description": "Share message for proposals."
  },
  "publishNewProposalIterationDialogTitle": "Publish New Iteration?",
  "@publishNewProposalIterationDialogTitle": {
    "description": "Title for the dialog for publishing a new proposal iteration."
  },
  "publishNewProposalIterationDialogSubtitle": "Published proposal drafts are public to other users, including all previous iterations.",
  "@publishNewProposalIterationDialogSubtitle": {
    "description": "Subtitle for the dialog for publishing a new proposal iteration."
  },
  "publishNewProposalIterationDialogList1": "Published iterations are always public.",
  "@publishNewProposalIterationDialogList1": {
    "description": "The bullet point in the dialog for publishing a proposal iteration about proposals being public."
  },
  "publishNewProposalIterationDialogList2": "Contributors can comment on the latest iteration.",
  "@publishNewProposalIterationDialogList2": {
    "description": "The bullet point in the dialog for publishing a proposal iteration about contributors being able to comment on drafts."
  },
  "publishNewProposalIterationDialogList3": "Drafts are not submitted for voting. Use 'Submit for review' to enter the community review stage.",
  "@publishNewProposalIterationDialogList3": {
    "description": "The bullet point in the dialog for publishing a proposal iteration about drafts not being automatically submitted for voting."
  },
  "publishProposalForReviewDialogTitle": "Submit For Review?",
  "@publishProposalForReviewDialogTitle": {
    "description": "Title for the dialog for submitting a proposal for review."
  },
  "publishProposalForReviewDialogSubtitle": "Submitted final proposals are entered into the community review stage and are eligible for funding.",
  "@publishProposalForReviewDialogSubtitle": {
    "description": "Subtitle for the dialog for submitting a proposal for review."
  },
  "publishProposalForReviewDialogList1": "Published iterations are always public.",
  "@publishProposalForReviewDialogList1": {
    "description": "The bullet point in the dialog for submitting a proposal into review about proposals being public."
  },
  "publishProposalForReviewDialogList2": "Contributors can only comment on the latest iteration.",
  "@publishProposalForReviewDialogList2": {
    "description": "The bullet point in the dialog for submitting a proposal into review about contributors being able to comment on drafts."
  },
  "publishProposalForReviewDialogList3": "Proposals are entered into the review stage unless a later iteration is published before the deadline.",
  "@publishProposalForReviewDialogList3": {
    "description": "The bullet point in the dialog for submitting a proposal into review about drafts not being automatically submitted for voting."
  },
  "publishProposalForReviewDialogAgreement": "I confirm that I am ready to submit my finalized proposal into the review stage.",
  "@publishProposalForReviewDialogAgreement": {
    "description": "The agreement confirmation in the dialog for submitting a proposal into review."
  },
  "change": "Change",
  "@change": {
    "description": "An action to change/modify something."
  },
  "submittedForReview": "Submitted for Review / Locked final ({submittedCount}/{maxCount})",
  "@submittedForReview": {
    "description": "Label for the submitted for review section",
    "placeholders": {
      "submittedCount": {
        "type": "int"
      },
      "maxCount": {
        "type": "int"
      }
    }
  },
  "sharedForPublicInProgress": "Shared for public feedback / In progress",
  "@sharedForPublicInProgress": {
    "description": "Label for shared for public feedback or in progress proposals in workspace"
  },
  "notPublished": "Not published",
  "@notPublished": {
    "description": "Label for not published proposals in workspace"
  },
  "lastEditDate": "Last edit {date}",
  "@lastEditDate": {
    "description": "Indicated when item was last updated",
    "placeholders": {
      "date": {
        "type": "String"
      }
    }
  },
  "enterPhrase": "Enter phrase",
  "@enterPhrase": {
    "description": "Action to enter the seed phrase"
  },
  "proposalImportDialogTitle": "Import Proposal",
  "@proposalImportDialogTitle": {
    "description": "The title of the dialog to import a proposal."
  },
  "proposalImportDialogDescription": "Make sure it's a correct Catalyst proposal file.",
  "@proposalImportDialogDescription": {
    "description": "The description of the dialog to import a proposal."
  },
  "spaces": "Spaces",
  "@spaces": {
    "description": "The title of the tile that shows the list of spaces."
  },
  "opportunities": "Opportunities",
  "@opportunities": {
    "description": "The title of the tile that shows the list of opportunities."
  },
  "discoveryHomepage": "Discovery Homepage",
  "@discoveryHomepage": {
    "description": "Title for tile in overall spaces page to go to discovery page"
  },
  "feedbackOnProposals": "Feedback on Proposals",
  "@feedbackOnProposals": {
    "description": "Title for tile in overall spaces page to go to proposals list page"
  },
  "browseMyProposals": "Browse all my proposals",
  "@browseMyProposals": {
    "description": "Title for tile in workspace space page to go to proposals page"
  },
  "notPublishedProposals": "Not published proposals",
  "@notPublishedProposals": {
    "description": "Title for section to show not published proposals"
  },
  "newIterationTitle": "Iteration {iteration} · Not published - {datetime} - {title}",
  "@newIterationTitle": {
    "description": "Title for new iteration card",
    "placeholders": {
      "iteration": {
        "type": "int"
      },
      "datetime": {
        "type": "String"
      },
      "title": {
        "type": "String"
      }
    }
  },
  "publishedProposals": "Published Proposals",
  "@publishedProposals": {
    "description": "A label for proposals that have been published (public)."
  },
  "nrOfIteration": "Iteration {nr}",
  "@nrOfIteration": {
    "description": "In context of which version of document is presented",
    "placeholders": {
      "nr": {
        "type": "int"
      }
    }
  },
  "proposalViewMetadataOverviewSegment": "Overview",
  "@proposalViewMetadataOverviewSegment": {
    "description": "Viewing proposal navigation segment"
  },
  "proposalViewMetadataSection": "Metadata",
  "@proposalViewMetadataSection": {
    "description": "Viewing proposal navigation section"
  },
  "commentsSegment": "Comments",
  "@commentsSegment": {
    "description": "Viewing proposal navigation section"
  },
  "addCommentSection": "Add comment",
  "@addCommentSection": {
    "description": "Viewing proposal navigation section"
  },
  "viewCommentsSection": "View comments",
  "@viewCommentsSection": {
    "description": "Viewing proposal navigation section"
  },
  "proposalViewFundingRequested": "Funding Requested",
  "@proposalViewFundingRequested": {
    "description": "When viewing proposal"
  },
  "proposalViewProjectDuration": "Project Duration",
  "@proposalViewProjectDuration": {
    "description": "When viewing proposal"
  },
  "proposalViewProjectDelivery": "Project Delivery",
  "@proposalViewProjectDelivery": {
    "description": "When viewing proposal"
  },
  "valueMilestones": "{count} {count, plural, =0{Milestones} =1{Milestone} other{Milestones}}",
  "@valueMilestones": {
    "description": "In context of proposal. How many milestones there is",
    "placeholders": {
      "count": {
        "type": "int"
      }
    }
  },
  "notFoundError": "The requested data could not be found. Try different search.",
  "@notFoundError": {
    "description": "Error message when user tries to access resourse that does not exist."
  },
  "proposalStageAndIteration": "{stage} - Iteration {iteration}",
  "@proposalStageAndIteration": {
    "description": "In context of proposal. Shows the stage and iteration of the proposal",
    "placeholders": {
      "stage": {
        "type": "String"
      },
      "iteration": {
        "type": "int"
      }
    }
  },
  "fundNoCategory": "Fund{number} Category",
  "@fundNoCategory": {
    "description": "Describes that category comes from fund number",
    "placeholders": {
      "number": {
        "type": "int"
      }
    }
  },
  "comments": "{count, plural, =0{Comments} =1{Comment} other{Comments}}",
  "@comments": {
    "description": "Describes comments",
    "placeholders": {
      "count": {
        "type": "int"
      }
    }
  },
  "proposalIterationPublishUpdateAndTitle": "Iteration {iteration} - {publish} - {datetime} - {title}",
  "@proposalIterationPublishUpdateAndTitle": {
    "description": "Title for the proposal iteration card",
    "placeholders": {
      "iteration": {
        "type": "int"
      },
      "publish": {
        "type": "String"
      },
      "datetime": {
        "type": "String"
      },
      "title": {
        "type": "String"
      }
    }
  },
  "exportButtonText": "Export",
  "@exportButtonText": {
    "description": "Text shown in export button"
  },
  "publishingHistory": "Publishing history",
  "@publishingHistory": {
    "description": "To let user know that document have history of published documents"
  },
  "notAvailableAbbr": "N/A",
  "@notAvailableAbbr": {
    "description": "Abbreviation for not available"
  },
  "dayAbbr": "d",
  "@dayAbbr": {
    "description": "A single letter abbreviation for day."
  },
  "hourAbbr": "h",
  "@hourAbbr": {
    "description": "A single letter abbreviation for hour."
  },
  "minuteAbbr": "m",
  "@minuteAbbr": {
    "description": "A single letter abbreviation for minute."
  },
  "secondAbbr": "s",
  "@secondAbbr": {
    "description": "A single letter abbreviation for second."
  },
  "title": "Title",
  "@title": {
    "description": "description of the title field"
  },
  "required": "Required",
  "@required": {
    "description": "description of the required field"
  },
  "selectedCategory": "Selected category",
  "@selectedCategory": {
    "description": "description of the selected category field"
  },
  "jumpToCampaignCategory": "Jump to campaign category",
  "@jumpToCampaignCategory": {
    "description": "description of the button that takes to campaign category page"
  },
  "saveDraft": "Save draft",
  "@saveDraft": {
    "description": "description of the button that saves the draft"
  },
  "openInEditor": "Open in editor",
  "@openInEditor": {
    "description": "description of the button that opens the proposal in editor"
  },
  "latestDocumentVersion": "Latest",
  "@latestDocumentVersion": {
    "description": "When showing different version of proposal we may add suffix indicating this is latest version"
  },
  "viewingOlderDocumentVersion": "You are viewing an older iteration of this proposal",
  "@viewingOlderDocumentVersion": {
    "description": "After changing document version warning"
  },
  "viewLatestDocumentVersion": "View Latest",
  "@viewLatestDocumentVersion": {
    "description": "Action to change back to latest version"
  },
  "commentHideReplies": "Hide replies",
  "@commentHideReplies": {
    "description": "Hide comment replies"
  },
  "commentXReplies": "{count} {count, plural, =0{replies} =1{reply} other{replies}}",
  "@commentXReplies": {
    "description": "Show comment replies",
    "placeholders": {
      "count": {
        "type": "int"
      }
    }
  },
  "emptyUserProposalDescriptionHelp": "Use Create Proposal in the top menu to get started.",
  "@emptyUserProposalDescriptionHelp": {
    "description": "Description shown when user has no proposals in workspace"
  },
  "noFinalUserProposals": "No Final proposals found",
  "@noFinalUserProposals": {
    "description": "Title shown when user has no final proposals in workspace"
  },
  "noDraftUserProposals": "No Draft proposals found",
  "@noDraftUserProposals": {
    "description": "Title shown when user has no draft proposals in workspace"
  },
  "noLocalUserProposals": "No Local proposals found",
  "@noLocalUserProposals": {
    "description": "Title shown when user has no local proposals in workspace"
  },
  "cancelCommit": "Cancel",
  "@cancelCommit": {
    "description": "Cancel comment submission"
  },
  "submitCommit": "Submit",
  "@submitCommit": {
    "description": "Send comment"
  },
  "commentsSortNewest": "Newest First",
  "@commentsSortNewest": {
    "description": "One of options for sorting comments under proposal"
  },
  "commentsSortOldest": "Oldest First",
  "@commentsSortOldest": {
    "description": "One of options for sorting comments under proposal"
  },
  "shortSummary": "Short summary",
  "@shortSummary": {
    "description": "A short description of something"
  },
  "view": "View",
  "@view": {
    "description": "A label for the view button. Used to see more details."
  },
  "share": "Share",
  "@share": {
    "description": "A label for the share button. Used to share something."
  },
  "forgetProposal": "Forget proposal",
  "@forgetProposal": {
    "description": "A label for the forget proposal button. Used to make hide action on document."
  },
  "export": "Export",
  "@export": {
    "description": "A label for the export button. Used to export something."
  },
  "unlockAndEdit": "Unlock & Edit",
  "@unlockAndEdit": {
    "description": "Used for making new draft proposal from final proposal."
  },
  "successProposalDeleted": "Proposal deleted successfully",
  "@successProposalDeleted": {
    "description": "Success message when draft is deleted"
  },
  "successProposalDeletedDescription": "Your local proposal has been deleted",
  "@successProposalDeletedDescription": {
    "description": "Description of success message when draft is deleted"
  },
  "successProposalForgot": "Proposal forgotten",
  "@successProposalForgot": {
    "description": "Success message when public draft/final proposal is forgotten"
  },
  "successProposalForgotDescription": "Your local proposal has been forgotten. No one can see it anymore.",
  "@successProposalForgotDescription": {
    "description": "Description of success message when public draft/final proposal is forgotten"
  },
  "errorProposalDeleted": "Error deleting proposal",
  "@errorProposalDeleted": {
    "description": "Error message when draft is not deleted"
  },
  "errorProposalDeletedDescription": "Something went wrong, please try again later",
  "@errorProposalDeletedDescription": {
    "description": "Description of error message when draft is not deleted"
  },
  "apiErrorUnknown": "Unknown error response",
  "@apiErrorUnknown": {
    "description": "A fallback error message when api returns error code"
  },
  "apiErrorNotFound": "Not found",
  "@apiErrorNotFound": {
    "description": "Message of an error when api returns not found status code, depends on context."
  },
  "apiErrorTooManyRequests": "Too many requests, please try again in 10 minutes.",
  "@apiErrorTooManyRequests": {
    "description": "Message of an error when api returns matching status code."
  },
  "apiErrorInternalServerError": "Internal server error",
  "@apiErrorInternalServerError": {
    "description": "Message of an error when api returns matching status code."
  },
  "apiErrorServiceUnavailable": "Service Unavailable",
  "@apiErrorServiceUnavailable": {
    "description": "Message of an error when api returns matching status code."
  },
  "apiErrorMalformedBody": "Can not process response body",
  "@apiErrorMalformedBody": {
    "description": "Generic message when any endpoint response is different from expected and can not be processed"
  },
  "degradeFinalToDraftProposal": "You remove this proposal from review/voting stage.",
  "@degradeFinalToDraftProposal": {
    "description": "Information for user that his proposal is going back to draft. "
  },
  "resubmitAsFinalWarning": "You need to resubmit this proposal as final, to be eligible for funding, so make sure to Submit to review stage (Final) after editing.",
  "@resubmitAsFinalWarning": {
    "description": "Information for user that proposal needs to be resubmitted as final to be eligible for funding."
  },
  "removingProposalFromFinalStage": "You remove this proposal from review/voting stage.",
  "@removingProposalFromFinalStage": {
    "description": "Information for user that his proposal is going back to draft. "
  },
  "acknowledgeToResubmitProposal": "I acknowledge that I have to re-submit my draft proposal as Final to be eligible for funding.",
  "@acknowledgeToResubmitProposal": {
    "description": "Information for user that he needs to resubmit his proposal. "
  },
  "caution": "Caution:",
  "@caution": {
    "description": "Title of caution information"
  },
  "youAreSettingFinalToDraft": "You are setting your final proposal back to draft.",
  "@youAreSettingFinalToDraft": {
    "description": "Information for user that his proposal is going back to draft. "
  },
  "unlockEditProposalDialogTitle": "Unlock & Edit ?",
  "@unlockEditProposalDialogTitle": {
    "description": "Title of Unlock & Edit Dialog"
  },
  "forgetProposalDialogDescription": "You are about to remove this proposal from the app.",
  "@forgetProposalDialogDescription": {
    "description": "Description of Forget Proposal Dialog"
  },
  "forgetProposalCantEditWarning": "You will no longer be able to view, edit, or publish this proposal",
  "@forgetProposalCantEditWarning": {
    "description": "Warning for user that his proposal can't be edited"
  },
  "forgetProposalCantGetFundingWarning": "This proposal will not be eligible to win funding, even if it has been previously published.",
  "@forgetProposalCantGetFundingWarning": {
    "description": "Warning for user that his proposal can't get funding"
  },
  "forgetProposalInvisibleWarning": "Your proposal will not be visible to other users.",
  "@forgetProposalInvisibleWarning": {
    "description": "Warning for user that his proposal will be invisible"
  },
  "forgetProposalAgreement": "I acknowledge that this action cannot be undone.",
  "@forgetProposalAgreement": {
    "description": "Text for user that agrees to forget proposal"
  },
  "myOpportunities": "My Opportunities",
  "@myOpportunities": {
    "description": "Options available to user to make more impact in the app"
  },
  "newUpdates": "New updates - see what's new!",
  "@newUpdates": {
    "description": "A message shown when user has new updates"
  },
  "turnOpinionsIntoActions": "Turn Your Opinions into Impact.",
  "@turnOpinionsIntoActions": {
    "description": "Title for becoming a reviewer"
  },
  "becomeReviewer": "Become a Reviewer!",
  "@becomeReviewer": {
    "description": "Title for becoming a reviewer"
  },
  "f14Voting": "F14 Voting: Make sure you're ready.",
  "@f14Voting": {
    "description": "Title for registration for F14 voting"
  },
  "votingRegistration": "Voting Registration",
  "@votingRegistration": {
    "description": "Title for registration for voting"
  },
  "stayInvolved": "Stay Involved",
  "@stayInvolved": {
    "description": "Title for the stay involved section"
  },
  "stayInvolvedReviewerDescription": "Your voice has power. Use it to guide others and help improve the Cardano community.\n\nAs a reviewer, you’ll make a real impact by sharing thoughtful feedback and influencing decisions.\n",
  "@stayInvolvedReviewerDescription": {
    "description": "Description for the reviewer cards in stay involved section"
  },
  "stayInvolvedContributorDescription": "Get Ready! This is your chance to have a say in where the funds go. To make sure you're ready to participate.\n\nRemember, by voting, you're not only influencing the development of Cardano but also helping to build a community that reflects the values you care about.",
  "@stayInvolvedContributorDescription": {
    "description": "Description for the contributor cards in stay involved section"
  },
  "votingForF14StartsIn": "Voting for Fund14 start {date}",
  "@votingForF14StartsIn": {
    "description": "Description for the voting for f14 card in stay involved section",
    "placeholders": {
      "date": {
        "type": "String"
      }
    }
  },
  "votingRegistrationForF14": "Voting Registration for Fund14.",
  "@votingRegistrationForF14": {
    "description": "Title for the voting registration for f14 card in stay involved section"
  },
  "mobileAccessDescription": "For the best experience, head over to a desktop to get started. But don't worry - mobile is coming.\n\nStay tuned for more updates, or visit our Gitbook to learn more.\n\nSee you on the other side!",
  "@mobileAccessDescription": {
    "description": "Description for the mobile restricted access page"
  },
  "mobileAccessSubtitle": "We're not quite ready for you on mobile just yet…",
  "@mobileAccessSubtitle": {
    "description": "Subtitle for the mobile restricted access page"
  },
  "mobileAccessTitle": "Easy there, trailblazer",
  "@mobileAccessTitle": {
    "description": "Title for the mobile restricted access page"
  },
  "joinNewsletter": "Join Newsletter",
  "@joinNewsletter": {
    "description": "Action to join newsletter"
  },
  "visitGitbook": "Visit Gitbook",
  "@visitGitbook": {
    "description": "Action to visit gitbook"
  },
  "errorUnknownPublishComment": "Can not publish comment",
  "@errorUnknownPublishComment": {
    "description": "Fallback message when can not publish comment for any reason."
  },
  "preSubmitProposalStageDescription": "Curious? Learn more about the new Catalyst App\nand prepare yourself for success.",
  "@preSubmitProposalStageDescription": {
    "description": "Description for the pre-submission stage"
  },
  "proposalSubmissionStageStartAt": "Proposal submission opens {date}",
  "@proposalSubmissionStageStartAt": {
    "description": "Description for the pre-submission stage",
    "placeholders": {
      "date": {
        "type": "String"
      }
    }
  },
  "days": "{count, plural, =1{Day} other{Days}}",
  "@days": {
    "description": "To represent days",
    "placeholders": {
      "count": {
        "type": "num"
      }
    }
  },
  "hours": "{count, plural, =1{Hour} other{Hours}}",
  "@hours": {
    "description": "To represent hours",
    "placeholders": {
      "count": {
        "type": "num"
      }
    }
  },
  "minutes": "{count, plural, =1{Minute} other{Minutes}}",
  "@minutes": {
    "description": "To represent minutes",
    "placeholders": {
      "count": {
        "type": "num"
      }
    }
  },
  "seconds": "{count, plural, =1{Second} other{Seconds}}",
  "@seconds": {
    "description": "To represent seconds",
    "placeholders": {
      "count": {
        "type": "num"
      }
    }
  },
  "proposalSubmissionIsClosed": "Proposal submission is closed for Fund{fundNumber}.",
  "@proposalSubmissionIsClosed": {
    "description": "Title text when proposal submission is closed.",
    "placeholders": {
      "fundNumber": {
        "type": "int"
      }
    }
  },
  "proposalSubmissionClosedDescription": "We’re moving into the Community Review stage!\nWant to stay involved and earn rewards? Check out our knowledge base.",
  "@proposalSubmissionClosedDescription": {
    "description": "Text used to gave user more information about proposal submission close stage and what to do next."
  },
  "cantFindYourWallet": "We can't find your wallet",
  "@cantFindYourWallet": {
    "description": "Error message when user doesn't have a wallet extension installed"
  },
  "safariNotSupportedMessage": "Safari is not supported, please use Chrome or Firefox.",
  "@safariNotSupportedMessage": {
    "description": "Error message when no wallet extension is detected for Safari browser."
  },
  "potentialReasons": "Potential reasons",
  "@potentialReasons": {
    "description": "Title for potential reasons for no wallet found"
  },
  "wrongBrowserTitle": "Wrong Browser",
  "@wrongBrowserTitle": {
    "description": "Title for wrong browser reason to not find wallet"
  },
  "wrongBrowserDescription": "Please launch the browser with your wallets extension and revisit Catalyst.",
  "@wrongBrowserDescription": {
    "description": "Description for wrong browser reason to not find wallet"
  },
  "disableExtensionTitle": "Disabled Extension",
  "@disableExtensionTitle": {
    "description": "Title for disabled extension reason to not find wallet"
  },
  "disableExtensionDescription": "Please enable to continue your wallet extension, and refresh the application.",
  "@disableExtensionDescription": {
    "description": "Description for disabled extensions in the browser to not find wallet"
  },
  "failedAuthenticationTitle": "No/Failed Authorisation",
  "@failedAuthenticationTitle": {
    "description": "Title for failed authentication reason to not find wallet"
  },
  "failedAuthenticationDescription": "You did not authorise the Catalyst App in your wallet, follow specific wallet instructions.",
  "@failedAuthenticationDescription": {
    "description": "Description for failed authentication reason to not find wallet"
  },
  "noWalletInstalledTitle": "No wallet installed",
  "@noWalletInstalledTitle": {
    "description": "Title for no wallet installed reason to not find wallet"
  },
  "noWalletInstalledDescription": "You don’t have a (compatible) wallet installed, please select one of the Cardano wallets on the right, and follow installation instructions.",
  "@noWalletInstalledDescription": {
    "description": "Description for no wallet installed reason to not find wallet"
  },
  "visitCatalystWalletDocumentationTextButton": "Visit Catalyst wallet documentation",
  "@visitCatalystWalletDocumentationTextButton": {
    "description": "Text button to visit catalyst wallet documentation"
  },
  "installCardanoWallet": "Install a Cardano wallet",
  "@installCardanoWallet": {
    "description": "Text to install a cardano wallet"
  },
  "currentlySupportedWallets": "We currently support the following wallets:",
  "@currentlySupportedWallets": {
    "description": "Text to show currently supported wallets"
  },
  "goodToKnow": "Good to know",
  "@goodToKnow": {
    "description": "Text to show when some tip will be presented to user"
  },
  "registrationTransactionFeeDescription": "The creation of a Catalyst account costs, a transaction fee of (0,21 ADA), be sure your wallet has a minimum of {amount} ADA.",
  "@registrationTransactionFeeDescription": {
    "description": "Description for the registration transaction fee",
    "placeholders": {
      "amount": {
        "type": "double",
        "format": "compact"
      }
    }
  },
  "eternlWallet": "Eternl Wallet",
  "@eternlWallet": {
    "description": "Name of the eternl wallet"
  },
  "laceWallet": "Lace Wallet",
  "@laceWallet": {
    "description": "Name of the lace wallet"
  },
  "namiWallet": "Nami Wallet",
  "@namiWallet": {
    "description": "Name of the nami wallet"
  },
  "dontShowAgain": "Don't show again",
  "@dontShowAgain": {
    "description": "Action to not show again"
  },
  "proposalSubmissionWindowClosesAt": "The proposal submission window closes on {date}",
  "@proposalSubmissionWindowClosesAt": {
    "description": "Description for the proposal submission window closes at",
    "placeholders": {
      "date": {
        "type": "String"
      }
    }
  },
  "moveFinalProposalsToReviewStage": "Move your Final proposals into the Review stage.",
  "@moveFinalProposalsToReviewStage": {
    "description": "Information for user to to move their final proposals to review stage before submission window closes"
  },
  "checkMaxProposal": "Submit no more than {count} {count, plural, =1{proposal} other{proposals}} as Final.",
  "@checkMaxProposal": {
    "description": "Information for user to check their final proposals before submission window closes",
    "placeholders": {
      "count": {
        "type": "int"
      }
    }
  },
  "wantToBackUpProposals": "Want to back up your proposals?",
  "@wantToBackUpProposals": {
    "description": "Title for section informing user that they can backup their proposals"
  },
  "goMyProposals": "Go My proposals",
  "@goMyProposals": {
    "description": "Action to go to my proposals"
  },
  "exportProposalsIndividually": "Export proposals individually",
  "@exportProposalsIndividually": {
    "description": "Title for section informing user that they can export their proposals individually"
  },
  "storeInSafeLocation": "Store in safe location",
  "@storeInSafeLocation": {
    "description": "Title for section informing user that they can store their proposals in a safe location"
  },
  "catalystAppClosesIn": "Catalyst App closes in {days}d, {hours}h, {minutes}m, {seconds}s.",
  "@catalystAppClosesIn": {
    "description": "Message displayed when the app closes in a few seconds",
    "placeholders": {
      "days": {
        "type": "int",
        "example": "1"
      },
      "hours": {
        "type": "int",
        "example": "1"
      },
      "minutes": {
        "type": "int",
        "example": "1"
      },
      "seconds": {
        "type": "int",
        "example": "10"
      }
    }
  },
  "proposalsLimitReachedSubtitle": "You already published {count} final {count, plural, =0{proposals} =1{proposal} other{proposals}}!",
  "@proposalsLimitReachedSubtitle": {
    "description": "Subtitle in dialog when user tries to publish too many proposals.",
    "placeholders": {
      "count": {
        "type": "int"
      }
    }
  },
  "proposalsLimitReachedPoint1": "You can continue editing local/draft proposals.",
  "@proposalsLimitReachedPoint1": {
    "description": "Explains that local/draft proposals are not limited."
  },
  "proposalsLimitReachedPoint2": "You can't publish more than {count} {count, plural, =0{finals} =1{final} other{finals}}.",
  "@proposalsLimitReachedPoint2": {
    "description": "Explains that user can't publish more proposals that the limit allows.",
    "placeholders": {
      "count": {
        "type": "int"
      }
    }
  },
  "proposalsLimitReachedPoint3": "You can share for feedback.",
  "@proposalsLimitReachedPoint3": {
    "description": "Explains that users can still send proposals for public feedback even if they cannot submit for review."
  },
  "proposalsLimitReachedPoint4": "Publish Final is disabled.",
  "@proposalsLimitReachedPoint4": {
    "description": "Explains that users cannot anymore submit proposals for review."
  },
  "proposalsLimitReachedCaptionTitle": "Want to publish another final?",
  "@proposalsLimitReachedCaptionTitle": {
    "description": "A title of a small note in a dialog that explains a user has reached the proposal limit."
  },
  "proposalsLimitReachedCaptionText": "You need to put one of your final proposals to draft, before you can publish another final.",
  "@proposalsLimitReachedCaptionText": {
    "description": "A message of a small note in a dialog that explains a user has reached the proposal limit."
  },
  "insertNewImageDialogTitle": "Insert New Image",
  "@insertNewImageDialogTitle": {
    "description": "Title of the dialog for inserting a new image"
  },
  "insertNewImageDialogDescription": "Bring your proposal to life with visuals",
  "@insertNewImageDialogDescription": {
    "description": "Description of the dialog for inserting a new image"
  },
  "insertNewImageDialogImageUrl": "Image URL",
  "@insertNewImageDialogImageUrl": {
    "description": "Label for the image URL input field"
  },
  "insertNewImageDialogInsertButtonText": "Insert Image",
  "@insertNewImageDialogInsertButtonText": {
    "description": "Label for the insert button"
  },
  "insertNewImageDialogInvalidUrl": "Please provide a valid image URL to proceed",
  "@insertNewImageDialogInvalidUrl": {
    "description": "Message shown when the image URL is invalid"
  },
  "insertNewImageDialogTextPlaceholder": "Paste link to image here",
  "@insertNewImageDialogTextPlaceholder": {
    "description": "Default text for the image URL input field"
  },
  "richTextEditorImageSupportInfo": "The editor supports images from web URLs, including both traditional web servers and decentralized storage solutions. For more information, visit our",
  "@richTextEditorImageSupportInfo": {
    "description": "Information about supported image sources in the editor"
  },
  "knowledgeBase": "knowledge base",
  "@knowledgeBase": {
    "description": "Text for the knowledge base link"
  },
  "toLearnMore": "to learn more.",
  "@toLearnMore": {
    "description": "Text for the to learn more link"
  },
  "insertNewImageFailedToLoad": "Image failed to load",
  "@insertNewImageFailedToLoad": {
    "description": "Text for the image failed to load"
  },
  "submitCommentErrorDialogTitle": "Unable to add Comment",
  "@submitCommentErrorDialogTitle": {
    "description": "Title for the error dialog when submitting a comment fails"
  },
  "noPublishedProposals": "No published proposals.",
  "@noPublishedProposals": {
    "description": "Text when there are no published proposals"
  },
  "noProposalsToPublish": "You have no proposals to publish, start a new proposal, or create a new iteration of an existing proposal to be able to publish.",
  "@noProposalsToPublish": {
    "description": "Text when there are no proposals to publish"
  },
  "viewProposalComments": "View proposal comments",
  "@viewProposalComments": {
    "description": "Text for the view proposal comments title in the card"
  },
  "viewProposalCommentsDescription": "Open My proposals in the Discovery Space",
  "@viewProposalCommentsDescription": {
    "description": "Text for the view proposal comments description in the card"
  },
  "paginationProposalsCounter": "{from}-{to} of {max} {max, plural, =0{proposals} =1{proposal} other{proposals}}",
  "@paginationProposalsCounter": {
    "description": "Below pagination list, next to page switch controls",
    "placeholders": {
      "from": {
        "type": "int"
      },
      "to": {
        "type": "int"
      },
      "max": {
        "type": "int"
      }
    }
  },
  "shareProposalErrorDescription": "Something went wrong while sharing proposal. Please try again later.",
  "@shareProposalErrorDescription": {
    "description": "Error description when sharing proposal fails"
  },
  "optional": "Optional",
  "@optional": {
    "description": "Generic indicator that some field, for example Email, is optional."
  },
  "emailNotVerifiedDialogTitle": "Verified email not found!",
  "@emailNotVerifiedDialogTitle": {
    "description": "Title of dialog when trying to publish document but does not have verified email"
  },
  "emailNotVerifiedDialogMessage": "Before you can publish proposals, please make sure your \u2028account has a verified email address.",
  "@emailNotVerifiedDialogMessage": {
    "description": "Message of dialog when trying to publish document but does not have verified email"
  },
  "emailNotVerifiedDialogAction": "Go to My Account",
  "@emailNotVerifiedDialogAction": {
    "description": "Action of dialog when trying to publish document but does not have verified email"
  },
  "accountEmailHint": "Please provide an email for proposer and reviewer roles.",
  "@accountEmailHint": {
    "description": "When email is not provided this message is shown instead in Account page"
  },
  "verificationPending": "Verification pending",
  "@verificationPending": {
    "description": "Message of account status chip next to email. Meaning Account is not verified yet."
  },
  "verified": "Verified",
  "@verified": {
    "description": "Message of account status chip next to email. Meaning Account is verified."
  },
  "notVerified": "Not verified",
  "@notVerified": {
    "description": "Message of account status chip next to email. Meaning Account is not verified."
  },
  "accountEmailVerifyHelper": "Please verify email above in your email. Email Title: Catalyst verification",
  "@accountEmailVerifyHelper": {
    "description": "Explanation message blow email field in account page"
  },
  "reSend": "Re-send",
  "@reSend": {
    "description": "In context of verification email"
  },
  "verificationEmailSendTitle": "Verify your email address",
  "@verificationEmailSendTitle": {
    "description": "Title of dialog account verification send"
  },
  "verificationEmailSendMessage": "We sent you an email with a Catalyst verification link.",
  "@verificationEmailSendMessage": {
    "description": "Message of dialog account verification send"
  },
  "verificationEmailSendSubMessage": "Please verify your new email address.",
  "@verificationEmailSendSubMessage": {
    "description": "Sub message of dialog account verification send"
  },
  "pendingEmailChangeTitle": "Pending email change",
  "@pendingEmailChangeTitle": {
    "description": "Title of dialog about pending email change"
  },
  "pendingEmailChangeMessage": "Email will be update after successful verification",
  "@pendingEmailChangeMessage": {
    "description": "Message of dialog about pending email change"
  },
  "pendingEmailChangeSubMessage": "Please verify your new email address.",
  "@pendingEmailChangeSubMessage": {
    "description": "Sub message of dialog about pending email change"
  },
  "invalidSeedPhraseWord": "Invalid",
  "@invalidSeedPhraseWord": {
    "description": "Error shown when user inputs SeedPhrase word but invalid does not match any"
  },
  "submittedForReviewInfoMarkdown": "**Locked final**\n\nYour proposal is locked and visible to everyone. To make changes, you’ll need to unlock it and start a new draft. It’s eligible for both feedback and funding, so stay tuned for next steps.",
  "@submittedForReviewInfoMarkdown": {
    "description": "Info message shown in tooltip info in workspace page"
  },
  "sharedForPublicInfoMarkdown": "**In progress**\n\nYour latest published version is visible to everyone, but edits you make stay private until you share again. Create a new local iteration to keep working. It’s eligible for feedback but not for funding yet.",
  "@sharedForPublicInfoMarkdown": {
    "description": "Info message shown in tooltip info in workspace page"
  },
  "notPublishedInfoMarkdown": "**Not published**\n\nThis draft is saved locally and only you can see it. You can edit it anytime on this device. It’s not eligible for feedback or funding yet. Share for feedback or submit for review to publish it to the network.",
  "@notPublishedInfoMarkdown": {
    "description": "Info message shown in tooltip info in workspace page"
  },
  "deleteLocalVersionIfWantToPublishThisVersion": "If you want to publish this iteration as final, please delete the local draft.",
  "@deleteLocalVersionIfWantToPublishThisVersion": {
    "description": "Message shown when user tries to publish a draft proposal as final proposal but there is a newer local draft proposal."
  },
  "cantEditThisProposal": "Can't edit this proposal",
  "@cantEditThisProposal": {
    "description": "Message shown when user tries to edit a proposal that should not be editable."
  },
  "comingSoon": "Coming Soon",
  "@comingSoon": {
    "description": "Coming soon message"
  },
  "notFoundTitle": "We can't find that page.",
  "@notFoundTitle": {
    "description": "Title on the not found page."
  },
  "notFoundMessage": "Looks like we can't find the page you're looking for.\nMaybe a good time for a coffee break?",
  "@notFoundMessage": {
    "description": "Message on the not found page."
  },
  "notFoundButton": "Go to Catalyst Home",
  "@notFoundButton": {
    "description": "Button label on the not found page to go to home page in the app."
  },
  "anonymousUsername": "Anonymous",
  "@anonymousUsername": {
    "description": "When account does not have specified username this text is shown"
  },
  "commentPickUsernameLabel": "Pick a display name to join the conversation and leave a comment.",
  "@commentPickUsernameLabel": {
    "description": "Message shown when user tries to comment on proposal while not having username"
  },
  "commentPickUsername": "Set Display Name",
  "@commentPickUsername": {
    "description": "Shown as CTA button or title of dialog"
  },
  "commentPickUsernameHint": "Enter Name",
  "@commentPickUsernameHint": {
    "description": "Hint of username text field"
  },
  "confirm": "Confirm",
  "@confirm": {
    "description": "Generic text for confirming actions such as pick username"
  },
  "usernameSavedTitle": "Display Name Saved",
  "@usernameSavedTitle": {
    "description": "Used as username change confirmation snack bar title"
  },
  "usernameSavedMessage": "All set! You can now join the conversation.",
  "@usernameSavedMessage": {
    "description": "Used as username change confirmation snack bar message"
  },
  "devToolsAlreadyDeveloper": "Already developer!",
  "@devToolsAlreadyDeveloper": {
    "description": "SnackBar message when trying to enable dev tools while already enabled"
  },
  "devToolsAlreadyDeveloperMessage": "Open DevTools with {shortcut} shortcut",
  "@devToolsAlreadyDeveloperMessage": {
    "description": "Explanation text",
    "placeholders": {
      "shortcut": {
        "type": "String",
        "example": "cmd+shift+D"
      }
    }
  },
  "devToolsBecameDeveloper": "You became developer!",
  "@devToolsBecameDeveloper": {
    "description": "SnackBar message when enable dev tools"
  },
  "devToolsBecameDeveloperMessage": "Open DevTools with {shortcut} shortcut",
  "@devToolsBecameDeveloperMessage": {
    "description": "Explanation text",
    "placeholders": {
      "shortcut": {
        "type": "String",
        "example": "cmd+shift+D"
      }
    }
  },
  "devToolsTapsLeftToEnable": "{count} taps left",
  "@devToolsTapsLeftToEnable": {
    "description": "SnackBar message while enabling dev tools",
    "placeholders": {
      "count": {
        "type": "int"
      }
    }
  },
  "devToolsTapsLeftToEnableMessage": "Keep on tapping",
  "@devToolsTapsLeftToEnableMessage": {
    "description": "Explanation text"
  },
  "createProposalInCategory": "Create Proposal in {category}",
  "@createProposalInCategory": {
    "description": "Title of the dialog for creating a proposal in a specific category",
    "placeholders": {
      "category": {
        "type": "String"
      }
    }
  },
  "enterTitle": "Enter title",
  "@enterTitle": {
    "description": "CTA text for the title input field"
  },
  "proposalTitleShortDescription": "A strong proposal title can really set the tone and capture attention. ",
  "@proposalTitleShortDescription": {
    "description": "Short description for the title input field"
  },
  "agreementCantChangeCategory": "I understand that I can’t change my category selection in Fund14.",
  "@agreementCantChangeCategory": {
    "description": "Text for the agreement checkbox that explains that user can't change category selection in Fund14"
  },
  "agreementFitToCategoryCriteria": "I understand the category brief and will make sure my proposal fits the criteria.",
  "@agreementFitToCategoryCriteria": {
    "description": "Text for the agreement checkbox that explains that user understands the category brief and will make sure their proposal fits the criteria"
  },
  "categorySelectionDescription": "Choose Wisely! Review the category and its rules carefully as this can’t be changed after you make a selection. To switch, you’ll need to start a new proposal.",
  "@categorySelectionDescription": {
    "description": "Text for the category selection description in new proposal dialog"
  },
  "selectCategory": "Select Category",
  "@selectCategory": {
    "description": "Text for the select category button in new proposal dialog"
  },
  "selectCategoryToSeeDetailsTitle": "Select a category to check if this category is for you.",
  "@selectCategoryToSeeDetailsTitle": {
    "description": "Text for the select category to see details title in new proposal dialog"
  },
  "selectCategoryToSeeDetailsDescription": "Do keep in mind that you can’t change category\nafter starting your proposal.",
  "@selectCategoryToSeeDetailsDescription": {
    "description": "Text for the select category to see details description in new proposal dialog"
  },
  "readCategoryBriefButtonLabel": "Read category brief",
  "@readCategoryBriefButtonLabel": {
    "description": "Label for the read category brief button"
  },
  "proposalsLatestUpdatesHours": "Latest updates ({count}{count, plural, =1{hr} other{hrs}})",
  "@proposalsLatestUpdatesHours": {
    "description": "One of filter options for proposals. Meaning show only latest proposals.",
    "placeholders": {
      "count": {
        "type": "int"
      }
    }
  },
  "orderProposalsAlphabetical": "Alphabetical",
  "@orderProposalsAlphabetical": {
    "description": "Order proposals by title option"
  },
  "orderProposalsBudgetAsc": "Budget: lowest first",
  "@orderProposalsBudgetAsc": {
    "description": "Order proposals by budget option"
  },
  "orderProposalsBudgetDesc": "Budget: highest first",
  "@orderProposalsBudgetDesc": {
    "description": "Order proposals by budget option"
  },
  "orderProposalsUpdateDateAsc": "Oldest to newest",
  "@orderProposalsUpdateDateAsc": {
    "description": "Order proposals by update date option"
  },
  "orderProposalsUpdateDateDesc": "Newest to oldest",
  "@orderProposalsUpdateDateDesc": {
    "description": "Order proposals by update date option"
  },
  "catalystId": "Catalyst ID",
  "@catalystId": {
    "description": "Label of chip with account catalyst ID clearly describing content"
  },
  "tip": "Tip",
  "@tip": {
    "description": "Generic affix which can be used in different scenarios."
  },
  "tipCopyCatalystIdForReviewTool": "Copy your Catalyst ID before you go to the [Community Review module.]({url})",
  "@tipCopyCatalystIdForReviewTool": {
    "description": "Gives context where Catalyst ID can be used",
    "placeholders": {
      "url": {
        "type": "String"
      }
    }
  },
  "starts": "Starts:",
  "@starts": {
    "description": "Label for the campaign stage start date"
  },
  "finishes": "Finishes:",
  "@finishes": {
    "description": "Label for the campaign stage finish date"
  },
  "registerToVoteFund14": "Register to Vote in Fund14",
  "@registerToVoteFund14": {
    "description": "Title of the register to vote section"
  },
  "becomeVoter": "Become a Voter",
  "@becomeVoter": {
    "description": "Title for becoming a voter"
  },
  "votingRegistrationTimelineHeader": "Voting registration:",
  "@votingRegistrationTimelineHeader": {
    "description": "Header for the voting registration timeline"
  },
  "votingTimelineHeader": "Voting:",
  "@votingTimelineHeader": {
    "description": "Header for the voting timeline"
  },
  "voteListButton": "Vote List",
  "@voteListButton": {
    "description": "The label for the overview of votes."
  },
  "delegationButton": "Delegation",
  "@delegationButton": {
    "description": "The label for voting power delegation."
  },
  "reviewRegistration": "Reviewers registration:",
  "@reviewRegistration": {
    "description": "Title for the review registration timeline"
  },
  "reviewTimelineHeader": "Community review:",
  "@reviewTimelineHeader": {
    "description": "Header for the review timeline"
  },
  "documentImportInvalidDataError": "The imported document does not have valid format or is corrupted.",
  "@documentImportInvalidDataError": {
    "description": "Error message when user tries to import a document that is not valid and cannot be parsed"
  },
  "stepsToDoBeforeAppCloses": "Before the Catalyst app closes, make sure to:",
  "@stepsToDoBeforeAppCloses": {
    "description": "Title for the steps to do before the app closes"
  },
  "importCatalystAppUnavailableAfterDeadline": "IMPORTANT: The Catalyst app won’t be accessible after the deadline.",
  "@importCatalystAppUnavailableAfterDeadline": {
    "description": "note for user that app will not be available after submission deadline"
  },
  "emailNotVerifiedBannerContributor": "**Email Not Verified:** Check your inbox to verify your email and unlock all features.",
  "@emailNotVerifiedBannerContributor": {
    "description": "Message used in banner to inform user that email is not verified when user is a contributor"
  },
  "emailNotVerifiedBannerProposer": "**Email Not Verified**: You can’t publish a proposal until your email is verified.",
  "@emailNotVerifiedBannerProposer": {
    "description": "Message used in banner to inform user that email is not verified when user is a proposer"
  },
  "goToMyAccountForEmailVerification": "Go to {destination} to verify it.",
  "@goToMyAccountForEmailVerification": {
    "description": "Message used in banner for CTA to inform user to go to My Account to verify email"
  },
  "verifiedEmailNeededToPublishTitle": "A verified email is required to publish your proposal",
  "@verifiedEmailNeededToPublishTitle": {
    "description": "Title of snackbar shown when user tries to publish a proposal without having a verified email"
  },
  "verifiedEmailNeededToPublishMessage": "You need to verify your email address to publish your proposal.",
  "@verifiedEmailNeededToPublishMessage": {
    "description": "Go to My Account to check your email address and resend the verification."
  },
  "expandableTextLess": "Show less",
  "@expandableTextLess": {
    "description": "When text is too long and you can collapse it to eg. 2 lines"
  },
  "expandableTextMore": "Show more",
  "@expandableTextMore": {
    "description": "When text is too long and you can display it fully"
  },
  "errorUuidInvalidFormat": "Invalid format",
  "@errorUuidInvalidFormat": {
    "description": "Error message when given input does not match uuid format"
  },
  "errorUuidVersionMissMatch": "Uuid version miss match. Got {version} but requires {requiredVersion}",
  "@errorUuidVersionMissMatch": {
    "description": "Error message when given is valid uuid but in different version",
    "placeholders": {
      "version": {
        "type": "int"
      },
      "requiredVersion": {
        "type": "int"
      }
    }
  },
  "milestoneGuidelinesLink": "Important: Read the [milestone guidelines]({link}) before proceeding.",
  "@milestoneGuidelinesLink": {
    "description": "Helper text for milestone cost field",
    "placeholders": {
      "link": {
        "type": "String"
      }
    }
  },
  "noActiveCampaignFound": "We can't find an active campaign.",
  "@noActiveCampaignFound": {
    "description": "Error message when no active campaign is found"
  },
  "campaignPhaseCountdownCommunityVoting": "Voting for Fund{fundNumber} opens {date}",
  "@campaignPhaseCountdownCommunityVoting": {
    "description": "Title for the community voting countdown",
    "placeholders": {
      "fundNumber": {
        "type": "int"
      },
      "date": {
        "type": "String"
      }
    }
  },
  "catalystAppClosed": "The Catalyst app is closed.",
  "@catalystAppClosed": {
    "description": "Text shown when Catalyst app is closed"
  },
  "browseProposalsOnProjectCatalyst": "Please browse other Catalyst Fund14 proposals on ProjectCatalyst.io",
  "@browseProposalsOnProjectCatalyst": {
    "description": "Text shown when Catalyst app is closed"
  },
  "browseFund14Proposals": "Browse Fund14 proposals",
  "@browseFund14Proposals": {
    "description": "Text shown when Catalyst app is closed"
  },
  "headsUpTitle": "Heads Up",
  "@headsUpTitle": {
    "description": "Text to tell user that something important is happening"
  },
  "inVoteList": "In Vote List",
  "@inVoteList": {
    "description": "Text indicates that vote on proposal is added to the list but not casted yet"
  },
  "voteYes": "Yes",
  "@voteYes": {
    "description": "Vote yes on proposal"
  },
  "votedYes": "Voted Yes",
  "@votedYes": {
    "description": "Voted yes on proposal"
  },
  "voteAbstain": "Abstain",
  "@voteAbstain": {
    "description": "Vote abstain on proposal"
  },
  "votedAbstain": "Abstained",
  "@votedAbstain": {
    "description": "Voted abstain on proposal"
  },
  "removeFromVoteList": "Remove from Vote List",
  "@removeFromVoteList": {
    "description": "When vote is added but not casted yet it can be removed."
  },
<<<<<<< HEAD
  "xVotes": "{count} {count, plural, =0{Votes} =1{Vote} other{Votes}}",
  "@xVotes": {
    "description": "Generic text describing number of votes on made. In context of proposals.",
    "placeholders": {
      "count": {
        "type": "int"
      }
    }
  },
  "voteList": "Vote List",
  "@coteList": {
    "description": "Name of place where user adds votes on proposals"
  },
  "fundX": "Fund{fundNumber}",
  "@fundX": {
    "description": "Generic text about nr. of fund / campaign",
    "placeholders": {
      "fundNumber": {
        "type": "int"
      }
    }
  },
  "totalVotingPower": "Total Voting Power",
  "@totalVotingPower": {
    "description": "Label for user voting power number"
  },
  "votingListPendingVotes": "Pending votes not yet cast",
  "@votingListPendingVotes": {
    "description": "Disclaimer about proposal votes not casted yet"
  },
  "votingListCastVotes": "Cast Votes",
  "@votingListCastVotes": {
    "description": "Button text which triggers casting votes"
  },
  "votingListLastVotedX": "Last voted: {x}",
  "@votingListLastVotedX": {
    "description": "For example when was last vote on proposal",
    "placeholders": {
      "x": {
        "type": "String",
        "example": "Not yet voted"
      }
    }
  },
  "votingListNotYetVoted": "Not yet voted",
  "@votingListNotYetVoted": {
    "description": "no votes casted yet"
  },
  "votingListNoVotesAdded": "No votes added.",
  "@votingListNoVotesAdded": {
    "description": "Part of voting list empty state"
  },
  "votingListNoVotesAddedViewProposal": "View proposal details pages to cast votes",
  "@votingListNoVotesAddedViewProposal": {
    "description": "Part of voting list empty state"
=======
  "viewingOlderDocumentVersionWhileVoting": "You are viewing an older version of this document while voting. Please view the latest version if you want to vote.",
  "@viewingOlderDocumentVersionWhileVoting": {
    "description": "Text shown when user is viewing an older version of a document while voting stage is active"
  },
  "votingOverview": "Voting Overview",
  "@votingOverview": {
    "description": "Text shown in voting overview segment"
  },
  "votingStatus": "Voting Status",
  "@votingStatus": {
    "description": "Text shown in voting status section"
>>>>>>> 7e5d1fc9
  }
}<|MERGE_RESOLUTION|>--- conflicted
+++ resolved
@@ -3360,7 +3360,18 @@
   "@removeFromVoteList": {
     "description": "When vote is added but not casted yet it can be removed."
   },
-<<<<<<< HEAD
+  "viewingOlderDocumentVersionWhileVoting": "You are viewing an older version of this document while voting. Please view the latest version if you want to vote.",
+  "@viewingOlderDocumentVersionWhileVoting": {
+    "description": "Text shown when user is viewing an older version of a document while voting stage is active"
+  },
+  "votingOverview": "Voting Overview",
+  "@votingOverview": {
+    "description": "Text shown in voting overview segment"
+  },
+  "votingStatus": "Voting Status",
+  "@votingStatus": {
+    "description": "Text shown in voting status section"
+  },
   "xVotes": "{count} {count, plural, =0{Votes} =1{Vote} other{Votes}}",
   "@xVotes": {
     "description": "Generic text describing number of votes on made. In context of proposals.",
@@ -3416,18 +3427,5 @@
   "votingListNoVotesAddedViewProposal": "View proposal details pages to cast votes",
   "@votingListNoVotesAddedViewProposal": {
     "description": "Part of voting list empty state"
-=======
-  "viewingOlderDocumentVersionWhileVoting": "You are viewing an older version of this document while voting. Please view the latest version if you want to vote.",
-  "@viewingOlderDocumentVersionWhileVoting": {
-    "description": "Text shown when user is viewing an older version of a document while voting stage is active"
-  },
-  "votingOverview": "Voting Overview",
-  "@votingOverview": {
-    "description": "Text shown in voting overview segment"
-  },
-  "votingStatus": "Voting Status",
-  "@votingStatus": {
-    "description": "Text shown in voting status section"
->>>>>>> 7e5d1fc9
   }
 }