--- conflicted
+++ resolved
@@ -1486,7 +1486,6 @@
   "catalystKnowledgeBase": "Catalyst knowledge base",
   "lockAccount": "Lock account",
   "timezone": "Timezone",
-<<<<<<< HEAD
   "createProposal": "Create Proposal",
   "@createProposal": {
     "description": "Create a new proposal"
@@ -1499,7 +1498,6 @@
   "@catalyst": {
     "description": "Catalyst is a project name"
   },
-=======
   "proposalsSubmittedCount": "{count} {count, plural, one{Proposal} other{Proposals}} Submitted",
   "@proposalsSubmittedCount": {
     "description": "Used in proposal card in campaign category",
@@ -1518,9 +1516,7 @@
       }
     }
   },
-  "startProposal": "Start Proposal",
   "categoryRequirements": "Category Requirements:",
-  "createProposal": "Create Proposal",
   "proposalsSubmissionClose": "Proposals submission close:",
   "backToCampaign": "Back to Campaign",
   "category": "Category",
@@ -1528,7 +1524,6 @@
   "categoryBudget": "Category Budget",
   "fundsAvailableForCategory": "Funds available for this category",
   "currentAsk": "Current Ask",
->>>>>>> 0049fc70
   "displayName": "Display Name",
   "emailAddress": "Email address",
   "myAccount": "My account",
