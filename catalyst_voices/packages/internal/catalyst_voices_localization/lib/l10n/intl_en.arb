{
  "@@locale": "en",
  "local": "Local",
  "emailLabelText": "Email",
  "@emailLabelText": {
    "description": "Text shown in email field"
  },
  "emailHintText": "mail@example.com",
  "@emailHintText": {
    "description": "Text shown in email field when empty"
  },
  "emailErrorText": "mail@example.com",
  "@emailErrorText": {
    "description": "Text shown in email field when input is invalid"
  },
  "cancelButtonText": "Cancel",
  "@cancelButtonText": {
    "description": "Text shown in cancel button"
  },
  "editButtonText": "Edit",
  "@editButtonText": {
    "description": "Text shown in edit button"
  },
  "publishButtonText": "Publish",
  "@publishButtonText": {
    "description": "Text shown in publish button"
  },
  "submitButtonText": "Submit",
  "@submitButtonText": {
    "description": "Text shown in submit button"
  },
  "headerTooltipText": "Header",
  "@headerTooltipText": {
    "description": "Text shown in header tooltip"
  },
  "placeholderRichText": "Start writing your text...",
  "@placeholderRichText": {
    "description": "Text shown as placeholder in rich text editor"
  },
  "supportingTextLabelText": "Supporting text",
  "@supportingTextLabelText": {
    "description": "Text shown as placeholder in rich text editor"
  },
  "saveButtonText": "Save",
  "@saveButtonText": {
    "description": "Text shown in save button"
  },
  "passwordLabelText": "Password",
  "@passwordLabelText": {
    "description": "Text shown in password field"
  },
  "passwordHintText": "My1SecretPassword",
  "@passwordHintText": {
    "description": "Text shown in password field when empty"
  },
  "passwordErrorText": "Password must be at least 8 characters long",
  "@passwordErrorText": {
    "description": "Text shown in  password field when input is invalid"
  },
  "homeScreenText": "Catalyst Voices",
  "@homeScreenText": {
    "description": "Text shown in the home screen"
  },
  "comingSoonSubtitle": "Voices",
  "@comingSoonSubtitle": {
    "description": "Text shown after logo in coming soon page"
  },
  "comingSoonTitle1": "Coming",
  "@comingSoonTitle1": {
    "description": "Text shown as main title in coming soon page"
  },
  "comingSoonTitle2": "soon",
  "@comingSoonTitle2": {
    "description": "Text shown as main title in coming soon page"
  },
  "comingSoonDescription": "Project Catalyst is the world's largest decentralized innovation engine for solving real-world challenges.",
  "@comingSoonDescription": {
    "description": "Text shown as description in coming soon page"
  },
  "connectingStatusLabelText": "re-connecting",
  "@connectingStatusLabelText": {
    "description": "Label text shown in the ConnectingStatus widget during re-connection."
  },
  "finishAccountButtonLabelText": "Finish account",
  "@finishAccountButtonLabelText": {
    "description": "Label text shown in the FinishAccountButton widget."
  },
  "getStartedButtonLabelText": "Get Started",
  "@getStartedButtonLabelText": {
    "description": "Label text shown in the GetStartedButton widget."
  },
  "unlockButtonLabelText": "Unlock",
  "@unlockButtonLabelText": {
    "description": "Label text shown in the UnlockButton widget."
  },
  "userProfileGuestLabelText": "Guest",
  "@userProfileGuestLabelText": {
    "description": "Label text shown in the UserProfileButton widget when a user is not connected."
  },
  "searchButtonLabelText": "[cmd=K]",
  "@searchButtonLabelText": {
    "description": "Label text shown in the Search widget."
  },
  "snackbarInfoLabelText": "Info",
  "@snackbarInfoLabelText": {
    "description": "Label text shown in the Snackbar widget when the message is an info message."
  },
  "snackbarInfoMessageText": "This is an info message!",
  "@snackbarInfoMessageText": {
    "description": "Text shown in the Snackbar widget when the message is an info message."
  },
  "snackbarSuccessLabelText": "Success",
  "@snackbarSuccessLabelText": {
    "description": "Label text shown in the Snackbar widget when the message is an success message."
  },
  "snackbarSuccessMessageText": "This is a success message!",
  "@snackbarSuccessMessageText": {
    "description": "Text shown in the Snackbar widget when the message is an success message."
  },
  "snackbarWarningLabelText": "Warning",
  "@snackbarWarningLabelText": {
    "description": "Label text shown in the Snackbar widget when the message is an warning message."
  },
  "snackbarWarningMessageText": "This is a warning message!",
  "@snackbarWarningMessageText": {
    "description": "Text shown in the Snackbar widget when the message is an warning message."
  },
  "snackbarErrorLabelText": "Error",
  "@snackbarErrorLabelText": {
    "description": "Label text shown in the Snackbar widget when the message is an error message."
  },
  "snackbarErrorMessageText": "This is an error message!",
  "@snackbarErrorMessageText": {
    "description": "Text shown in the Snackbar widget when the message is an error message."
  },
  "refresh": "Refresh",
  "ok": "Ok",
  "seedPhraseSlotNr": "Slot {nr}",
  "@seedPhraseSlotNr": {
    "description": "When user arranges seed phrases this text is shown when phrase was not selected",
    "placeholders": {
      "nr": {
        "type": "int"
      }
    }
  },
  "proposalStatusReady": "Ready",
  "@proposalStatusReady": {
    "description": "Indicates to user that status is in ready mode"
  },
  "draft": "Draft",
  "@draft": {
    "description": "Indicates to user that status is in draft mode"
  },
  "inProgress": "In progress",
  "@inProgress": {
    "description": "Indicates to user that status is in progress"
  },
  "private": "Private",
  "@private": {
    "description": "Indicates to user that status is in private mode"
  },
  "live": "Live",
  "@live": {
    "description": "Indicates to user that status is in live mode"
  },
  "completed": "Completed",
  "@completed": {
    "description": "Indicates to user that status is completed"
  },
  "open": "Open",
  "@open": {
    "description": "Indicates to user that status is in open mode"
  },
  "fundedProposal": "Funded proposal",
  "@fundedProposal": {
    "description": "Label shown on a proposal card indicating that the proposal is funded."
  },
  "publishedProposal": "Published proposal",
  "@publishedProposal": {
    "description": "Label shown on a proposal card indicating that the proposal is not yet funded."
  },
  "fundedProposalDate": "Funded {date}",
  "@fundedProposalDate": {
    "description": "Indicates date of funding (a proposal).",
    "placeholders": {
      "date": {
        "type": "DateTime",
        "format": "yMMMMd"
      }
    }
  },
  "lastUpdateDate": "Last update: {date}.",
  "@lastUpdateDate": {
    "description": "Indicates a last update date.",
    "placeholders": {
      "date": {
        "type": "String"
      }
    }
  },
  "fundsRequested": "Funds requested",
  "@fundsRequested": {
    "description": "Indicates the amount of ADA requested in a fund on a proposal card."
  },
  "noOfComments": "{count} {count, plural, =0{comments} =1{comment} other{comments}}",
  "@noOfComments": {
    "description": "Indicates the amount of comments on a proposal card.",
    "placeholders": {
      "count": {
        "type": "num",
        "format": "compact"
      }
    }
  },
  "noOfSegmentsCompleted": "{completed} of {total} ({percentage}%) {total, plural, =0{segments} =1{segment} other{segments}} completed",
  "@noOfSegmentsCompleted": {
    "description": "Indicates the amount of comments on a proposal card.",
    "placeholders": {
      "completed": {
        "type": "num",
        "format": "compact"
      },
      "total": {
        "type": "num",
        "format": "compact"
      },
      "percentage": {
        "type": "num",
        "format": "compact"
      }
    }
  },
  "today": "Today",
  "@today": {
    "description": "Refers to date which is today."
  },
  "yesterday": "Yesterday",
  "@yesterday": {
    "description": "Refers to date which is yesterday."
  },
  "twoDaysAgo": "2 days ago",
  "@twoDaysAgo": {
    "description": "Refers to date which is two days ago."
  },
  "tomorrow": "Tomorrow",
  "@tomorrow": {
    "description": "Refers to date which is tomorrow."
  },
  "activeVotingRound": "Active voting round 14",
  "@activeVotingRound": {
    "description": "Title of the voting space."
  },
  "noOfAll": "All ({count})",
  "@noOfAll": {
    "description": "Tab label for all proposals in voting space",
    "placeholders": {
      "count": {
        "type": "int"
      }
    }
  },
  "noOfDraft": "Draft proposals ({count})",
  "@noOfDraft": {
    "description": "Tab label for draft proposals in voting space",
    "placeholders": {
      "count": {
        "type": "int"
      }
    }
  },
  "noOfFinal": "Final proposals ({count})",
  "@noOfFinal": {
    "description": "Tab label for final proposals in voting space",
    "placeholders": {
      "count": {
        "type": "int"
      }
    }
  },
  "noOfMyProposals": "My proposals ({count})",
  "@noOfMyProposals": {
    "description": "Tab label for my proposals in voting space",
    "placeholders": {
      "count": {
        "type": "int"
      }
    }
  },
  "noOfFavorites": "Favorites ({count})",
  "@noOfFavorites": {
    "description": "Tab label for draft proposals in voting space",
    "placeholders": {
      "count": {
        "type": "int"
      }
    }
  },
  "favorites": "Favorites",
  "@favorites": {
    "description": "Refers to a list of favorites."
  },
  "treasuryCampaignBuilder": "Campaign builder",
  "@treasuryCampaignBuilder": {
    "description": "Left panel name in treasury space"
  },
  "treasuryCampaignBuilderSegments": "Segments",
  "@treasuryCampaignBuilderSegments": {
    "description": "Tab name in campaign builder panel"
  },
  "treasuryCreateCampaign": "Create Campaign",
  "@treasuryCreateCampaign": {
    "description": "Segment name"
  },
  "setupCampaignDetails": "Setup Campaign Details",
  "@setupCampaignDetails": {
    "description": "Segment step for entering campaign details."
  },
  "setupCampaignStages": "Setup Campaign Stages",
  "@setupCampaignStages": {
    "description": "Segment step for entering campaign start and end dates."
  },
  "setupCampaignStagesTimezone": "You are setting date and times using this Timezone:",
  "@setupCampaignStagesTimezone": {
    "description": "The description of a timezone in which the user sets campaign stages."
  },
  "startAndEndDates": "Start & End Dates",
  "@startAndEndDates": {
    "description": "Refers to a date & time range (start & end)."
  },
  "campaignStart": "Campaign Start",
  "@campaignStart": {
    "description": "Label for the campaign start date."
  },
  "campaignEnd": "Campaign End",
  "@campaignEnd": {
    "description": "Label for the campaign end date."
  },
  "campaignDates": "Campaign Dates",
  "@campaignDates": {
    "description": "Label for the campaign start & end date."
  },
  "noDateTimeSelected": "No date & time selected",
  "@noDateTimeSelected": {
    "description": "Placeholder when date & time not selected."
  },
  "setupBaseProposalTemplate": "Setup Base Proposal Template",
  "@setupBaseProposalTemplate": {
    "description": "Segment step for entering a proposal template for a campaign."
  },
  "setupBaseQuestions": "Setup Base Questions",
  "@setupBaseQuestions": {
    "description": "Segment description for entering a proposal template for a campaign."
  },
  "setupCategories": "Setup Categories",
  "@setupCategories": {
    "description": "Segment step for entering campaign categories."
  },
  "stepEdit": "Edit",
  "@stepEdit": {
    "description": "Button name in step"
  },
  "workspaceProposalNavigation": "Proposal navigation",
  "@workspaceProposalNavigation": {
    "description": "Left panel name in workspace"
  },
  "workspaceProposalNavigationSegments": "Segments",
  "@workspaceProposalNavigationSegments": {
    "description": "Tab name in proposal setup panel"
  },
  "workspaceProposalSetup": "Proposal setup",
  "@workspaceProposalSetup": {
    "description": "Segment name"
  },
  "drawerSpaceTreasury": "Treasury",
  "@drawerSpaceTreasury": {
    "description": "Name shown in spaces shell drawer"
  },
  "drawerSpaceDiscovery": "Discovery",
  "@drawerSpaceDiscovery": {
    "description": "Name shown in spaces shell drawer"
  },
  "drawerSpaceWorkspace": "Workspace",
  "@drawerSpaceWorkspace": {
    "description": "Name shown in spaces shell drawer"
  },
  "drawerSpaceVoting": "Voting",
  "@drawerSpaceVoting": {
    "description": "Name shown in spaces shell drawer"
  },
  "drawerSpaceFundedProjects": "Funded projects",
  "@drawerSpaceFundedProjects": {
    "description": "Name shown in spaces shell drawer"
  },
  "fundedProjectSpace": "Funded project space",
  "@fundedProjectSpace": {
    "description": "Title of the funded project space"
  },
  "noOfFundedProposals": "Funded proposals ({count})",
  "@noOfFundedProposals": {
    "description": "Tab label for funded proposals in funded projects space",
    "placeholders": {
      "count": {
        "type": "int"
      }
    }
  },
  "followed": "Followed",
  "@followed": {
    "description": "Refers to a list of followed items."
  },
  "overallSpacesSearchBrands": "Search Brands",
  "@overallSpacesSearchBrands": {
    "description": "Overall spaces search brands tile name"
  },
  "overallSpacesTasks": "Tasks",
  "@overallSpacesTasks": {
    "description": "Overall spaces tasks tile name"
  },
  "voicesUpdateReady": "Voices update ready",
  "@voicesUpdateReady": {
    "description": "In different places update popup title"
  },
  "clickToRestart": "Click to restart",
  "@clickToRestart": {
    "description": "In different places update popup body"
  },
  "spaceTreasuryName": "Treasury space",
  "@spaceTreasuryName": {
    "description": "Name of space shown in different spaces that indicates its origin"
  },
  "spaceDiscoveryName": "Discovery space",
  "@spaceDiscoveryName": {
    "description": "Name of space shown in different spaces that indicates its origin"
  },
  "spaceWorkspaceName": "Workspace",
  "@spaceWorkspaceName": {
    "description": "Name of space shown in different spaces that indicates its origin"
  },
  "spaceVotingName": "Voting space",
  "@spaceVotingName": {
    "description": "Name of space shown in different spaces that indicates its origin"
  },
  "spaceFundedProjects": "Funded project space",
  "@spaceFundedProjects": {
    "description": "Name of space shown in different spaces that indicates its origin"
  },
  "lock": "Lock",
  "@lock": {
    "description": "Refers to a lock action, i.e. to lock the session."
  },
  "unlock": "Unlock",
  "@unlock": {
    "description": "Refers to a unlock action, i.e. to unlock the session."
  },
  "getStarted": "Get Started",
  "@getStarted": {
    "description": "Refers to a get started action, i.e. to register."
  },
  "guest": "Guest",
  "@guest": {
    "description": "Refers to guest user."
  },
  "visitor": "Visitor",
  "@visitor": {
    "description": "Refers to user that created keychain but is locked"
  },
  "actor": "Actor",
  "@actor": {
    "description": "Refers to user that created keychain and is unlocked."
  },
  "noConnectionBannerRefreshButtonText": "Refresh",
  "@noConnectionBannerRefreshButtonText": {
    "description": "Text shown in the No Internet Connection Banner widget for the refresh button."
  },
  "noConnectionBannerTitle": "No internet connection",
  "@noConnectionBannerTitle": {
    "description": "Text shown in the No Internet Connection Banner widget for the title."
  },
  "noConnectionBannerDescription": "Your internet is playing hide and seek. Check your internet connection, or try again in a moment.",
  "@noConnectionBannerDescription": {
    "description": "Text shown in the No Internet Connection Banner widget for the description below the title."
  },
  "weakPasswordStrength": "Weak password strength",
  "@weakPasswordStrength": {
    "description": "Describes a password that is weak"
  },
  "normalPasswordStrength": "Normal password strength",
  "@normalPasswordStrength": {
    "description": "Describes a password that has medium strength."
  },
  "goodPasswordStrength": "Good password strength",
  "@goodPasswordStrength": {
    "description": "Describes a password that is strong."
  },
  "chooseCardanoWallet": "Choose Cardano Wallet",
  "@chooseCardanoWallet": {
    "description": "A button label to select a cardano wallet."
  },
  "chooseOtherWallet": "Choose other wallet",
  "@chooseOtherWallet": {
    "description": "A button label to select another cardano wallet."
  },
  "learnMore": "Learn More",
  "@learnMore": {
    "description": "A label on a clickable element that can show more content."
  },
  "walletLinkHeader": "Link keys to your Catalyst Keychain",
  "@walletLinkHeader": {
    "description": "A header in link wallet flow in registration."
  },
  "walletLinkWalletSubheader": "Link your Cardano wallet",
  "@walletLinkWalletSubheader": {
    "description": "A subheader in link wallet flow in registration for wallet connection."
  },
  "walletLinkRolesSubheader": "Select your Catalyst roles",
  "@walletLinkRolesSubheader": {
    "description": "A subheader in link wallet flow in registration for role chooser state."
  },
  "walletLinkTransactionSubheader": "Sign your Catalyst roles to the\nCardano mainnet",
  "@walletLinkTransactionSubheader": {
    "description": "A subheader in link wallet flow in registration for RBAC transaction."
  },
  "walletLinkIntroTitle": "Link Cardano Wallet & Catalyst Roles \u2028to you Catalyst Keychain.",
  "@walletLinkIntroTitle": {
    "description": "A title in link wallet flow on intro screen."
  },
  "walletLinkIntroContent": "You're almost there! This is the final and most important step in your account setup. \u2028\u2028We're going to link a Cardano Wallet to your Catalyst Keychain, so you can start collecting Role Keys.  \u2028\u2028We'll start with your Voter/Commenter Key by default. You can decide to add a Proposer Key if you want.",
  "@walletLinkIntroContent": {
    "description": "A message (content) in link wallet flow on intro screen."
  },
  "walletLinkSelectWalletTitle": "Select the Cardano wallet to link\nto your Catalyst Keychain.",
  "@walletLinkSelectWalletTitle": {
    "description": "A title in link wallet flow on select wallet screen."
  },
  "walletLinkSelectWalletContent": "To complete this action, you'll submit a signed transaction to Cardano. There will be an ADA transaction fee.",
  "@walletLinkSelectWalletContent": {
    "description": "A message (content) in link wallet flow on select wallet screen."
  },
  "walletLinkWalletDetailsTitle": "Cardano wallet detection",
  "@walletLinkWalletDetailsTitle": {
    "description": "A title in link wallet flow on wallet details screen."
  },
  "walletLinkWalletDetailsContent": "{wallet} connected successfully!",
  "@walletLinkWalletDetailsContent": {
    "description": "A message in link wallet flow on wallet details screen.",
    "placeholders": {
      "wallet": {
        "type": "String"
      }
    }
  },
  "walletLinkWalletDetailsNotice": "Wallet and role registrations require a minimal transaction fee. You can setup your default dApp connector wallet in your browser extension settings.",
  "@walletLinkWalletDetailsNotice": {
    "description": "A message in link wallet flow on wallet details screen when a user wallet doesn't have enough balance."
  },
  "walletLinkWalletDetailsNoticeTopUp": "Top up ADA",
  "@walletLinkWalletDetailsNoticeTopUp": {
    "description": "A message recommending the user to top up ADA in wallet link on wallet details screen."
  },
  "walletLinkWalletDetailsNoticeTopUpLink": "Link to top-up provider",
  "@walletLinkWalletDetailsNoticeTopUpLink": {
    "description": "A link to top-up provide when the user doesn't have enough balance on wallet link screen"
  },
  "walletLinkTransactionTitle": "Let's make sure everything looks right.",
  "@walletLinkTransactionTitle": {
    "description": "A title in link wallet flow on transaction screen."
  },
  "walletLinkTransactionAccountCompletion": "Account completion for Catalyst",
  "@walletLinkTransactionAccountCompletion": {
    "description": "A subtitle in link wallet flow on transaction screen."
  },
  "walletLinkTransactionLinkItem": "1 {wallet} wallet",
  "@walletLinkTransactionLinkItem": {
    "description": "An item in the transaction summary for the wallet link.",
    "placeholders": {
      "wallet": {
        "type": "String"
      }
    }
  },
  "walletLinkTransactionPositiveSmallPrint": "Positive small print",
  "@walletLinkTransactionPositiveSmallPrint": {
    "description": "A side note on transaction summary in the wallet link explaining the positives about the registration."
  },
  "walletLinkTransactionPositiveSmallPrintItem1": "Your registration is a one time event, cost will not renew periodically.",
  "@walletLinkTransactionPositiveSmallPrintItem1": {
    "description": "The first item for the positive small print message."
  },
  "walletLinkTransactionPositiveSmallPrintItem2": "Your registrations can be found under your account profile after completion.",
  "@walletLinkTransactionPositiveSmallPrintItem2": {
    "description": "The second item for the positive small print message."
  },
  "walletLinkTransactionPositiveSmallPrintItem3": "All registration fees go into the Cardano Treasury.",
  "@walletLinkTransactionPositiveSmallPrintItem3": {
    "description": "The third item for the positive small print message."
  },
  "walletLinkTransactionSign": "Sign transaction with wallet",
  "@walletLinkTransactionSign": {
    "description": "The primary button label to sign a transaction on transaction summary screen."
  },
  "walletLinkTransactionChangeRoles": "Change role setup",
  "@walletLinkTransactionChangeRoles": {
    "description": "The secondary button label to change the roles on transaction summary screen."
  },
  "walletLinkTransactionRoleItem": "1 {role} registration",
  "@walletLinkTransactionRoleItem": {
    "description": "An item in the transaction summary for the role registration",
    "placeholders": {
      "role": {
        "type": "String"
      }
    }
  },
  "registrationTransactionFailed": "Transaction failed",
  "@registrationTransactionFailed": {
    "description": "Indicates an error when submitting a registration transaction failed."
  },
  "registrationInsufficientBalance": "Insufficient balance, please top up your wallet.",
  "@registrationInsufficientBalance": {
    "description": "Indicates an error when preparing a transaction has failed due to low wallet balance."
  },
  "registrationSeedPhraseNotFound": "Seed phrase was not found. Make sure correct words are correct.",
  "@registrationSeedPhraseNotFound": {
    "description": "Error message shown when attempting to register or recover account but seed phrase was not found"
  },
  "registrationUnlockPasswordNotFound": "Password was not found. Make sure valid password was created.",
  "@registrationUnlockPasswordNotFound": {
    "description": "Error message shown when attempting to register or recover account but password was not found"
  },
  "registrationWalletNotFound": "Wallet not found",
  "@registrationWalletNotFound": {
    "description": "Error message shown when connect wallet but matching was not found"
  },
  "walletLinkRoleChooserTitle": "How do you want to participate in Catalyst?",
  "@walletLinkRoleChooserTitle": {
    "description": "A title on the role chooser screen in registration."
  },
  "walletLinkRoleChooserContent": "In Catalyst you can take on different roles, learn more below and choose your additional roles now.",
  "@walletLinkRoleChooserContent": {
    "description": "A message on the role chooser screen in registration."
  },
  "walletLinkRoleSummaryTitle": "Is this your correct Catalyst role setup?",
  "@walletLinkRoleSummaryTitle": {
    "description": "A title on the role summary screen in registration."
  },
  "walletLinkRoleSummaryContent1": "You would like to register ",
  "@walletLinkRoleSummaryContent1": {
    "description": "The first part of the message on the role summary screen in registration."
  },
  "walletLinkRoleSummaryContent2": "{count} active {count, plural, =0{roles} =1{role} other{roles}}",
  "@walletLinkRoleSummaryContent2": {
    "description": "The middle (bold) part of the message on the role summary screen in registration.",
    "placeholders": {
      "count": {
        "type": "num",
        "format": "compact"
      }
    }
  },
  "walletLinkRoleSummaryContent3": " in Catalyst.",
  "@walletLinkRoleSummaryContent3": {
    "description": "The last part of the message on the role summary screen in registration."
  },
  "nameOfWallet": "Name of the wallet",
  "seeAllSupportedWallets": "See all supported wallets",
  "@seeAllSupportedWallets": {
    "description": "Message shown when redirecting to external content that describes which wallets are supported."
  },
  "walletDetectionSummary": "Wallet detection summary",
  "@walletDetectionSummary": {
    "description": "Message shown when presenting the details of a connected wallet."
  },
  "walletBalance": "Wallet balance",
  "@walletBalance": {
    "description": "The wallet balance in terms of Ada."
  },
  "walletAddress": "Wallet address",
  "@walletAddress": {
    "description": "A cardano wallet address"
  },
  "accountCreationCreate": "Create a new \nCatalyst Keychain",
  "accountCreationRecover": "Recover your\nCatalyst Keychain",
  "accountCreationOnThisDevice": "On this device",
  "@accountCreationOnThisDevice": {
    "description": "Indicates that created keychain will be stored in this device only"
  },
  "accountCreationGetStartedTitle": "Welcome to Catalyst",
  "accountCreationGetStatedDesc": "If you already have a Catalyst keychain you can restore it on this device, or you can create a new Catalyst Keychain.",
  "accountCreationGetStatedWhatNext": "What do you want to do?",
  "myAccountProfileKeychain": "My Account / Profile & Keychain",
  "@myAccountProfileKeychain": {
    "description": "Title of My Account page"
  },
  "yourCatalystKeychainAndRoleRegistration": "Your Catalyst keychain & role registration",
  "@yourCatalystKeychainAndRoleRegistration": {
    "description": "Subtitle of My Account page"
  },
  "profileAndKeychain": "Profile & Keychain",
  "@profileAndKeychain": {
    "description": "Tab on My Account page"
  },
  "removeKeychain": "Remove Keychain",
  "@removeKeychain": {
    "description": "Action on Catalyst Keychain card"
  },
  "walletConnected": "Wallet connected",
  "@walletConnected": {
    "description": "Describes that wallet is connected on Catalyst Keychain card"
  },
  "currentRoleRegistrations": "Current Role registrations",
  "@currentRoleRegistrations": {
    "description": "Describes roles on Catalyst Keychain card"
  },
  "voter": "Voter",
  "@voter": {
    "description": "Account role"
  },
  "proposer": "Proposer",
  "@proposer": {
    "description": "Account role"
  },
  "drep": "Drep",
  "@drep": {
    "description": "Account role"
  },
  "defaultRole": "Default",
  "@defaultRole": {
    "description": "Related to account role"
  },
  "catalystKeychain": "Catalyst Keychain",
  "createBaseProfileInstructionsTitle": "Introduction",
  "createBaseProfileInstructionsMessage": "In the following account creation steps we will:\n\n1. Setup your base profile\n2. Create your Catalyst Keychain\n3. Link Cardano wallet & roles\n\nTo ensure a smooth experience, completing your account setup in one session is essential—stay focused and avoid interruptions to finalize everything efficiently.",
  "createBaseProfileInstructionsNext": "Create your Base profile now",
  "createBaseProfileInstructionsEmailRequest": "Email request",
  "createBaseProfileInstructionsEmailReason1": "We store email in a mutable database.",
  "createBaseProfileInstructionsEmailReason2": "We do not store your email on-chain ever.",
  "createBaseProfileInstructionsEmailReason3": "We only use email for communication about Catalyst.",
  "createBaseProfileSetupTitle": "Setup your base profile",
  "createBaseProfileSetupDisplayNameLabel": "What should we call you?",
  "createBaseProfileSetupDisplayNameHint": "Display name",
  "createBaseProfileSetupDisplayNameHelper": "Please provide a nickname or real name.",
  "createBaseProfileSetupEmailLabel": "Your e-mail",
  "createBaseProfileSetupEmailHint": "E-mail",
  "createBaseProfileSetupEmailHelper": "Please provide e-mail used for your Ideascale.",
  "createBaseProfileSetupIdeascaleAccount": "Ideascale account",
  "createBaseProfileSetupIdeascaleReason1": "Please use the e-mail you use on cardano.ideascale.com",
  "createBaseProfileAcknowledgementsTitle": "Mandatory Acknowledgements",
  "createBaseProfileAcknowledgementsToS": "I confirm that I have read and agree to be bound by {tos}.",
  "catalystTos": "Project Catalyst Terms and Conditions",
  "createBaseProfileAcknowledgementsPrivacyPolicy": "I acknowledge and agree that any data I share in connection with my participation in Project Catalyst Funds will be collected, stored, used and processed in accordance with the {privacy_policy}.",
  "catalystPrivacyPolicy": "Catalyst FC’s Privacy Policy",
  "createBaseProfileAcknowledgementsDataUsage": "I acknowledge that the Catalyst Ops team may use my email only for Catalyst communication.",
  "accountCreationSplashTitle": "Create your Catalyst Keychain",
  "accountCreationSplashMessage": "Catalyst Keychain is your ticket to participate in innovation on the global stage.  \u2028\u2028These next steps will create your Catalyst keychain so you can enter new spaces, discover awesome ideas, and share your feedback to help improve ideas.",
  "accountCreationSplashNextButton": "Create your Keychain now",
  "accountInstructionsTitle": "Great! Your Catalyst Keychain \u2028has been created.",
  "accountInstructionsMessage": "On the next screen, you're going to see 12 words. \u2028This is called your \"Catalyst seed phrase\".   \u2028\u2028It's like a super secure password that only you know, \u2028that allows you to prove ownership of your keychain.  \u2028\u2028Use your Catalyst seed phrase to login and recover your account on different devices, so be sure to put it somewhere safe!\n\nIt is a super secure password that only you know, so best is to write it down with pen and paper, so get this ready. ",
  "previous": "Previous",
  "@previous": {
    "description": "(Action) switch to the previous item."
  },
  "next": "Next",
  "@next": {
    "description": "For example in button that goes to next stage of registration"
  },
  "back": "Back",
  "@back": {
    "description": "For example in button that goes to previous stage of registration"
  },
  "backToList": "Back to list",
  "@backToList": {
    "description": "For example in button that goes to previous screen with a list like proposals"
  },
  "retry": "Retry",
  "@retry": {
    "description": "Retry action when something goes wrong."
  },
  "somethingWentWrong": "Something went wrong.",
  "@somethingWentWrong": {
    "description": "Error description when something goes wrong."
  },
  "noWalletFound": "No wallet found.",
  "@noWalletFound": {
    "description": "A description when no wallet extension was found."
  },
  "removeKeychainDialogTitle": "Remove Keychain?",
  "@removeKeychainDialogTitle": {
    "description": "A title on delete keychain dialog"
  },
  "removeKeychainDialogSubtitle": "Are you sure you wants to delete your Catalyst Keychain from this device? Make sure you have a working Catalyst 12-word seed-phrase!\nYour Catalyst account will be removed, this action cannot be undone!",
  "@removeKeychainDialogSubtitle": {
    "description": "A subtitle on delete keychain dialog"
  },
  "deleteKeychainDialogTypingInfo": "To continue with the removal type: ‘Remove Keychain’.",
  "@deleteKeychainDialogTypingInfo": {
    "description": "A typing info on delete keychain dialog"
  },
  "deleteKeychainDialogInputLabel": "Confirm removal",
  "@deleteKeychainDialogInputLabel": {
    "description": "An input label on delete keychain dialog"
  },
  "deleteKeychainDialogErrorText": "Error. Please type 'Remove Keychain' to remove your account from this device.",
  "@deleteKeychainDialogErrorText": {
    "description": "An error text on text field on delete keychain dialog"
  },
  "deleteKeychainDialogRemovingPhrase": "Remove Keychain",
  "@deleteKeychainDialogRemovingPhrase": {
    "description": "A removing phrase on delete keychain dialog"
  },
  "accountRoleDialogTitle": "Learn about Catalyst Roles",
  "@accountRoleDialogTitle": {
    "description": "A title on account role dialog"
  },
  "accountRoleDialogButton": "Continue Role setup",
  "@accountRoleDialogButton": {
    "description": "A label on account role dialog's button"
  },
  "accountRoleDialogRoleSummaryTitle": "{role} role summary",
  "@accountRoleDialogRoleSummaryTitle": {
    "description": "A title for role summary on account role dialog",
    "placeholders": {
      "role": {
        "type": "String"
      }
    }
  },
  "voterVerboseName": "Treasury guardian",
  "@voterVerboseName": {
    "description": "A verbose name for voter"
  },
  "proposerVerboseName": "Main proposer",
  "@proposerVerboseName": {
    "description": "A verbose name for proposer"
  },
  "drepVerboseName": "Community expert",
  "@drepVerboseName": {
    "description": "A verbose name for drep"
  },
  "voterDescription": "The Voters are the guardians of Cardano treasury. They vote in projects for the growth of the Cardano Ecosystem.",
  "@voterDescription": {
    "description": "A description for voter"
  },
  "proposerDescription": "The Main Proposers are the Innovators in Project Catalyst, they are the shapers of the future.",
  "@proposerDescription": {
    "description": "A description for proposer"
  },
  "drepDescription": "The dRep has an Expert Role in the Cardano/Catalyst as people can delegate their vote to Cardano Experts.",
  "@drepDescription": {
    "description": "A description for drep"
  },
  "voterSummarySelectFavorites": "Select favorites",
  "voterSummaryComment": "Comment/Vote on Proposals",
  "voterSummaryCastVotes": "Cast your votes",
  "voterSummaryVoterRewards": "Voter rewards",
  "proposerSummaryWriteEdit": "Write/edit functionality",
  "proposerSummarySubmitToFund": "Rights to Submit to Fund",
  "proposerSummaryInviteTeamMembers": "Invite Team Members",
  "proposerSummaryComment": "Comment functionality",
  "drepSummaryDelegatedVotes": "Delegated Votes",
  "drepSummaryRewards": "dRep rewards",
  "drepSummaryCastVotes": "Cast delegated votes",
  "drepSummaryComment": "Comment Functionality",
  "delete": "Delete",
  "close": "Close",
  "notice": "Notice",
  "yes": "Yes",
  "no": "No",
  "total": "Total",
  "file": "file",
  "key": "key",
  "upload": "Upload",
  "browse": "browse",
  "uploadDropInfo": "Drop your {itemNameToUpload} here or ",
  "@uploadDropInfo": {
    "description": "An info on upload dialog",
    "placeholders": {
      "itemNameToUpload": {
        "type": "String"
      }
    }
  },
  "uploadProgressInfo": "Upload in progress",
  "uploadKeychainTitle": "Upload Catalyst Keychain",
  "@uploadKeychainTitle": {
    "description": "A title on keychain upload dialog"
  },
  "uploadKeychainInfo": "Make sure it's a correct Catalyst keychain file.",
  "@uploadKeychainInfo": {
    "description": "An info on keychain upload dialog"
  },
  "theme": "Theme",
  "themeLight": "Light",
  "@themeLight": {
    "description": "Refers to a light theme mode."
  },
  "themeDark": "Dark",
  "@themeDark": {
    "description": "Refers to a dark theme mode."
  },
  "keychainDeletedDialogTitle": "Catalyst keychain removed",
  "keychainDeletedDialogSubtitle": "Your Catalyst Keychain is removed successfully from this device.",
  "keychainDeletedDialogInfo": "We reverted this device to Catalyst first use.",
  "registrationCompletedTitle": "Catalyst account setup",
  "registrationCompletedSubtitle": "Completed!",
  "registrationCompletedSummaryHeader": "Summary",
  "registrationCompletedKeychainTitle": "Catalyst Keychain created",
  "registrationCompletedKeychainInfo": "You created a Catalyst Keychain, backed up its seed phrase and set an unlock password.",
  "registrationCompletedWalletTitle": "Cardano {walletName} wallet selected",
  "@registrationCompletedWalletTitle": {
    "placeholders": {
      "walletName": {
        "type": "String"
      }
    }
  },
  "registrationCompletedWalletInfo": "You selected your {walletName} wallet as primary wallet for your voting power.",
  "@registrationCompletedWalletInfo": {
    "placeholders": {
      "walletName": {
        "type": "String"
      }
    }
  },
  "registrationCompletedRolesTitle": "Catalyst roles selected",
  "registrationCompletedRolesInfo": "You linked your Cardano wallet and selected  Catalyst roles via a signed transaction.",
  "registrationCompletedRoleRegistration": "role registration",
  "registrationCompletedDiscoveryButton": "Open Discovery Dashboard",
  "registrationCompletedAccountButton": "Review my account",
  "createKeychainSeedPhraseSubtitle": "Write down your Catalyst seed phrase",
  "createKeychainSeedPhraseBody": "Make sure you write down your 12-words in a safe place as well.",
  "createKeychainSeedPhraseExport": "Export Security Words",
  "createKeychainSeedPhraseExportConfirmDialogSubtitle": "Are you sure you want to export your key?",
  "createKeychainSeedPhraseExportConfirmDialogContent": "Before using this feature, please read this {link}",
  "bestPracticesFAQ": "best practices FAQ",
  "exportKey": "Export Key",
  "createKeychainSeedPhraseStoreConfirmation": "I have written down/downloaded my 12 words",
  "createKeychainSeedPhraseCheckInstructionsTitle": "Write down your Catalyst seed phrase",
  "createKeychainSeedPhraseCheckInstructionsSubtitle": "Next, we're going to make sure that you've written down your Catalyst seed phrase correctly.   \u2028\u2028We don't save your Catalyst seed phrase, so it's important \u2028to make sure you have it right. Thats why we don't trust, we verify before continuing.   \u2028\u2028It's also good practice to get familiar with using a \nseed phrase if you're new to crypto.",
  "createKeychainSeedPhraseCheckSubtitle": "Input your Catalyst seed phrase",
  "createKeychainSeedPhraseCheckBody": "Select your 12 written down words in \u2028the correct order.",
  "importCatalystKey": "Import Catalyst Key",
  "@importCatalystKey": {
    "description": "When user checks correct seed phrase words order he can upload it too"
  },
  "reset": "Reset",
  "@reset": {
    "description": "Action to reset value in text field"
  },
  "createKeychainSeedPhraseCheckSuccessTitle": "Nice job! You've successfully verified your Catalyst seed phase",
  "createKeychainSeedPhraseCheckSuccessSubtitle": "Enter your seed phrase to recover your Catalyst Keychain on any device.   \u2028\u2028It's kinda like your email and password all rolled into one, so keep it somewhere safe!\u2028\u2028In the next step we’ll add a password to your Catalyst Keychain, so you can lock/unlock access to Voices.",
  "yourNextStep": "Your next step",
  "createKeychainSeedPhraseCheckSuccessNextStep": "Now let’s set your Unlock password for this device!",
  "createKeychainUnlockPasswordInstructionsTitle": "Set your Catalyst unlock password for this device",
  "createKeychainUnlockPasswordInstructionsSubtitle": "In this next step, you'll set your Unlock Password for this device. It's like a shortcut for proving ownership of your Keychain.  \u2028\u2028Whenever you recover your account for the first time on a new device, you'll need to use your Catalyst seed phrase to get started. Every time after that, you can use your Unlock Password to quickly regain access.",
  "createBaseProfileCreatedTitle": "Congratulations your Base profile is setup!",
  "createKeychainCreatedTitle": "Congratulations your Catalyst \u2028Keychain is created!",
  "createBaseProfileNextStep": "In the next step you Create your Catalyst Keychain",
  "createKeychainCreatedNextStep": "In the next step you write your Catalyst roles and \u2028account to the Cardano Mainnet.",
  "createKeychainLinkWalletAndRoles": "Link your Cardano Wallet & Roles",
  "registrationCreateBaseProfileStepGroup": "Base profile created",
  "registrationCreateKeychainStepGroup": "Catalyst Keychain created",
  "registrationLinkWalletStepGroup": "Link Cardano Wallet & Roles",
  "registrationCompletedStepGroup": "Catalyst account creation completed!",
  "createKeychainUnlockPasswordIntoSubtitle": "Catalyst unlock password",
  "createKeychainUnlockPasswordIntoBody": "Please provide a password for your Catalyst Keychain.",
  "enterPassword": "Enter password",
  "confirmPassword": "Confirm password",
  "xCharactersMinimum": "{number} characters minimum length",
  "@xCharactersMinimum": {
    "placeholders": {
      "number": {
        "type": "int"
      }
    }
  },
  "passwordDoNotMatch": "Passwords do not match, please correct",
  "@passwordDoNotMatch": {
    "description": "When user confirms password but it does not match original one."
  },
  "warning": "Warning",
  "alert": "Alert",
  "registrationExitConfirmDialogSubtitle": "Account creation incomplete!",
  "registrationExitConfirmDialogContent": "Leaving before creating your keychain means account creation is incomplete. \u2028\u2028You cannot login without \u2028completing your key chain.",
  "registrationExitConfirmDialogContinue": "Continue keychain creation",
  "cancelAnyways": "Cancel anyway",
  "recoverCatalystKeychain": "Restore Catalyst keychain",
  "recoverKeychainMethodsTitle": "Restore your Catalyst Keychain",
  "recoverKeychainMethodsNoKeychainFound": "No Catalyst Keychain found on this device.",
  "recoverKeychainMethodsSubtitle": "Not to worry, in the next step you can choose the recovery option that applies to you for this device!",
  "recoverKeychainMethodsListTitle": "How do you want Restore your Catalyst Keychain?",
  "recoverKeychainNonFound": "No Catalyst Keychain found\u2028on this device.",
  "recoverKeychainFound": "Keychain found!  \u2028Please unlock your device.",
  "recoverWithSeedPhrase12Words": "Restore/Upload with 12-word seed phrase",
  "recoverySeedPhraseInstructionsTitle": "Restore your Catalyst Keychain with \nyour 12-word Catalyst seed phrase",
  "recoverySeedPhraseInstructionsSubtitle": "Enter your security words in the correct order, and sign into your Catalyst account on a new device.",
  "recoverySeedPhraseInputTitle": "Restore your Catalyst Keychain with \nyour 12-word Catalyst seed phrase",
  "recoverySeedPhraseInputSubtitle": "Enter each word of your Catalyst seed phrase in the right order to bring your Catalyst account to this device.",
  "recoveryAccountTitle": "Catalyst account recovery",
  "recoveryAccountSuccessTitle": "Keychain recovered successfully!",
  "recoveryAccountDetailsAction": "Set unlock password for this device",
  "recoveryUnlockPasswordInstructionsTitle": "Set your Catalyst unlock password for this device",
  "recoveryUnlockPasswordInstructionsSubtitle": "In this next step, you'll set your Unlock Password for this device. It's like a shortcut for proving ownership of your Keychain.  \u2028\u2028Whenever you recover your account for the first time on a new device, you'll need to use your Catalyst seed phrase to get started. Every time after that, you can use your Unlock Password to quickly regain access.",
  "recoverDifferentKeychain": "Restore a different keychain",
  "unlockDialogHeader": "Unlock Catalyst",
  "@unlockDialogHeader": {
    "description": "The header label in unlock dialog."
  },
  "unlockDialogTitle": "Welcome back!",
  "@unlockDialogTitle": {
    "description": "The title label in unlock dialog."
  },
  "unlockDialogContent": "Please enter your device specific unlock password\nto unlock Catalyst Voices.",
  "@unlockDialogContent": {
    "description": "The content (body) in unlock dialog."
  },
  "unlockDialogHint": "Enter your Unlock password",
  "@unlockDialogHint": {
    "description": "The hint for the unlock password field."
  },
  "unlockDialogIncorrectPassword": "Password is incorrect, try again.",
  "@unlockDialogIncorrectPassword": {
    "description": "An error message shown below the password field when the password is incorrect."
  },
  "continueAsGuest": "Continue as guest",
  "@continueAsGuest": {
    "description": "The message shown when asking the user to login/unlock and the user wants to cancel the process."
  },
  "unlockSnackbarTitle": "Catalyst unlocked!",
  "@unlockSnackbarTitle": {
    "description": "The title shown in confirmation snackbar after unlocking the keychain."
  },
  "unlockSnackbarMessage": "You can now fully use the application.",
  "@unlockSnackbarMessage": {
    "description": "The message shown below the title in confirmation snackbar after unlocking the keychain."
  },
  "lockSnackbarTitle": "Catalyst locked",
  "@lockSnackbarTitle": {
    "description": "The title shown in confirmation snackbar after locking the keychain."
  },
  "lockSnackbarMessage": "Catalyst is now in guest/locked mode.",
  "@lockSnackbarMessage": {
    "description": "The message shown below the title in confirmation snackbar after locking the keychain."
  },
  "recoverySuccessTitle": "Congratulations your Catalyst \nKeychain is restored!",
  "recoverySuccessSubtitle": "You have successfully restored your Catalyst Keychain, and unlocked Catalyst Voices on this device.",
  "recoverySuccessGoToDashboard": "Jump into the Discovery space / Dashboard",
  "recoverySuccessGoAccount": "Check my account",
  "recoveryExitConfirmDialogSubtitle": "12 word keychain restoration incomplete",
  "recoveryExitConfirmDialogContent": "Please continue your Catalyst Keychain restoration, if you cancel all input will be lost.",
  "recoveryExitConfirmDialogContinue": "Continue recovery process",
  "recoverAccount": "Recover account",
  "@recoverAccount": {
    "description": "Refers to the action label for recovering the user account."
  },
  "uploadConfirmDialogSubtitle": "SWITCH TO FILE UPLOAD",
  "uploadConfirmDialogContent": "Do you want to cancel manual input, and switch to Catalyst key upload?",
  "uploadConfirmDialogYesButton": "Yes, switch to Catalyst key upload",
  "uploadConfirmDialogResumeButton": "Resume manual inputs",
  "incorrectUploadDialogSubtitle": "CATALYST KEY INCORRECT",
  "incorrectUploadDialogContent": "The Catalyst keychain that you entered or uploaded is incorrect, please try again.",
  "incorrectUploadDialogTryAgainButton": "Try again",
  "finishAccountCreation": "Finish account creation",
  "connectDifferentWallet": "Connect a different wallet",
  "@connectDifferentWallet": {
    "description": "A button label to connect a different wallet in wallet detail panel."
  },
  "reviewRegistrationTransaction": "Review registration transaction",
  "@reviewRegistrationTransaction": {
    "description": "A button label to review the registration transaction in wallet detail panel."
  },
  "format": "Format",
  "@format": {
    "description": "A label for the format field in the date picker."
  },
  "datePickerDateRangeError": "Please select a date within the range of today and one year from today.",
  "@datePickerDateRangeError": {
    "description": "Error message for the date picker when the selected date is outside the range of today and one year from today."
  },
  "datePickerDaysInMonthError": "Entered day exceeds the maximum days for this month.",
  "@datePickerDaysInMonthError": {
    "description": "Error message for the date picker when the selected day is greater than the maximum days for the selected month."
  },
  "saveBeforeEditingErrorText": "Please save before editing something else",
  "errorWalletLinkInvalidRequest": "Wallet authorisation invalid request",
  "errorWalletLinkInternalError": "Wallet authorisation internal error",
  "errorWalletLinkRefused": "Wallet authorisation failed",
  "errorWalletLinkAccountChange": "Wallet account change",
  "all": "All",
  "@all": {
    "description": "Primary used to select all object. To display object without any filter"
  },
  "guidance": "Guidance",
  "@guidance": {
    "description": "A tab name of the guidance for the proposal editor."
  },
  "noGuidanceOfThisType": "There is no guidance of this type",
  "@noGuidanceOfThisType": {
    "description": "Message when there is no guidance of this type"
  },
  "selectASection": "Select a section",
  "@selectASection": {
    "description": "Message when there is no section selected"
  },
  "noGuidanceForThisSection": "There is no guidance for this section.",
  "@noGuidanceForThisSection": {
    "description": "Message when there is no guidance for this section"
  },
  "noProposalStateDescription": "Discovery space will show draft proposals you can comment on, currently there are no draft proposals.",
  "@noProposalStateDescription": {
    "description": "Description shown when there are no proposals in the proposals tab"
  },
  "noProposalStateTitle": "No draft proposals yet",
  "@noProposalStateTitle": {
    "description": "Title shown when there are no proposals in the proposals tab"
  },
  "campaignIsLive": "Campaign Is Live (Published)",
  "@campaignIsLive": {
    "description": "Title of the campaign is live (published) space"
  },
  "campaignStartingSoon": "Campaign Starting Soon (Ready to deploy)",
  "@campaignStartingSoon": {
    "description": "Title of the campaign starting soon space"
  },
  "campaignConcluded": "Campaign Concluded, Result are in!",
  "@campaignConcluded": {
    "description": "Title of the campaign concluded space"
  },
  "campaignBeginsOn": "Campaign begins on {date} at {time}",
  "@campaignBeginsOn": {
    "description": "Title of the campaign concluded space",
    "placeholders": {
      "date": {
        "type": "String"
      },
      "time": {
        "type": "String"
      }
    }
  },
  "campaignEndsOn": "Campaign ends on {date} at {time}",
  "@campaignEndsOn": {
    "description": "Title of the campaign concluded space",
    "placeholders": {
      "date": {
        "type": "String"
      },
      "time": {
        "type": "String"
      }
    }
  },
  "viewProposals": "View proposals",
  "@viewProposals": {
    "description": "Title of the view proposals space"
  },
  "viewVotingResults": "View Voting Results",
  "@viewVotingResults": {
    "description": "Title of the view voting results space"
  },
  "campaignDetails": "Campaign Details",
  "description": "Description",
  "startDate": "Start Date",
  "endDate": "End Date",
  "categories": "Categories",
  "fundingCategories": "Funding categories",
  "proposals": "Proposals",
  "totalSubmitted": "Total submitted",
  "inXDays": "{x, plural, =1{In {x} day} other{In {x} days}}",
  "@inXDays": {
    "placeholders": {
      "x": {
        "type": "int"
      }
    }
  },
  "campaignCategories": "Campaign Categories",
  "cardanoUseCases": "Cardano Use Cases",
  "discoverySpaceTitle": "Boost Social Entrepreneurship",
  "@discoverySpaceTitle": {
    "description": "Title for the discovery space for actor (unlocked) user."
  },
  "discoverySpaceDescription": "Project Catalyst is built on the ingenuity of our global network. Ideas can come from anyone, from any background, anywhere in the world. Proposers pitch their ideas to the community by submitting proposals onto the Catalyst collaboration platform.",
  "@discoverySpaceDescription": {
    "description": "Description for the discovery space for actor (unlocked) user."
  },
  "discoverySpaceEmptyProposals": "Once this campaign launches draft proposals will be shared here.",
  "@discoverySpaceEmptyProposals": {
    "description": "Description for empty state on discovery space when there are no draft proposals."
  },
  "campaign": "Campaign",
  "campaignPreviewTitle": "Campaign Preview",
  "@campaignPreviewTitle": {
    "description": "Title for the campaign preview dialog (admin mode)."
  },
  "campaignPreviewEvents": "Events",
  "@campaignPreviewEvents": {
    "description": "Tab label in campaign preview dialog for campaign events."
  },
  "campaignPreviewViews": "Views",
  "@campaignPreviewViews": {
    "description": "Tab label in campaign preview dialog for campaign views."
  },
  "campaignPreviewEventBefore": "Before Campaign",
  "@campaignPreviewEventBefore": {
    "description": "A name of the state of a campaign before it starts."
  },
  "campaignPreviewEventDuring": "During Campaign",
  "@campaignPreviewEventDuring": {
    "description": "A name of the state of a campaign when it is active."
  },
  "campaignPreviewEventAfter": "After Campaign",
  "@campaignPreviewEventAfter": {
    "description": "A name of the state of a campaign when it is active."
  },
  "userAuthenticationState": "User Authentication State",
  "@userAuthenticationState": {
    "description": "The state of the user (keychain), actor, guest, visitor, etc."
  },
  "active": "Active",
  "@active": {
    "description": "Activated state"
  },
  "campaignManagement": "Campaign Management",
  "published": "Published",
  "status": "Status",
  "myProposals": "My Proposals",
  "workspaceDescription": "In this space you can manage your existing proposals, view previous and archived proposal as well as creating new proposals.",
  "@workspaceDescription": {
    "description": "Workspace page description"
  },
  "newDraftProposal": "New Draft Proposal",
  "draftProposalsX": "Draft Proposals ({count})",
  "@draftProposalsX": {
    "description": "Workspace page tab",
    "placeholders": {
      "count": {
        "type": "int"
      }
    }
  },
  "finalProposalsX": "Final Proposals ({count})",
  "@finalProposalsX": {
    "description": "Workspace page tab",
    "placeholders": {
      "count": {
        "type": "int"
      }
    }
  },
  "searchProposals": "Search Proposals",
  "search": "Search…",
  "agree": "I Agree",
  "requestedAmountShouldBeBetweenMinAndMax": "Requested amount should be between {min} and {max}",
  "requestedAmountShouldBeMoreThan": "Requested amount should be at least {min}",
  "requestedAmountShouldBeLessThan": "Requested amount should be at most {max}",
  "sectionHasErrorsMessage": "Section has input errors that need to be cleared before publishing.",
  "@sectionHasErrorsMessage": {
    "description": "A validation error in proposal editor when user wants to publish a proposal with errors."
  },
  "errorValidationTokenNotParsed": "Invalid input. Could not parse parse.",
  "@errorValidationTokenNotParsed": {
    "description": "A validation error when user enters input which cannot be parsed into token value."
  },
  "errorValidationMissingRequiredField": "Please fill this field.",
  "@errorValidationMissingRequiredField": {
    "description": "A validation error for a missing required form field."
  },
  "errorValidationNumFieldBelowMin": "The value should be at least {min}.",
  "@errorValidationNumFieldBelowMin": {
    "description": "Validation error when the user entered numerical value is smaller than min",
    "placeholders": {
      "min": {
        "type": "int"
      }
    }
  },
  "errorValidationNumFieldAboveMax": "The value should be no bigger than {max}.",
  "@errorValidationNumFieldAboveMax": {
    "description": "Validation error when the user entered numerical value is bigger than max",
    "placeholders": {
      "max": {
        "type": "int"
      }
    }
  },
  "errorValidationNumFieldOutOfRange": "The value should be between {min} and {max}",
  "@errorValidationNumFieldOutOfRange": {
    "description": "Validation error when the numerical value is out of allowed range between min and max (both inclusive)",
    "placeholders": {
      "min": {
        "type": "int"
      },
      "max": {
        "type": "int"
      }
    }
  },
  "errorValidationStringLengthBelowMin": "The text should be at least {min} {min, plural, =0{characters} =1{character} other{characters}}.",
  "@errorValidationStringLengthBelowMin": {
    "description": "Validation error when the user entered text is shorter than min length",
    "placeholders": {
      "min": {
        "type": "int"
      }
    }
  },
  "errorValidationStringLengthAboveMax": "The text should be no longer than {max} {max, plural, =0{characters} =1{character} other{characters}}.",
  "@errorValidationStringLengthAboveMax": {
    "description": "Validation error when the user entered text is longer than max length",
    "placeholders": {
      "max": {
        "type": "int"
      }
    }
  },
  "errorValidationStringLengthOutOfRange": "The text should be between {min} and {max} {max, plural, =0{characters} =1{character} other{characters}}.",
  "@errorValidationStringLengthOutOfRange": {
    "description": "Validation error when the user entered text is out of allowed range between min and max (both inclusive) characters",
    "placeholders": {
      "min": {
        "type": "int"
      },
      "max": {
        "type": "int"
      }
    }
  },
  "errorValidationListItemsBelowMin": "There should be at least {min} {min, plural, =0{items} =1{item} other{items}}.",
  "@errorValidationListItemsBelowMin": {
    "description": "Validation error when the user entered less than min items in the list.",
    "placeholders": {
      "min": {
        "type": "int"
      }
    }
  },
  "errorValidationListItemsAboveMax": "There should be no more than {max} {max, plural, =0{items} =1{item} other{items}}.",
  "@errorValidationListItemsAboveMax": {
    "description": "Validation error when the user entered more than max items in the list.",
    "placeholders": {
      "max": {
        "type": "int"
      }
    }
  },
  "errorValidationListItemsOutOfRange": "There should be between {min} and {max} {max, plural, =0{items} =1{item} other{items}}.",
  "@errorValidationListItemsOutOfRange": {
    "description": "The number of items in a list/array is out of allowed range between min and max (both inclusive)",
    "placeholders": {
      "min": {
        "type": "int"
      },
      "max": {
        "type": "int"
      }
    }
  },
  "errorValidationListItemsNotUnique": "The values must be unique.",
  "@errorValidationListItemsNotUnique": {
    "description": "The list items must be unique."
  },
  "errorValidationConstValueMismatch": "The value must be \"{constValue}\".",
  "@errorValidationConstValueMismatch": {
    "description": "Validation error when the user entered value does not match the const value",
    "placeholders": {
      "constValue": {
        "type": "String"
      }
    }
  },
  "errorValidationEnumValuesMismatch": "The value must be one of {enumValues}.",
  "@errorValidationEnumValuesMismatch": {
    "description": "Validation error when the user entered value does not match the enum values",
    "placeholders": {
      "enumValues": {
        "type": "String"
      }
    }
  },
  "errorValidationPatternMismatch": "The value does not match the valid pattern.",
  "@errorValidationPatternMismatch": {
    "description": "Validation error when the user entered value does not match the pattern"
  },
  "errorValidationStringEmpty": "The text cannot be empty.",
  "@errorValidationStringEmpty": {
    "description": "Validation error when the user entered text is empty"
  },
  "noTagSelected": "No Tag Selected",
  "@noTagSelected": {
    "description": "For example in context of document builder"
  },
  "singleGroupedTagSelectorTitle": "Please choose the most relevant category group and tag related to the outcomes of your proposal",
  "singleGroupedTagSelectorRelevantTag": "Select the most relevant tag",
  "noUrlAdded": "No URL added",
  "addUrl": "Add URL",
  "clear": "Clear",
  "errorNoActiveCampaignFound": "Currently there is no active campaign running",
  "howItWorksCollaborate": "Innovate together",
  "@howItWorksCollaborate": {
    "description": "Used in discovery page in how it works section"
  },
  "howItWorks": "Here’s how it works",
  "howItWorksCollaborateDescription": "Got an Idea? Create an impactful proposal and collaborate with the community to develop and refine it.",
  "howItWorksVote": "Vote for your favorite ideas",
  "@howItWorksVote": {
    "description": "Used in discovery page in how it works section"
  },
  "howItWorksVoteDescription": "Use a voting app to choose ideas with impact worth funding. Get rewarded in ada for taking part.",
  "howItWorksFollow": "Stay up to date",
  "@howItWorksFollow": {
    "description": "Used in discovery page in how it works section"
  },
  "howItWorksFollowDescription": "Receive regular updates on all the funded ideas, so you can follow along and see how things are progressing.",
  "heroSectionTitle": "Create, fund and deliver the future of Cardano.",
  "projectCatalystDescription": "Project Catalyst is an experiment in community innovation, providing a framework to turn ideas into impactful real world projects.\n\nWe're putting the community at the heart of Cardano's future development. Are you ready for the Challenge?",
  "viewCurrentCampaign": "View Current Campaign",
  "catalystF14": "Catalyst Fund 14",
  "@catalystF14": {
    "description": "Used in discovery page in hero section"
  },
  "currentCampaign": "Current Campaign",
  "currentCampaignDescription": "Project Catalyst turns economic power into innovation power by using the Cardano Treasury to incentivize and fund community-approved ideas.",
  "campaignTreasury": "Campaign Treasury",
  "campaignTreasuryDescription": "Total budget, including ecosystem incentives",
  "campaignTotalAsk": "Campaign Total Ask",
  "campaignTotalAskDescription": "Funds requested by all submitted projects",
  "maximumAsk": "Maximum Ask",
  "minimumAsk": "Minimum Ask",
  "ideaJourney": "Idea Journey",
  "ideaJourneyDescription": "#### Ideas comes to life in Catalyst through its key stages below. For the full timeline, deadlines and latest updates, visit the [fund timeline](https://docs.projectcatalyst.io/current-fund/fund-basics/fund-timeline) Gitbook page.",
  "ongoing": "Ongoing",
  "from": "From",
  "to": "To",
  "weekOf": "Week of",
  "errorDisplayNameValidationEmpty": "Display name can not be empty",
  "errorDisplayNameValidationOutOfRange": "Invalid length",
  "headsUp": "Heads up",
  "@headsUp": {
    "description": "In context for important information below"
  },
  "errorEmailValidationPattern": "Incorrect email pattern",
  "errorEmailValidationOutOfRange": "Invalid length",
  "categoryDetails": "Category Details",
  "fundsAvailable": "Funds Available",
  "duration": "Duration",
  "valueMonths": "{value} {value, plural, =0{Months} =1{Month} other{Months}}",
  "@valueMonths": {
    "description": "Used in proposal card",
    "placeholders": {
      "value": {
        "type": "int"
      }
    }
  },
  "finalProposal": "Final",
  "mostRecent": "Most Recent",
  "viewAllProposals": "View All Proposals",
  "publishedOn": "Published on {date} at {time}",
  "@publishedOn": {
    "placeholders": {
      "date": {
        "type": "String"
      },
      "time": {
        "type": "String"
      }
    }
  },
  "dateAtTime": "{date} at {time}",
  "@dateAtTime": {
    "placeholders": {
      "date": {
        "type": "String"
      },
      "time": {
        "type": "String"
      }
    }
  },
  "accountMenuPopupTooltip": "Account menu",
  "account": "Account",
  "settings": "Settings",
  "setupCatalystRoles": "Setup Catalyst roles",
  "submitSupportRequest": "Submit support request",
  "catalystKnowledgeBase": "Catalyst knowledge base",
  "lockAccount": "Lock account",
  "timezone": "Timezone",
  "proposalsSubmittedCount": "{count} {count, plural, one{Proposal} other{Proposals}} Submitted",
  "@proposalsSubmittedCount": {
    "description": "Used in proposal card in campaign category",
    "placeholders": {
      "count": {
        "type": "int"
      }
    }
  },
  "inObject": "In {object}",
  "@inObject": {
    "description": "In (Category Name)",
    "placeholders": {
      "object": {
        "type": "String"
      }
    }
  },
  "startProposal": "Start Proposal",
  "categoryRequirements": "Category Requirements:",
  "createProposal": "Create Proposal",
  "proposalsSubmissionClose": "Proposals submission close:",
  "backToCampaign": "Back to Campaign",
  "category": "Category",
  "exploreCategories": "Explore Categories",
  "categoryBudget": "Category Budget",
  "fundsAvailableForCategory": "Funds available for this category",
  "currentAsk": "Current Ask",
  "displayName": "Display Name",
  "emailAddress": "Email address",
  "myAccount": "My account",
  "myRoles": "My Roles",
  "addRole": "Add role",
  "accountFinishedNotificationTitle": "Account Finalized",
  "accountFinishedNotificationTitleDesc": "Account blockchain verified",
  "accountFinishedNotificationMessage": "You are now able to vote, submit proposals and…",
  "editRolesDialogTitle": "Editing Roles",
  "editRolesDialogMessage": "Before you can change your role, there are a few steps to complete first. Follow the instructions carefully to ensure a smooth transition.\u2028\u2028To continue you will need to re-register, this will allow you to select new roles. This process will take around 3-7 minutes. \nPlease have your passphrase ready.\u2028",
  "continueText": "Continue",
  "@continueText": {
    "description": "Action to move to the next step"
  },
  "proposalEditorBackToProposals": "Back to Proposals",
  "@proposalEditorBackToProposals": {
    "description": "Action title to navigate back to the proposal index."
  },
  "proposalEditorStatusDropdownViewTitle": "Unnamed proposal",
  "@proposalEditorStatusDropdownViewTitle": {
    "description": "Placeholder for the proposal title in the proposal actions dropdown if the proposal title is empty."
  },
  "proposalEditorStatusDropdownViewDescription": "Iteration {iteration} · Not published",
  "@proposalEditorStatusDropdownViewDescription": {
    "description": "Description of a proposal in the proposal actions dropdown.",
    "placeholders": {
      "iteration": {
        "type": "int"
      }
    }
  },
  "proposalEditorStatusDropdownPublishTitle": "Publish new iteration · Draft Iteration {iteration}",
  "@proposalEditorStatusDropdownPublishTitle": {
    "description": "Action title to publish a new version of the draft proposal.",
    "placeholders": {
      "iteration": {
        "type": "int"
      }
    }
  },
  "proposalEditorStatusDropdownPublishDescription": "Share draft for public feedback",
  "@proposalEditorStatusDropdownPublishDescription": {
    "description": "Action description to publish a new version of the draft proposal."
  },
  "proposalEditorStatusDropdownSubmitTitle": "Submit to review stage · Iteration {iteration} as Final",
  "@proposalEditorStatusDropdownSubmitTitle": {
    "description": "Action title to submit the final proposal.",
    "placeholders": {
      "iteration": {
        "type": "int"
      }
    }
  },
  "proposalEditorStatusDropdownSubmitDescription": "Enter proposal into the next governance round",
  "@proposalEditorStatusDropdownSubmitDescription": {
    "description": "Action description to submit the final proposal."
  },
  "proposalEditorStatusDropdownExportTitle": "Export Proposal",
  "@proposalEditorStatusDropdownExportTitle": {
    "description": "Action title to export a proposal as a file."
  },
  "proposalEditorStatusDropdownDeleteTitle": "Delete Proposal",
  "@proposalEditorStatusDropdownDeleteTitle": {
    "description": "Action title to delete a proposal."
  },
  "proposalOptions": "Proposal Options",
  "@proposalOptions": {
    "description": "Actions related to a proposal like publishing, sharing, exporting, etc."
  },
  "proposalEditorValidationSnackbar": "Fix the following input errors",
  "@proposalEditorValidationSnackbar": {
    "description": "Snackbar title shown when user tries to save a proposal with errors."
  },
  "proposalEditorDeleteDialogTitle": "Delete Proposal?",
  "@proposalEditorDeleteDialogTitle": {
    "description": "A title for the dialog to confirm proposal deletion."
  },
  "proposalEditorDeleteDialogDescription": "Are you sure you want to delete this proposal?\nThis action cannot be undone.",
  "@proposalEditorDeleteDialogDescription": {
    "description": "A description for the dialog to confirm proposal deletion."
  },
  "proposalEditorDeleteDialogDeleteButton": "Delete Proposal",
  "@proposalEditorDeleteDialogDeleteButton": {
    "description": "A button label for the dialog to confirm proposal deletion."
  },
  "showAll": "Show All",
  "@showAll": {
    "description": "Show all for when using filtering by some criteria"
  },
  "importProposal": "Import Proposal",
  "@importProposal": {
    "description": "Import a proposal from a file"
  },
  "catalyst": "Catalyst",
  "@catalyst": {
    "description": "Catalyst is a project name"
  },
  "searchResult": "Search Result",
  "@searchResult": {
    "description": "To show that displayed items comes from search result"
  },
  "emptySearchResultTitle": "No search results found",
  "@emptySearchResultTitle": {
    "description": "Title of empty search result"
  },
  "tryDifferentSearch": "Please try another search.",
  "@tryDifferentSearch": {
    "description": "Description of empty search result. Try different search"
  },
  "copyLink": "Copy Link",
  "@copyLink": {
    "description": "Action title to copy a link in share dialog."
  },
  "proposal": "Proposal",
  "@proposal": {
    "description": "Generic name to describe an type of item."
  },
  "shareDirectLinkToItem": "Share a link directly to this {item}",
  "@shareDirectLinkToItem": {
    "description": "Action description to share a link in share dialog.",
    "placeholders": {
      "item": {
        "type": "String"
      }
    }
  },
  "shareLinkOnSocialMedia": "Share this {itemType} link on {socialMedia}",
  "@shareLinkOnSocialMedia": {
    "description": "Action description to share a link in share dialog.",
    "placeholders": {
      "itemType": {
        "type": "String"
      },
      "socialMedia": {
        "type": "String"
      }
    }
  },
  "shareOnSocialMedia": "Share on {socialMedia}",
  "@shareOnSocialMedia": {
    "description": "Action title to share a link in share dialog.",
    "placeholders": {
      "socialMedia": {
        "type": "String"
      }
    }
  },
  "shareType": "Share {itemType}",
  "@shareType": {
    "description": "Action title to share a link in share dialog.",
    "placeholders": {
      "itemType": {
        "type": "String"
      }
    }
  },
  "copied": "Copied!",
  "@copied": {
    "description": "Snackbar message shown when user copies a link."
  },
  "linkCopiedToClipboard": "Link copied to clipboard",
  "@linkCopiedToClipboard": {
    "description": "Snackbar title shown when user copies a link."
  },
  "proposalShareMessage": "Check this out!🌍 #MustSee #SharingIsCaring",
  "@proposalShareMessage": {
    "description": "Share message for proposals."
  },
  "publishNewProposalIterationDialogTitle": "Publish New Iteration?",
  "@publishNewProposalIterationDialogTitle": {
    "description": "Title for the dialog for publishing a new proposal iteration."
  },
  "publishNewProposalIterationDialogSubtitle": "Published proposal drafts are public to other users, including all previous iterations.",
  "@publishNewProposalIterationDialogSubtitle": {
    "description": "Subtitle for the dialog for publishing a new proposal iteration."
  },
  "publishNewProposalIterationDialogList1": "Published iterations are always public.",
  "@publishNewProposalIterationDialogList1": {
    "description": "The bullet point in the dialog for publishing a proposal iteration about proposals being public."
  },
  "publishNewProposalIterationDialogList2": "Voters can comment on the latest iteration.",
  "@publishNewProposalIterationDialogList2": {
    "description": "The bullet point in the dialog for publishing a proposal iteration about voters being able to comment on drafts."
  },
  "publishNewProposalIterationDialogList3": "Drafts are not submitted for voting. Use 'Submit for review' to enter the community review stage.",
  "@publishNewProposalIterationDialogList3": {
    "description": "The bullet point in the dialog for publishing a proposal iteration about drafts not being automatically submitted for voting."
  },
  "publishProposalForReviewDialogTitle": "Submit For Review?",
  "@publishProposalForReviewDialogTitle": {
    "description": "Title for the dialog for submitting a proposal for review."
  },
  "publishProposalForReviewDialogSubtitle": "Submitted final proposals are entered into the community review stage and are eligible for funding.",
  "@publishProposalForReviewDialogSubtitle": {
    "description": "Subtitle for the dialog for submitting a proposal for review."
  },
  "publishProposalForReviewDialogList1": "Published iterations are always public.",
  "@publishProposalForReviewDialogList1": {
    "description": "The bullet point in the dialog for submitting a proposal into review about proposals being public."
  },
  "publishProposalForReviewDialogList2": "Voters can only comment on the latest iteration.",
  "@publishProposalForReviewDialogList2": {
    "description": "The bullet point in the dialog for submitting a proposal into review about voters being able to comment on drafts."
  },
  "publishProposalForReviewDialogList3": "Proposals are entered into the review stage unless a later iteration is published before the deadline.",
  "@publishProposalForReviewDialogList3": {
    "description": "The bullet point in the dialog for submitting a proposal into review about drafts not being automatically submitted for voting."
  },
  "publishProposalForReviewDialogAgreement": "I confirm that I am ready to submit my finalized proposal into the review stage.",
  "@publishProposalForReviewDialogAgreement": {
    "description": "The agreement confirmation in the dialog for submitting a proposal into review."
  },
  "change": "Change",
  "@change": {
    "description": "An action to change/modify something."
  },
  "submittedForReview": "Submitted for Review ({submittedCount}/{maxCount})",
  "@submittedForReview": {
    "description": "Label for the submitted for review section",
    "placeholders": {
      "submittedCount": {
        "type": "int"
      },
      "maxCount": {
        "type": "int"
      }
    }
  },
  "sharedForPublicInProgress": "Shared for public feedback / In progress",
  "@sharedForPublicInProgress": {
    "description": "Label for shared for public feedback or in progress proposals in workspace"
  },
  "notPublished": "Not published",
  "@notPublished": {
    "description": "Label for not published proposals in workspace"
  },
  "lastEditDate": "Last edit {date}",
  "@lastEditDate": {
    "description": "Indicated when item was last updated",
    "placeholders": {
      "date": {
        "type": "String"
      }
    }
  },
  "enterPhrase": "Enter phrase",
  "@enterPhrase": {
    "description": "Action to enter the seed phrase"
  },
  "proposalImportDialogTitle": "Import Proposal",
  "@proposalImportDialogTitle": {
    "description": "The title of the dialog to import a proposal."
  },
  "proposalImportDialogDescription": "Make sure it's a correct Catalyst proposal file.",
  "@proposalImportDialogDescription": {
    "description": "The description of the dialog to import a proposal."
  },
  "spaces": "Spaces",
  "@spaces": {
    "description": "The title of the tile that shows the list of spaces."
  },
  "opportunities": "Opportunities",
  "@opportunities": {
    "description": "The title of the tile that shows the list of opportunities."
  },
  "discoveryHomepage": "Discovery Homepage",
  "@discoveryHomepage": {
    "description": "Title for tile in overall spaces page to go to discovery page"
  },
  "feedbackOnProposals": "Feedback on Proposals",
  "@feedbackOnProposals": {
    "description": "Title for tile in overall spaces page to go to proposals list page"
  },
  "browseMyProposals": "Browse all my proposals",
  "@browseMyProposals": {
    "description": "Title for tile in workspace space page to go to proposals page"
  },
  "notPublishedProposals": "Not published proposals",
  "@notPublishedProposals": {
    "description": "Title for section to show not published proposals"
  },
  "newIterationTitle": "Iteration {iteration} · Not published - {datetime} - {title}",
  "@newIterationTitle": {
    "description": "Title for new iteration card",
    "placeholders": {
      "iteration": {
        "type": "int"
      },
      "datetime": {
        "type": "String"
      },
      "title": {
        "type": "String"
      }
    }
  },
  "noPublishedProposalsOnMaxCount": "Published Proposals ({current}/{max})",
  "@noPublishedProposalsOnMaxCount": {
    "description": "Title for section to show number of published proposals out of max proposals",
    "placeholders": {
      "current": {
        "type": "int"
      },
      "max": {
        "type": "int"
      }
    }
  },
  "nrOfIteration": "Iteration {nr}",
  "@nrOfIteration": {
    "description": "In context of which version of document is presented",
    "placeholders": {
      "nr": {
        "type": "int"
      }
    }
  },
  "proposalViewMetadataOverviewSegment": "Overview",
  "@proposalViewMetadataOverviewSegment": {
    "description": "Viewing proposal navigation segment"
  },
  "proposalViewMetadataSection": "Metadata",
  "@proposalViewMetadataSection": {
    "description": "Viewing proposal navigation section"
  },
  "proposalViewCommentsSegment": "Comments",
  "@proposalViewCommentsSegment": {
    "description": "Viewing proposal navigation section"
  },
  "proposalViewAddCommentSection": "Add comment",
  "@proposalViewAddCommentSection": {
    "description": "Viewing proposal navigation section"
  },
  "proposalViewViewCommentsSection": "View comments",
  "@proposalViewViewCommentsSection": {
    "description": "Viewing proposal navigation section"
  },
  "proposalViewFundingRequested": "Funding Requested",
  "@proposalViewFundingRequested": {
    "description": "When viewing proposal"
  },
  "proposalViewProjectDuration": "Project Duration",
  "@proposalViewProjectDuration": {
    "description": "When viewing proposal"
  },
  "proposalViewProjectDelivery": "Project Delivery",
  "@proposalViewProjectDelivery": {
    "description": "When viewing proposal"
  },
  "valueMilestones": "{count} {count, plural, =0{Milestones} =1{Milestone} other{Milestones}}",
  "@valueMilestones": {
    "description": "In context of proposal. How many milestones there is",
    "placeholders": {
      "count": {
        "type": "int"
      }
    }
  },
  "notFoundError": "The requested data could not be found. Try different search.",
  "@notFoundError": {
    "description": "Error message when user tries to access resourse that does not exist."
  },
  "proposalStageAndIteration": "{stage} - Iteration {iteration}",
  "@proposalStageAndIteration": {
    "description": "In context of proposal. Shows the stage and iteration of the proposal",
    "placeholders": {
      "stage": {
        "type": "String"
      },
      "iteration": {
        "type": "int"
      }
    }
  },
  "fundNoCategory": "Fund{number} Category",
  "@fundNoCategory": {
    "description": "Describes that category comes from fund number",
    "placeholders": {
      "number": {
        "type": "int"
      }
    }
  },
  "comments": "Comments",
  "@comments": {
    "description": "Describes comments"
  },
  "proposalIterationPublishUpdateAndTitle": "Iteration {iteration} - {publish} - {datetime} - {title}",
  "@proposalIterationPublishUpdateAndTitle": {
    "description": "Title for the proposal iteration card",
    "placeholders": {
      "iteration": {
        "type": "int"
      },
      "publish": {
        "type": "String"
      },
      "datetime": {
        "type": "String"
      },
      "title": {
        "type": "String"
      }
    }
  },
  "exportButtonText": "Export",
  "@exportButtonText": {
    "description": "Text shown in export button"
  },
  "publishingHistory": "Publishing history",
  "@publishingHistory": {
    "description": "To let user know that document have history of published documents"
  },
  "notAvailableAbbr": "N/A",
  "@notAvailableAbbr": {
    "description": "Abbreviation for not available"
  },
  "title": "Title",
  "@title": {
    "description": "description of the title field"
  },
  "required": "Required",
  "@required": {
    "description": "description of the required field"
  },
  "selectedCategory": "Selected category",
  "@selectedCategory": {
    "description": "description of the selected category field"
  },
  "jumpToCampaignCategory": "Jump to campaign category",
  "@jumpToCampaignCategory": {
    "description": "description of the button that takes to campaign category page"
  },
  "saveDraft": "Save draft",
  "@saveDraft": {
    "description": "description of the button that saves the draft"
  },
  "openInEditor": "Open in editor",
  "@openInEditor": {
    "description": "description of the button that opens the proposal in editor"
  },
  "latestDocumentVersion": "Latest",
  "@latestDocumentVersion": {
    "description": "When showing different version of proposal we may add suffix indicating this is latest version"
  },
  "viewingOlderDocumentVersion": "You are viewing an older iteration of this proposal",
  "@viewingOlderDocumentVersion": {
    "description": "After changing document version warning"
  },
  "viewLatestDocumentVersion": "View Latest",
  "@viewLatestDocumentVersion": {
    "description": "Action to change back to latest version"
  },
  "commentHideReplies": "Hide replies",
  "@commentHideReplies": {
    "description": "Hide comment replies"
  },
  "commentXReplies": "{count} {count, plural, =0{replies} =1{reply} other{replies}}",
  "@commentXReplies": {
    "description": "Show comment replies",
    "placeholders": {
      "count": {
        "type": "int"
      }
    }
  },
<<<<<<< HEAD
  "emptyUserProposalDescriptionHelp": "Use Create Proposal in the top menu to get started.",
  "@emptyUserProposalDescriptionHelp": {
    "description": "Description shown when user has no proposals in workspace"
  },
  "noFinalUserProposals": "No Final proposals found",
  "@noFinalUserProposals": {
    "description": "Title shown when user has no final proposals in workspace"
  },
  "noDraftUserProposals": "No Draft proposals found",
  "@noDraftUserProposals": {
    "description": "Title shown when user has no draft proposals in workspace"
  },
  "noLocalUserProposals": "No Local proposals found",
  "@noLocalUserProposals": {
    "description": "Title shown when user has no local proposals in workspace"
=======
  "cancelCommit": "Cancel",
  "@cancelCommit": {
    "description": "Cancel comment submission"
  },
  "submitCommit": "Submit",
  "@submitCommit": {
    "description": "Send comment"
  },
  "proposalCommentsSortNewest": "Newest First",
  "@proposalCommentsSortNewest": {
    "description": "One of options for sorting comments under proposal"
  },
  "proposalCommentsSortOldest": "Newest Oldest",
  "@proposalCommentsSortOldest": {
    "description": "One of options for sorting comments under proposal"
>>>>>>> 7966e907
  }
}<|MERGE_RESOLUTION|>--- conflicted
+++ resolved
@@ -1980,7 +1980,6 @@
       }
     }
   },
-<<<<<<< HEAD
   "emptyUserProposalDescriptionHelp": "Use Create Proposal in the top menu to get started.",
   "@emptyUserProposalDescriptionHelp": {
     "description": "Description shown when user has no proposals in workspace"
@@ -1996,7 +1995,7 @@
   "noLocalUserProposals": "No Local proposals found",
   "@noLocalUserProposals": {
     "description": "Title shown when user has no local proposals in workspace"
-=======
+  },
   "cancelCommit": "Cancel",
   "@cancelCommit": {
     "description": "Cancel comment submission"
@@ -2012,6 +2011,5 @@
   "proposalCommentsSortOldest": "Newest Oldest",
   "@proposalCommentsSortOldest": {
     "description": "One of options for sorting comments under proposal"
->>>>>>> 7966e907
   }
 }