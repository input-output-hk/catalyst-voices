{
  "@@locale": "en",
  "account": "Account",
  "@account": {
    "description": "Label for account section or navigation"
  },
  "accountCreationCreate": "Create a new \nCatalyst Keychain",
  "@accountCreationCreate": {
    "description": "CTA to create a new keychain"
  },
  "accountCreationGetStartedTitle": "Welcome to Catalyst",
  "@accountCreationGetStartedTitle": {
    "description": "Title of dialog when user creates base profile"
  },
  "accountCreationGetStatedDesc": "If you already have a Catalyst keychain you can restore it on this device, or you can create a new Catalyst Keychain.",
  "@accountCreationGetStatedDesc": {
    "description": "Description of dialog that user can restore his keychain or create a new one"
  },
  "accountCreationGetStatedWhatNext": "What do you want to do?",
  "@accountCreationGetStatedWhatNext": {
    "description": "Text to show user two login/registration options"
  },
  "accountCreationOnThisDevice": "On this device",
  "@accountCreationOnThisDevice": {
    "description": "Indicates that created keychain will be stored in this device only"
  },
  "accountCreationRecover": "Recover your\nCatalyst Keychain",
  "@accountCreationRecover": {
    "description": "CTA to recover a keychain"
  },
  "accountCreationSplashMessage": "Catalyst Keychain is your ticket to participate in innovation on the global stage.  \n\nThese next steps will create your Catalyst keychain so you can enter new spaces, discover awesome ideas, and share your feedback to help improve ideas.",
  "@accountCreationSplashMessage": {
    "description": "Message for the account creation splash screen"
  },
  "accountCreationSplashNextButton": "Create your Keychain now",
  "@accountCreationSplashNextButton": {
    "description": "CTA to move to the next step in account creation"
  },
  "accountCreationSplashTitle": "Create your Catalyst Keychain",
  "@accountCreationSplashTitle": {
    "description": "Title for the account creation splash screen"
  },
  "accountEmailHint": "Please provide an email for proposer and reviewer roles.",
  "@accountEmailHint": {
    "description": "When email is not provided this message is shown instead in Account page"
  },
  "accountEmailVerifyHelper": "Please verify email above in your email. Email Title: Catalyst verification",
  "@accountEmailVerifyHelper": {
    "description": "Explanation message blow email field in account page"
  },
  "accountFinishedNotificationMessage": "You are now able to vote, submit proposals and…",
  "@accountFinishedNotificationMessage": {
    "description": "Message explaining new account capabilities"
  },
  "accountFinishedNotificationTitle": "Account Finalized",
  "@accountFinishedNotificationTitle": {
    "description": "Title of notification shown when account setup is complete"
  },
  "accountFinishedNotificationTitleDesc": "Account blockchain verified",
  "@accountFinishedNotificationTitleDesc": {
    "description": "Description of account verification status"
  },
  "accountInstructionsMessage": "On the next screen, you're going to see 12 words. \nThis is called your \"Catalyst seed phrase\".\n\nIt's like a super secure password that only you know, \nthat allows you to prove ownership of your keychain.\n\nUse your Catalyst seed phrase to login and recover your account on different devices, so be sure to put it somewhere safe!\n\nIt is a super secure password that only you know, so best is to write it down with pen and paper, so get this ready.",
  "@accountInstructionsMessage": {
    "description": "Message for the account creation instructions screen"
  },
  "accountInstructionsTitle": "Great! Your Catalyst Keychain \nhas been created.",
  "@accountInstructionsTitle": {
    "description": "Title for the account creation instructions screen"
  },
  "accountMenuPopupTooltip": "Account menu",
  "@accountMenuPopupTooltip": {
    "description": "Tooltip text for account menu popup"
  },
<<<<<<< HEAD
  "accountRoleDialogButton": "Continue Role setup",
  "@accountRoleDialogButton": {
    "description": "A label on account role dialog's button"
  },
  "accountRoleDialogRoleSummaryTitle": "{role} role summary",
  "@accountRoleDialogRoleSummaryTitle": {
    "description": "A title for role summary on account role dialog",
    "placeholders": {
      "role": {
        "type": "String"
      }
    }
=======
  "connectingStatusLabelText": "re-connecting",
  "@connectingStatusLabelText": {
    "description": "Label text shown in the ConnectingStatus widget during re-connection."
>>>>>>> 818e874a
  },
  "accountRoleDialogTitle": "Learn about Catalyst Roles",
  "@accountRoleDialogTitle": {
    "description": "A title on account role dialog"
  },
  "accountUpdateExitConfirmDialogContent": "Leaving before submitting means no change.",
  "@accountUpdateExitConfirmDialogContent": {
    "description": "Warning message explaining consequences of exiting account update"
  },
  "accountUpdateExitConfirmDialogContinue": "Continue to update",
  "@accountUpdateExitConfirmDialogContinue": {
    "description": "Button text to continue account update process"
  },
  "accountUpdateExitConfirmDialogSubtitle": "Account update incomplete!",
  "@accountUpdateExitConfirmDialogSubtitle": {
    "description": "Warning subtitle shown when trying to exit during account update"
  },
  "acknowledgeToResubmitProposal": "I acknowledge that I have to re-submit my draft proposal as Final to be eligible for funding.",
  "@acknowledgeToResubmitProposal": {
    "description": "Information for user that he needs to resubmit his proposal. "
  },
  "active": "Active",
  "@active": {
    "description": "Activated state"
  },
  "activeVotingRound": "Active voting round 14",
  "@activeVotingRound": {
    "description": "Title of the voting space."
  },
  "actor": "Actor",
  "@actor": {
    "description": "Refers to user that created keychain and is unlocked."
  },
  "addCommentSection": "Add comment",
  "@addCommentSection": {
    "description": "Viewing proposal navigation section"
  },
  "addRole": "Add role",
  "@addRole": {
    "description": "Button text to add a new role"
  },
  "addUrl": "Add URL",
  "@addUrl": {
    "description": "Button text to add a URL"
  },
  "agree": "I Agree",
  "@agree": {
    "description": "Button text for confirming agreement"
  },
  "agreementCantChangeCategory": "I understand that I can’t change my category selection in Fund14.",
  "@agreementCantChangeCategory": {
    "description": "Text for the agreement checkbox that explains that user can't change category selection in Fund14"
  },
  "agreementFitToCategoryCriteria": "I understand the category brief and will make sure my proposal fits the criteria.",
  "@agreementFitToCategoryCriteria": {
    "description": "Text for the agreement checkbox that explains that user understands the category brief and will make sure their proposal fits the criteria"
  },
  "alert": "Alert",
  "@alert": {
    "description": "Generic alert label text"
  },
  "all": "All",
  "@all": {
    "description": "Primary used to select all object. To display object without any filter"
  },
  "anonymousUsername": "Anonymous",
  "@anonymousUsername": {
    "description": "When account does not have specified username this text is shown"
  },
  "apiErrorInternalServerError": "Internal server error",
  "@apiErrorInternalServerError": {
    "description": "Message of an error when api returns matching status code."
  },
  "apiErrorMalformedBody": "Can not process response body",
  "@apiErrorMalformedBody": {
    "description": "Generic message when any endpoint response is different from expected and can not be processed"
  },
  "apiErrorNotFound": "Not found",
  "@apiErrorNotFound": {
    "description": "Message of an error when api returns not found status code, depends on context."
  },
  "apiErrorServiceUnavailable": "Service Unavailable",
  "@apiErrorServiceUnavailable": {
    "description": "Message of an error when api returns matching status code."
  },
  "apiErrorTooManyRequests": "Too many requests, please try again in 10 minutes.",
  "@apiErrorTooManyRequests": {
    "description": "Message of an error when api returns matching status code."
  },
  "apiErrorUnknown": "Unknown error response",
  "@apiErrorUnknown": {
    "description": "A fallback error message when api returns error code"
  },
  "back": "Back",
  "@back": {
    "description": "For example in button that goes to previous stage of registration"
  },
  "backToCampaign": "Back to Campaign",
  "@backToCampaign": {
    "description": "Navigation link text to return to campaign view"
  },
  "balance": "Balance",
  "@balance": {
    "description": "The balance the user holds / amount of Ada in the wallet"
  },
  "becomeReviewer": "Become a Reviewer!",
  "@becomeReviewer": {
    "description": "Title for becoming a reviewer"
  },
  "becomeVoter": "Become a Voter",
  "@becomeVoter": {
    "description": "Title for becoming a voter"
  },
  "bestPracticesFAQ": "best practices FAQ",
  "@bestPracticesFAQ": {
    "description": "Text for link to best practices FAQ"
  },
  "browse": "browse",
  "@browse": {
    "description": "Button or link text for browsing files or content"
  },
  "campaign": "Campaign",
  "@campaign": {
    "description": "Label for campaign section"
  },
  "campaignBeginsOn": "Campaign begins on {date} at {time}",
  "@campaignBeginsOn": {
    "description": "Title of the campaign concluded space",
    "placeholders": {
      "date": {
        "type": "String"
      },
      "time": {
        "type": "String"
      }
    }
  },
  "campaignCategories": "Campaign Categories",
  "@campaignCategories": {
    "description": "Header text for campaign categories section"
  },
  "campaignConcluded": "Campaign Concluded, Result are in!",
  "@campaignConcluded": {
    "description": "Title of the campaign concluded space"
  },
  "campaignDates": "Campaign Dates",
  "@campaignDates": {
    "description": "Label for the campaign start & end date."
  },
  "campaignDetails": "Campaign Details",
  "@campaignDetails": {
    "description": "Header text for campaign details section"
  },
  "campaignEnd": "Campaign End",
  "@campaignEnd": {
    "description": "Label for the campaign end date."
  },
  "campaignEndsOn": "Campaign ends on {date} at {time}",
  "@campaignEndsOn": {
    "description": "Title of the campaign concluded space",
    "placeholders": {
      "date": {
        "type": "String"
      },
      "time": {
        "type": "String"
      }
    }
  },
  "campaignIsLive": "Campaign Is Live (Published)",
  "@campaignIsLive": {
    "description": "Title of the campaign is live (published) space"
  },
  "campaignManagement": "Campaign Management",
  "@campaignManagement": {
    "description": "Header text for campaign management section"
  },
  "campaignPreviewEventAfter": "After Campaign",
  "@campaignPreviewEventAfter": {
    "description": "A name of the state of a campaign when it is active."
  },
  "campaignPreviewEventBefore": "Before Campaign",
  "@campaignPreviewEventBefore": {
    "description": "A name of the state of a campaign before it starts."
  },
  "campaignPreviewEventDuring": "During Campaign",
  "@campaignPreviewEventDuring": {
    "description": "A name of the state of a campaign when it is active."
  },
  "campaignPreviewEvents": "Events",
  "@campaignPreviewEvents": {
    "description": "Tab label in campaign preview dialog for campaign events."
  },
  "campaignPreviewTitle": "Campaign Preview",
  "@campaignPreviewTitle": {
    "description": "Title for the campaign preview dialog (admin mode)."
  },
  "campaignPreviewViews": "Views",
  "@campaignPreviewViews": {
    "description": "Tab label in campaign preview dialog for campaign views."
  },
  "campaignStart": "Campaign Start",
  "@campaignStart": {
    "description": "Label for the campaign start date."
  },
  "campaignStartingSoon": "Campaign Starting Soon (Ready to deploy)",
  "@campaignStartingSoon": {
    "description": "Title of the campaign starting soon space"
  },
  "campaignTotalAsk": "Campaign Total Ask",
  "@campaignTotalAsk": {
    "description": "Label for total funds requested in campaign"
  },
  "campaignTotalAskDescription": "Funds requested for all final proposals",
  "@campaignTotalAskDescription": {
    "description": "Description for the total ask section"
  },
  "campaignTreasury": "Campaign Treasury",
  "@campaignTreasury": {
    "description": "Label for campaign treasury amount"
  },
  "campaignTreasuryDescription": "Total budget, including ecosystem incentives",
  "@campaignTreasuryDescription": {
    "description": "Description of campaign treasury contents"
  },
  "cancelAnyways": "Cancel anyway",
  "@cancelAnyways": {
    "description": "Button text to confirm cancellation despite warnings"
  },
  "cancelButtonText": "Cancel",
  "@cancelButtonText": {
    "description": "Text shown in cancel button"
  },
  "cancelCommit": "Cancel",
  "@cancelCommit": {
    "description": "Cancel comment submission"
  },
  "cantEditThisProposal": "Can't edit this proposal",
  "@cantEditThisProposal": {
    "description": "Message shown when user tries to edit a proposal that should not be editable."
  },
  "cantFindYourWallet": "We can't find your wallet",
  "@cantFindYourWallet": {
    "description": "Error message when user doesn't have a wallet extension installed"
  },
  "cardanoUseCases": "Cardano Use Cases",
  "@cardanoUseCases": {
    "description": "Label for Cardano use cases section"
  },
  "catalyst": "Catalyst",
  "@catalyst": {
    "description": "Catalyst is a project name"
  },
  "catalystAppClosesIn": "Catalyst App closes in {days}d, {hours}h, {minutes}m, {seconds}s.",
  "@catalystAppClosesIn": {
    "description": "Message displayed when the app closes in a few seconds",
    "placeholders": {
      "days": {
        "type": "int",
        "example": "1"
      },
      "hours": {
        "type": "int",
        "example": "1"
      },
      "minutes": {
        "type": "int",
        "example": "1"
      },
      "seconds": {
        "type": "int",
        "example": "10"
      }
    }
  },
  "catalystConditions": "Project Catalyst Terms and Conditions",
  "@catalystConditions": {
    "description": "Link to the Catalyst FC's Terms and Conditions"
  },
  "catalystF14": "Catalyst Fund14",
  "@catalystF14": {
    "description": "Used in discovery page in hero section"
  },
<<<<<<< HEAD
  "catalystId": "Catalyst ID",
  "@catalystId": {
    "description": "Label of chip with account catalyst ID clearly describing content"
  },
  "catalystKeychain": "Catalyst Keychain",
  "@catalystKeychain": {
    "description": "Name for Catalyst Keychain"
=======
  "clickToRestart": "Click to restart",
  "@clickToRestart": {
    "description": "In different places update popup body"
>>>>>>> 818e874a
  },
  "catalystKnowledgeBase": "Catalyst knowledge base",
  "@catalystKnowledgeBase": {
    "description": "Menu item text for accessing knowledge base"
  },
  "catalystPrivacyPolicy": "Catalyst FC's Privacy Policy",
  "@catalystPrivacyPolicy": {
    "description": "Link to the Catalyst FC's Privacy Policy"
  },
  "catalystTos": "Project Catalyst Terms and Conditions",
  "@catalystTos": {
    "description": "Link to the Catalyst FC's Terms and Conditions"
  },
  "categories": "Categories",
  "@categories": {
    "description": "Label for categories section"
  },
  "category": "Category",
  "@category": {
    "description": "Label for category field or section"
  },
  "categoryBudget": "Category Budget",
  "@categoryBudget": {
    "description": "Label for category budget information"
  },
  "categoryDetails": "Category Details",
  "@categoryDetails": {
    "description": "Header text for category details section"
  },
  "categoryRequirements": "Category Requirements:",
  "@categoryRequirements": {
    "description": "Header for category requirements section"
  },
  "categorySelectionDescription": "Choose Wisely! Review the category and its rules carefully as this can’t be changed after you make a selection. To switch, you’ll need to start a new proposal.",
  "@categorySelectionDescription": {
    "description": "Text for the category selection description in new proposal dialog"
  },
  "caution": "Caution:",
  "@caution": {
    "description": "Title of caution information"
  },
  "change": "Change",
  "@change": {
    "description": "An action to change/modify something."
  },
  "checkMaxProposal": "Submit no more than {count} {count, plural, =1{proposal} other{proposals}} as Final.",
  "@checkMaxProposal": {
    "description": "Information for user to check their final proposals before submission window closes",
    "placeholders": {
      "count": {
        "type": "int"
      }
    }
  },
  "checkOnCardanoScan": "Check on Cardano scan",
  "@checkOnCardanoScan": {
    "description": "A button label to navigate to Cardano Scan to see wallet / transaction details."
  },
  "chooseCardanoWallet": "Choose Cardano Wallet",
  "@chooseCardanoWallet": {
    "description": "A button label to select a cardano wallet."
  },
  "chooseOtherWallet": "Choose other wallet",
  "@chooseOtherWallet": {
    "description": "A button label to select another cardano wallet."
  },
  "clear": "Clear",
  "@clear": {
    "description": "Button text to clear input or selection"
  },
  "clickToRestart": "Click to restart",
  "@clickToRestart": {
    "description": "In different places update popup body"
  },
  "close": "Close",
  "@close": {
    "description": "CTA To close something"
  },
  "comingSoon": "Coming Soon",
  "@comingSoon": {
    "description": "Coming soon message"
  },
  "commentHideReplies": "Hide replies",
  "@commentHideReplies": {
    "description": "Hide comment replies"
  },
  "commentPickUsername": "Set Display Name",
  "@commentPickUsername": {
    "description": "Shown as CTA button or title of dialog"
  },
  "commentPickUsernameHint": "Enter Name",
  "@commentPickUsernameHint": {
    "description": "Hint of username text field"
  },
  "commentPickUsernameLabel": "Pick a display name to join the conversation and leave a comment.",
  "@commentPickUsernameLabel": {
    "description": "Message shown when user tries to comment on proposal while not having username"
  },
  "commentXReplies": "{count} {count, plural, =0{replies} =1{reply} other{replies}}",
  "@commentXReplies": {
    "description": "Show comment replies",
    "placeholders": {
      "count": {
        "type": "int"
      }
    }
  },
  "comments": "{count, plural, =0{Comments} =1{Comment} other{Comments}}",
  "@comments": {
    "description": "Describes comments",
    "placeholders": {
      "count": {
        "type": "int"
      }
    }
  },
  "commentsSegment": "Comments",
  "@commentsSegment": {
    "description": "Viewing proposal navigation section"
  },
  "commentsSortNewest": "Newest First",
  "@commentsSortNewest": {
    "description": "One of options for sorting comments under proposal"
  },
  "commentsSortOldest": "Oldest First",
  "@commentsSortOldest": {
    "description": "One of options for sorting comments under proposal"
  },
  "completed": "Completed",
  "@completed": {
    "description": "Indicates to user that status is completed"
  },
  "confirm": "Confirm",
  "@confirm": {
    "description": "Generic text for confirming actions such as pick username"
  },
  "confirmPassword": "Confirm password",
  "@confirmPassword": {
    "description": "Label for password confirmation input field"
  },
  "connectingStatusLabelText": "re-connecting",
  "@connectingStatusLabelText": {
    "description": "Label text shown in the ConnectingStatus widget during re-connection."
  },
  "continueAsGuest": "Continue as guest",
  "@continueAsGuest": {
    "description": "The message shown when asking the user to login/unlock and the user wants to cancel the process."
  },
  "continueText": "Continue",
  "@continueText": {
    "description": "Action to move to the next step"
  },
  "contributor": "Contributor",
  "@contributor": {
    "description": "Account role"
  },
  "contributorDescription": "Become a Catalyst contributor to help shape innovative ideas and have a voice in ecosystem decisions that matter.",
  "@contributorDescription": {
    "description": "A description for contributor"
  },
  "contributorSummaryComment": "Comment on Proposals",
  "@contributorSummaryComment": {
    "description": "Text representing that contributor can comment on proposals"
  },
  "contributorSummarySelectFavorites": "Select favorites",
  "@contributorSummarySelectFavorites": {
    "description": "Text representing that contributor can select their favorite proposals"
  },
  "contributorVerboseName": "Treasury guardian",
  "@contributorVerboseName": {
    "description": "A verbose name for contributor"
  },
  "copied": "Copied!",
  "@copied": {
    "description": "Snackbar message shown when user copies a link."
  },
  "copyLink": "Copy Link",
  "@copyLink": {
    "description": "Action title to copy a link in share dialog."
  },
  "createKeychainCreatedNextStep": "In the next step you write your Catalyst roles and \naccount to the Cardano Mainnet.",
  "@createKeychainCreatedNextStep": {
    "description": "Information about the next step after keychain creation"
  },
  "createKeychainCreatedTitle": "Congratulations your Catalyst \nKeychain is created!",
  "@createKeychainCreatedTitle": {
    "description": "Success message for keychain creation"
  },
  "createKeychainLinkWalletAndRoles": "Link your Cardano Wallet & Roles",
  "@createKeychainLinkWalletAndRoles": {
    "description": "Button/header text for wallet and roles linking step"
  },
<<<<<<< HEAD
  "createKeychainSeedPhraseBody": "Make sure you write down your 12-words in a safe place as well.",
  "@createKeychainSeedPhraseBody": {
    "description": "Instructions for safely storing the 12-word seed phrase"
=======
  "registrationAssetNameTooLong": "UTxO asset name too long. \n{names}",
  "@registrationAssetNameTooLong": {
    "description": "Error message selected UTxO name is too long.",
    "placeholders": {
      "names": {
        "type": "String"
      }
    }
  },
  "walletLinkRoleChooserTitle": "How do you want to participate in Catalyst?",
  "@walletLinkRoleChooserTitle": {
    "description": "A title on the role chooser screen in registration."
>>>>>>> 818e874a
  },
  "createKeychainSeedPhraseCheckBody": "Select your 12 written down words in \nthe correct order.",
  "@createKeychainSeedPhraseCheckBody": {
    "description": "Instructions for selecting seed phrase words in correct order"
  },
  "createKeychainSeedPhraseCheckInstructionsSubtitle": "Next, we're going to make sure that you've written down your Catalyst seed phrase correctly.   \n\nWe don't save your Catalyst seed phrase, so it's important \nto make sure you have it right. Thats why we don't trust, we verify before continuing.   \n\nIt's also good practice to get familiar with using a \nseed phrase if you're new to crypto.",
  "@createKeychainSeedPhraseCheckInstructionsSubtitle": {
    "description": "Detailed instructions for seed phrase verification process"
  },
  "createKeychainSeedPhraseCheckInstructionsTitle": "Write down your Catalyst seed phrase",
  "@createKeychainSeedPhraseCheckInstructionsTitle": {
    "description": "Title for seed phrase verification instructions"
  },
  "createKeychainSeedPhraseCheckSubtitle": "Input your Catalyst seed phrase",
  "@createKeychainSeedPhraseCheckSubtitle": {
    "description": "Subtitle prompting user to input their seed phrase for verification"
  },
  "createKeychainSeedPhraseCheckSuccessNextStep": "Now let's set your Unlock password for this device!",
  "@createKeychainSeedPhraseCheckSuccessNextStep": {
    "description": "Prompt to set device unlock password"
  },
  "createKeychainSeedPhraseCheckSuccessSubtitle": "Enter your seed phrase to recover your Catalyst Keychain on any device.   \n\nIt's kinda like your email and password all rolled into one, so keep it somewhere safe!\n\nIn the next step we'll add a password to your Catalyst Keychain, so you can lock/unlock access to Voices.",
  "@createKeychainSeedPhraseCheckSuccessSubtitle": {
    "description": "Detailed explanation of seed phrase importance and next steps"
  },
  "createKeychainSeedPhraseCheckSuccessTitle": "Nice job! You've successfully verified your Catalyst seed phase",
  "@createKeychainSeedPhraseCheckSuccessTitle": {
    "description": "Success message title shown after seed phrase verification"
  },
  "createKeychainSeedPhraseExport": "Export Security Words",
  "@createKeychainSeedPhraseExport": {
    "description": "Button text for exporting seed phrase"
  },
  "createKeychainSeedPhraseExportConfirmDialogContent": "Before using this feature, please read this {link}",
  "@createKeychainSeedPhraseExportConfirmDialogContent": {
    "description": "Warning message before exporting seed phrase",
    "placeholders": {
      "link": {
        "type": "String",
        "description": "Link text to best practices FAQ"
      }
    }
  },
  "createKeychainSeedPhraseExportConfirmDialogSubtitle": "Are you sure you want to export your key?",
  "@createKeychainSeedPhraseExportConfirmDialogSubtitle": {
    "description": "Confirmation dialog subtitle for seed phrase export"
  },
  "createKeychainSeedPhraseStoreConfirmation": "I have written down/exported my 12 words",
  "@createKeychainSeedPhraseStoreConfirmation": {
    "description": "Confirmation checkbox text for seed phrase backup"
  },
  "createKeychainSeedPhraseSubtitle": "Write down your Catalyst seed phrase",
  "@createKeychainSeedPhraseSubtitle": {
    "description": "Subtitle prompting user to record their seed phrase"
  },
  "createKeychainUnlockPasswordInstructionsSubtitle": "In this next step, you'll set your Unlock Password for this device. It's like a shortcut for proving ownership of your Keychain.  \n\nWhenever you recover your account for the first time on a new device, you'll need to use your Catalyst seed phrase to get started. Every time after that, you can use your Unlock Password to quickly regain access.",
  "@createKeychainUnlockPasswordInstructionsSubtitle": {
    "description": "Detailed explanation of unlock password purpose and usage"
  },
  "createKeychainUnlockPasswordInstructionsTitle": "Set your Catalyst unlock password for this device",
  "@createKeychainUnlockPasswordInstructionsTitle": {
    "description": "Title for unlock password setup instructions"
  },
  "createKeychainUnlockPasswordIntoBody": "Please provide a password for your Catalyst Keychain.",
  "@createKeychainUnlockPasswordIntoBody": {
    "description": "Instruction text for password input"
  },
  "createKeychainUnlockPasswordIntoSubtitle": "Catalyst unlock password",
  "@createKeychainUnlockPasswordIntoSubtitle": {
    "description": "Subtitle for unlock password input section"
  },
  "createProfileAcknowledgementsConditions": "I agree to the {conditions}.",
  "@createProfileAcknowledgementsConditions": {
    "description": "Text acknowledging that the user has read and agreed to the Catalyst FC's Terms and Conditions",
    "placeholders": {
      "conditions": {
        "type": "String"
      }
    }
  },
  "createProfileAcknowledgementsTitle": "Mandatory Acknowledgements",
  "@createProfileAcknowledgementsTitle": {
    "description": "Title for the acknowledgements section"
  },
  "createProfileAcknowledgementsTosAndPrivacyPolicy": "I agree to the {tos} & {privacy_policy}.",
  "@createProfileAcknowledgementsTosAndPrivacyPolicy": {
    "description": "Text acknowledging that the user has read and agreed to the Catalyst FC's Privacy Policy",
    "placeholders": {
      "tos": {
        "type": "String"
      },
      "privacy_policy": {
        "type": "String"
      }
    }
  },
  "createProfileCreatedTitle": "Congratulations your profile is setup!",
  "@createProfileCreatedTitle": {
    "description": "Title for the profile created"
  },
  "createProfileInstructionsEmailRequest": "Email request",
  "@createProfileInstructionsEmailRequest": {
    "description": "Request to provide email address"
  },
  "createProfileInstructionsMessage": "In the following account creation steps we will:\n\n1. Setup your profile\n2. Create your Catalyst Keychain\n3. Link Cardano wallet & roles\n\nTo ensure a smooth experience, completing your account setup in one session is essential—stay focused and avoid interruptions to finalize everything efficiently. Make sure your Cardano wallet has at least {amount} ADA before continuing.",
  "@createProfileInstructionsMessage": {
<<<<<<< HEAD
    "description": "Information about account creation steps"
  },
  "createProfileInstructionsNext": "Create your profile now",
  "@createProfileInstructionsNext": {
    "description": "CTA to move to the next step in account creation"
  },
  "createProfileInstructionsNotice": "Please ensure your Cardano wallet has at least {amount} ADA before continuing.",
  "@createProfileInstructionsNotice": {
    "description": "Information about minimum wallet balance",
=======
    "description": "Information about account creation steps",
>>>>>>> 818e874a
    "placeholders": {
      "amount": {
        "type": "double",
        "format": "compact"
      }
    }
  },
  "createProfileInstructionsTitle": "Introduction",
  "@createProfileInstructionsTitle": {
    "description": "Title for account creation steps"
  },
  "createProfileNextStep": "In the next step you Create your Catalyst Keychain",
  "@createProfileNextStep": {
    "description": "Title for the next step in the profile creation"
  },
  "createProfileSetupDisplayNameHelper": "Please provide a nickname or real name.",
  "@createProfileSetupDisplayNameHelper": {
    "description": "Helper text for the display name input"
  },
  "createProfileSetupDisplayNameHint": "Display name",
  "@createProfileSetupDisplayNameHint": {
    "description": "Hint for the display name input"
  },
  "createProfileSetupDisplayNameLabel": "What should we call you?",
  "@createProfileSetupDisplayNameLabel": {
    "description": "Label for the display name input"
  },
  "createProfileSetupEmailHelper": "You must provide your e-mail if you want to become a proposer or a reviewer.",
  "@createProfileSetupEmailHelper": {
    "description": "Helper text for the email input"
  },
  "createProfileSetupEmailHint": "E-mail",
  "@createProfileSetupEmailHint": {
    "description": "Hint for the email input"
  },
  "createProfileSetupEmailLabel": "Your e-mail",
  "@createProfileSetupEmailLabel": {
    "description": "Label for the email input"
  },
  "createProfileSetupEmailReason1": "If you have an Ideascale account, using the same email works best.",
  "@createProfileSetupEmailReason1": {
    "description": "Description for info card to let user know to use the same email as in Ideascale if they have already submitted a proposal there."
  },
  "createProfileSetupEmailReason2": "Email is stored in Catalyst database",
  "@createProfileSetupEmailReason2": {
    "description": "Description for info card to let user know to use the same email as in Ideascale if they have already submitted a proposal there."
  },
  "createProfileSetupEmailReason3": "Email is never published on chain",
  "@createProfileSetupEmailReason3": {
    "description": "Description for info card to let user know to use the same email as in Ideascale if they have already submitted a proposal there."
  },
  "createProfileSetupEmailSubLabel": "Optional except for proposers or reviewers",
  "@createProfileSetupEmailSubLabel": {
    "description": "Sub label for the email input"
  },
  "createProfileSetupReceiveEmails": "I agree to receive emails. I can unsubscribe anytime.",
  "@createProfileSetupReceiveEmails": {
    "description": "Checkbox description about agreeing to receive emails"
  },
  "createProfileSetupTitle": "Setup your profile",
  "@createProfileSetupTitle": {
    "description": "Title for the setup of the profile"
  },
  "createProposal": "Create Proposal",
  "@createProposal": {
    "description": "Button or header text for proposal creation"
  },
  "createProposalInCategory": "Create Proposal in {category}",
  "@createProposalInCategory": {
    "description": "Title of the dialog for creating a proposal in a specific category",
    "placeholders": {
      "category": {
        "type": "String"
      }
    }
  },
  "currentAsk": "Current Ask",
  "@currentAsk": {
    "description": "Label showing current funding request amount"
  },
  "currentCampaign": "Current Campaign",
  "@currentCampaign": {
    "description": "Header for current campaign section"
  },
<<<<<<< HEAD
  "currentCampaignDescription": "Project Catalyst turns economic power into innovation power by using the Cardano Treasury to incentivize and fund community-approved ideas.",
  "@currentCampaignDescription": {
    "description": "Description of current campaign purpose"
  },
  "currentlySupportedWallets": "We currently support the following wallets:",
  "@currentlySupportedWallets": {
    "description": "Text to show currently supported wallets"
  },
  "dateAtTime": "{date} at {time}",
  "@dateAtTime": {
=======
  "fund14ProposalSubmissionNotice": "Fund14 Proposal Submission Notice",
  "@fund14ProposalSubmissionNotice": {
    "description": "Link to the Fund14 Proposal Submission Notice"
  },
  "createProfileDrepApprovalContingency": "I understand that for my proposal to move to Community Review and/or Voting and be eligible for funding, the Project Catalyst budget proposal must first be approved by the Cardano DReps, as detailed in the {fund14ProposalSubmissionNotice}. If the budget is not approved, my proposal will not move forward and no funding will be provided.",
  "@createProfileDrepApprovalContingency": {
    "description": "Text acknowledging that the user is aware of the Drep Approval Contingency",
    "placeholders": {
      "fund14ProposalSubmissionNotice": {
        "type": "String"
      }
    }
  },
  "createProfileAcknowledgementsTosAndPrivacyPolicy": "I agree to the {tos} & {privacy_policy}.",
  "@createProfileAcknowledgementsTosAndPrivacyPolicy": {
    "description": "Text acknowledging that the user has read and agreed to the Catalyst FC's Privacy Policy",
>>>>>>> 818e874a
    "placeholders": {
      "date": {
        "type": "String"
      },
      "time": {
        "type": "String"
      }
    }
  },
  "datePickerDateRangeError": "Please select a date within the range of today and one year from today.",
  "@datePickerDateRangeError": {
    "description": "Error message for the date picker when the selected date is outside the range of today and one year from today."
  },
  "datePickerDaysInMonthError": "Entered day exceeds the maximum days for this month.",
  "@datePickerDaysInMonthError": {
    "description": "Error message for the date picker when the selected day is greater than the maximum days for the selected month."
  },
  "days": "{count, plural, =1{Day} other{Days}}",
  "@days": {
    "description": "To represent days",
    "placeholders": {
      "count": {
        "type": "num"
      }
    }
  },
  "defaultRole": "Default",
  "@defaultRole": {
    "description": "Related to account role"
  },
  "delete": "Delete",
  "@delete": {
    "description": "CTA To delete something"
  },
  "deleteKeychainDialogErrorText": "Error. Please type 'Remove Keychain' to remove your account from this device.",
  "@deleteKeychainDialogErrorText": {
    "description": "An error text on text field on delete keychain dialog"
  },
  "deleteKeychainDialogInputLabel": "Confirm removal",
  "@deleteKeychainDialogInputLabel": {
    "description": "An input label on delete keychain dialog"
  },
  "deleteKeychainDialogRemovingPhrase": "Remove Keychain",
  "@deleteKeychainDialogRemovingPhrase": {
    "description": "A removing phrase on delete keychain dialog"
  },
  "deleteKeychainDialogTypingInfo": "To continue with the removal type: 'Remove Keychain'.",
  "@deleteKeychainDialogTypingInfo": {
    "description": "A typing info on delete keychain dialog"
  },
  "deleteLocalVersionIfWantToPublishThisVersion": "If you want to publish this iteration as final, please delete the local draft.",
  "@deleteLocalVersionIfWantToPublishThisVersion": {
    "description": "Message shown when user tries to publish a draft proposal as final proposal but there is a newer local draft proposal."
  },
  "description": "Description",
  "@description": {
    "description": "Label for description field"
  },
  "devToolsAlreadyDeveloper": "Already developer!",
  "@devToolsAlreadyDeveloper": {
    "description": "SnackBar message when trying to enable dev tools while already enabled"
  },
  "devToolsAlreadyDeveloperMessage": "Open DevTools with {shortcut} shortcut",
  "@devToolsAlreadyDeveloperMessage": {
    "description": "Explanation text",
    "placeholders": {
      "shortcut": {
        "type": "String",
        "example": "cmd+shift+D"
      }
    }
  },
  "devToolsBecameDeveloper": "You became developer!",
  "@devToolsBecameDeveloper": {
    "description": "SnackBar message when enable dev tools"
  },
  "devToolsBecameDeveloperMessage": "Open DevTools with {shortcut} shortcut",
  "@devToolsBecameDeveloperMessage": {
    "description": "Explanation text",
    "placeholders": {
      "shortcut": {
        "type": "String",
        "example": "cmd+shift+D"
      }
    }
  },
  "devToolsTapsLeftToEnable": "{count} taps left",
  "@devToolsTapsLeftToEnable": {
    "description": "SnackBar message while enabling dev tools",
    "placeholders": {
      "count": {
        "type": "int"
      }
    }
  },
  "devToolsTapsLeftToEnableMessage": "Keep on tapping",
  "@devToolsTapsLeftToEnableMessage": {
    "description": "Explanation text"
  },
  "disableExtensionDescription": "Please enable to continue your wallet extension, and refresh the application.",
  "@disableExtensionDescription": {
    "description": "Description for disabled extensions in the browser to not find wallet"
  },
<<<<<<< HEAD
  "disableExtensionTitle": "Disabled Extension",
  "@disableExtensionTitle": {
    "description": "Title for disabled extension reason to not find wallet"
=======
  "createKeychainSeedPhraseCheckSuccessTitle": "Nice job! You've successfully verified your Catalyst seed phase",
  "createKeychainSeedPhraseCheckSuccessSubtitle": "Enter your seed phrase to recover your Catalyst Keychain on any device.   \u2028\u2028It's kinda like your email and password all rolled into one, so keep it somewhere safe!\u2028\u2028In the next step we'll add a password to your Catalyst Keychain, so you can lock/unlock access to Catalyst App.",
  "yourNextStep": "Your next step",
  "createKeychainSeedPhraseCheckSuccessNextStep": "Now let's set your Unlock password for this device!",
  "createKeychainUnlockPasswordInstructionsTitle": "Set your Catalyst unlock password for this device",
  "createKeychainUnlockPasswordInstructionsSubtitle": "In this next step, you'll set your Unlock Password for this device. It's like a shortcut for proving ownership of your Keychain.  \u2028\u2028Whenever you recover your account for the first time on a new device, you'll need to use your Catalyst seed phrase to get started. Every time after that, you can use your Unlock Password to quickly regain access.",
  "createProfileCreatedTitle": "Congratulations your profile is setup!",
  "@createProfileCreatedTitle": {
    "description": "Title for the profile created"
>>>>>>> 818e874a
  },
  "discoveryHomepage": "Discovery Homepage",
  "@discoveryHomepage": {
    "description": "Title for tile in overall spaces page to go to discovery page"
  },
  "discoverySpaceEmptyProposals": "Once this campaign launches draft proposals will be shared here.",
  "@discoverySpaceEmptyProposals": {
    "description": "Description for empty state on discovery space when there are no draft proposals."
  },
  "displayName": "Display Name",
  "@displayName": {
    "description": "Label for display name input field"
  },
  "documentImportInvalidDataError": "The imported document does not have valid format or is corrupted.",
  "@documentImportInvalidDataError": {
    "description": "Error message when user tries to import a document that is not valid and cannot be parsed"
  },
  "dontShowAgain": "Don't show again",
  "@dontShowAgain": {
    "description": "Action to not show again"
  },
  "draft": "Draft",
  "@draft": {
    "description": "Indicates to user that status is in draft mode"
  },
  "draftProposalsX": "Draft Proposals ({count})",
  "@draftProposalsX": {
    "description": "Workspace page tab",
    "placeholders": {
      "count": {
        "type": "int"
      }
    }
  },
  "drawerSpaceDiscovery": "Discovery",
  "@drawerSpaceDiscovery": {
    "description": "Name shown in spaces shell drawer"
  },
  "drawerSpaceFundedProjects": "Funded projects",
  "@drawerSpaceFundedProjects": {
    "description": "Name shown in spaces shell drawer"
  },
  "drawerSpaceTreasury": "Treasury",
  "@drawerSpaceTreasury": {
    "description": "Name shown in spaces shell drawer"
  },
  "drawerSpaceVoting": "Voting",
  "@drawerSpaceVoting": {
    "description": "Name shown in spaces shell drawer"
  },
<<<<<<< HEAD
  "drawerSpaceWorkspace": "Workspace",
  "@drawerSpaceWorkspace": {
    "description": "Name shown in spaces shell drawer"
=======
  "unlockDialogContent": "Please enter your device specific unlock password\nto unlock Catalyst App.",
  "@unlockDialogContent": {
    "description": "The content (body) in unlock dialog."
>>>>>>> 818e874a
  },
  "drep": "Drep",
  "@drep": {
    "description": "Account role"
  },
  "drepDescription": "The dRep has an Expert Role in the Cardano/Catalyst as people can delegate their vote to Cardano Experts.",
  "@drepDescription": {
    "description": "A description for drep"
  },
  "drepSummaryCastVotes": "Cast delegated votes",
  "@drepSummaryCastVotes": {
    "description": "Text representing that dRep can cast delegated votes"
  },
  "drepSummaryComment": "Comment Functionality",
  "@drepSummaryComment": {
    "description": "Text representing that dRep can comment on proposals"
  },
  "drepSummaryDelegatedVotes": "Delegated Votes",
  "@drepSummaryDelegatedVotes": {
    "description": "Text representing that dRep can used delegated votes"
  },
  "drepSummaryRewards": "dRep rewards",
  "@drepSummaryRewards": {
    "description": "Text representing that dRep can used rewards"
  },
  "drepVerboseName": "Community expert",
  "@drepVerboseName": {
    "description": "A verbose name for drep"
  },
<<<<<<< HEAD
  "duration": "Duration",
  "@duration": {
    "description": "Label for duration of proposal"
=======
  "recoverySuccessTitle": "Congratulations your Catalyst \nKeychain is restored!",
  "recoverySuccessSubtitle": "You have successfully restored your Catalyst Keychain, and unlocked Catalyst App on this device.",
  "recoverySuccessGoToDashboard": "Jump into the Discovery Space",
  "recoverySuccessGoAccount": "Check my account",
  "recoveryExitConfirmDialogSubtitle": "12 words keychain restoration incomplete",
  "recoveryExitConfirmDialogContent": "Please continue your Catalyst Keychain restoration, if you cancel all input will be lost.",
  "recoveryExitConfirmDialogContinue": "Continue recovery process",
  "forgotPassword": "Forgot password",
  "@forgotPassword": {
    "description": "Refers to the action label for recovering the user account."
>>>>>>> 818e874a
  },
  "editButtonText": "Edit",
  "@editButtonText": {
    "description": "Text shown in edit button"
  },
  "editRolesDialogMessage": "Before you can change your role, there are a few steps to complete first. Follow the instructions carefully to ensure a smooth transition.\n\nTo continue you will need to re-register, this will allow you to select new roles. This process will take around 3-7 minutes.\n",
  "@editRolesDialogMessage": {
    "description": "Detailed instructions for role editing process and requirements"
  },
  "editRolesDialogTitle": "Editing Roles",
  "@editRolesDialogTitle": {
    "description": "Title of dialog for editing roles"
  },
  "email": "Email",
  "@email": {
    "description": "Email address (short)"
  },
  "emailAddress": "Email address",
  "@emailAddress": {
    "description": "Label for email address input field"
  },
  "emailNotVerifiedBannerContributor": "**Email Not Verified:** Check your inbox to verify your email and unlock all features.",
  "@emailNotVerifiedBannerContributor": {
    "description": "Message used in banner to inform user that email is not verified when user is a contributor"
  },
  "emailNotVerifiedBannerProposer": "**Email Not Verified**: You can’t publish a proposal until your email is verified.",
  "@emailNotVerifiedBannerProposer": {
    "description": "Message used in banner to inform user that email is not verified when user is a proposer"
  },
  "emailNotVerifiedDialogAction": "Go to My Account",
  "@emailNotVerifiedDialogAction": {
    "description": "Action of dialog when trying to publish document but does not have verified email"
  },
  "emailNotVerifiedDialogMessage": "Before you can publish proposals, please make sure your \naccount has a verified email address.",
  "@emailNotVerifiedDialogMessage": {
    "description": "Message of dialog when trying to publish document but does not have verified email"
  },
  "emailNotVerifiedDialogTitle": "Verified email not found!",
  "@emailNotVerifiedDialogTitle": {
    "description": "Title of dialog when trying to publish document but does not have verified email"
  },
  "emptySearchResultTitle": "No search results found",
  "@emptySearchResultTitle": {
    "description": "Title of empty search result"
  },
  "endDate": "End Date",
  "@endDate": {
    "description": "Label for campaign end date"
  },
  "enterPassword": "Enter password",
  "@enterPassword": {
    "description": "Label for password input field"
  },
  "enterPhrase": "Enter phrase",
  "@enterPhrase": {
    "description": "Action to enter the seed phrase"
  },
  "enterTitle": "Enter title",
  "@enterTitle": {
    "description": "CTA text for the title input field"
  },
  "errorActiveAccountNotFound": "Active account not found.",
  "@errorActiveAccountNotFound": {
    "description": "Generic error message when trying to access account resources but non was found."
  },
  "errorDisplayNameValidationEmpty": "Display name can not be empty",
  "@errorDisplayNameValidationEmpty": {
    "description": "Error message shown when display name field is empty"
  },
  "errorDisplayNameValidationOutOfRange": "Invalid length",
  "@errorDisplayNameValidationOutOfRange": {
    "description": "Error message shown when display name length is invalid"
  },
  "errorEmailAlreadyInUse": "This email address is already in use.",
  "@errorEmailAlreadyInUse": {
    "description": "Error when trying to update email that is taken already."
  },
  "errorEmailAlreadyInUseUpdateLater": "This email address is already in use. You can update your email later from your account settings.",
  "@errorEmailAlreadyInUseUpdateLater": {
    "description": "Error when trying to register with email that is taken already (in registration)."
  },
  "errorEmailValidationOutOfRange": "Invalid length",
  "@errorEmailValidationOutOfRange": {
    "description": "Error message shown when email length is outside allowed range"
  },
  "errorEmailValidationPattern": "Incorrect email pattern",
  "@errorEmailValidationPattern": {
    "description": "Error message shown when email format is invalid"
  },
  "errorNoActiveCampaignFound": "Currently there is no active campaign running",
  "@errorNoActiveCampaignFound": {
    "description": "Error message shown when no active campaign exists"
  },
  "errorProposalDeleted": "Error deleting proposal",
  "@errorProposalDeleted": {
    "description": "Error message when draft is not deleted"
  },
  "errorProposalDeletedDescription": "Something went wrong, please try again later",
  "@errorProposalDeletedDescription": {
    "description": "Description of error message when draft is not deleted"
  },
  "errorSeedPhraseWordsDoNotMatch": "Words do not match",
  "@errorSeedPhraseWordsDoNotMatch": {
    "description": "Error message when user inserts incorrect seed phrase words"
  },
  "errorUnknownPublishComment": "Can not publish comment",
  "@errorUnknownPublishComment": {
    "description": "Fallback message when can not publish comment for any reason."
  },
  "errorUuidInvalidFormat": "Invalid format",
  "@errorUuidInvalidFormat": {
    "description": "Error message when given input does not match uuid format"
  },
  "errorUuidVersionMissMatch": "Uuid version miss match. Got {version} but requires {requiredVersion}",
  "@errorUuidVersionMissMatch": {
    "description": "Error message when given is valid uuid but in different version",
    "placeholders": {
      "version": {
        "type": "int"
      },
      "requiredVersion": {
        "type": "int"
      }
    }
  },
  "errorValidationConstValueMismatch": "The value must be \"{constValue}\".",
  "@errorValidationConstValueMismatch": {
    "description": "Validation error when the user entered value does not match the const value",
    "placeholders": {
      "constValue": {
        "type": "String"
      }
    }
  },
  "errorValidationConstsValueBoolMismatch": "Please select this field.",
  "@errorValidationConstsValueBoolMismatch": {
    "description": "Validation error when the user entered value does not match a boolean const value, typically a checkbox that asks for legal permission."
  },
  "errorValidationEnumValuesMismatch": "The value must be one of {enumValues}.",
  "@errorValidationEnumValuesMismatch": {
    "description": "Validation error when the user entered value does not match the enum values",
    "placeholders": {
      "enumValues": {
        "type": "String"
      }
    }
  },
  "errorValidationHttpsPatternMismatch": "Start your url with https://",
  "@errorValidationHttpsPatternMismatch": {
    "description": "Validation error when the user entered value does not match the https:// pattern"
  },
  "errorValidationListItemsAboveMax": "There should be no more than {max} {max, plural, =0{items} =1{item} other{items}}.",
  "@errorValidationListItemsAboveMax": {
    "description": "Validation error when the user entered more than max items in the list.",
    "placeholders": {
      "max": {
        "type": "int"
      }
    }
  },
  "errorValidationListItemsBelowMin": "There should be at least {min} {min, plural, =0{items} =1{item} other{items}}.",
  "@errorValidationListItemsBelowMin": {
    "description": "Validation error when the user entered less than min items in the list.",
    "placeholders": {
      "min": {
        "type": "int"
      }
    }
  },
  "errorValidationListItemsNotUnique": "The values must be unique.",
  "@errorValidationListItemsNotUnique": {
    "description": "The list items must be unique."
  },
  "errorValidationListItemsOutOfRange": "There should be between {min} and {max} {max, plural, =0{items} =1{item} other{items}}.",
  "@errorValidationListItemsOutOfRange": {
    "description": "The number of items in a list/array is out of allowed range between min and max (both inclusive)",
    "placeholders": {
      "min": {
        "type": "int"
      },
      "max": {
        "type": "int"
      }
    }
  },
  "errorValidationMissingRequiredField": "Please fill this field.",
  "@errorValidationMissingRequiredField": {
    "description": "A validation error for a missing required form field."
  },
  "errorValidationNumFieldAboveMax": "The value should be no bigger than {max}.",
  "@errorValidationNumFieldAboveMax": {
    "description": "Validation error when the user entered numerical value is bigger than max",
    "placeholders": {
      "max": {
        "type": "int"
      }
    }
  },
  "errorValidationNumFieldBelowMin": "The value should be at least {min}.",
  "@errorValidationNumFieldBelowMin": {
    "description": "Validation error when the user entered numerical value is smaller than min",
    "placeholders": {
      "min": {
        "type": "int"
      }
    }
  },
  "errorValidationNumFieldOutOfRange": "The value should be between {min} and {max}",
  "@errorValidationNumFieldOutOfRange": {
    "description": "Validation error when the numerical value is out of allowed range between min and max (both inclusive)",
    "placeholders": {
      "min": {
        "type": "int"
      },
      "max": {
        "type": "int"
      }
    }
  },
  "errorValidationPatternMismatch": "The value does not match the valid pattern.",
  "@errorValidationPatternMismatch": {
    "description": "Validation error when the user entered value does not match the pattern"
  },
  "errorValidationStringEmpty": "The text cannot be empty.",
  "@errorValidationStringEmpty": {
    "description": "Validation error when the user entered text is empty"
  },
  "errorValidationStringLengthAboveMax": "The text should be no longer than {max} {max, plural, =0{characters} =1{character} other{characters}}.",
  "@errorValidationStringLengthAboveMax": {
    "description": "Validation error when the user entered text is longer than max length",
    "placeholders": {
      "max": {
        "type": "int"
      }
    }
  },
  "errorValidationStringLengthBelowMin": "The text should be at least {min} {min, plural, =0{characters} =1{character} other{characters}}.",
  "@errorValidationStringLengthBelowMin": {
    "description": "Validation error when the user entered text is shorter than min length",
    "placeholders": {
      "min": {
        "type": "int"
      }
    }
  },
  "errorValidationStringLengthOutOfExactRange": "The text should be {count} {count, plural, =0{characters} =1{character} other{characters}}.",
  "@errorValidationStringLengthOutOfExactRange": {
    "description": "Validation error when the user entered text is not matching the exact required length.",
    "placeholders": {
      "count": {
        "type": "int"
      }
    }
  },
  "errorValidationStringLengthOutOfRange": "The text should be between {min} and {max} {max, plural, =0{characters} =1{character} other{characters}}.",
  "@errorValidationStringLengthOutOfRange": {
    "description": "Validation error when the user entered text is out of allowed range between min and max (both inclusive) characters",
    "placeholders": {
      "min": {
        "type": "int"
      },
      "max": {
        "type": "int"
      }
    }
  },
  "errorValidationTokenNotParsed": "Invalid input. Could not parse parse.",
  "@errorValidationTokenNotParsed": {
    "description": "A validation error when user enters input which cannot be parsed into token value."
  },
  "errorWalletLinkAccountChange": "Wallet account change",
  "@errorWalletLinkAccountChange": {
    "description": "Error message shown when wallet account has changed"
  },
  "errorWalletLinkInternalError": "Wallet authorisation internal error",
  "@errorWalletLinkInternalError": {
    "description": "Error message shown when internal error occurs during wallet authorization"
  },
  "errorWalletLinkInvalidRequest": "Wallet authorisation invalid request",
  "@errorWalletLinkInvalidRequest": {
    "description": "Error message shown when wallet authorization request is invalid"
  },
  "errorWalletLinkRefused": "Wallet authorisation failed",
  "@errorWalletLinkRefused": {
    "description": "Error message shown when wallet authorization is refused"
  },
  "eternlWallet": "Eternl Wallet",
  "@eternlWallet": {
    "description": "Name of the eternl wallet"
  },
  "exitButtonText": "Exit",
  "@exitButtonText": {
    "description": "Text shown in exit button"
  },
  "expandableTextLess": "Show less",
  "@expandableTextLess": {
    "description": "When text is too long and you can collapse it to eg. 2 lines"
  },
  "expandableTextMore": "Show more",
  "@expandableTextMore": {
    "description": "When text is too long and you can display it fully"
  },
  "exploreCategories": "Explore Categories",
  "@exploreCategories": {
    "description": "Header or button text for browsing categories"
  },
  "export": "Export",
  "@export": {
    "description": "A label for the export button. Used to export something."
  },
  "exportButtonText": "Export",
  "@exportButtonText": {
    "description": "Text shown in export button"
  },
  "exportKey": "Export Key",
  "@exportKey": {
    "description": "Button text for exporting key"
  },
  "exportProposalsIndividually": "Export proposals individually",
  "@exportProposalsIndividually": {
    "description": "Title for section informing user that they can export their proposals individually"
  },
  "f14Voting": "F14 Voting: Make sure you're ready.",
  "@f14Voting": {
    "description": "Title for registration for F14 voting"
  },
  "failedAuthenticationDescription": "You did not authorise the Catalyst App in your wallet, follow specific wallet instructions.",
  "@failedAuthenticationDescription": {
    "description": "Description for failed authentication reason to not find wallet"
  },
  "failedAuthenticationTitle": "No/Failed Authorisation",
  "@failedAuthenticationTitle": {
    "description": "Title for failed authentication reason to not find wallet"
  },
  "favorites": "Favorites",
  "@favorites": {
    "description": "Refers to a list of favorites."
  },
  "feedbackOnProposals": "Feedback on Proposals",
  "@feedbackOnProposals": {
    "description": "Title for tile in overall spaces page to go to proposals list page"
  },
  "file": "file",
  "@file": {
    "description": "Text indicating that user will interact with file"
  },
  "finalProposal": "Final",
  "@finalProposal": {
    "description": "Label indicating final proposal status"
  },
  "finalProposalsX": "Final Proposals ({count})",
  "@finalProposalsX": {
    "description": "Workspace page tab",
    "placeholders": {
      "count": {
        "type": "int"
      }
    }
  },
  "finishAccountButtonLabelText": "Finish account",
  "@finishAccountButtonLabelText": {
    "description": "Label text shown in the FinishAccountButton widget."
  },
  "finishAccountCreation": "Finish account creation",
  "@finishAccountCreation": {
    "description": "Button text to complete account creation process"
  },
  "finishes": "Finishes:",
  "@finishes": {
    "description": "Label for the campaign stage finish date"
  },
  "followed": "Followed",
  "@followed": {
    "description": "Refers to a list of followed items."
  },
  "forgetProposal": "Forget proposal",
  "@forgetProposal": {
    "description": "A label for the forget proposal button. Used to make hide action on document."
  },
  "forgetProposalAgreement": "I acknowledge that this action cannot be undone.",
  "@forgetProposalAgreement": {
    "description": "Text for user that agrees to forget proposal"
  },
  "forgetProposalCantEditWarning": "You will no longer be able to view, edit, or publish this proposal",
  "@forgetProposalCantEditWarning": {
    "description": "Warning for user that his proposal can't be edited"
  },
  "forgetProposalCantGetFundingWarning": "This proposal will not be eligible to win funding, even if it has been previously published.",
  "@forgetProposalCantGetFundingWarning": {
    "description": "Warning for user that his proposal can't get funding"
  },
  "forgetProposalDialogDescription": "You are about to remove this proposal from the app.",
  "@forgetProposalDialogDescription": {
    "description": "Description of Forget Proposal Dialog"
  },
  "forgetProposalInvisibleWarning": "Your proposal will not be visible to other users.",
  "@forgetProposalInvisibleWarning": {
    "description": "Warning for user that his proposal will be invisible"
  },
  "forgotPassword": "Forgot password",
  "@forgotPassword": {
    "description": "Refers to the action label for recovering the user account."
  },
  "format": "Format",
  "@format": {
    "description": "A label for the format field in the date picker."
  },
  "from": "From",
  "@from": {
    "description": "Label for start point or date"
  },
  "fundNoCategory": "Fund{number} Category",
  "@fundNoCategory": {
    "description": "Describes that category comes from fund number",
    "placeholders": {
      "number": {
        "type": "int"
      }
    }
  },
  "fundedProjectSpace": "Funded project space",
  "@fundedProjectSpace": {
    "description": "Title of the funded project space"
  },
  "fundedProposal": "Funded proposal",
  "@fundedProposal": {
    "description": "Label shown on a proposal card indicating that the proposal is funded."
  },
  "fundedProposalDate": "Funded {date}",
  "@fundedProposalDate": {
    "description": "Indicates date of funding (a proposal).",
    "placeholders": {
      "date": {
        "type": "DateTime",
        "format": "yMMMMd"
      }
    }
  },
  "fundingCategories": "Funding categories",
  "@fundingCategories": {
    "description": "Label for funding categories section"
  },
  "fundsAvailable": "Funds Available",
  "@fundsAvailable": {
    "description": "Label showing amount of funds available"
  },
  "fundsAvailableForCategory": "Funds available for this category",
  "@fundsAvailableForCategory": {
    "description": "Label showing available funds for specific category"
  },
  "fundsRequested": "Funds requested",
  "@fundsRequested": {
    "description": "Indicates the amount of ADA requested in a fund on a proposal card."
  },
  "getStarted": "Get Started",
  "@getStarted": {
    "description": "Refers to a get started action, i.e. to register."
  },
  "getStartedButtonLabelText": "Get Started",
  "@getStartedButtonLabelText": {
    "description": "Label text shown in the GetStartedButton widget."
  },
  "goMyProposals": "Go My proposals",
  "@goMyProposals": {
    "description": "Action to go to my proposals"
  },
  "goToMyAccountForEmailVerification": "Go to {destination} to verify it.",
  "@goToMyAccountForEmailVerification": {
    "description": "Message used in banner for CTA to inform user to go to My Account to verify email",
    "placeholders": {
      "destination": {
        "type": "String",
        "description": "Text for the destination link"
      }
    }
  },
  "goodPasswordStrength": "Good password strength",
  "@goodPasswordStrength": {
    "description": "Describes a password that is strong."
  },
  "goodToKnow": "Good to know",
  "@goodToKnow": {
    "description": "Text to show when some tip will be presented to user"
  },
  "guest": "Guest",
  "@guest": {
    "description": "Refers to guest user."
  },
  "guidance": "Guidance",
  "@guidance": {
    "description": "A tab name of the guidance for the proposal editor."
  },
  "headsUp": "Heads up",
  "@headsUp": {
    "description": "In context for important information below"
  },
  "heroSectionTitle": "Create, fund and deliver the future of Cardano.",
  "@heroSectionTitle": {
    "description": "Main title in hero section of discovery page"
  },
  "hideAllIssues": "Hide all issues",
  "@hideAllIssues": {
    "description": "Action to hide the full list of issues."
  },
  "hours": "{count, plural, =1{Hour} other{Hours}}",
  "@hours": {
    "description": "To represent hours",
    "placeholders": {
      "count": {
        "type": "num"
      }
    }
  },
  "howItWorks": "Here's how it works",
  "@howItWorks": {
    "description": "Section header explaining process flow"
  },
  "howItWorksCollaborate": "Innovate together",
  "@howItWorksCollaborate": {
    "description": "Used in discovery page in how it works section"
  },
  "howItWorksCollaborateDescription": "Got an Idea? Create an impactful proposal and collaborate with the community to develop and refine it.",
  "@howItWorksCollaborateDescription": {
    "description": "Description of collaboration process in how it works section"
  },
  "howItWorksFollow": "Stay up to date",
  "@howItWorksFollow": {
    "description": "Used in discovery page in how it works section"
  },
  "howItWorksFollowDescription": "Receive regular updates on all the funded ideas, so you can follow along and see how things are progressing.",
  "@howItWorksFollowDescription": {
    "description": "Description of project follow-up process"
  },
  "howItWorksVote": "Vote for your favorite ideas",
  "@howItWorksVote": {
    "description": "Used in discovery page in how it works section"
  },
  "howItWorksVoteDescription": "Use a voting app to choose ideas with impact worth funding. Get rewarded in ada for taking part.",
  "@howItWorksVoteDescription": {
    "description": "Description of voting process and rewards"
  },
  "ideaJourney": "Idea Journey",
  "@ideaJourney": {
    "description": "Header for idea journey section"
  },
  "ideaJourneyDescription": "#### Ideas come to life in Catalyst through the key stages below. For the full timeline, deadlines and latest updates, visit the [fund timeline]({link}) Gitbook page.",
  "@ideaJourneyDescription": {
    "description": "Description for the idea journey section",
    "placeholders": {
      "link": {
        "type": "String"
      }
    }
  },
  "importCatalystAppUnavailableAfterDeadline": "IMPORTANT: The Catalyst app won’t be accessible after the deadline.",
  "@importCatalystAppUnavailableAfterDeadline": {
    "description": "note for user that app will not be available after submission deadline"
  },
  "importCatalystKey": "Import Catalyst Key",
  "@importCatalystKey": {
    "description": "When user checks correct seed phrase words order he can upload it too"
  },
  "importProposal": "Import Proposal",
  "@importProposal": {
    "description": "Import a proposal from a file"
  },
  "inObject": "In {object}",
  "@inObject": {
    "description": "In (Category Name)",
    "placeholders": {
      "object": {
        "type": "String"
      }
    }
  },
  "inProgress": "In progress",
  "@inProgress": {
    "description": "Indicates to user that status is in progress"
  },
  "inXDays": "{x, plural, =1{In {x} day} other{In {x} days}}",
  "@inXDays": {
    "placeholders": {
      "x": {
        "type": "int"
      }
    }
  },
  "incorrectUploadDialogContent": "The Catalyst keychain that you entered or uploaded is incorrect, please try again.",
  "@incorrectUploadDialogContent": {
    "description": "Error message shown when uploaded keychain is invalid"
  },
  "incorrectUploadDialogSubtitle": "CATALYST KEY INCORRECT",
  "@incorrectUploadDialogSubtitle": {
    "description": "Error dialog subtitle for incorrect key upload"
  },
  "incorrectUploadDialogTryAgainButton": "Try again",
  "@incorrectUploadDialogTryAgainButton": {
    "description": "Button text to retry after failed key upload"
  },
  "insertNewImageDialogDescription": "Bring your proposal to life with visuals",
  "@insertNewImageDialogDescription": {
    "description": "Description of the dialog for inserting a new image"
  },
  "insertNewImageDialogImageUrl": "Image URL",
  "@insertNewImageDialogImageUrl": {
    "description": "Label for the image URL input field"
  },
  "insertNewImageDialogInsertButtonText": "Insert Image",
  "@insertNewImageDialogInsertButtonText": {
    "description": "Label for the insert button"
  },
  "insertNewImageDialogInvalidUrl": "Please provide a valid image URL to proceed",
  "@insertNewImageDialogInvalidUrl": {
    "description": "Message shown when the image URL is invalid"
  },
  "insertNewImageDialogTextPlaceholder": "Paste link to image here",
  "@insertNewImageDialogTextPlaceholder": {
    "description": "Default text for the image URL input field"
  },
  "insertNewImageDialogTitle": "Insert New Image",
  "@insertNewImageDialogTitle": {
    "description": "Title of the dialog for inserting a new image"
  },
  "insertNewImageFailedToLoad": "Image failed to load",
  "@insertNewImageFailedToLoad": {
    "description": "Text for the image failed to load"
  },
  "installCardanoWallet": "Install a Cardano wallet",
  "@installCardanoWallet": {
    "description": "Text to install a cardano wallet"
  },
  "invalidSeedPhraseWord": "Invalid",
  "@invalidSeedPhraseWord": {
    "description": "Error shown when user inputs SeedPhrase word but invalid does not match any"
  },
  "joinNewsletter": "Join Newsletter",
  "@joinNewsletter": {
    "description": "Action to join newsletter"
  },
  "key": "key",
  "@key": {
    "description": "Text indicating that user will interact with key"
  },
  "keychainDeletedDialogSubtitle": "Your Catalyst Keychain is removed successfully from this device.\n\nWe reverted this device to Catalyst first use.",
  "@keychainDeletedDialogSubtitle": {
    "description": "Message shown in dialog confirming successful removal of Catalyst keychain"
  },
  "keychainDeletedDialogTitle": "Catalyst keychain removed",
  "@keychainDeletedDialogTitle": {
    "description": "Title shown in dialog when a Catalyst keychain has been deleted"
  },
  "knowledgeBase": "knowledge base",
  "@knowledgeBase": {
    "description": "Text for the knowledge base link"
  },
  "laceWallet": "Lace Wallet",
  "@laceWallet": {
    "description": "Name of the lace wallet"
  },
  "lastEditDate": "Last edit {date}",
  "@lastEditDate": {
    "description": "Indicated when item was last updated",
    "placeholders": {
      "date": {
        "type": "String"
      }
    }
  },
  "lastUpdateDate": "Last update: {date}.",
  "@lastUpdateDate": {
    "description": "Indicates a last update date.",
    "placeholders": {
      "date": {
        "type": "String"
      }
    }
  },
  "latestDocumentVersion": "Latest",
  "@latestDocumentVersion": {
    "description": "When showing different version of proposal we may add suffix indicating this is latest version"
  },
  "learnMore": "Learn More",
  "@learnMore": {
    "description": "A label on a clickable element that can show more content."
  },
  "linkCopiedToClipboard": "Link copied to clipboard",
  "@linkCopiedToClipboard": {
    "description": "Snackbar title shown when user copies a link."
  },
  "linkedWallet": "Linked Wallet",
  "@linkedWallet": {
    "description": "The wallet user has linked for the initial registration."
  },
  "live": "Live",
  "@live": {
    "description": "Indicates to user that status is in live mode"
  },
  "local": "Local",
  "@local": {
    "description": "Text shown to indicate that something is locally stored"
  },
  "lock": "Lock",
  "@lock": {
    "description": "Refers to a lock action, i.e. to lock the session."
  },
  "lockAccount": "Lock account",
  "@lockAccount": {
    "description": "Menu item text for locking the account"
  },
  "lockSnackbarMessage": "Catalyst is now in guest/locked mode.",
  "@lockSnackbarMessage": {
    "description": "The message shown below the title in confirmation snackbar after locking the keychain."
  },
  "lockSnackbarTitle": "Catalyst locked",
  "@lockSnackbarTitle": {
    "description": "The title shown in confirmation snackbar after locking the keychain."
  },
  "mainnetNetworkId": "Mainnet",
  "@mainnetNetworkId": {
    "description": "A mainnet cardano network name."
  },
  "maxBudgetRequest": "Max budget request",
  "@maxBudgetRequest": {
    "description": "A label for the maximum budget request for a proposal."
  },
  "maximumAsk": "Maximum Ask",
  "@maximumAsk": {
    "description": "Label for maximum funding request allowed"
  },
  "milestoneGuidelinesLink": "Important: Read the [milestone guidelines]({link}) before proceeding.",
  "@milestoneGuidelinesLink": {
    "description": "Helper text for milestone cost field",
    "placeholders": {
      "link": {
        "type": "String"
      }
    }
  },
  "minBudgetRequest": "Min budget request",
  "@minBudgetRequest": {
    "description": "A label for the minimum budget request for a proposal."
  },
  "minimumAsk": "Minimum Ask",
  "@minimumAsk": {
    "description": "Label for minimum funding request allowed"
  },
  "minutes": "{count, plural, =1{Minute} other{Minutes}}",
  "@minutes": {
    "description": "To represent minutes",
    "placeholders": {
      "count": {
        "type": "num"
      }
    }
  },
  "mobileAccessDescription": "For the best experience, head over to a desktop to get started. But don't worry - mobile is coming.\n\nStay tuned for more updates, or visit our Gitbook to learn more.\n\nSee you on the other side!",
  "@mobileAccessDescription": {
    "description": "Description for the mobile restricted access page"
  },
  "mobileAccessSubtitle": "We're not quite ready for you on mobile just yet…",
  "@mobileAccessSubtitle": {
    "description": "Subtitle for the mobile restricted access page"
  },
  "mobileAccessTitle": "Easy there, trailblazer",
  "@mobileAccessTitle": {
    "description": "Title for the mobile restricted access page"
  },
  "mostRecent": "Most Recent",
  "@mostRecent": {
    "description": "Label for sorting or filtering by most recent items"
  },
  "moveFinalProposalsToReviewStage": "Move your Final proposals into the Review stage.",
  "@moveFinalProposalsToReviewStage": {
    "description": "Information for user to to move their final proposals to review stage before submission window closes"
  },
  "myAccount": "My account",
  "@myAccount": {
    "description": "Header text for user's account section"
  },
  "myOpportunities": "My Opportunities",
  "@myOpportunities": {
    "description": "Options available to user to make more impact in the app"
  },
  "myProposals": "My Proposals",
  "@myProposals": {
    "description": "Header text for user's proposals section"
  },
  "myRoles": "My Roles",
  "@myRoles": {
    "description": "Header text for user's roles section"
  },
  "nameOfWallet": "Name of the wallet",
  "@nameOfWallet": {
    "description": "Text used in wallet information summary"
  },
  "namiWallet": "Nami Wallet",
  "@namiWallet": {
    "description": "Name of the nami wallet"
  },
  "newIterationTitle": "Iteration {iteration} · Not published - {datetime} - {title}",
  "@newIterationTitle": {
    "description": "Title for new iteration card",
    "placeholders": {
      "iteration": {
        "type": "int"
      },
      "datetime": {
        "type": "String"
      },
      "title": {
        "type": "String"
      }
    }
  },
  "newUpdates": "New updates - see what's new!",
  "@newUpdates": {
    "description": "A message shown when user has new updates"
  },
  "next": "Next",
  "@next": {
    "description": "For example in button that goes to next stage of registration"
  },
  "nickname": "Nickname",
  "@nickname": {
    "description": "A username / nickname of the user."
  },
  "no": "No",
  "@no": {
    "description": "CTA to cancel something"
  },
  "noConnectionBannerDescription": "Your internet is playing hide and seek. Check your internet connection, or try again in a moment.",
  "@noConnectionBannerDescription": {
    "description": "Text shown in the No Internet Connection Banner widget for the description below the title."
  },
  "noConnectionBannerRefreshButtonText": "Refresh",
  "@noConnectionBannerRefreshButtonText": {
    "description": "Text shown in the No Internet Connection Banner widget for the refresh button."
  },
  "noConnectionBannerTitle": "No internet connection",
  "@noConnectionBannerTitle": {
    "description": "Text shown in the No Internet Connection Banner widget for the title."
  },
  "noDateTimeSelected": "No date & time selected",
  "@noDateTimeSelected": {
    "description": "Placeholder when date & time not selected."
  },
  "noDraftUserProposals": "No Draft proposals found",
  "@noDraftUserProposals": {
    "description": "Title shown when user has no draft proposals in workspace"
  },
  "noFinalUserProposals": "No Final proposals found",
  "@noFinalUserProposals": {
    "description": "Title shown when user has no final proposals in workspace"
  },
  "noGuidanceForThisSection": "There is no guidance for this section.",
  "@noGuidanceForThisSection": {
    "description": "Message when there is no guidance for this section"
  },
  "noLocalUserProposals": "No Local proposals found",
  "@noLocalUserProposals": {
    "description": "Title shown when user has no local proposals in workspace"
  },
  "noOfAll": "All ({count})",
  "@noOfAll": {
    "description": "Tab label for all proposals in voting space",
    "placeholders": {
      "count": {
        "type": "int"
      }
    }
  },
  "noOfComments": "{count} {count, plural, =0{comments} =1{comment} other{comments}}",
  "@noOfComments": {
    "description": "Indicates the amount of comments on a proposal card.",
    "placeholders": {
      "count": {
        "type": "num",
        "format": "compact"
      }
    }
  },
  "noOfDraft": "Draft proposals ({count})",
  "@noOfDraft": {
    "description": "Tab label for draft proposals in voting space",
    "placeholders": {
      "count": {
        "type": "int"
      }
    }
  },
  "noOfFavorites": "Favorites ({count})",
  "@noOfFavorites": {
    "description": "Tab label for draft proposals in voting space",
    "placeholders": {
      "count": {
        "type": "int"
      }
    }
  },
  "noOfFinal": "Final proposals ({count})",
  "@noOfFinal": {
    "description": "Tab label for final proposals in voting space",
    "placeholders": {
      "count": {
        "type": "int"
      }
    }
  },
  "noOfFundedProposals": "Funded proposals ({count})",
  "@noOfFundedProposals": {
    "description": "Tab label for funded proposals in funded projects space",
    "placeholders": {
      "count": {
        "type": "int"
      }
    }
  },
  "noOfMyProposals": "My proposals ({count})",
  "@noOfMyProposals": {
    "description": "Tab label for my proposals in voting space",
    "placeholders": {
      "count": {
        "type": "int"
      }
    }
  },
  "noProposalStateDescription": "Discovery space will show draft proposals you can comment on, currently there are no draft proposals.",
  "@noProposalStateDescription": {
    "description": "Description shown when there are no proposals in the proposals tab"
  },
  "noProposalStateTitle": "No draft proposals yet",
  "@noProposalStateTitle": {
    "description": "Title shown when there are no proposals in the proposals tab"
  },
  "noProposalsToPublish": "You have no proposals to publish, start a new proposal, or create a new iteration of an existing proposal to be able to publish.",
  "@noProposalsToPublish": {
    "description": "Text when there are no proposals to publish"
  },
  "noPublishedProposals": "No published proposals.",
  "@noPublishedProposals": {
    "description": "Text when there are no published proposals"
  },
  "noTagSelected": "No Tag Selected",
  "@noTagSelected": {
    "description": "For example in context of document builder"
  },
  "noUrlAdded": "No URL added",
  "@noUrlAdded": {
    "description": "Message shown when no URL has been added"
  },
  "noWalletFound": "No wallet found.",
  "@noWalletFound": {
    "description": "A description when no wallet extension was found."
  },
  "noWalletInstalledDescription": "You don’t have a (compatible) wallet installed, please select one of the Cardano wallets on the right, and follow installation instructions.",
  "@noWalletInstalledDescription": {
    "description": "Description for no wallet installed reason to not find wallet"
  },
  "noWalletInstalledTitle": "No wallet installed",
  "@noWalletInstalledTitle": {
    "description": "Title for no wallet installed reason to not find wallet"
  },
  "normalPasswordStrength": "Normal password strength",
  "@normalPasswordStrength": {
    "description": "Describes a password that has medium strength."
  },
  "notAvailableAbbr": "N/A",
  "@notAvailableAbbr": {
    "description": "Abbreviation for not available"
  },
  "notFoundButton": "Go to Catalyst Home",
  "@notFoundButton": {
    "description": "Button label on the not found page to go to home page in the app."
  },
  "notFoundError": "The requested data could not be found. Try different search.",
  "@notFoundError": {
    "description": "Error message when user tries to access resourse that does not exist."
  },
  "notFoundMessage": "Looks like we can't find the page you're looking for.\nMaybe a good time for a coffee break?",
  "@notFoundMessage": {
    "description": "Message on the not found page."
  },
  "notFoundTitle": "We can't find that page.",
  "@notFoundTitle": {
    "description": "Title on the not found page."
  },
  "notPublished": "Not published",
  "@notPublished": {
    "description": "Label for not published proposals in workspace"
  },
  "notPublishedInfoMarkdown": "**Not published**\n\nThis draft is saved locally and only you can see it. You can edit it anytime on this device. It’s not eligible for feedback or funding yet. Share for feedback or submit for review to publish it to the network.",
  "@notPublishedInfoMarkdown": {
    "description": "Info message shown in tooltip info in workspace page"
  },
  "notPublishedProposals": "Not published proposals",
  "@notPublishedProposals": {
    "description": "Title for section to show not published proposals"
  },
  "notVerified": "Not verified",
  "@notVerified": {
    "description": "Message of account status chip next to email. Meaning Account is not verified."
  },
  "notice": "Notice",
  "@notice": {
    "description": "Text that focus user that something is important"
  },
  "nrOfIteration": "Iteration {nr}",
  "@nrOfIteration": {
    "description": "In context of which version of document is presented",
    "placeholders": {
      "nr": {
        "type": "int"
      }
    }
  },
  "ok": "Ok",
  "@ok": {
    "description": "Short confirmation (ok)."
  },
  "okay": "Okay",
  "@okay": {
    "description": "Short confirmation (okay.)"
  },
  "ongoing": "Ongoing",
  "@ongoing": {
    "description": "Label indicating ongoing status"
  },
  "open": "Open",
  "@open": {
    "description": "Indicates to user that status is in open mode"
  },
  "openInEditor": "Open in editor",
  "@openInEditor": {
    "description": "description of the button that opens the proposal in editor"
  },
  "opportunities": "Opportunities",
  "@opportunities": {
    "description": "The title of the tile that shows the list of opportunities."
  },
  "optional": "Optional",
  "@optional": {
    "description": "Generic indicator that some field, for example Email, is optional."
  },
  "orderProposalsAlphabetical": "Alphabetical",
  "@orderProposalsAlphabetical": {
    "description": "Order proposals by title option"
  },
  "orderProposalsBudgetAsc": "Budget: lowest first",
  "@orderProposalsBudgetAsc": {
    "description": "Order proposals by budget option"
  },
  "orderProposalsBudgetDesc": "Budget: highest first",
  "@orderProposalsBudgetDesc": {
    "description": "Order proposals by budget option"
  },
  "orderProposalsUpdateDateAsc": "Oldest to newest",
  "@orderProposalsUpdateDateAsc": {
    "description": "Order proposals by update date option"
  },
  "orderProposalsUpdateDateDesc": "Newest to oldest",
  "@orderProposalsUpdateDateDesc": {
    "description": "Order proposals by update date option"
  },
  "paginationProposalsCounter": "{from}-{to} of {max} {max, plural, =0{proposals} =1{proposal} other{proposals}}",
  "@paginationProposalsCounter": {
    "description": "Below pagination list, next to page switch controls",
    "placeholders": {
      "from": {
        "type": "int"
      },
      "to": {
        "type": "int"
      },
      "max": {
        "type": "int"
      }
    }
  },
  "passwordDoNotMatch": "Passwords do not match, please correct",
  "@passwordDoNotMatch": {
    "description": "When user confirms password but it does not match original one."
  },
  "passwordLabelText": "Password",
  "@passwordLabelText": {
    "description": "Text shown in password field"
  },
  "pendingEmailChangeMessage": "Email will be update after successful verification",
  "@pendingEmailChangeMessage": {
    "description": "Message of dialog about pending email change"
  },
  "pendingEmailChangeSubMessage": "Please verify your new email address.",
  "@pendingEmailChangeSubMessage": {
    "description": "Sub message of dialog about pending email change"
  },
  "pendingEmailChangeTitle": "Pending email change",
  "@pendingEmailChangeTitle": {
    "description": "Title of dialog about pending email change"
  },
  "placeholderRichText": "Start writing your text...",
  "@placeholderRichText": {
    "description": "Text shown as placeholder in rich text editor"
  },
  "potentialReasons": "Potential reasons",
  "@potentialReasons": {
    "description": "Title for potential reasons for no wallet found"
  },
  "preSubmitProposalStageDescription": "Curious? Learn more about the new Catalyst App\nand prepare yourself for success.",
  "@preSubmitProposalStageDescription": {
    "description": "Description for the pre-submission stage"
  },
  "preprodNetworkId": "PreProd",
  "@preprodNetworkId": {
    "description": "A preprod cardano network name."
  },
  "previous": "Previous",
  "@previous": {
    "description": "(Action) switch to the previous item."
  },
  "private": "Private",
  "@private": {
    "description": "Indicates to user that status is in private mode"
  },
  "profileAndKeychain": "Profile & Keychain",
  "@profileAndKeychain": {
    "description": "Tab on My Account page"
  },
  "projectCatalystDescription": "Project Catalyst is the world's largest decentralized innovation engine for solving real-world challenges.\n\nWe're putting the community at the heart of Cardano's future development.\n\nAre you ready for the Challenge?",
  "@projectCatalystDescription": {
    "description": "description text for discovery page in hero section"
  },
  "proposal": "Proposal",
  "@proposal": {
    "description": "Generic name to describe an type of item."
  },
  "proposalEditorBackToProposals": "Back to Proposals",
  "@proposalEditorBackToProposals": {
    "description": "Action title to navigate back to the proposal index."
  },
  "proposalEditorDeleteDialogDeleteButton": "Delete Proposal",
  "@proposalEditorDeleteDialogDeleteButton": {
    "description": "A button label for the dialog to confirm proposal deletion."
  },
  "proposalEditorDeleteDialogDescription": "Are you sure you want to delete this proposal?\nThis action cannot be undone.",
  "@proposalEditorDeleteDialogDescription": {
    "description": "A description for the dialog to confirm proposal deletion."
  },
  "proposalEditorDeleteDialogTitle": "Delete Proposal?",
  "@proposalEditorDeleteDialogTitle": {
    "description": "A title for the dialog to confirm proposal deletion."
  },
  "proposalEditorNotAnswered": "Not Answered",
  "@proposalEditorNotAnswered": {
    "description": "Placeholder text when a property has been not filled."
  },
  "proposalEditorPublishErrorDialogMessage": "We couldn't publish your proposal. Please try again in 5-10 minutes, as it may take some time for your information to update.\n\nIf the issue persists, feel free to contact support.",
  "@proposalEditorPublishErrorDialogMessage": {
    "description": "Dialog message in proposal editor when publishing proposal to the server failed."
  },
  "proposalEditorPublishErrorDialogTitle": "Unable to Publish Proposal",
  "@proposalEditorPublishErrorDialogTitle": {
    "description": "Dialog title in proposal editor when publishing proposal to the server failed."
  },
  "proposalEditorStatusDropdownDeleteTitle": "Delete Proposal",
  "@proposalEditorStatusDropdownDeleteTitle": {
    "description": "Action title to delete a proposal."
  },
  "proposalEditorStatusDropdownExportTitle": "Export Proposal",
  "@proposalEditorStatusDropdownExportTitle": {
    "description": "Action title to export a proposal as a file."
  },
  "proposalEditorStatusDropdownPublishDescription": "Share draft for feedback",
  "@proposalEditorStatusDropdownPublishDescription": {
    "description": "Action description to publish a new version of the draft proposal."
  },
  "proposalEditorStatusDropdownPublishTitle": "**Share new draft** · Draft Iteration {iteration}",
  "@proposalEditorStatusDropdownPublishTitle": {
    "description": "Action title to publish a new version of the draft proposal.",
    "placeholders": {
      "iteration": {
        "type": "int"
      }
    }
  },
  "proposalEditorStatusDropdownSubmitDescription": "Submit as final proposal for review / voting",
  "@proposalEditorStatusDropdownSubmitDescription": {
    "description": "Action description to submit the final proposal."
  },
  "proposalEditorStatusDropdownSubmitTitle": "**Submit For Review** · Iteration {iteration} as Final",
  "@proposalEditorStatusDropdownSubmitTitle": {
    "description": "Action title to submit the final proposal.",
    "placeholders": {
      "iteration": {
        "type": "int"
      }
    }
  },
  "proposalEditorStatusDropdownViewDescription": "Iteration {iteration} · Not published",
  "@proposalEditorStatusDropdownViewDescription": {
    "description": "Description of a proposal in the proposal actions dropdown.",
    "placeholders": {
      "iteration": {
        "type": "int"
      }
    }
  },
  "proposalEditorStatusDropdownViewTitle": "Unnamed proposal",
  "@proposalEditorStatusDropdownViewTitle": {
    "description": "Placeholder for the proposal title in the proposal actions dropdown if the proposal title is empty."
  },
  "proposalEditorSubmitErrorDialogMessage": "We couldn't submit your proposal. Please try again in 5-10 minutes, as it may take some time for your information to update.\n\nIf the issue persists, feel free to contact support.",
  "@proposalEditorSubmitErrorDialogMessage": {
    "description": "Dialog message in proposal editor when submitting proposal for review failed."
  },
  "proposalEditorSubmitErrorDialogTitle": "Unable to Submit Proposal",
  "@proposalEditorSubmitErrorDialogTitle": {
    "description": "Dialog title in proposal editor when submitting proposal for review failed."
  },
  "proposalEditorValidationErrorClearedTitle": "Issues cleared",
  "@proposalEditorValidationErrorClearedTitle": {
    "description": "Snackbar title shown when user resolves all validation issues."
  },
  "proposalEditorValidationErrorInProgressMessage": "Please review the sections highlighted in red and correct them to continue.",
  "@proposalEditorValidationErrorInProgressMessage": {
    "description": "Snackbar message shown when user tries to share proposal draft / submit for review with errors."
  },
  "proposalEditorValidationErrorShareDraftClearedMessage": "Please proceed sharing your draft for feedback.",
  "@proposalEditorValidationErrorShareDraftClearedMessage": {
    "description": "Snackbar message shown when user resolves all validation issues (after trying to share draft)."
  },
  "proposalEditorValidationErrorShareDraftNotStartedMessage": "In the next step, you'll see the issues that need to be resolved before publishing your draft.",
  "@proposalEditorValidationErrorShareDraftNotStartedMessage": {
    "description": "Snackbar message shown when user tries to share proposal draft with errors."
  },
  "proposalEditorValidationErrorShareDraftTitle": "To share new draft, resolve {count} form {count, plural, =0{issues} =1{issue} other{issues}}.",
  "@proposalEditorValidationErrorShareDraftTitle": {
    "description": "Snackbar title shown when user tries to share proposal draft with errors.",
    "placeholders": {
      "count": {
        "type": "int"
      }
    }
  },
  "proposalEditorValidationErrorSubmitReviewClearedMessage": "Please proceed sharing your final for review.",
  "@proposalEditorValidationErrorSubmitReviewClearedMessage": {
    "description": "Snackbar message shown when user resolves all validation issues (after trying to share draft)."
  },
  "proposalEditorValidationErrorSubmitReviewNotStartedMessage": "In the next step, you'll see the issues that need to be resolved before publishing your final.",
  "@proposalEditorValidationErrorSubmitReviewNotStartedMessage": {
    "description": "Snackbar message shown when user tries to submit for review a proposal with errors."
  },
  "proposalEditorValidationErrorSubmitReviewTitle": "To submit For Review, resolve {count} {count, plural, =0{issues} =1{issue} other{issues}}.",
  "@proposalEditorValidationErrorSubmitReviewTitle": {
    "description": "Snackbar title shown when user tries to submit for review a proposal with errors.",
    "placeholders": {
      "count": {
        "type": "int"
      }
    }
  },
  "proposalEditorValidationExitDialogTitle": "Exit form issue mode?",
  "@proposalEditorValidationExitDialogTitle": {
    "description": "Title in a dialog asking if the user wants to leave the form issue mode."
  },
  "proposalEditorValidationExitIssueMode": "Exit Issue Mode",
  "@proposalEditorValidationExitIssueMode": {
    "description": "Button text for exiting the proposal editor validation snackbar."
  },
  "proposalImportDialogDescription": "Make sure it's a correct Catalyst proposal file.",
  "@proposalImportDialogDescription": {
    "description": "The description of the dialog to import a proposal."
  },
  "proposalImportDialogTitle": "Import Proposal",
  "@proposalImportDialogTitle": {
    "description": "The title of the dialog to import a proposal."
  },
  "proposalIterationPublishUpdateAndTitle": "Iteration {iteration} - {publish} - {datetime} - {title}",
  "@proposalIterationPublishUpdateAndTitle": {
    "description": "Title for the proposal iteration card",
    "placeholders": {
      "iteration": {
        "type": "int"
      },
      "publish": {
        "type": "String"
      },
      "datetime": {
        "type": "String"
      },
      "title": {
        "type": "String"
      }
    }
  },
  "proposalOptions": "Proposal Options",
  "@proposalOptions": {
    "description": "Actions related to a proposal like publishing, sharing, exporting, etc."
  },
  "proposalShareMessage": "Check this out!🌍 #MustSee #SharingIsCaring",
  "@proposalShareMessage": {
    "description": "Share message for proposals."
  },
  "proposalStageAndIteration": "{stage} - Iteration {iteration}",
  "@proposalStageAndIteration": {
    "description": "In context of proposal. Shows the stage and iteration of the proposal",
    "placeholders": {
      "stage": {
        "type": "String"
      },
      "iteration": {
        "type": "int"
      }
    }
  },
  "proposalStatusReady": "Ready",
  "@proposalStatusReady": {
    "description": "Indicates to user that status is in ready mode"
  },
  "proposalSubmissionClosedDescription": "We’re moving into the Community Review stage!\nWant to stay involved and earn rewards? Check out our knowledge base.",
  "@proposalSubmissionClosedDescription": {
    "description": "Text used to gave user more information about proposal submission close stage and what to do next."
  },
  "proposalSubmissionIsClosed": "Proposal submission  is closed for Fund14.",
  "@proposalSubmissionIsClosed": {
    "description": "Title text when proposal submission is closed."
  },
  "proposalSubmissionStageStartAt": "Proposal submission opens {date} at {time}",
  "@proposalSubmissionStageStartAt": {
    "description": "Description for the pre-submission stage",
    "placeholders": {
      "date": {
        "type": "String"
      },
      "time": {
        "type": "String"
      }
    }
  },
  "proposalSubmissionWindowClosesAt": "The proposal submission window closes on {date}",
  "@proposalSubmissionWindowClosesAt": {
    "description": "Description for the proposal submission window closes at",
    "placeholders": {
      "date": {
        "type": "String"
      }
    }
  },
  "proposalTitleShortDescription": "A strong proposal title can really set the tone and capture attention. ",
  "@proposalTitleShortDescription": {
    "description": "Short description for the title input field"
  },
  "proposalViewFundingRequested": "Funding Requested",
  "@proposalViewFundingRequested": {
    "description": "When viewing proposal"
  },
  "proposalViewMetadataOverviewSegment": "Overview",
  "@proposalViewMetadataOverviewSegment": {
    "description": "Viewing proposal navigation segment"
  },
  "proposalViewMetadataSection": "Metadata",
  "@proposalViewMetadataSection": {
    "description": "Viewing proposal navigation section"
  },
  "proposalViewProjectDelivery": "Project Delivery",
  "@proposalViewProjectDelivery": {
    "description": "When viewing proposal"
  },
  "proposalViewProjectDuration": "Project Duration",
  "@proposalViewProjectDuration": {
    "description": "When viewing proposal"
  },
  "proposals": "Proposals",
  "@proposals": {
    "description": "Label for proposals section"
  },
  "proposalsLatestUpdatesHours": "Latest updates ({count}{count, plural, =1{hr} other{hrs}})",
  "@proposalsLatestUpdatesHours": {
    "description": "One of filter options for proposals. Meaning show only latest proposals.",
    "placeholders": {
      "count": {
        "type": "int"
      }
    }
  },
  "proposalsLimitReachedCaptionText": "You need to put one of your final proposals to draft, before you can publish another final.",
  "@proposalsLimitReachedCaptionText": {
    "description": "A message of a small note in a dialog that explains a user has reached the proposal limit."
  },
  "proposalsLimitReachedCaptionTitle": "Want to publish another final?",
  "@proposalsLimitReachedCaptionTitle": {
    "description": "A title of a small note in a dialog that explains a user has reached the proposal limit."
  },
  "proposalsLimitReachedPoint1": "You can continue editing local/draft proposals.",
  "@proposalsLimitReachedPoint1": {
    "description": "Explains that local/draft proposals are not limited."
  },
  "proposalsLimitReachedPoint2": "You can't publish more than {count} {count, plural, =0{finals} =1{final} other{finals}}.",
  "@proposalsLimitReachedPoint2": {
    "description": "Explains that user can't publish more proposals that the limit allows.",
    "placeholders": {
      "count": {
        "type": "int"
      }
    }
  },
  "proposalsLimitReachedPoint3": "You can share for feedback.",
  "@proposalsLimitReachedPoint3": {
    "description": "Explains that users can still send proposals for public feedback even if they cannot submit for review."
  },
  "proposalsLimitReachedPoint4": "Publish Final is disabled.",
  "@proposalsLimitReachedPoint4": {
    "description": "Explains that users cannot anymore submit proposals for review."
  },
  "proposalsLimitReachedSubtitle": "You already published {count} final {count, plural, =0{proposals} =1{proposal} other{proposals}}!",
  "@proposalsLimitReachedSubtitle": {
    "description": "Subtitle in dialog when user tries to publish too many proposals.",
    "placeholders": {
      "count": {
        "type": "int"
      }
    }
  },
  "proposalsSubmissionClose": "Proposals submission close:",
  "@proposalsSubmissionClose": {
    "description": "Label showing proposal submission deadline"
  },
  "proposalsSubmittedCount": "{count} {count, plural, one{Proposal} other{Proposals}} Submitted",
  "@proposalsSubmittedCount": {
    "description": "Used in proposal card in campaign category",
    "placeholders": {
      "count": {
        "type": "int"
      }
    }
  },
  "proposer": "Proposer",
  "@proposer": {
    "description": "Account role"
  },
  "proposerDescription": "The Main Proposers are the Innovators in Project Catalyst, they are the shapers of the future.",
  "@proposerDescription": {
    "description": "A description for proposer"
  },
  "proposerSummaryComment": "Comment functionality",
  "@proposerSummaryComment": {
    "description": "Text representing that proposer can comment on proposals"
  },
  "proposerSummaryInviteTeamMembers": "Invite Team Members",
  "@proposerSummaryInviteTeamMembers": {
    "description": "Text representing that proposer can invite team members"
  },
  "proposerSummarySubmitToFund": "Rights to Submit to Fund",
  "@proposerSummarySubmitToFund": {
    "description": "Text representing that proposer can submit proposals to fund"
  },
  "proposerSummaryWriteEdit": "Write/edit functionality",
  "@proposerSummaryWriteEdit": {
    "description": "Text representing that proposer can write/edit proposals"
  },
  "proposerVerboseName": "Main proposer",
  "@proposerVerboseName": {
    "description": "A verbose name for proposer"
  },
  "publishButtonText": "Publish",
  "@publishButtonText": {
    "description": "Text shown in publish button"
  },
  "publishNewProposalIterationDialogList1": "Published iterations are always public.",
  "@publishNewProposalIterationDialogList1": {
    "description": "The bullet point in the dialog for publishing a proposal iteration about proposals being public."
  },
  "publishNewProposalIterationDialogList2": "Contributors can comment on the latest iteration.",
  "@publishNewProposalIterationDialogList2": {
    "description": "The bullet point in the dialog for publishing a proposal iteration about contributors being able to comment on drafts."
  },
  "publishNewProposalIterationDialogList3": "Drafts are not submitted for voting. Use 'Submit for review' to enter the community review stage.",
  "@publishNewProposalIterationDialogList3": {
    "description": "The bullet point in the dialog for publishing a proposal iteration about drafts not being automatically submitted for voting."
  },
  "publishNewProposalIterationDialogSubtitle": "Published proposal drafts are public to other users, including all previous iterations.",
  "@publishNewProposalIterationDialogSubtitle": {
    "description": "Subtitle for the dialog for publishing a new proposal iteration."
  },
  "publishNewProposalIterationDialogTitle": "Publish New Iteration?",
  "@publishNewProposalIterationDialogTitle": {
    "description": "Title for the dialog for publishing a new proposal iteration."
  },
  "publishProposalForReviewDialogAgreement": "I confirm that I am ready to submit my finalized proposal into the review stage.",
  "@publishProposalForReviewDialogAgreement": {
    "description": "The agreement confirmation in the dialog for submitting a proposal into review."
  },
  "publishProposalForReviewDialogList1": "Published iterations are always public.",
  "@publishProposalForReviewDialogList1": {
    "description": "The bullet point in the dialog for submitting a proposal into review about proposals being public."
  },
  "publishProposalForReviewDialogList2": "Contributors can only comment on the latest iteration.",
  "@publishProposalForReviewDialogList2": {
    "description": "The bullet point in the dialog for submitting a proposal into review about contributors being able to comment on drafts."
  },
  "publishProposalForReviewDialogList3": "Proposals are entered into the review stage unless a later iteration is published before the deadline.",
  "@publishProposalForReviewDialogList3": {
    "description": "The bullet point in the dialog for submitting a proposal into review about drafts not being automatically submitted for voting."
  },
  "publishProposalForReviewDialogSubtitle": "Submitted final proposals are entered into the community review stage and are eligible for funding.",
  "@publishProposalForReviewDialogSubtitle": {
    "description": "Subtitle for the dialog for submitting a proposal for review."
  },
  "publishProposalForReviewDialogTitle": "Submit For Review?",
  "@publishProposalForReviewDialogTitle": {
    "description": "Title for the dialog for submitting a proposal for review."
  },
  "published": "Published",
  "@published": {
    "description": "Label indicating published status"
  },
  "publishedOn": "Published on {date} at {time}",
  "@publishedOn": {
    "placeholders": {
      "date": {
        "type": "String"
      },
      "time": {
        "type": "String"
      }
    }
  },
  "publishedProposals": "Published Proposals",
  "@publishedProposals": {
    "description": "A label for proposals that have been published (public)."
  },
  "publishingHistory": "Publishing history",
  "@publishingHistory": {
    "description": "To let user know that document have history of published documents"
  },
  "reSend": "Re-send",
  "@reSend": {
    "description": "In context of verification email"
  },
  "readCategoryBriefButtonLabel": "Read category brief",
  "@readCategoryBriefButtonLabel": {
    "description": "Label for the read category brief button"
  },
  "recoverCatalystKeychain": "Restore Catalyst keychain",
  "@recoverCatalystKeychain": {
    "description": "Title for keychain recovery process"
  },
  "recoverDifferentKeychain": "Restore a different keychain",
  "@recoverDifferentKeychain": {
    "description": "Button text to initiate different keychain recovery"
  },
  "recoverKeychainFound": "Keychain found!  \nPlease unlock your device.",
  "@recoverKeychainFound": {
    "description": "Success message when keychain is found during recovery"
  },
  "recoverKeychainMethodsListTitle": "How do you want Restore your Catalyst Keychain?",
  "@recoverKeychainMethodsListTitle": {
    "description": "Header for recovery methods selection list"
  },
  "recoverKeychainMethodsNoKeychainFound": "No Catalyst Keychain found on this device.",
  "@recoverKeychainMethodsNoKeychainFound": {
    "description": "Message shown when no keychain is found on device"
  },
  "recoverKeychainMethodsSubtitle": "Not to worry, in the next step you can choose the recovery option that applies to you for this device!",
  "@recoverKeychainMethodsSubtitle": {
    "description": "Subtitle explaining recovery options availability"
  },
  "recoverKeychainMethodsTitle": "Restore your Catalyst Keychain",
  "@recoverKeychainMethodsTitle": {
    "description": "Title for keychain recovery methods selection screen"
  },
  "recoverKeychainNonFound": "No Catalyst Keychain found\non this device.",
  "@recoverKeychainNonFound": {
    "description": "Message shown when no keychain is found during recovery"
  },
  "recoverWithSeedPhrase12Words": "Restore/Upload with 12-word seed phrase",
  "@recoverWithSeedPhrase12Words": {
    "description": "Option to recover keychain using seed phrase"
  },
  "recoveryAccountDetailsAction": "Set unlock password for this device",
  "@recoveryAccountDetailsAction": {
    "description": "Action button text to set device unlock password after recovery"
  },
  "recoveryAccountSuccessTitle": "Keychain recovered successfully!",
  "@recoveryAccountSuccessTitle": {
    "description": "Success message shown after successful keychain recovery"
  },
  "recoveryAccountTitle": "Catalyst account recovery",
  "@recoveryAccountTitle": {
    "description": "Main title for account recovery process"
  },
  "recoveryExitConfirmDialogContent": "Please continue your Catalyst Keychain restoration, if you cancel all input will be lost.",
  "@recoveryExitConfirmDialogContent": {
    "description": "Warning message explaining consequences of exiting restoration process"
  },
  "recoveryExitConfirmDialogContinue": "Continue recovery process",
  "@recoveryExitConfirmDialogContinue": {
    "description": "Button text to continue recovery process"
  },
  "recoveryExitConfirmDialogSubtitle": "12 word keychain restoration incomplete",
  "@recoveryExitConfirmDialogSubtitle": {
    "description": "Warning subtitle shown when trying to exit during keychain restoration"
  },
  "recoverySeedPhraseInputSubtitle": "Enter each word of your Catalyst seed phrase in the right order to bring your Catalyst account to this device.",
  "@recoverySeedPhraseInputSubtitle": {
    "description": "Subtitle with instructions for seed phrase input"
  },
  "recoverySeedPhraseInputTitle": "Restore your Catalyst Keychain with \nyour 12-word Catalyst seed phrase",
  "@recoverySeedPhraseInputTitle": {
    "description": "Title for seed phrase input screen during recovery"
  },
  "recoverySeedPhraseInstructionsSubtitle": "Enter your security words in the correct order, and sign into your Catalyst account on a new device.",
  "@recoverySeedPhraseInstructionsSubtitle": {
    "description": "Instructions for entering seed phrase during recovery"
  },
  "recoverySeedPhraseInstructionsTitle": "Restore your Catalyst Keychain with \nyour 12-word Catalyst seed phrase",
  "@recoverySeedPhraseInstructionsTitle": {
    "description": "Title for seed phrase recovery instructions"
  },
  "recoverySuccessGoAccount": "Check my account",
  "@recoverySuccessGoAccount": {
    "description": "Button text to view account details after recovery"
  },
  "recoverySuccessGoToDashboard": "Jump into the Discovery Space",
  "@recoverySuccessGoToDashboard": {
    "description": "Button text to navigate to Discovery Space after recovery"
  },
  "recoverySuccessSubtitle": "You have successfully restored your Catalyst Keychain, and unlocked Catalyst Voices on this device.",
  "@recoverySuccessSubtitle": {
    "description": "Success message explaining keychain restoration completion"
  },
  "recoverySuccessTitle": "Congratulations your Catalyst \nKeychain is restored!",
  "@recoverySuccessTitle": {
    "description": "Success title shown after keychain restoration"
  },
  "recoveryUnlockPasswordInstructionsSubtitle": "In this next step, you'll set your Unlock Password for this device. It's like a shortcut for proving ownership of your Keychain.\n\nWhenever you recover your account for the first time on a new device, you'll need to use your Catalyst seed phrase to get started. Every time after that, you can use your Unlock Password to quickly regain access.",
  "@recoveryUnlockPasswordInstructionsSubtitle": {
    "description": "Detailed explanation of unlock password purpose and usage after recovery"
  },
  "recoveryUnlockPasswordInstructionsTitle": "Set your Catalyst unlock password for this device",
  "@recoveryUnlockPasswordInstructionsTitle": {
    "description": "Title for unlock password setup after recovery"
  },
  "refresh": "Refresh",
  "@refresh": {
    "description": "Refresh button label"
  },
  "registerToVoteFund14": "Register to Vote in Fund14",
  "@registerToVoteFund14": {
    "description": "Title of the register to vote section"
  },
  "registeredRoles": "Registered Roles",
  "@registeredRoles": {
    "description": "The roles with which the user registered."
  },
  "registrationAccountNotFound": "Account not found. Make sure seed phrase is correct.",
  "@registrationAccountNotFound": {
    "description": "Error message shown when recovering account with invalid seed phrase."
  },
  "registrationCompletedAccountButton": "Review my account",
  "@registrationCompletedAccountButton": {
    "description": "Button text to review account details"
  },
  "registrationCompletedDiscoveryButton": "Open Discovery Space",
  "@registrationCompletedDiscoveryButton": {
    "description": "Button text to navigate to Discovery Space"
  },
  "registrationCompletedKeychainInfo": "You created a Catalyst Keychain, backed up its seed phrase and set an unlock password.",
  "@registrationCompletedKeychainInfo": {
    "description": "Details about completed keychain setup actions in summary"
  },
  "registrationCompletedKeychainTitle": "Catalyst Keychain created",
  "@registrationCompletedKeychainTitle": {
    "description": "Title indicating successful Catalyst keychain creation in summary"
  },
  "registrationCompletedRoleRegistration": "role registration",
  "@registrationCompletedRoleRegistration": {
    "description": "Label for role registration action"
  },
  "registrationCompletedRolesInfo": "You linked your Cardano wallet and selected  Catalyst roles via a signed transaction.",
  "@registrationCompletedRolesInfo": {
    "description": "Information about wallet linking and role selection process"
  },
  "registrationCompletedRolesTitle": "Catalyst roles selected",
  "@registrationCompletedRolesTitle": {
    "description": "Title showing that Catalyst roles were selected in summary"
  },
  "registrationCompletedStepGroup": "Catalyst account creation completed!",
  "@registrationCompletedStepGroup": {
    "description": "Final step indicator for account creation process"
  },
  "registrationCompletedSubtitle": "Completed!",
  "@registrationCompletedSubtitle": {
    "description": "Simple completion message shown below title on account setup completion screen"
  },
  "registrationCompletedSummaryHeader": "Summary",
  "@registrationCompletedSummaryHeader": {
    "description": "Header text for summary section on registration completion screen"
  },
  "registrationCompletedTitle": "Catalyst account setup",
  "@registrationCompletedTitle": {
    "description": "Title shown on completion screen of Catalyst account setup"
  },
  "registrationCompletedWalletInfo": "You selected your {walletName} wallet as primary wallet for your voting power.",
  "@registrationCompletedWalletInfo": {
    "placeholders": {
      "walletName": {
        "type": "String"
      }
    }
  },
  "registrationCompletedWalletTitle": "Cardano {walletName} wallet selected",
  "@registrationCompletedWalletTitle": {
    "placeholders": {
      "walletName": {
        "type": "String"
      }
    }
  },
  "registrationCreateKeychainStepGroup": "Catalyst Keychain created",
  "@registrationCreateKeychainStepGroup": {
    "description": "Progress indicator for keychain creation step"
  },
  "registrationCreateProfileStepGroup": "Profile created",
  "@registrationCreateProfileStepGroup": {
    "description": "Title for successful profile creation"
  },
  "registrationExitConfirmDialogContent": "Leaving before creating your keychain means account creation is incomplete. \n\nYou cannot login without \ncompleting your key chain.",
  "@registrationExitConfirmDialogContent": {
    "description": "Warning message explaining consequences of exiting registration flow"
  },
  "registrationExitConfirmDialogContinue": "Continue keychain creation",
  "@registrationExitConfirmDialogContinue": {
    "description": "Button text to continue keychain creation process"
  },
  "registrationExitConfirmDialogSubtitle": "Account creation incomplete!",
  "@registrationExitConfirmDialogSubtitle": {
    "description": "Warning subtitle shown when trying to exit during registration"
  },
  "registrationInsufficientBalance": "Transaction cannot proceed due to low wallet balance.",
  "@registrationInsufficientBalance": {
    "description": "Indicates an error when preparing a transaction has failed due to low wallet balance."
  },
  "registrationKeychainNotFound": "Keychain was not found or locked",
  "@registrationKeychainNotFound": {
    "description": "Error message shown when attempting to prepare registration transaction but keychain was not found or locked. Should not happen."
  },
  "registrationLinkWalletStepGroup": "Link Cardano Wallet & Roles",
  "@registrationLinkWalletStepGroup": {
    "description": "Progress indicator for wallet and roles linking step"
  },
  "registrationNetworkIdMismatch": "It seems like you're trying to use a wallet on the wrong network.\nPlease switch to {network} to continue.",
  "@registrationNetworkIdMismatch": {
    "description": "An error when user attempts to use a wallet on the wrong network, i.e. using preprod wallet on production environment.",
    "placeholders": {
      "network": {
        "type": "String"
      }
    }
  },
  "registrationRecoverKeychainNotFound": "Keychain was not found while recovering.",
  "@registrationRecoverKeychainNotFound": {
    "description": "Error message shown when recovering account but keychain was not found locally"
  },
  "registrationSaveProgressException": "Could not save progress",
  "@registrationSaveProgressException": {
    "description": "Error message shown when data is malformed or missing. Should not happen."
  },
  "registrationSaveProgressKeychainNotFoundException": "Keychain not found",
  "@registrationSaveProgressKeychainNotFoundException": {
    "description": "Error message shown when could not save keychain progress"
  },
  "registrationSaveProgressSeedPhraseNotFoundException": "Keychain not found",
  "@registrationSaveProgressSeedPhraseNotFoundException": {
    "description": "Error message shown when could not save seed phrase progress"
  },
  "registrationSaveProgressUnlockPasswordNotFoundException": "Keychain not found",
  "@registrationSaveProgressUnlockPasswordNotFoundException": {
    "description": "Error message shown when could not save unlock password progress"
  },
  "registrationSeedPhraseNotFound": "Seed phrase was not found. Make sure correct words are correct.",
  "@registrationSeedPhraseNotFound": {
    "description": "Error message shown when attempting to register or recover account but seed phrase was not found"
  },
  "registrationTransactionFailed": "Transaction failed",
  "@registrationTransactionFailed": {
    "description": "Indicates an error when submitting a registration transaction failed."
  },
  "registrationTransactionFeeDescription": "The creation of a Catalyst account costs, a transaction fee of (0,21 ADA), be sure your wallet has a minimum of {amount} ADA.",
  "@registrationTransactionFeeDescription": {
    "description": "Description for the registration transaction fee",
    "placeholders": {
      "amount": {
        "type": "double",
        "format": "compact"
      }
    }
  },
  "registrationUnlockPasswordNotFound": "Password was not found. Make sure valid password was created.",
  "@registrationUnlockPasswordNotFound": {
    "description": "Error message shown when attempting to register or recover account but password was not found"
  },
  "registrationWalletNotFound": "Wallet not found",
  "@registrationWalletNotFound": {
    "description": "Error message shown when connect wallet but matching was not found"
  },
  "removeKeychain": "Remove Keychain",
  "@removeKeychain": {
    "description": "Action on Catalyst Keychain card"
  },
  "removeKeychainDialogSubtitle": "Are you sure you wants to delete your Catalyst Keychain from this device? Make sure you have a working Catalyst 12-word seed-phrase!\nYour Catalyst account will be removed, this action cannot be undone!",
  "@removeKeychainDialogSubtitle": {
    "description": "A subtitle on delete keychain dialog"
  },
  "removeKeychainDialogTitle": "Remove Keychain?",
  "@removeKeychainDialogTitle": {
    "description": "A title on delete keychain dialog"
  },
  "removingProposalFromFinalStage": "You remove this proposal from review/voting stage.",
  "@removingProposalFromFinalStage": {
    "description": "Information for user that his proposal is going back to draft. "
  },
  "requestedAmountShouldBeBetweenMinAndMax": "Requested amount should be between {min} and {max}",
  "@requestedAmountShouldBeBetweenMinAndMax": {
    "description": "Validation message when requested amount is outside allowed range",
    "placeholders": {
      "min": {
        "type": "String",
        "description": "Minimum allowed amount"
      },
      "max": {
        "type": "String",
        "description": "Maximum allowed amount"
      }
    }
  },
  "requestedAmountShouldBeLessThan": "Requested amount should be at most {max}",
  "@requestedAmountShouldBeLessThan": {
    "description": "Validation message when requested amount exceeds maximum",
    "placeholders": {
      "max": {
        "type": "String",
        "description": "Maximum allowed amount"
      }
    }
  },
  "requestedAmountShouldBeMoreThan": "Requested amount should be at least {min}",
  "@requestedAmountShouldBeMoreThan": {
    "description": "Validation message when requested amount is below minimum",
    "placeholders": {
      "min": {
        "type": "String",
        "description": "Minimum allowed amount"
      }
    }
  },
  "required": "Required",
  "@required": {
    "description": "description of the required field"
  },
  "reset": "Reset",
  "@reset": {
    "description": "Action to reset value in text field"
  },
  "resourceConflictError": "Provided data is not unique.",
  "@resourceConflictError": {
    "description": "Error description when there's duplicate data (i.e. email or username already taken)."
  },
  "resubmitAsFinalWarning": "You need to resubmit this proposal as final, to be eligible for funding, so make sure to Submit to review stage (Final) after editing.",
  "@resubmitAsFinalWarning": {
    "description": "Information for user that proposal needs to be resubmitted as final to be eligible for funding."
  },
  "resumeButtonText": "Resume",
  "@resumeButtonText": {
    "description": "Text shown in resume button"
  },
  "retry": "Retry",
  "@retry": {
    "description": "Retry action when something goes wrong."
  },
  "reviewRegistration": "Reviewers registration:",
  "@reviewRegistration": {
    "description": "Title for the review registration timeline"
  },
  "reviewRegistrationTransaction": "Review registration transaction",
  "@reviewRegistrationTransaction": {
    "description": "A button label to review the registration transaction in wallet detail panel."
  },
  "reviewTimelineHeader": "Community review:",
  "@reviewTimelineHeader": {
    "description": "Header for the review timeline"
  },
  "richTextEditorImageSupportInfo": "The editor supports images from web URLs, including both traditional web servers and decentralized storage solutions. For more information, visit our",
  "@richTextEditorImageSupportInfo": {
    "description": "Information about supported image sources in the editor"
  },
  "safariNotSupportedMessage": "Safari is not supported, please use Chrome or Firefox.",
  "@safariNotSupportedMessage": {
    "description": "Error message when no wallet extension is detected for Safari browser."
  },
  "saveButtonText": "Save",
  "@saveButtonText": {
    "description": "Text shown in save button"
  },
  "saveChangesButtonText": "Save Changes",
  "@saveChangesButtonText": {
    "description": "Text shown in save button"
  },
  "search": "Search…",
  "@search": {
    "description": "Placeholder text for search input field"
  },
  "searchButtonLabelText": "[cmd=K]",
  "@searchButtonLabelText": {
    "description": "Label text shown in the Search widget."
  },
  "searchProposals": "Search Proposals",
  "@searchProposals": {
    "description": "Header text for proposals search function"
  },
  "searchResult": "Search Result",
  "@searchResult": {
    "description": "To show that displayed items comes from search result"
  },
  "seconds": "{count, plural, =1{Second} other{Seconds}}",
  "@seconds": {
    "description": "To represent seconds",
    "placeholders": {
      "count": {
        "type": "num"
      }
    }
  },
  "sectionHasErrorsMessage": "Section has input errors that need to be cleared before publishing.",
  "@sectionHasErrorsMessage": {
    "description": "A validation error in proposal editor when user wants to publish a proposal with errors."
  },
  "seeAllSupportedWallets": "See all supported wallets",
  "@seeAllSupportedWallets": {
    "description": "Message shown when redirecting to external content that describes which wallets are supported."
  },
  "seedPhraseSlotNr": "Slot {nr}",
  "@seedPhraseSlotNr": {
    "description": "When user arranges seed phrases this text is shown when phrase was not selected",
    "placeholders": {
      "nr": {
        "type": "int"
      }
    }
  },
  "selectASection": "Select a section",
  "@selectASection": {
    "description": "Message when there is no section selected"
  },
  "selectCategory": "Select Category",
  "@selectCategory": {
    "description": "Text for the select category button in new proposal dialog"
  },
  "selectCategoryToSeeDetailsDescription": "Do keep in mind that you can’t change category\nafter starting your proposal.",
  "@selectCategoryToSeeDetailsDescription": {
    "description": "Text for the select category to see details description in new proposal dialog"
  },
  "selectCategoryToSeeDetailsTitle": "Select a category to check if this category is for you.",
  "@selectCategoryToSeeDetailsTitle": {
    "description": "Text for the select category to see details title in new proposal dialog"
  },
  "selectedCategory": "Selected category",
  "@selectedCategory": {
    "description": "description of the selected category field"
  },
  "settings": "Settings",
  "@settings": {
    "description": "Label for settings section or navigation"
  },
  "setupBaseProposalTemplate": "Setup Base Proposal Template",
  "@setupBaseProposalTemplate": {
    "description": "Segment step for entering a proposal template for a campaign."
  },
  "setupBaseQuestions": "Setup Base Questions",
  "@setupBaseQuestions": {
    "description": "Segment description for entering a proposal template for a campaign."
  },
  "setupCampaignDetails": "Setup Campaign Details",
  "@setupCampaignDetails": {
    "description": "Segment step for entering campaign details."
  },
  "setupCampaignStages": "Setup Campaign Stages",
  "@setupCampaignStages": {
    "description": "Segment step for entering campaign start and end dates."
  },
  "setupCampaignStagesTimezone": "You are setting date and times using this Timezone:",
  "@setupCampaignStagesTimezone": {
    "description": "The description of a timezone in which the user sets campaign stages."
  },
  "setupCatalystRoles": "Setup Catalyst roles",
  "@setupCatalystRoles": {
    "description": "Menu item text for configuring Catalyst roles"
  },
  "setupCategories": "Setup Categories",
  "@setupCategories": {
    "description": "Segment step for entering campaign categories."
  },
  "share": "Share",
  "@share": {
    "description": "A label for the share button. Used to share something."
  },
  "shareDirectLinkToItem": "Share a link directly to this {item}",
  "@shareDirectLinkToItem": {
    "description": "Action description to share a link in share dialog.",
    "placeholders": {
      "item": {
        "type": "String"
      }
    }
  },
  "shareLinkOnSocialMedia": "Share this {itemType} link on {socialMedia}",
  "@shareLinkOnSocialMedia": {
    "description": "Action description to share a link in share dialog.",
    "placeholders": {
      "itemType": {
        "type": "String"
      },
      "socialMedia": {
        "type": "String"
      }
    }
  },
  "shareNewDraft": "Share new draft",
  "@shareNewDraft": {
    "description": "In context of sharing proposal for public feedback."
  },
  "shareOnSocialMedia": "Share on {socialMedia}",
  "@shareOnSocialMedia": {
    "description": "Action title to share a link in share dialog.",
    "placeholders": {
      "socialMedia": {
        "type": "String"
      }
    }
  },
  "shareProposalErrorDescription": "Something went wrong while sharing proposal. Please try again later.",
  "@shareProposalErrorDescription": {
    "description": "Error description when sharing proposal fails"
  },
  "shareType": "Share {itemType}",
  "@shareType": {
    "description": "Action title to share a link in share dialog.",
    "placeholders": {
      "itemType": {
        "type": "String"
      }
    }
  },
  "sharedForPublicInProgress": "Shared for public feedback / In progress",
  "@sharedForPublicInProgress": {
    "description": "Label for shared for public feedback or in progress proposals in workspace"
  },
  "sharedForPublicInfoMarkdown": "**In progress**\n\nYour latest published version is visible to everyone, but edits you make stay private until you share again. Create a new local iteration to keep working. It’s eligible for feedback but not for funding yet.",
  "@sharedForPublicInfoMarkdown": {
    "description": "Info message shown in tooltip info in workspace page"
  },
  "showAll": "Show All",
  "@showAll": {
    "description": "Show all for when using filtering by some criteria"
  },
  "showAllIssues": "Show all issues",
  "@showAllIssues": {
    "description": "Action to display a full list of issues."
  },
  "singleGroupedTagSelectorRelevantTag": "Select the most relevant tag",
  "@singleGroupedTagSelectorRelevantTag": {
    "description": "Prompt to select most relevant tag"
  },
  "singleGroupedTagSelectorTitle": "Please choose the most relevant category group and tag related to the outcomes of your proposal",
  "@singleGroupedTagSelectorTitle": {
    "description": "Title for category and tag selection interface"
  },
  "snackbarErrorLabelText": "Error",
  "@snackbarErrorLabelText": {
    "description": "Label text shown in the Snackbar widget when the message is an error message."
  },
  "snackbarErrorMessageText": "This is an error message!",
  "@snackbarErrorMessageText": {
    "description": "Text shown in the Snackbar widget when the message is an error message."
  },
  "snackbarInfoLabelText": "Info",
  "@snackbarInfoLabelText": {
    "description": "Label text shown in the Snackbar widget when the message is an info message."
  },
  "snackbarInfoMessageText": "This is an info message!",
  "@snackbarInfoMessageText": {
    "description": "Text shown in the Snackbar widget when the message is an info message."
  },
  "snackbarSuccessLabelText": "Success",
  "@snackbarSuccessLabelText": {
    "description": "Label text shown in the Snackbar widget when the message is an success message."
  },
  "snackbarSuccessMessageText": "This is a success message!",
  "@snackbarSuccessMessageText": {
    "description": "Text shown in the Snackbar widget when the message is an success message."
  },
  "snackbarWarningLabelText": "Warning",
  "@snackbarWarningLabelText": {
    "description": "Label text shown in the Snackbar widget when the message is an warning message."
  },
  "snackbarWarningMessageText": "This is a warning message!",
  "@snackbarWarningMessageText": {
    "description": "Text shown in the Snackbar widget when the message is an warning message."
  },
  "somethingWentWrong": "Something went wrong.",
  "@somethingWentWrong": {
    "description": "Error description when something goes wrong."
  },
  "spaceDiscoveryName": "Discovery space",
  "@spaceDiscoveryName": {
    "description": "Name of space shown in different spaces that indicates its origin"
  },
  "spaceFundedProjects": "Funded project space",
  "@spaceFundedProjects": {
    "description": "Name of space shown in different spaces that indicates its origin"
  },
  "spaceTreasuryName": "Treasury space",
  "@spaceTreasuryName": {
    "description": "Name of space shown in different spaces that indicates its origin"
  },
  "spaceVotingName": "Voting space",
  "@spaceVotingName": {
    "description": "Name of space shown in different spaces that indicates its origin"
  },
  "spaceWorkspaceName": "Workspace",
  "@spaceWorkspaceName": {
    "description": "Name of space shown in different spaces that indicates its origin"
  },
  "spaces": "Spaces",
  "@spaces": {
    "description": "The title of the tile that shows the list of spaces."
  },
  "startAndEndDates": "Start & End Dates",
  "@startAndEndDates": {
    "description": "Refers to a date & time range (start & end)."
  },
  "startButtonText": "Start",
  "@startButtonText": {
    "description": "Text shown in start button"
  },
  "startDate": "Start Date",
  "@startDate": {
    "description": "Label for campaign start date"
  },
  "startProposal": "Start Proposal",
  "@startProposal": {
    "description": "Button text to begin creating a new proposal"
  },
  "starts": "Starts:",
  "@starts": {
    "description": "Label for the campaign stage start date"
  },
  "status": "Status",
  "@status": {
    "description": "Label for status field"
  },
  "stayInvolved": "Stay Involved",
  "@stayInvolved": {
    "description": "Title for the stay involved section"
  },
  "stayInvolvedContributorDescription": "Get Ready! This is your chance to have a say in where the funds go. To make sure you're ready to participate.\n\nRemember, by voting, you're not only influencing the development of Cardano but also helping to build a community that reflects the values you care about.",
  "@stayInvolvedContributorDescription": {
    "description": "Description for the contributor cards in stay involved section"
  },
  "stayInvolvedReviewerDescription": "Your voice has power. Use it to guide others and help improve the Cardano community.\n\nAs a reviewer, you’ll make a real impact by sharing thoughtful feedback and influencing decisions.\n",
  "@stayInvolvedReviewerDescription": {
    "description": "Description for the reviewer cards in stay involved section"
  },
  "stepEdit": "Edit",
  "@stepEdit": {
    "description": "Button name in step"
  },
  "stepsToDoBeforeAppCloses": "Before the Catalyst app closes, make sure to:",
  "@stepsToDoBeforeAppCloses": {
    "description": "Title for the steps to do before the app closes"
  },
  "storeInSafeLocation": "Store in safe location",
  "@storeInSafeLocation": {
    "description": "Title for section informing user that they can store their proposals in a safe location"
  },
  "submitButtonText": "Submit",
  "@submitButtonText": {
    "description": "Text shown in submit button"
  },
  "submitCommentErrorDialogTitle": "Unable to add Comment",
  "@submitCommentErrorDialogTitle": {
    "description": "Title for the error dialog when submitting a comment fails"
  },
  "submitCommit": "Submit",
  "@submitCommit": {
    "description": "Send comment"
  },
  "submitForReview": "Submit for review",
  "@submitForReview": {
    "description": "In context of submitting proposal for review."
  },
  "submitSupportRequest": "Submit support request",
  "@submitSupportRequest": {
    "description": "Menu item text for submitting support request"
  },
  "submittedForReview": "Submitted for Review / Locked final ({submittedCount}/{maxCount})",
  "@submittedForReview": {
    "description": "Label for the submitted for review section",
    "placeholders": {
      "submittedCount": {
        "type": "int"
      },
      "maxCount": {
        "type": "int"
      }
    }
  },
  "submittedForReviewInfoMarkdown": "**Locked final**\n\nYour proposal is locked and visible to everyone. To make changes, you’ll need to unlock it and start a new draft. It’s eligible for both feedback and funding, so stay tuned for next steps.",
  "@submittedForReviewInfoMarkdown": {
    "description": "Info message shown in tooltip info in workspace page"
  },
  "successProposalDeleted": "Proposal deleted successfully",
  "@successProposalDeleted": {
    "description": "Success message when draft is deleted"
  },
  "successProposalDeletedDescription": "Your local proposal has been deleted",
  "@successProposalDeletedDescription": {
    "description": "Description of success message when draft is deleted"
  },
  "successProposalForgot": "Proposal forgotten",
  "@successProposalForgot": {
    "description": "Success message when public draft/final proposal is forgotten"
  },
  "successProposalForgotDescription": "Your local proposal has been forgotten. No one can see it anymore.",
  "@successProposalForgotDescription": {
    "description": "Description of success message when public draft/final proposal is forgotten"
  },
  "theme": "Theme",
  "@theme": {
    "description": "Label for theme/appearance settings"
  },
  "themeDark": "Dark",
  "@themeDark": {
    "description": "Refers to a dark theme mode."
  },
  "themeLight": "Light",
  "@themeLight": {
    "description": "Refers to a light theme mode."
  },
  "timezone": "Timezone",
  "@timezone": {
    "description": "Label for timezone setting"
  },
  "tip": "Tip",
  "@tip": {
    "description": "Generic affix which can be used in different scenarios."
  },
  "tipCopyCatalystIdForReviewTool": "Copy your Catalyst ID before you go to the [Community Review module.]({url})",
  "@tipCopyCatalystIdForReviewTool": {
    "description": "Gives context where Catalyst ID can be used",
    "placeholders": {
      "url": {
        "type": "String"
      }
    }
  },
  "title": "Title",
  "@title": {
    "description": "description of the title field"
  },
  "to": "To",
  "@to": {
    "description": "Label for end point or date"
  },
  "toLearnMore": "to learn more.",
  "@toLearnMore": {
    "description": "Text for the to learn more link"
  },
  "today": "Today",
  "@today": {
    "description": "Refers to date which is today."
  },
  "tomorrow": "Tomorrow",
  "@tomorrow": {
    "description": "Refers to date which is tomorrow."
  },
  "total": "Total",
  "@total": {
    "description": "Text representing total amount"
  },
  "totalSubmitted": "Total submitted",
  "@totalSubmitted": {
    "description": "Label showing total number of submitted proposals"
  },
  "treasuryCampaignBuilderSegments": "Segments",
  "@treasuryCampaignBuilderSegments": {
    "description": "Tab name in campaign builder panel"
  },
  "treasuryCreateCampaign": "Create Campaign",
  "@treasuryCreateCampaign": {
    "description": "Segment name"
  },
  "tryDifferentSearch": "Please try another search.",
  "@tryDifferentSearch": {
    "description": "Description of empty search result. Try different search"
  },
  "turnOpinionsIntoActions": "Turn Your Opinions into Impact.",
  "@turnOpinionsIntoActions": {
    "description": "Title for becoming a reviewer"
  },
  "twoDaysAgo": "2 days ago",
  "@twoDaysAgo": {
    "description": "Refers to date which is two days ago."
  },
  "unlock": "Unlock",
  "@unlock": {
    "description": "Refers to a unlock action, i.e. to unlock the session."
  },
  "unlockAndEdit": "Unlock & Edit",
  "@unlockAndEdit": {
    "description": "Used for making new draft proposal from final proposal."
  },
  "unlockButtonLabelText": "Unlock",
  "@unlockButtonLabelText": {
    "description": "Label text shown in the UnlockButton widget."
  },
  "unlockDialogContent": "Please enter your device specific unlock password\nto unlock Catalyst Voices.",
  "@unlockDialogContent": {
    "description": "The content (body) in unlock dialog."
  },
  "unlockDialogHeader": "Unlock Catalyst",
  "@unlockDialogHeader": {
    "description": "The header label in unlock dialog."
  },
  "unlockDialogHint": "Enter your Unlock password",
  "@unlockDialogHint": {
    "description": "The hint for the unlock password field."
  },
  "unlockDialogIncorrectPassword": "Password is incorrect, try again.",
  "@unlockDialogIncorrectPassword": {
    "description": "An error message shown below the password field when the password is incorrect."
  },
  "unlockDialogTitle": "Welcome back!",
  "@unlockDialogTitle": {
    "description": "The title label in unlock dialog."
  },
  "unlockEditProposalDialogTitle": "Unlock & Edit ?",
  "@unlockEditProposalDialogTitle": {
    "description": "Title of Unlock & Edit Dialog"
  },
  "unlockSnackbarMessage": "You can now fully use the application.",
  "@unlockSnackbarMessage": {
    "description": "The message shown below the title in confirmation snackbar after unlocking the keychain."
  },
  "unlockSnackbarTitle": "Catalyst unlocked!",
  "@unlockSnackbarTitle": {
    "description": "The title shown in confirmation snackbar after unlocking the keychain."
  },
  "upload": "Upload",
  "@upload": {
    "description": "Button text for uploading files"
  },
  "uploadConfirmDialogContent": "Do you want to cancel manual input, and switch to Catalyst key upload?",
  "@uploadConfirmDialogContent": {
    "description": "Dialog message asking user to confirm switching to key upload"
  },
  "uploadConfirmDialogResumeButton": "Resume manual inputs",
  "@uploadConfirmDialogResumeButton": {
    "description": "Button text to continue with manual input method"
  },
  "uploadConfirmDialogSubtitle": "SWITCH TO FILE UPLOAD",
  "@uploadConfirmDialogSubtitle": {
    "description": "Dialog subtitle for confirming switch to file upload method"
  },
  "uploadConfirmDialogYesButton": "Yes, switch to Catalyst key upload",
  "@uploadConfirmDialogYesButton": {
    "description": "Confirmation button text to switch to key upload"
  },
  "uploadDropInfo": "Drop your {itemNameToUpload} here or ",
  "@uploadDropInfo": {
    "description": "An info on upload dialog",
    "placeholders": {
      "itemNameToUpload": {
        "type": "String"
      }
    }
  },
  "uploadKeychainInfo": "Make sure it's a correct Catalyst keychain file.",
  "@uploadKeychainInfo": {
    "description": "An info on keychain upload dialog"
  },
  "uploadKeychainTitle": "Upload Catalyst Keychain",
  "@uploadKeychainTitle": {
    "description": "A title on keychain upload dialog"
  },
  "uploadProgressInfo": "Upload in progress",
  "@uploadProgressInfo": {
    "description": "Status message shown during file upload process"
  },
  "userAuthenticationState": "User Authentication State",
  "@userAuthenticationState": {
    "description": "The state of the user (keychain), actor, guest, visitor, etc."
  },
  "userProfileGuestLabelText": "Guest",
  "@userProfileGuestLabelText": {
    "description": "Label text shown in the UserProfileButton widget when a user is not connected."
  },
  "usernameSavedMessage": "All set! You can now join the conversation.",
  "@usernameSavedMessage": {
    "description": "Used as username change confirmation snack bar message"
  },
  "usernameSavedTitle": "Display Name Saved",
  "@usernameSavedTitle": {
    "description": "Used as username change confirmation snack bar title"
  },
  "valueMilestones": "{count} {count, plural, =0{Milestones} =1{Milestone} other{Milestones}}",
  "@valueMilestones": {
    "description": "In context of proposal. How many milestones there is",
    "placeholders": {
      "count": {
        "type": "int"
      }
    }
  },
  "valueMonths": "{value} {value, plural, =0{Months} =1{Month} other{Months}}",
  "@valueMonths": {
    "description": "Used in proposal card",
    "placeholders": {
      "value": {
        "type": "int"
      }
    }
  },
  "verificationEmailSendMessage": "We sent you an email with a Catalyst verification link.",
  "@verificationEmailSendMessage": {
    "description": "Message of dialog account verification send"
  },
  "verificationEmailSendSubMessage": "Please verify your new email address.",
  "@verificationEmailSendSubMessage": {
    "description": "Sub message of dialog account verification send"
  },
  "verificationEmailSendTitle": "Verify your email address",
  "@verificationEmailSendTitle": {
    "description": "Title of dialog account verification send"
  },
  "verificationPending": "Verification pending",
  "@verificationPending": {
    "description": "Message of account status chip next to email. Meaning Account is not verified yet."
  },
  "verified": "Verified",
  "@verified": {
    "description": "Message of account status chip next to email. Meaning Account is verified."
  },
  "verifiedEmailNeededToPublishMessage": "You need to verify your email address to publish your proposal.",
  "@verifiedEmailNeededToPublishMessage": {
    "description": "Go to My Account to check your email address and resend the verification."
  },
  "verifiedEmailNeededToPublishTitle": "A verified email is required to publish your proposal",
  "@verifiedEmailNeededToPublishTitle": {
    "description": "Title of snackbar shown when user tries to publish a proposal without having a verified email"
  },
  "view": "View",
  "@view": {
    "description": "A label for the view button. Used to see more details."
  },
  "viewAllProposals": "View All Proposals",
  "@viewAllProposals": {
    "description": "Button text to show all available proposals"
  },
  "viewCommentsSection": "View comments",
  "@viewCommentsSection": {
    "description": "Viewing proposal navigation section"
  },
  "viewLatestDocumentVersion": "View Latest",
  "@viewLatestDocumentVersion": {
    "description": "Action to change back to latest version"
  },
  "viewProposalComments": "View proposal comments",
  "@viewProposalComments": {
    "description": "Text for the view proposal comments title in the card"
  },
  "viewProposalCommentsDescription": "Open My proposals in the Discovery Space",
  "@viewProposalCommentsDescription": {
    "description": "Text for the view proposal comments description in the card"
  },
  "viewProposals": "View proposals",
  "@viewProposals": {
    "description": "Title of the view proposals space"
  },
  "viewVotingResults": "View Voting Results",
  "@viewVotingResults": {
    "description": "Title of the view voting results space"
  },
  "viewingOlderDocumentVersion": "You are viewing an older iteration of this proposal",
  "@viewingOlderDocumentVersion": {
    "description": "After changing document version warning"
  },
  "visitCatalystWalletDocumentationTextButton": "Visit Catalyst wallet documentation",
  "@visitCatalystWalletDocumentationTextButton": {
    "description": "Text button to visit catalyst wallet documentation"
  },
  "visitGitbook": "Visit Gitbook",
  "@visitGitbook": {
    "description": "Action to visit gitbook"
  },
  "visitor": "Visitor",
  "@visitor": {
    "description": "Refers to user that created keychain but is locked"
  },
  "voicesUpdateReady": "Voices update ready",
  "@voicesUpdateReady": {
    "description": "In different places update popup title"
  },
  "votingForF14StartsIn": "Voting for Fund14 start {date}",
  "@votingForF14StartsIn": {
    "description": "Description for the voting for f14 card in stay involved section",
    "placeholders": {
      "date": {
        "type": "String"
      }
    }
  },
  "votingRegistration": "Voting Registration",
  "@votingRegistration": {
    "description": "Title for registration for voting"
  },
  "votingRegistrationTimelineHeader": "Voting registration:",
  "@votingRegistrationTimelineHeader": {
    "description": "Header for the voting registration timeline"
  },
  "votingTimelineHeader": "Voting:",
  "@votingTimelineHeader": {
    "description": "Header for the voting timeline"
  },
  "walletAddress": "Wallet address",
  "@walletAddress": {
    "description": "A cardano wallet address"
  },
  "walletBalance": "Wallet balance",
  "@walletBalance": {
    "description": "The wallet balance in terms of Ada."
  },
  "walletConnected": "Wallet connected",
  "@walletConnected": {
    "description": "Describes that wallet is connected on Catalyst Keychain card"
  },
  "walletDetectionSummary": "Wallet detection summary",
  "@walletDetectionSummary": {
    "description": "Message shown when presenting the details of a connected wallet."
  },
  "walletLinkExitConfirmDialogContent": "Leaving before linking wallet means account creation is incomplete. \n\nYou cannot login without \ncompleting your account setup.",
  "@walletLinkExitConfirmDialogContent": {
    "description": "Warning message explaining consequences of exiting wallet linking flow"
  },
  "walletLinkExitConfirmDialogContinue": "Continue to link wallet",
  "@walletLinkExitConfirmDialogContinue": {
    "description": "Button text to continue wallet linking process"
  },
  "walletLinkExitConfirmDialogSubtitle": "Link wallet incomplete!",
  "@walletLinkExitConfirmDialogSubtitle": {
    "description": "Warning subtitle shown when trying to exit during wallet linking"
  },
  "walletLinkHeader": "Link keys to your Catalyst Keychain",
  "@walletLinkHeader": {
    "description": "A header in link wallet flow in registration."
  },
  "walletLinkIntroContent": "You're almost there! This is the final and most important step in your account setup.\n\nWe're going to link a Cardano Wallet to your Catalyst Keychain, so you can start collecting Role Keys.\n\nWe'll start with your Contributor Key by default. You can decide to add a Proposer Key if you want.",
  "@walletLinkIntroContent": {
    "description": "A message (content) in link wallet flow on intro screen."
  },
  "walletLinkIntroTitle": "Link Cardano Wallet & Catalyst Roles \nto you Catalyst Keychain.",
  "@walletLinkIntroTitle": {
    "description": "A title in link wallet flow on intro screen."
  },
  "walletLinkRoleChooserContent": "In Catalyst you can take on different roles, learn more below and choose your additional roles now.",
  "@walletLinkRoleChooserContent": {
    "description": "A message on the role chooser screen in registration."
  },
  "walletLinkRoleChooserTitle": "How do you want to participate in Catalyst?",
  "@walletLinkRoleChooserTitle": {
    "description": "A title on the role chooser screen in registration."
  },
  "walletLinkRoleSummaryContent1": "You would like to register ",
  "@walletLinkRoleSummaryContent1": {
    "description": "The first part of the message on the role summary screen in registration."
  },
  "walletLinkRoleSummaryContent2": "{count} active {count, plural, =0{roles} =1{role} other{roles}}",
  "@walletLinkRoleSummaryContent2": {
    "description": "The middle (bold) part of the message on the role summary screen in registration.",
    "placeholders": {
      "count": {
        "type": "num",
        "format": "compact"
      }
    }
  },
  "walletLinkRoleSummaryContent3": " in Catalyst.",
  "@walletLinkRoleSummaryContent3": {
    "description": "The last part of the message on the role summary screen in registration."
  },
  "walletLinkRoleSummaryTitle": "Is this your correct Catalyst role setup?",
  "@walletLinkRoleSummaryTitle": {
    "description": "A title on the role summary screen in registration."
  },
  "walletLinkRolesSubheader": "Select your Catalyst roles",
  "@walletLinkRolesSubheader": {
    "description": "A subheader in link wallet flow in registration for role chooser state."
  },
  "walletLinkSelectWalletContent": "To complete this action, you'll submit a signed transaction to Cardano. There will be an ADA transaction fee.",
  "@walletLinkSelectWalletContent": {
    "description": "A message (content) in link wallet flow on select wallet screen."
  },
  "walletLinkSelectWalletTitle": "Select the Cardano wallet to link\nto your Catalyst Keychain.",
  "@walletLinkSelectWalletTitle": {
    "description": "A title in link wallet flow on select wallet screen."
  },
  "walletLinkTransactionAccountCompletion": "Account completion for Catalyst",
  "@walletLinkTransactionAccountCompletion": {
    "description": "A subtitle in link wallet flow on transaction screen."
  },
  "walletLinkTransactionBackToWalletSelection": "Back to Wallet Selection",
  "@walletLinkTransactionBackToWalletSelection": {
    "description": "The primary button label to go back to wallet selection on transaction summary screen."
  },
  "walletLinkTransactionChangeRoles": "Change role setup",
  "@walletLinkTransactionChangeRoles": {
    "description": "The secondary button label to change the roles on transaction summary screen."
  },
  "walletLinkTransactionLinkItem": "1 {wallet} wallet",
  "@walletLinkTransactionLinkItem": {
    "description": "An item in the transaction summary for the wallet link.",
    "placeholders": {
      "wallet": {
        "type": "String"
      }
    }
  },
  "walletLinkTransactionRoleItem": "1 {role} registration",
  "@walletLinkTransactionRoleItem": {
    "description": "An item in the transaction summary for the role registration",
    "placeholders": {
      "role": {
        "type": "String"
      }
    }
  },
  "walletLinkTransactionSign": "Sign transaction with wallet",
  "@walletLinkTransactionSign": {
    "description": "The primary button label to sign a transaction on transaction summary screen."
  },
  "walletLinkTransactionSubheader": "Sign your Catalyst roles to the\nCardano mainnet",
  "@walletLinkTransactionSubheader": {
    "description": "A subheader in link wallet flow in registration for RBAC transaction."
  },
  "walletLinkTransactionSubtitle": "To complete this action, you'll submit a signed transaction to Cardano. There will be an ADA transaction fee.",
  "@walletLinkTransactionSubtitle": {
    "description": "A subtitle in link wallet flow on transaction screen."
  },
  "walletLinkTransactionTitle": "Let's make sure everything looks right.",
  "@walletLinkTransactionTitle": {
    "description": "A title in link wallet flow on transaction screen."
  },
  "walletLinkWalletDetailsContent": "{wallet} connected successfully!",
  "@walletLinkWalletDetailsContent": {
    "description": "A message in link wallet flow on wallet details screen.",
    "placeholders": {
      "wallet": {
        "type": "String"
      }
    }
  },
  "walletLinkWalletDetailsLowBalanceHeadsUpText": "Please ensure your Cardano wallet has at least {amount} ADA before continuing.",
  "@walletLinkWalletDetailsLowBalanceHeadsUpText": {
    "description": "A heads up content explaining that the user needs to have some ada for registration.",
    "placeholders": {
      "amount": {
        "type": "double",
        "format": "compact"
      }
    }
  },
  "walletLinkWalletDetailsNotice": "To calculate voting power, Catalyst reads your wallet balance from the blockchain. ",
  "@walletLinkWalletDetailsNotice": {
    "description": "A message in link wallet flow on wallet details screen explaining why Catalyst reads user wallet balance."
  },
  "walletLinkWalletDetailsTitle": "Cardano wallet detection",
  "@walletLinkWalletDetailsTitle": {
    "description": "A title in link wallet flow on wallet details screen."
  },
  "walletLinkWalletSubheader": "Link your Cardano wallet",
  "@walletLinkWalletSubheader": {
    "description": "A subheader in link wallet flow in registration for wallet connection."
  },
  "wantToBackUpProposals": "Want to back up your proposals?",
  "@wantToBackUpProposals": {
    "description": "Title for section informing user that they can backup their proposals"
  },
  "warning": "Warning",
  "@warning": {
    "description": "Generic warning label text"
  },
  "weakPasswordStrength": "Weak password strength",
  "@weakPasswordStrength": {
    "description": "Describes a password that is weak"
  },
  "weekOf": "Week of",
  "@weekOf": {
    "description": "Label prefix for specifying a particular week"
  },
  "workspaceProposalNavigationSegments": "Segments",
  "@workspaceProposalNavigationSegments": {
    "description": "Tab name in proposal setup panel"
  },
  "wrongBrowserDescription": "Please launch the browser with your wallets extension and revisit Catalyst.",
  "@wrongBrowserDescription": {
    "description": "Description for wrong browser reason to not find wallet"
  },
  "wrongBrowserTitle": "Wrong Browser",
  "@wrongBrowserTitle": {
    "description": "Title for wrong browser reason to not find wallet"
  },
  "xCharactersMinimum": "{number} characters minimum length",
  "@xCharactersMinimum": {
    "placeholders": {
      "number": {
        "type": "int"
      }
    }
  },
<<<<<<< HEAD
  "yes": "Yes",
  "@yes": {
    "description": "CTA to confirm something"
  },
  "yesterday": "Yesterday",
  "@yesterday": {
    "description": "Refers to date which is yesterday."
  },
  "youAreSettingFinalToDraft": "You are setting your final proposal back to draft.",
  "@youAreSettingFinalToDraft": {
    "description": "Information for user that his proposal is going back to draft. "
  },
  "yourNextStep": "Your next step",
  "@yourNextStep": {
    "description": "Generic header for next step instructions"
=======
  "milestoneGuidelinesLink": "Important: Read the [milestone guidelines]({link}) before proceeding.",
  "@milestoneGuidelinesLink": {
    "description": "Helper text for milestone cost field",
    "placeholders": {
      "link": {
        "type": "String"
      }
    }
  },
  "catalystAppClosed": "The Catalyst app is closed.",
  "@catalystAppClosed": {
    "description": "Text shown when Catalyst app is closed"
  },
  "browseProposalsOnProjectCatalyst": "Please browse other Catalyst Fund14 proposals on ProjectCatalyst.io",
  "@browseProposalsOnProjectCatalyst": {
    "description": "Text shown when Catalyst app is closed"
  },
  "browseFund14Proposals": "Browse Fund14 proposals",
  "@browseFund14Proposals": {
    "description": "Text shown when Catalyst app is closed"
  },
  "headsUpTitle": "Heads Up",
  "@headsUpTitle": {
    "description": "Text to tell user that something important is happening"
>>>>>>> 818e874a
  }
}<|MERGE_RESOLUTION|>--- conflicted
+++ resolved
@@ -72,7 +72,6 @@
   "@accountMenuPopupTooltip": {
     "description": "Tooltip text for account menu popup"
   },
-<<<<<<< HEAD
   "accountRoleDialogButton": "Continue Role setup",
   "@accountRoleDialogButton": {
     "description": "A label on account role dialog's button"
@@ -85,11 +84,6 @@
         "type": "String"
       }
     }
-=======
-  "connectingStatusLabelText": "re-connecting",
-  "@connectingStatusLabelText": {
-    "description": "Label text shown in the ConnectingStatus widget during re-connection."
->>>>>>> 818e874a
   },
   "accountRoleDialogTitle": "Learn about Catalyst Roles",
   "@accountRoleDialogTitle": {
@@ -373,7 +367,6 @@
   "@catalystF14": {
     "description": "Used in discovery page in hero section"
   },
-<<<<<<< HEAD
   "catalystId": "Catalyst ID",
   "@catalystId": {
     "description": "Label of chip with account catalyst ID clearly describing content"
@@ -381,84 +374,79 @@
   "catalystKeychain": "Catalyst Keychain",
   "@catalystKeychain": {
     "description": "Name for Catalyst Keychain"
-=======
+  },
+  "catalystKnowledgeBase": "Catalyst knowledge base",
+  "@catalystKnowledgeBase": {
+    "description": "Menu item text for accessing knowledge base"
+  },
+  "catalystPrivacyPolicy": "Catalyst FC's Privacy Policy",
+  "@catalystPrivacyPolicy": {
+    "description": "Link to the Catalyst FC's Privacy Policy"
+  },
+  "catalystTos": "Project Catalyst Terms and Conditions",
+  "@catalystTos": {
+    "description": "Link to the Catalyst FC's Terms and Conditions"
+  },
+  "categories": "Categories",
+  "@categories": {
+    "description": "Label for categories section"
+  },
+  "category": "Category",
+  "@category": {
+    "description": "Label for category field or section"
+  },
+  "categoryBudget": "Category Budget",
+  "@categoryBudget": {
+    "description": "Label for category budget information"
+  },
+  "categoryDetails": "Category Details",
+  "@categoryDetails": {
+    "description": "Header text for category details section"
+  },
+  "categoryRequirements": "Category Requirements:",
+  "@categoryRequirements": {
+    "description": "Header for category requirements section"
+  },
+  "categorySelectionDescription": "Choose Wisely! Review the category and its rules carefully as this can’t be changed after you make a selection. To switch, you’ll need to start a new proposal.",
+  "@categorySelectionDescription": {
+    "description": "Text for the category selection description in new proposal dialog"
+  },
+  "caution": "Caution:",
+  "@caution": {
+    "description": "Title of caution information"
+  },
+  "change": "Change",
+  "@change": {
+    "description": "An action to change/modify something."
+  },
+  "checkMaxProposal": "Submit no more than {count} {count, plural, =1{proposal} other{proposals}} as Final.",
+  "@checkMaxProposal": {
+    "description": "Information for user to check their final proposals before submission window closes",
+    "placeholders": {
+      "count": {
+        "type": "int"
+      }
+    }
+  },
+  "checkOnCardanoScan": "Check on Cardano scan",
+  "@checkOnCardanoScan": {
+    "description": "A button label to navigate to Cardano Scan to see wallet / transaction details."
+  },
+  "chooseCardanoWallet": "Choose Cardano Wallet",
+  "@chooseCardanoWallet": {
+    "description": "A button label to select a cardano wallet."
+  },
+  "chooseOtherWallet": "Choose other wallet",
+  "@chooseOtherWallet": {
+    "description": "A button label to select another cardano wallet."
+  },
+  "clear": "Clear",
+  "@clear": {
+    "description": "Button text to clear input or selection"
+  },
   "clickToRestart": "Click to restart",
   "@clickToRestart": {
     "description": "In different places update popup body"
->>>>>>> 818e874a
-  },
-  "catalystKnowledgeBase": "Catalyst knowledge base",
-  "@catalystKnowledgeBase": {
-    "description": "Menu item text for accessing knowledge base"
-  },
-  "catalystPrivacyPolicy": "Catalyst FC's Privacy Policy",
-  "@catalystPrivacyPolicy": {
-    "description": "Link to the Catalyst FC's Privacy Policy"
-  },
-  "catalystTos": "Project Catalyst Terms and Conditions",
-  "@catalystTos": {
-    "description": "Link to the Catalyst FC's Terms and Conditions"
-  },
-  "categories": "Categories",
-  "@categories": {
-    "description": "Label for categories section"
-  },
-  "category": "Category",
-  "@category": {
-    "description": "Label for category field or section"
-  },
-  "categoryBudget": "Category Budget",
-  "@categoryBudget": {
-    "description": "Label for category budget information"
-  },
-  "categoryDetails": "Category Details",
-  "@categoryDetails": {
-    "description": "Header text for category details section"
-  },
-  "categoryRequirements": "Category Requirements:",
-  "@categoryRequirements": {
-    "description": "Header for category requirements section"
-  },
-  "categorySelectionDescription": "Choose Wisely! Review the category and its rules carefully as this can’t be changed after you make a selection. To switch, you’ll need to start a new proposal.",
-  "@categorySelectionDescription": {
-    "description": "Text for the category selection description in new proposal dialog"
-  },
-  "caution": "Caution:",
-  "@caution": {
-    "description": "Title of caution information"
-  },
-  "change": "Change",
-  "@change": {
-    "description": "An action to change/modify something."
-  },
-  "checkMaxProposal": "Submit no more than {count} {count, plural, =1{proposal} other{proposals}} as Final.",
-  "@checkMaxProposal": {
-    "description": "Information for user to check their final proposals before submission window closes",
-    "placeholders": {
-      "count": {
-        "type": "int"
-      }
-    }
-  },
-  "checkOnCardanoScan": "Check on Cardano scan",
-  "@checkOnCardanoScan": {
-    "description": "A button label to navigate to Cardano Scan to see wallet / transaction details."
-  },
-  "chooseCardanoWallet": "Choose Cardano Wallet",
-  "@chooseCardanoWallet": {
-    "description": "A button label to select a cardano wallet."
-  },
-  "chooseOtherWallet": "Choose other wallet",
-  "@chooseOtherWallet": {
-    "description": "A button label to select another cardano wallet."
-  },
-  "clear": "Clear",
-  "@clear": {
-    "description": "Button text to clear input or selection"
-  },
-  "clickToRestart": "Click to restart",
-  "@clickToRestart": {
-    "description": "In different places update popup body"
   },
   "close": "Close",
   "@close": {
@@ -578,11 +566,26 @@
   "@createKeychainLinkWalletAndRoles": {
     "description": "Button/header text for wallet and roles linking step"
   },
-<<<<<<< HEAD
   "createKeychainSeedPhraseBody": "Make sure you write down your 12-words in a safe place as well.",
   "@createKeychainSeedPhraseBody": {
     "description": "Instructions for safely storing the 12-word seed phrase"
-=======
+  },
+  "createKeychainSeedPhraseCheckBody": "Select your 12 written down words in \nthe correct order.",
+  "@createKeychainSeedPhraseCheckBody": {
+    "description": "Instructions for selecting seed phrase words in correct order"
+  },
+  "createKeychainSeedPhraseCheckInstructionsSubtitle": "Next, we're going to make sure that you've written down your Catalyst seed phrase correctly.   \n\nWe don't save your Catalyst seed phrase, so it's important \nto make sure you have it right. Thats why we don't trust, we verify before continuing.   \n\nIt's also good practice to get familiar with using a \nseed phrase if you're new to crypto.",
+  "@createKeychainSeedPhraseCheckInstructionsSubtitle": {
+    "description": "Detailed instructions for seed phrase verification process"
+  },
+  "createKeychainSeedPhraseCheckInstructionsTitle": "Write down your Catalyst seed phrase",
+  "@createKeychainSeedPhraseCheckInstructionsTitle": {
+    "description": "Title for seed phrase verification instructions"
+  },
+  "createKeychainSeedPhraseCheckSubtitle": "Input your Catalyst seed phrase",
+  "@createKeychainSeedPhraseCheckSubtitle": {
+    "description": "Subtitle prompting user to input their seed phrase for verification"
+  },
   "registrationAssetNameTooLong": "UTxO asset name too long. \n{names}",
   "@registrationAssetNameTooLong": {
     "description": "Error message selected UTxO name is too long.",
@@ -592,27 +595,6 @@
       }
     }
   },
-  "walletLinkRoleChooserTitle": "How do you want to participate in Catalyst?",
-  "@walletLinkRoleChooserTitle": {
-    "description": "A title on the role chooser screen in registration."
->>>>>>> 818e874a
-  },
-  "createKeychainSeedPhraseCheckBody": "Select your 12 written down words in \nthe correct order.",
-  "@createKeychainSeedPhraseCheckBody": {
-    "description": "Instructions for selecting seed phrase words in correct order"
-  },
-  "createKeychainSeedPhraseCheckInstructionsSubtitle": "Next, we're going to make sure that you've written down your Catalyst seed phrase correctly.   \n\nWe don't save your Catalyst seed phrase, so it's important \nto make sure you have it right. Thats why we don't trust, we verify before continuing.   \n\nIt's also good practice to get familiar with using a \nseed phrase if you're new to crypto.",
-  "@createKeychainSeedPhraseCheckInstructionsSubtitle": {
-    "description": "Detailed instructions for seed phrase verification process"
-  },
-  "createKeychainSeedPhraseCheckInstructionsTitle": "Write down your Catalyst seed phrase",
-  "@createKeychainSeedPhraseCheckInstructionsTitle": {
-    "description": "Title for seed phrase verification instructions"
-  },
-  "createKeychainSeedPhraseCheckSubtitle": "Input your Catalyst seed phrase",
-  "@createKeychainSeedPhraseCheckSubtitle": {
-    "description": "Subtitle prompting user to input their seed phrase for verification"
-  },
   "createKeychainSeedPhraseCheckSuccessNextStep": "Now let's set your Unlock password for this device!",
   "@createKeychainSeedPhraseCheckSuccessNextStep": {
     "description": "Prompt to set device unlock password"
@@ -702,7 +684,6 @@
   },
   "createProfileInstructionsMessage": "In the following account creation steps we will:\n\n1. Setup your profile\n2. Create your Catalyst Keychain\n3. Link Cardano wallet & roles\n\nTo ensure a smooth experience, completing your account setup in one session is essential—stay focused and avoid interruptions to finalize everything efficiently. Make sure your Cardano wallet has at least {amount} ADA before continuing.",
   "@createProfileInstructionsMessage": {
-<<<<<<< HEAD
     "description": "Information about account creation steps"
   },
   "createProfileInstructionsNext": "Create your profile now",
@@ -712,9 +693,6 @@
   "createProfileInstructionsNotice": "Please ensure your Cardano wallet has at least {amount} ADA before continuing.",
   "@createProfileInstructionsNotice": {
     "description": "Information about minimum wallet balance",
-=======
-    "description": "Information about account creation steps",
->>>>>>> 818e874a
     "placeholders": {
       "amount": {
         "type": "double",
@@ -799,18 +777,10 @@
   "@currentCampaign": {
     "description": "Header for current campaign section"
   },
-<<<<<<< HEAD
   "currentCampaignDescription": "Project Catalyst turns economic power into innovation power by using the Cardano Treasury to incentivize and fund community-approved ideas.",
   "@currentCampaignDescription": {
     "description": "Description of current campaign purpose"
   },
-  "currentlySupportedWallets": "We currently support the following wallets:",
-  "@currentlySupportedWallets": {
-    "description": "Text to show currently supported wallets"
-  },
-  "dateAtTime": "{date} at {time}",
-  "@dateAtTime": {
-=======
   "fund14ProposalSubmissionNotice": "Fund14 Proposal Submission Notice",
   "@fund14ProposalSubmissionNotice": {
     "description": "Link to the Fund14 Proposal Submission Notice"
@@ -827,7 +797,6 @@
   "createProfileAcknowledgementsTosAndPrivacyPolicy": "I agree to the {tos} & {privacy_policy}.",
   "@createProfileAcknowledgementsTosAndPrivacyPolicy": {
     "description": "Text acknowledging that the user has read and agreed to the Catalyst FC's Privacy Policy",
->>>>>>> 818e874a
     "placeholders": {
       "date": {
         "type": "String"
@@ -931,21 +900,9 @@
   "@disableExtensionDescription": {
     "description": "Description for disabled extensions in the browser to not find wallet"
   },
-<<<<<<< HEAD
   "disableExtensionTitle": "Disabled Extension",
   "@disableExtensionTitle": {
     "description": "Title for disabled extension reason to not find wallet"
-=======
-  "createKeychainSeedPhraseCheckSuccessTitle": "Nice job! You've successfully verified your Catalyst seed phase",
-  "createKeychainSeedPhraseCheckSuccessSubtitle": "Enter your seed phrase to recover your Catalyst Keychain on any device.   \u2028\u2028It's kinda like your email and password all rolled into one, so keep it somewhere safe!\u2028\u2028In the next step we'll add a password to your Catalyst Keychain, so you can lock/unlock access to Catalyst App.",
-  "yourNextStep": "Your next step",
-  "createKeychainSeedPhraseCheckSuccessNextStep": "Now let's set your Unlock password for this device!",
-  "createKeychainUnlockPasswordInstructionsTitle": "Set your Catalyst unlock password for this device",
-  "createKeychainUnlockPasswordInstructionsSubtitle": "In this next step, you'll set your Unlock Password for this device. It's like a shortcut for proving ownership of your Keychain.  \u2028\u2028Whenever you recover your account for the first time on a new device, you'll need to use your Catalyst seed phrase to get started. Every time after that, you can use your Unlock Password to quickly regain access.",
-  "createProfileCreatedTitle": "Congratulations your profile is setup!",
-  "@createProfileCreatedTitle": {
-    "description": "Title for the profile created"
->>>>>>> 818e874a
   },
   "discoveryHomepage": "Discovery Homepage",
   "@discoveryHomepage": {
@@ -996,15 +953,9 @@
   "@drawerSpaceVoting": {
     "description": "Name shown in spaces shell drawer"
   },
-<<<<<<< HEAD
   "drawerSpaceWorkspace": "Workspace",
   "@drawerSpaceWorkspace": {
     "description": "Name shown in spaces shell drawer"
-=======
-  "unlockDialogContent": "Please enter your device specific unlock password\nto unlock Catalyst App.",
-  "@unlockDialogContent": {
-    "description": "The content (body) in unlock dialog."
->>>>>>> 818e874a
   },
   "drep": "Drep",
   "@drep": {
@@ -1034,22 +985,9 @@
   "@drepVerboseName": {
     "description": "A verbose name for drep"
   },
-<<<<<<< HEAD
   "duration": "Duration",
   "@duration": {
     "description": "Label for duration of proposal"
-=======
-  "recoverySuccessTitle": "Congratulations your Catalyst \nKeychain is restored!",
-  "recoverySuccessSubtitle": "You have successfully restored your Catalyst Keychain, and unlocked Catalyst App on this device.",
-  "recoverySuccessGoToDashboard": "Jump into the Discovery Space",
-  "recoverySuccessGoAccount": "Check my account",
-  "recoveryExitConfirmDialogSubtitle": "12 words keychain restoration incomplete",
-  "recoveryExitConfirmDialogContent": "Please continue your Catalyst Keychain restoration, if you cancel all input will be lost.",
-  "recoveryExitConfirmDialogContinue": "Continue recovery process",
-  "forgotPassword": "Forgot password",
-  "@forgotPassword": {
-    "description": "Refers to the action label for recovering the user account."
->>>>>>> 818e874a
   },
   "editButtonText": "Edit",
   "@editButtonText": {
@@ -3694,6 +3632,22 @@
       }
     }
   },
+  "catalystAppClosed": "The Catalyst app is closed.",
+  "@catalystAppClosed": {
+    "description": "Text shown when Catalyst app is closed"
+  },
+  "browseProposalsOnProjectCatalyst": "Please browse other Catalyst Fund14 proposals on ProjectCatalyst.io",
+  "@browseProposalsOnProjectCatalyst": {
+    "description": "Text shown when Catalyst app is closed"
+  },
+  "browseFund14Proposals": "Browse Fund14 proposals",
+  "@browseFund14Proposals": {
+    "description": "Text shown when Catalyst app is closed"
+  },
+  "headsUpTitle": "Heads Up",
+  "@headsUpTitle": {
+    "description": "Text to tell user that something important is happening"
+  },
   "walletLinkTransactionSign": "Sign transaction with wallet",
   "@walletLinkTransactionSign": {
     "description": "The primary button label to sign a transaction on transaction summary screen."
@@ -3777,7 +3731,98 @@
       }
     }
   },
-<<<<<<< HEAD
+  "milestoneGuidelinesLink": "Important: Read the [milestone guidelines]({link}) before proceeding.",
+  "@milestoneGuidelinesLink": {
+    "description": "Helper text for milestone cost field",
+    "placeholders": {
+      "link": {
+        "type": "String"
+      }
+    }
+  },
+  "walletLinkTransactionSign": "Sign transaction with wallet",
+  "@walletLinkTransactionSign": {
+    "description": "The primary button label to sign a transaction on transaction summary screen."
+  },
+  "walletLinkTransactionSubheader": "Sign your Catalyst roles to the\nCardano mainnet",
+  "@walletLinkTransactionSubheader": {
+    "description": "A subheader in link wallet flow in registration for RBAC transaction."
+  },
+  "walletLinkTransactionSubtitle": "To complete this action, you'll submit a signed transaction to Cardano. There will be an ADA transaction fee.",
+  "@walletLinkTransactionSubtitle": {
+    "description": "A subtitle in link wallet flow on transaction screen."
+  },
+  "walletLinkTransactionTitle": "Let's make sure everything looks right.",
+  "@walletLinkTransactionTitle": {
+    "description": "A title in link wallet flow on transaction screen."
+  },
+  "walletLinkWalletDetailsContent": "{wallet} connected successfully!",
+  "@walletLinkWalletDetailsContent": {
+    "description": "A message in link wallet flow on wallet details screen.",
+    "placeholders": {
+      "wallet": {
+        "type": "String"
+      }
+    }
+  },
+  "walletLinkWalletDetailsLowBalanceHeadsUpText": "Please ensure your Cardano wallet has at least {amount} ADA before continuing.",
+  "@walletLinkWalletDetailsLowBalanceHeadsUpText": {
+    "description": "A heads up content explaining that the user needs to have some ada for registration.",
+    "placeholders": {
+      "amount": {
+        "type": "double",
+        "format": "compact"
+      }
+    }
+  },
+  "walletLinkWalletDetailsNotice": "To calculate voting power, Catalyst reads your wallet balance from the blockchain. ",
+  "@walletLinkWalletDetailsNotice": {
+    "description": "A message in link wallet flow on wallet details screen explaining why Catalyst reads user wallet balance."
+  },
+  "walletLinkWalletDetailsTitle": "Cardano wallet detection",
+  "@walletLinkWalletDetailsTitle": {
+    "description": "A title in link wallet flow on wallet details screen."
+  },
+  "walletLinkWalletSubheader": "Link your Cardano wallet",
+  "@walletLinkWalletSubheader": {
+    "description": "A subheader in link wallet flow in registration for wallet connection."
+  },
+  "wantToBackUpProposals": "Want to back up your proposals?",
+  "@wantToBackUpProposals": {
+    "description": "Title for section informing user that they can backup their proposals"
+  },
+  "warning": "Warning",
+  "@warning": {
+    "description": "Generic warning label text"
+  },
+  "weakPasswordStrength": "Weak password strength",
+  "@weakPasswordStrength": {
+    "description": "Describes a password that is weak"
+  },
+  "weekOf": "Week of",
+  "@weekOf": {
+    "description": "Label prefix for specifying a particular week"
+  },
+  "workspaceProposalNavigationSegments": "Segments",
+  "@workspaceProposalNavigationSegments": {
+    "description": "Tab name in proposal setup panel"
+  },
+  "wrongBrowserDescription": "Please launch the browser with your wallets extension and revisit Catalyst.",
+  "@wrongBrowserDescription": {
+    "description": "Description for wrong browser reason to not find wallet"
+  },
+  "wrongBrowserTitle": "Wrong Browser",
+  "@wrongBrowserTitle": {
+    "description": "Title for wrong browser reason to not find wallet"
+  },
+  "xCharactersMinimum": "{number} characters minimum length",
+  "@xCharactersMinimum": {
+    "placeholders": {
+      "number": {
+        "type": "int"
+      }
+    }
+  },
   "yes": "Yes",
   "@yes": {
     "description": "CTA to confirm something"
@@ -3793,15 +3838,6 @@
   "yourNextStep": "Your next step",
   "@yourNextStep": {
     "description": "Generic header for next step instructions"
-=======
-  "milestoneGuidelinesLink": "Important: Read the [milestone guidelines]({link}) before proceeding.",
-  "@milestoneGuidelinesLink": {
-    "description": "Helper text for milestone cost field",
-    "placeholders": {
-      "link": {
-        "type": "String"
-      }
-    }
   },
   "catalystAppClosed": "The Catalyst app is closed.",
   "@catalystAppClosed": {
@@ -3818,6 +3854,5 @@
   "headsUpTitle": "Heads Up",
   "@headsUpTitle": {
     "description": "Text to tell user that something important is happening"
->>>>>>> 818e874a
   }
 }