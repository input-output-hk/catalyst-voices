--- conflicted
+++ resolved
@@ -958,7 +958,6 @@
   "@reviewRegistrationTransaction": {
     "description": "A button label to review the registration transaction in wallet detail panel."
   },
-<<<<<<< HEAD
   "format": "Format",
   "@format": {
     "description": "A label for the format field in the date picker."
@@ -970,8 +969,6 @@
   "datePickerDaysInMonthError": "Entered day exceeds the maximum days for this month.",
   "@datePickerDaysInMonthError": {
     "description": "Error message for the date picker when the selected day is greater than the maximum days for the selected month."
-  }
-=======
+  },
   "saveBeforeEditingErrorText": "Please save before editing something else"
->>>>>>> 31ad353c
 }