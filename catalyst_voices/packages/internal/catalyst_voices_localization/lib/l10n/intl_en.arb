{
  "@@locale": "en",
  "emailLabelText": "Email",
  "@emailLabelText": {
    "description": "Text shown in email field"
  },
  "emailHintText": "mail@example.com",
  "@emailHintText": {
    "description": "Text shown in email field when empty"
  },
  "emailErrorText": "mail@example.com",
  "@emailErrorText": {
    "description": "Text shown in email field when input is invalid"
  },
  "cancelButtonText": "Cancel",
  "@cancelButtonText": {
    "description": "Text shown in cancel button"
  },
  "editButtonText": "Edit",
  "@editButtonText": {
    "description": "Text shown in edit button"
  },
  "headerTooltipText": "Header",
  "@headerTooltipText": {
    "description": "Text shown in header tooltip"
  },
  "placeholderRichText": "Start writing your text...",
  "@placeholderRichText": {
    "description": "Text shown as placeholder in rich text editor"
  },
  "supportingTextLabelText": "Supporting text",
  "@supportingTextLabelText": {
    "description": "Text shown as placeholder in rich text editor"
  },
  "saveButtonText": "Save",
  "@saveButtonText": {
    "description": "Text shown in save button"
  },
  "passwordLabelText": "Password",
  "@passwordLabelText": {
    "description": "Text shown in password field"
  },
  "passwordHintText": "My1SecretPassword",
  "@passwordHintText": {
    "description": "Text shown in password field when empty"
  },
  "passwordErrorText": "Password must be at least 8 characters long",
  "@passwordErrorText": {
    "description": "Text shown in  password field when input is invalid"
  },
  "homeScreenText": "Catalyst Voices",
  "@homeScreenText": {
    "description": "Text shown in the home screen"
  },
  "comingSoonSubtitle": "Voices",
  "@comingSoonSubtitle": {
    "description": "Text shown after logo in coming soon page"
  },
  "comingSoonTitle1": "Coming",
  "@comingSoonTitle1": {
    "description": "Text shown as main title in coming soon page"
  },
  "comingSoonTitle2": "soon",
  "@comingSoonTitle2": {
    "description": "Text shown as main title in coming soon page"
  },
  "comingSoonDescription": "Project Catalyst is the world's largest decentralized innovation engine for solving real-world challenges.",
  "@comingSoonDescription": {
    "description": "Text shown as description in coming soon page"
  },
  "connectingStatusLabelText": "re-connecting",
  "@connectingStatusLabelText": {
    "description": "Label text shown in the ConnectingStatus widget during re-connection."
  },
  "finishAccountButtonLabelText": "Finish account",
  "@finishAccountButtonLabelText": {
    "description": "Label text shown in the FinishAccountButton widget."
  },
  "getStartedButtonLabelText": "Get Started",
  "@getStartedButtonLabelText": {
    "description": "Label text shown in the GetStartedButton widget."
  },
  "unlockButtonLabelText": "Unlock",
  "@unlockButtonLabelText": {
    "description": "Label text shown in the UnlockButton widget."
  },
  "userProfileGuestLabelText": "Guest",
  "@userProfileGuestLabelText": {
    "description": "Label text shown in the UserProfileButton widget when a user is not connected."
  },
  "searchButtonLabelText": "[cmd=K]",
  "@searchButtonLabelText": {
    "description": "Label text shown in the Search widget."
  },
  "snackbarInfoLabelText": "Info",
  "@snackbarInfoLabelText": {
    "description": "Label text shown in the Snackbar widget when the message is an info message."
  },
  "snackbarInfoMessageText": "This is an info message!",
  "@snackbarInfoMessageText": {
    "description": "Text shown in the Snackbar widget when the message is an info message."
  },
  "snackbarSuccessLabelText": "Success",
  "@snackbarSuccessLabelText": {
    "description": "Label text shown in the Snackbar widget when the message is an success message."
  },
  "snackbarSuccessMessageText": "This is a success message!",
  "@snackbarSuccessMessageText": {
    "description": "Text shown in the Snackbar widget when the message is an success message."
  },
  "snackbarWarningLabelText": "Warning",
  "@snackbarWarningLabelText": {
    "description": "Label text shown in the Snackbar widget when the message is an warning message."
  },
  "snackbarWarningMessageText": "This is a warning message!",
  "@snackbarWarningMessageText": {
    "description": "Text shown in the Snackbar widget when the message is an warning message."
  },
  "snackbarErrorLabelText": "Error",
  "@snackbarErrorLabelText": {
    "description": "Label text shown in the Snackbar widget when the message is an error message."
  },
  "snackbarErrorMessageText": "This is an error message!",
  "@snackbarErrorMessageText": {
    "description": "Text shown in the Snackbar widget when the message is an error message."
  },
  "refresh": "Refresh",
  "ok": "Ok",
  "seedPhraseSlotNr": "Slot {nr}",
  "@seedPhraseSlotNr": {
    "description": "When user arranges seed phrases this text is shown when phrase was not selected",
    "placeholders": {
      "nr": {
        "type": "int"
      }
    }
  },
  "proposalStatusReady": "Ready",
  "@proposalStatusReady": {
    "description": "Indicates to user that status is in ready mode"
  },
  "draft": "Draft",
  "@draft": {
    "description": "Indicates to user that status is in draft mode"
  },
  "inProgress": "In progress",
  "@inProgress": {
    "description": "Indicates to user that status is in progress"
  },
  "private": "Private",
  "@private": {
    "description": "Indicates to user that status is in private mode"
  },
  "live": "Live",
  "@live": {
    "description": "Indicates to user that status is in live mode"
  },
  "completed": "Completed",
  "@completed": {
    "description": "Indicates to user that status is completed"
  },
  "open": "Open",
  "@open": {
    "description": "Indicates to user that status is in open mode"
  },
  "fundedProposal": "Funded proposal",
  "@fundedProposal": {
    "description": "Label shown on a proposal card indicating that the proposal is funded."
  },
  "publishedProposal": "Published proposal",
  "@publishedProposal": {
    "description": "Label shown on a proposal card indicating that the proposal is not yet funded."
  },
  "fundedProposalDate": "Funded {date}",
  "@fundedProposalDate": {
    "description": "Indicates date of funding (a proposal).",
    "placeholders": {
      "date": {
        "type": "DateTime",
        "format": "yMMMMd"
      }
    }
  },
  "lastUpdateDate": "Last update: {date}.",
  "@lastUpdateDate": {
    "description": "Indicates a last update date.",
    "placeholders": {
      "date": {
        "type": "String"
      }
    }
  },
  "fundsRequested": "Funds requested",
  "@fundsRequested": {
    "description": "Indicates the amount of ADA requested in a fund on a proposal card."
  },
  "noOfComments": "{count} {count, plural, =0{comments} =1{comment} other{comments}}",
  "@noOfComments": {
    "description": "Indicates the amount of comments on a proposal card.",
    "placeholders": {
      "count": {
        "type": "num",
        "format": "compact"
      }
    }
  },
  "noOfSegmentsCompleted": "{completed} of {total} ({percentage}%) {total, plural, =0{segments} =1{segment} other{segments}} completed",
  "@noOfSegmentsCompleted": {
    "description": "Indicates the amount of comments on a proposal card.",
    "placeholders": {
      "completed": {
        "type": "num",
        "format": "compact"
      },
      "total": {
        "type": "num",
        "format": "compact"
      },
      "percentage": {
        "type": "num",
        "format": "compact"
      }
    }
  },
  "today": "Today",
  "@today": {
    "description": "Refers to date which is today."
  },
  "yesterday": "Yesterday",
  "@yesterday": {
    "description": "Refers to date which is yesterday."
  },
  "twoDaysAgo": "2 days ago",
  "@twoDaysAgo": {
    "description": "Refers to date which is two days ago."
  },
  "tomorrow": "Tomorrow",
  "@tomorrow": {
    "description": "Refers to date which is tomorrow."
  },
  "activeVotingRound": "Active voting round 14",
  "@activeVotingRound": {
    "description": "Title of the voting space."
  },
  "noOfAllProposals": "All proposals ({count})",
  "@noOfAllProposals": {
    "description": "Tab label for all proposals in voting space",
    "placeholders": {
      "count": {
        "type": "int"
      }
    }
  },
  "favorites": "Favorites",
  "@favorites": {
    "description": "Refers to a list of favorites."
  },
  "treasuryCampaignBuilder": "Campaign builder",
  "@treasuryCampaignBuilder": {
    "description": "Left panel name in treasury space"
  },
  "treasuryCampaignBuilderSegments": "Segments",
  "@treasuryCampaignBuilderSegments": {
    "description": "Tab name in campaign builder panel"
  },
  "treasuryCreateCampaign": "Create Campaign",
  "@treasuryCreateCampaign": {
    "description": "Segment name"
  },
  "setupCampaignDetails": "Setup Campaign Details",
  "@setupCampaignDetails": {
    "description": "Segment step for entering campaign details."
  },
  "setupCampaignStages": "Setup Campaign Stages",
  "@setupCampaignStages": {
    "description": "Segment step for entering campaign start and end dates."
  },
  "setupCampaignStagesTimezone": "You are setting date and times using this Timezone:",
  "@setupCampaignStagesTimezone": {
    "description": "The description of a timezone in which the user sets campaign stages."
  },
  "startAndEndDates": "Start & End Dates",
  "@startAndEndDates": {
    "description": "Refers to a date & time range (start & end)."
  },
  "campaignStart": "Campaign Start",
  "@campaignStart": {
    "description": "Label for the campaign start date."
  },
  "campaignEnd": "Campaign End",
  "@campaignEnd": {
    "description": "Label for the campaign end date."
  },
  "campaignDates": "Campaign Dates",
  "@campaignDates": {
    "description": "Label for the campaign start & end date."
  },
  "noDateTimeSelected": "No date & time selected",
  "@noDateTimeSelected": {
    "description": "Placeholder when date & time not selected."
  },
  "setupBaseProposalTemplate": "Setup Base Proposal Template",
  "@setupBaseProposalTemplate": {
    "description": "Segment step for entering a proposal template for a campaign."
  },
  "setupBaseQuestions": "Setup Base Questions",
  "@setupBaseQuestions": {
    "description": "Segment description for entering a proposal template for a campaign."
  },
  "setupCategories": "Setup Categories",
  "@setupCategories": {
    "description": "Segment step for entering campaign categories."
  },
  "stepEdit": "Edit",
  "@stepEdit": {
    "description": "Button name in step"
  },
  "workspaceProposalNavigation": "Proposal navigation",
  "@workspaceProposalNavigation": {
    "description": "Left panel name in workspace"
  },
  "workspaceProposalNavigationSegments": "Segments",
  "@workspaceProposalNavigationSegments": {
    "description": "Tab name in proposal setup panel"
  },
  "workspaceProposalSetup": "Proposal setup",
  "@workspaceProposalSetup": {
    "description": "Segment name"
  },
  "drawerSpaceTreasury": "Treasury",
  "@drawerSpaceTreasury": {
    "description": "Name shown in spaces shell drawer"
  },
  "drawerSpaceDiscovery": "Discovery",
  "@drawerSpaceDiscovery": {
    "description": "Name shown in spaces shell drawer"
  },
  "drawerSpaceWorkspace": "Workspace",
  "@drawerSpaceWorkspace": {
    "description": "Name shown in spaces shell drawer"
  },
  "drawerSpaceVoting": "Voting",
  "@drawerSpaceVoting": {
    "description": "Name shown in spaces shell drawer"
  },
  "drawerSpaceFundedProjects": "Funded projects",
  "@drawerSpaceFundedProjects": {
    "description": "Name shown in spaces shell drawer"
  },
  "fundedProjectSpace": "Funded project space",
  "@fundedProjectSpace": {
    "description": "Title of the funded project space"
  },
  "noOfFundedProposals": "Funded proposals ({count})",
  "@noOfFundedProposals": {
    "description": "Tab label for funded proposals in funded projects space",
    "placeholders": {
      "count": {
        "type": "int"
      }
    }
  },
  "followed": "Followed",
  "@followed": {
    "description": "Refers to a list of followed items."
  },
  "overallSpacesSearchBrands": "Search Brands",
  "@overallSpacesSearchBrands": {
    "description": "Overall spaces search brands tile name"
  },
  "overallSpacesTasks": "Tasks",
  "@overallSpacesTasks": {
    "description": "Overall spaces tasks tile name"
  },
  "voicesUpdateReady": "Voices update ready",
  "@voicesUpdateReady": {
    "description": "In different places update popup title"
  },
  "clickToRestart": "Click to restart",
  "@clickToRestart": {
    "description": "In different places update popup body"
  },
  "spaceTreasuryName": "Treasury space",
  "@spaceTreasuryName": {
    "description": "Name of space shown in different spaces that indicates its origin"
  },
  "spaceDiscoveryName": "Discovery space",
  "@spaceDiscoveryName": {
    "description": "Name of space shown in different spaces that indicates its origin"
  },
  "spaceWorkspaceName": "Workspace",
  "@spaceWorkspaceName": {
    "description": "Name of space shown in different spaces that indicates its origin"
  },
  "spaceVotingName": "Voting space",
  "@spaceVotingName": {
    "description": "Name of space shown in different spaces that indicates its origin"
  },
  "spaceFundedProjects": "Funded project space",
  "@spaceFundedProjects": {
    "description": "Name of space shown in different spaces that indicates its origin"
  },
  "lock": "Lock",
  "@lock": {
    "description": "Refers to a lock action, i.e. to lock the session."
  },
  "unlock": "Unlock",
  "@unlock": {
    "description": "Refers to a unlock action, i.e. to unlock the session."
  },
  "getStarted": "Get Started",
  "@getStarted": {
    "description": "Refers to a get started action, i.e. to register."
  },
  "guest": "Guest",
  "@guest": {
    "description": "Refers to guest user."
  },
  "visitor": "Visitor",
  "@visitor": {
    "description": "Refers to user that created keychain but is locked"
  },
  "actor": "Actor",
  "@actor": {
    "description": "Refers to user that created keychain and is unlocked."
  },
  "noConnectionBannerRefreshButtonText": "Refresh",
  "@noConnectionBannerRefreshButtonText": {
    "description": "Text shown in the No Internet Connection Banner widget for the refresh button."
  },
  "noConnectionBannerTitle": "No internet connection",
  "@noConnectionBannerTitle": {
    "description": "Text shown in the No Internet Connection Banner widget for the title."
  },
  "noConnectionBannerDescription": "Your internet is playing hide and seek. Check your internet connection, or try again in a moment.",
  "@noConnectionBannerDescription": {
    "description": "Text shown in the No Internet Connection Banner widget for the description below the title."
  },
  "weakPasswordStrength": "Weak password strength",
  "@weakPasswordStrength": {
    "description": "Describes a password that is weak"
  },
  "normalPasswordStrength": "Normal password strength",
  "@normalPasswordStrength": {
    "description": "Describes a password that has medium strength."
  },
  "goodPasswordStrength": "Good password strength",
  "@goodPasswordStrength": {
    "description": "Describes a password that is strong."
  },
  "chooseCardanoWallet": "Choose Cardano Wallet",
  "@chooseCardanoWallet": {
    "description": "A button label to select a cardano wallet."
  },
  "chooseOtherWallet": "Choose other wallet",
  "@chooseOtherWallet": {
    "description": "A button label to select another cardano wallet."
  },
  "learnMore": "Learn More",
  "@learnMore": {
    "description": "A label on a clickable element that can show more content."
  },
  "walletLinkHeader": "Link keys to your Catalyst Keychain",
  "@walletLinkHeader": {
    "description": "A header in link wallet flow in registration."
  },
  "walletLinkWalletSubheader": "Link your Cardano wallet",
  "@walletLinkWalletSubheader": {
    "description": "A subheader in link wallet flow in registration for wallet connection."
  },
  "walletLinkRolesSubheader": "Select your Catalyst roles",
  "@walletLinkRolesSubheader": {
    "description": "A subheader in link wallet flow in registration for role chooser state."
  },
  "walletLinkTransactionSubheader": "Sign your Catalyst roles to the\nCardano mainnet",
  "@walletLinkTransactionSubheader": {
    "description": "A subheader in link wallet flow in registration for RBAC transaction."
  },
  "walletLinkIntroTitle": "Link Cardano Wallet & Catalyst Roles to you Catalyst Keychain.",
  "@walletLinkIntroTitle": {
    "description": "A title in link wallet flow on intro screen."
  },
  "walletLinkIntroContent": "You're almost there! This is the final and most important step in your account setup.\n\nWe're going to link a Cardano Wallet to your Catalyst Keychain, so you can start collecting Role Keys.\n\nRole Keys allow you to enter new spaces, discover new ways to participate, and unlock new ways to earn rewards.\n\nWe'll start with your Voter Key by default. You can decide to add a Proposer Key and Drep key if you want, or you can always add them later.",
  "@walletLinkIntroContent": {
    "description": "A message (content) in link wallet flow on intro screen."
  },
  "walletLinkSelectWalletTitle": "Select the Cardano wallet to link\nto your Catalyst Keychain.",
  "@walletLinkSelectWalletTitle": {
    "description": "A title in link wallet flow on select wallet screen."
  },
  "walletLinkSelectWalletContent": "To complete this action, you'll submit a signed transaction to Cardano. There will be an ADA transaction fee.",
  "@walletLinkSelectWalletContent": {
    "description": "A message (content) in link wallet flow on select wallet screen."
  },
  "walletLinkWalletDetailsTitle": "Cardano wallet detection",
  "@walletLinkWalletDetailsTitle": {
    "description": "A title in link wallet flow on wallet details screen."
  },
  "walletLinkWalletDetailsContent": "{wallet} connected successfully!",
  "@walletLinkWalletDetailsContent": {
    "description": "A message in link wallet flow on wallet details screen.",
    "placeholders": {
      "wallet": {
        "type": "String"
      }
    }
  },
  "walletLinkWalletDetailsNotice": "Wallet and role registrations require a minimal transaction fee. You can setup your default dApp connector wallet in your browser extension settings.",
  "@walletLinkWalletDetailsNotice": {
    "description": "A message in link wallet flow on wallet details screen when a user wallet doesn't have enough balance."
  },
  "walletLinkWalletDetailsNoticeTopUp": "Top up ADA",
  "@walletLinkWalletDetailsNoticeTopUp": {
    "description": "A message recommending the user to top up ADA in wallet link on wallet details screen."
  },
  "walletLinkWalletDetailsNoticeTopUpLink": "Link to top-up provider",
  "@walletLinkWalletDetailsNoticeTopUpLink": {
    "description": "A link to top-up provide when the user doesn't have enough balance on wallet link screen"
  },
  "walletLinkTransactionTitle": "Let's make sure everything looks right.",
  "@walletLinkTransactionTitle": {
    "description": "A title in link wallet flow on transaction screen."
  },
  "walletLinkTransactionAccountCompletion": "Account completion for Catalyst",
  "@walletLinkTransactionAccountCompletion": {
    "description": "A subtitle in link wallet flow on transaction screen."
  },
  "walletLinkTransactionLinkItem": "1 Link {wallet} to Catalyst Keychain",
  "@walletLinkTransactionLinkItem": {
    "description": "An item in the transaction summary for the wallet link.",
    "placeholders": {
      "wallet": {
        "type": "String"
      }
    }
  },
  "walletLinkTransactionPositiveSmallPrint": "Positive small print",
  "@walletLinkTransactionPositiveSmallPrint": {
    "description": "A side note on transaction summary in the wallet link explaining the positives about the registration."
  },
  "walletLinkTransactionPositiveSmallPrintItem1": "Your registration is a one time event, cost will not renew periodically.",
  "@walletLinkTransactionPositiveSmallPrintItem1": {
    "description": "The first item for the positive small print message."
  },
  "walletLinkTransactionPositiveSmallPrintItem2": "Your registrations can be found under your account profile after completion.",
  "@walletLinkTransactionPositiveSmallPrintItem2": {
    "description": "The second item for the positive small print message."
  },
  "walletLinkTransactionPositiveSmallPrintItem3": "All registration fees go into the Cardano Treasury.",
  "@walletLinkTransactionPositiveSmallPrintItem3": {
    "description": "The third item for the positive small print message."
  },
  "walletLinkTransactionSign": "Sign transaction with wallet",
  "@walletLinkTransactionSign": {
    "description": "The primary button label to sign a transaction on transaction summary screen."
  },
  "walletLinkTransactionChangeRoles": "Change role setup",
  "@walletLinkTransactionChangeRoles": {
    "description": "The secondary button label to change the roles on transaction summary screen."
  },
  "walletLinkTransactionRoleItem": "1 {role} registration to Catalyst Keychain",
  "@walletLinkTransactionRoleItem": {
    "description": "An item in the transaction summary for the role registration",
    "placeholders": {
      "role": {
        "type": "String"
      }
    }
  },
  "registrationTransactionFailed": "Transaction failed",
  "@registrationTransactionFailed": {
    "description": "Indicates an error when submitting a registration transaction failed."
  },
  "registrationInsufficientBalance": "Insufficient balance, please top up your wallet.",
  "@registrationInsufficientBalance": {
    "description": "Indicates an error when preparing a transaction has failed due to low wallet balance."
  },
  "registrationSeedPhraseNotFound": "Seed phrase was not found. Make sure correct words are correct.",
  "@registrationSeedPhraseNotFound": {
    "description": "Error message shown when attempting to register or recover account but seed phrase was not found"
  },
  "registrationUnlockPasswordNotFound": "Password was not found. Make sure valid password was created.",
  "@registrationUnlockPasswordNotFound": {
    "description": "Error message shown when attempting to register or recover account but password was not found"
  },
  "registrationWalletNotFound": "Wallet not found",
  "@registrationWalletNotFound": {
    "description": "Error message shown when connect wallet but matching was not found"
  },
  "walletLinkRoleChooserTitle": "How do you want to participate in Catalyst?",
  "@walletLinkRoleChooserTitle": {
    "description": "A title on the role chooser screen in registration."
  },
  "walletLinkRoleChooserContent": "In Catalyst you can take on different roles, learn more below and choose your additional roles now.",
  "@walletLinkRoleChooserContent": {
    "description": "A message on the role chooser screen in registration."
  },
  "walletLinkRoleSummaryTitle": "Is this your correct Catalyst role setup?",
  "@walletLinkRoleSummaryTitle": {
    "description": "A title on the role summary screen in registration."
  },
  "walletLinkRoleSummaryContent1": "You would like to register ",
  "@walletLinkRoleSummaryContent1": {
    "description": "The first part of the message on the role summary screen in registration."
  },
  "walletLinkRoleSummaryContent2": "{count} active {count, plural, =0{roles} =1{role} other{roles}}",
  "@walletLinkRoleSummaryContent2": {
    "description": "The middle (bold) part of the message on the role summary screen in registration.",
    "placeholders": {
      "count": {
        "type": "num",
        "format": "compact"
      }
    }
  },
  "walletLinkRoleSummaryContent3": " in Catalyst.",
  "@walletLinkRoleSummaryContent3": {
    "description": "The last part of the message on the role summary screen in registration."
  },
  "seeAllSupportedWallets": "See all supported wallets",
  "@seeAllSupportedWallets": {
    "description": "Message shown when redirecting to external content that describes which wallets are supported."
  },
  "walletDetectionSummary": "Wallet detection summary",
  "@walletDetectionSummary": {
    "description": "Message shown when presenting the details of a connected wallet."
  },
  "walletBalance": "Wallet balance",
  "@walletBalance": {
    "description": "The wallet balance in terms of Ada."
  },
  "walletAddress": "Wallet address",
  "@walletAddress": {
    "description": "A cardano wallet address"
  },
  "accountCreationCreate": "Create a new \u2028Catalyst Keychain",
  "accountCreationRecover": "Recover your\u2028Catalyst Keychain",
  "accountCreationOnThisDevice": "On this device",
  "@accountCreationOnThisDevice": {
    "description": "Indicates that created keychain will be stored in this device only"
  },
  "accountCreationGetStartedTitle": "Welcome to Catalyst",
  "accountCreationGetStatedDesc": "If you already have a Catalyst keychain you can restore it on this device, or you can create a new Catalyst Keychain.",
  "accountCreationGetStatedWhatNext": "What do you want to do?",
  "myAccountProfileKeychain": "My Account / Profile & Keychain",
  "@myAccountProfileKeychain": {
    "description": "Title of My Account page"
  },
  "yourCatalystKeychainAndRoleRegistration": "Your Catalyst keychain & role registration",
  "@yourCatalystKeychainAndRoleRegistration": {
    "description": "Subtitle of My Account page"
  },
  "profileAndKeychain": "Profile & Keychain",
  "@profileAndKeychain": {
    "description": "Tab on My Account page"
  },
  "removeKeychain": "Remove Keychain",
  "@removeKeychain": {
    "description": "Action on Catalyst Keychain card"
  },
  "walletConnected": "Wallet connected",
  "@walletConnected": {
    "description": "Describes that wallet is connected on Catalyst Keychain card"
  },
  "currentRoleRegistrations": "Current Role registrations",
  "@currentRoleRegistrations": {
    "description": "Describes roles on Catalyst Keychain card"
  },
  "voter": "Voter",
  "@voter": {
    "description": "Account role"
  },
  "proposer": "Proposer",
  "@proposer": {
    "description": "Account role"
  },
  "drep": "Drep",
  "@drep": {
    "description": "Account role"
  },
  "defaultRole": "Default",
  "@defaultRole": {
    "description": "Related to account role"
  },
  "catalystKeychain": "Catalyst Keychain",
  "accountCreationSplashTitle": "Create your Catalyst Keychain",
  "accountCreationSplashMessage": "Your keychain is your ticket to participate in \u2028distributed innovation on the global stage.  \u2028\u2028Once you have it, you'll be able to enter different spaces, discover awesome ideas, and share your feedback to hep improve ideas.  \u2028\u2028As you add new keys to your keychain, you'll be able to enter new spaces, unlock new rewards opportunities, and have your voice heard in community decisions.",
  "accountCreationSplashNextButton": "Create your Keychain now",
  "accountInstructionsTitle": "Great! Your Catalyst Keychain \u2028has been created.",
  "accountInstructionsMessage": "On the next screen, you're going to see 12 words. \u2028This is called your \"seed phrase\".   \u2028\u2028It's like a super secure password that only you know, \u2028that allows you to prove ownership of your keychain.  \u2028\u2028You'll use it to login and recover your account on \u2028different devices, so be sure to put it somewhere safe!\n\nYou need to write this seed phrase down with pen and paper, so get this ready.",
  "previous": "Previous",
  "@previous": {
    "description": "(Action) switch to the previous item."
  },
  "next": "Next",
  "@next": {
    "description": "For example in button that goes to next stage of registration"
  },
  "back": "Back",
  "@back": {
    "description": "For example in button that goes to previous stage of registration"
  },
  "retry": "Retry",
  "@retry": {
    "description": "Retry action when something goes wrong."
  },
  "somethingWentWrong": "Something went wrong.",
  "@somethingWentWrong": {
    "description": "Error description when something goes wrong."
  },
  "noWalletFound": "No wallet found.",
  "@noWalletFound": {
    "description": "A description when no wallet extension was found."
  },
  "deleteKeychainDialogTitle": "Delete Keychain?",
  "@deleteKeychainDialogTitle": {
    "description": "A title on delete keychain dialog"
  },
  "deleteKeychainDialogSubtitle": "Are you sure you wants to delete your\nCatalyst Keychain from this device?",
  "@deleteKeychainDialogSubtitle": {
    "description": "A subtitle on delete keychain dialog"
  },
  "deleteKeychainDialogWarning": "Make sure you have a working Catalyst 12-word seedphrase!",
  "@deleteKeychainDialogWarning": {
    "description": "A warning on delete keychain dialog"
  },
  "deleteKeychainDialogWarningInfo": "Your Catalyst account will be removed,\nthis action cannot be undone!",
  "@deleteKeychainDialogWarningInfo": {
    "description": "A warning info on delete keychain dialog"
  },
  "deleteKeychainDialogTypingInfo": "To avoid mistakes, please type ‘Remove Keychain’ below.",
  "@deleteKeychainDialogTypingInfo": {
    "description": "A typing info on delete keychain dialog"
  },
  "deleteKeychainDialogInputLabel": "Confirm removal",
  "@deleteKeychainDialogInputLabel": {
    "description": "An input label on delete keychain dialog"
  },
  "deleteKeychainDialogErrorText": "Error. Please type 'Remove Keychain' to remove your account from this device.",
  "@deleteKeychainDialogErrorText": {
    "description": "An error text on text field on delete keychain dialog"
  },
  "deleteKeychainDialogRemovingPhrase": "Remove Keychain",
  "@deleteKeychainDialogRemovingPhrase": {
    "description": "A removing phrase on delete keychain dialog"
  },
  "accountRoleDialogTitle": "Learn about Catalyst Roles",
  "@accountRoleDialogTitle": {
    "description": "A title on account role dialog"
  },
  "accountRoleDialogButton": "Continue Role setup",
  "@accountRoleDialogButton": {
    "description": "A label on account role dialog's button"
  },
  "accountRoleDialogRoleSummaryTitle": "{role} role summary",
  "@accountRoleDialogRoleSummaryTitle": {
    "description": "A title for role summary on account role dialog",
    "placeholders": {
      "role": {
        "type": "String"
      }
    }
  },
  "voterVerboseName": "Treasury guardian",
  "@voterVerboseName": {
    "description": "A verbose name for voter"
  },
  "proposerVerboseName": "Main proposer",
  "@proposerVerboseName": {
    "description": "A verbose name for proposer"
  },
  "drepVerboseName": "Community expert",
  "@drepVerboseName": {
    "description": "A verbose name for drep"
  },
  "voterDescription": "The Voters are the guardians of Cardano treasury. They vote in projects for the growth of the Cardano Ecosystem.",
  "@voterDescription": {
    "description": "A description for voter"
  },
  "proposerDescription": "The Main Proposers are the Innovators in Project Catalyst, they are the shapers of the future.",
  "@proposerDescription": {
    "description": "A description for proposer"
  },
  "drepDescription": "The dRep has an Expert Role in the Cardano/Catalyst as people can delegate their vote to Cardano Experts.",
  "@drepDescription": {
    "description": "A description for drep"
  },
  "voterSummarySelectFavorites": "Select favorites",
  "voterSummaryComment": "Comment/Vote on Proposals",
  "voterSummaryCastVotes": "Cast your votes",
  "voterSummaryVoterRewards": "Voter rewards",
  "proposerSummaryWriteEdit": "Write/edit functionality",
  "proposerSummarySubmitToFund": "Rights to Submit to Fund",
  "proposerSummaryInviteTeamMembers": "Invite Team Members",
  "proposerSummaryComment": "Comment functionality",
  "drepSummaryDelegatedVotes": "Delegated Votes",
  "drepSummaryRewards": "dRep rewards",
  "drepSummaryCastVotes": "Cast delegated votes",
  "drepSummaryComment": "Comment Functionality",
  "delete": "Delete",
  "close": "Close",
  "notice": "Notice",
  "yes": "Yes",
  "no": "No",
  "total": "Total",
  "file": "file",
  "key": "key",
  "upload": "Upload",
  "browse": "browse",
  "uploadDropInfo": "Drop your {itemNameToUpload} here or ",
  "@uploadDropInfo": {
    "description": "An info on upload dialog",
    "placeholders": {
      "itemNameToUpload": {
        "type": "String"
      }
    }
  },
  "uploadProgressInfo": "Upload in progress",
  "uploadKeychainTitle": "Upload Catalyst Keychain",
  "@uploadKeychainTitle": {
    "description": "A title on keychain upload dialog"
  },
  "uploadKeychainInfo": "Make sure it's a correct Catalyst keychain file.",
  "@uploadKeychainInfo": {
    "description": "An info on keychain upload dialog"
  },
  "themeLight": "Light",
  "@themeLight": {
    "description": "Refers to a light theme mode."
  },
  "themeDark": "Dark",
  "@themeDark": {
    "description": "Refers to a dark theme mode."
  },
  "keychainDeletedDialogTitle": "Catalyst keychain removed",
  "keychainDeletedDialogSubtitle": "Your Catalyst Keychain is removed successfully from this device.",
  "keychainDeletedDialogInfo": "We reverted this device to Catalyst first use.",
  "registrationCompletedTitle": "Catalyst account setup",
  "registrationCompletedSubtitle": "Completed!",
  "registrationCompletedSummaryHeader": "Summary",
  "registrationCompletedKeychainTitle": "Catalyst Keychain created",
  "registrationCompletedKeychainInfo": "You created a Catalyst Keychain, backed up its seed phrase and set an unlock password.",
  "registrationCompletedWalletTitle": "Cardano {walletName} wallet selected",
  "@registrationCompletedWalletTitle": {
    "placeholders": {
      "walletName": {
        "type": "String"
      }
    }
  },
  "registrationCompletedWalletInfo": "You selected your {walletName} wallet as primary wallet for your voting power.",
  "@registrationCompletedWalletInfo": {
    "placeholders": {
      "walletName": {
        "type": "String"
      }
    }
  },
  "registrationCompletedRolesTitle": "Catalyst roles selected",
  "registrationCompletedRolesInfo": "You linked your Cardano wallet and selected  Catalyst roles via a signed transaction.",
  "registrationCompletedRoleRegistration": "role registration",
  "registrationCompletedDiscoveryButton": "Open Discovery Dashboard",
  "registrationCompletedAccountButton": "Review my account",
  "createKeychainSeedPhraseSubtitle": "Write down your 12 Catalyst \u2028security words",
  "createKeychainSeedPhraseBody": "Make sure you create an offline backup of your recovery phrase as well.",
  "createKeychainSeedPhraseDownload": "Download Catalyst key",
  "createKeychainSeedPhraseStoreConfirmation": "I have written down/downloaded my 12 words",
  "createKeychainSeedPhraseCheckInstructionsTitle": "Check your Catalyst security keys",
  "createKeychainSeedPhraseCheckInstructionsSubtitle": "Next, we're going to make sure that you've written down your words correctly.   \u2028\u2028We don't save your seed phrase, so it's important \u2028to make sure you have it right. That's why we do this confirmation before continuing.   \u2028\u2028It's also good practice to get familiar with using a seed phrase if you're new to crypto.",
  "createKeychainSeedPhraseCheckSubtitle": "Input your Catalyst security keys",
  "createKeychainSeedPhraseCheckBody": "Select your 12 written down words in \u2028the correct order.",
  "uploadCatalystKey": "Upload Catalyst Key",
  "@uploadCatalystKey": {
    "description": "When user checks correct seed phrase words order he can upload it too"
  },
  "reset": "Reset",
  "createKeychainSeedPhraseCheckSuccessTitle": "Nice job! You've successfully verified the seed phrase for your keychain.",
  "createKeychainSeedPhraseCheckSuccessSubtitle": "Enter your seed phrase to recover your Catalyst Keychain on any device.\u2028\u2028It's kinda like your email and password all rolled into one, so keep it somewhere safe!\u2028\u2028In the next step we'll add a password to your Catalyst Keychain, so you can lock/unlock access to Voices.",
  "yourNextStep": "Your next step",
  "createKeychainSeedPhraseCheckSuccessNextStep": "Now let’s set your Unlock password for this device!",
  "createKeychainUnlockPasswordInstructionsTitle": "Set your Catalyst unlock password \u2028for this device",
  "createKeychainUnlockPasswordInstructionsSubtitle": "With over 300 trillion possible combinations, your 12 word seed phrase is great for keeping your account safe.  \u2028\u2028But it can be a bit tedious to enter every single time you want to use the app.  \u2028\u2028In this next step, you'll set your Unlock Password for your current device. It's like a shortcut for proving ownership of your Keychain.  \u2028\u2028Whenever you recover your account for the first time on a new device, you'll need to use your Catalyst Keychain to get started. Every time after that, you can use your Unlock Password to quickly regain access.",
  "createKeychainCreatedTitle": "Congratulations your Catalyst \u2028Keychain is created!",
  "createKeychainCreatedNextStep": "In the next step you write your Catalyst roles and \u2028account to the Cardano Mainnet.",
  "createKeychainLinkWalletAndRoles": "Link your Cardano Wallet & Roles",
  "registrationCreateKeychainStepGroup": "Catalyst Keychain created",
  "registrationLinkWalletStepGroup": "Link Cardano Wallet & Roles",
  "registrationCompletedStepGroup": "Catalyst account creation completed!",
  "createKeychainUnlockPasswordIntoSubtitle": "Catalyst unlock password",
  "createKeychainUnlockPasswordIntoBody": "Please provide a password for your Catalyst Keychain.",
  "enterPassword": "Enter password",
  "confirmPassword": "Confirm password",
  "xCharactersMinimum": "{number} characters minimum length",
  "@xCharactersMinimum": {
    "placeholders": {
      "number": {
        "type": "int"
      }
    }
  },
  "passwordDoNotMatch": "Passwords do not match, please correct",
  "@passwordDoNotMatch": {
    "description": "When user confirms password but it does not match original one."
  },
  "warning": "Warning",
  "alert": "Alert",
  "registrationExitConfirmDialogSubtitle": "Account creation incomplete!",
  "registrationExitConfirmDialogContent": "If attempt to leave without creating your keychain - account creation will be incomplete. \u2028\u2028You are not able to login without \u2028completing your keychain.",
  "registrationExitConfirmDialogContinue": "Continue keychain creation",
  "cancelAnyways": "Cancel anyway",
  "recoverCatalystKeychain": "Restore Catalyst keychain",
  "recoverKeychainMethodsTitle": "Restore your Catalyst Keychain",
  "recoverKeychainMethodsNoKeychainFound": "No Catalyst Keychain found on this device.",
  "recoverKeychainMethodsSubtitle": "Not to worry, in the next step you can choose the recovery option that applies to you for this device!",
  "recoverKeychainMethodsListTitle": "How do you want Restore your Catalyst Keychain?",
  "recoverKeychainNonFound": "No Catalyst Keychain found\u2028on this device.",
  "recoverKeychainFound": "Keychain found!  \u2028Please unlock your device.",
  "seedPhrase12Words": "12 security words",
  "recoverySeedPhraseInstructionsTitle": "Restore your Catalyst Keychain with \u2028your 12 security words.",
  "recoverySeedPhraseInstructionsSubtitle": "Enter your security words in the correct order, and sign into your Catalyst account on a new device.",
  "recoverySeedPhraseInputTitle": "Restore your Catalyst Keychain with \u2028your 12 security words",
  "recoverySeedPhraseInputSubtitle": "Enter each word of your Catalyst Key in the right order \u2028to bring your Catalyst account to this device.",
  "recoveryAccountTitle": "Catalyst account recovery",
  "recoveryAccountSuccessTitle": "Keychain recovered successfully!",
  "recoveryAccountDetailsAction": "Set unlock password for this device",
  "recoveryUnlockPasswordInstructionsTitle": "Set your Catalyst unlock password f\u2028or this device",
  "recoveryUnlockPasswordInstructionsSubtitle": "With over 300 trillion possible combinations, your 12 word seed phrase is great for keeping your account safe.  \u2028\u2028But it can be a bit tedious to enter every single time you want to use the app.  \u2028\u2028In this next step, you'll set your Unlock Password for your current device. It's like a shortcut for proving ownership of your Keychain.  \u2028\u2028Whenever you recover your account for the first time on a new device, you'll need to use your Catalyst Keychain to get started. Every time after that, you can use your Unlock Password to quickly regain access.",
  "recoverDifferentKeychain": "Restore a different keychain",
  "unlockDialogHeader": "Unlock Catalyst",
  "@unlockDialogHeader": {
    "description": "The header label in unlock dialog."
  },
  "unlockDialogTitle": "Welcome back!",
  "@unlockDialogTitle": {
    "description": "The title label in unlock dialog."
  },
  "unlockDialogContent": "Please enter your device specific unlock password\nto unlock Catalyst Voices.",
  "@unlockDialogContent": {
    "description": "The content (body) in unlock dialog."
  },
  "unlockDialogHint": "Enter your Unlock password",
  "@unlockDialogHint": {
    "description": "The hint for the unlock password field."
  },
  "unlockDialogIncorrectPassword": "Password is incorrect, try again.",
  "@unlockDialogIncorrectPassword": {
    "description": "An error message shown below the password field when the password is incorrect."
  },
  "continueAsGuest": "Continue as guest",
  "@continueAsGuest": {
    "description": "The message shown when asking the user to login/unlock and the user wants to cancel the process."
  },
  "unlockSnackbarTitle": "Catalyst unlocked!",
  "@unlockSnackbarTitle": {
    "description": "The title shown in confirmation snackbar after unlocking the keychain."
  },
  "unlockSnackbarMessage": "You can now fully use the application.",
  "@unlockSnackbarMessage": {
    "description": "The message shown below the title in confirmation snackbar after unlocking the keychain."
  },
  "lockSnackbarTitle": "Catalyst locked",
  "@lockSnackbarTitle": {
    "description": "The title shown in confirmation snackbar after locking the keychain."
  },
  "lockSnackbarMessage": "Catalyst is now in guest/locked mode.",
  "@lockSnackbarMessage": {
    "description": "The message shown below the title in confirmation snackbar after locking the keychain."
  },
  "recoverySuccessTitle": "Congratulations your Catalyst \u2028Keychain is restored!",
  "recoverySuccessSubtitle": "You have successfully restored your Catalyst Keychain, and unlocked Catalyst Voices on this device.",
  "recoverySuccessGoToDashboard": "Jump into the Discovery space / Dashboard",
  "recoverySuccessGoAccount": "Check my account",
  "recoveryExitConfirmDialogSubtitle": "12 word keychain restoration incomplete",
  "recoveryExitConfirmDialogContent": "Please continue your Catalyst Keychain restoration, if you cancel all input will be lost.",
  "recoveryExitConfirmDialogContinue": "Continue recovery process",
  "recoverAccount": "Recover account",
  "@recoverAccount": {
    "description": "Refers to the action label for recovering the user account."
  },
  "uploadConfirmDialogSubtitle": "SWITCH TO FILE UPLOAD",
  "uploadConfirmDialogContent": "Do you want to cancel manual input, and switch to Catalyst key upload?",
  "uploadConfirmDialogYesButton": "Yes, switch to Catalyst key upload",
  "uploadConfirmDialogResumeButton": "Resume manual inputs",
  "incorrectUploadDialogSubtitle": "CATALYST KEY INCORRECT",
  "incorrectUploadDialogContent": "The Catalyst keychain that you entered or uploaded is incorrect, please try again.",
  "incorrectUploadDialogTryAgainButton": "Try again",
  "finishAccountCreation": "Finish account creation",
  "connectDifferentWallet": "Connect a different wallet",
  "@connectDifferentWallet": {
    "description": "A button label to connect a different wallet in wallet detail panel."
  },
  "reviewRegistrationTransaction": "Review registration transaction",
  "@reviewRegistrationTransaction": {
    "description": "A button label to review the registration transaction in wallet detail panel."
  },
  "format": "Format",
  "@format": {
    "description": "A label for the format field in the date picker."
  },
  "datePickerDateRangeError": "Please select a date within the range of today and one year from today.",
  "@datePickerDateRangeError": {
    "description": "Error message for the date picker when the selected date is outside the range of today and one year from today."
  },
  "datePickerDaysInMonthError": "Entered day exceeds the maximum days for this month.",
  "@datePickerDaysInMonthError": {
    "description": "Error message for the date picker when the selected day is greater than the maximum days for the selected month."
  },
  "saveBeforeEditingErrorText": "Please save before editing something else",
  "mandatoryGuidanceType": "Mandatory",
  "@mandatoryGuidanceType": {
    "description": "Guidance type label for mandatory guidance"
  },
  "educationGuidanceType": "Education",
  "@educationGuidanceType": {
    "description": "Guidance type label for education guidance"
  },
  "tipsGuidanceType": "Tips",
  "@tipsGuidanceType": {
    "description": "Guidance type label for tips guidance"
  },
  "all": "All",
  "@all": {
    "description": "Primary used to select all object. To display object without any filter"
  },
  "noGuidanceOfThisType": "There is no guidance of this type",
  "@noGuidanceOfThisType": {
    "description": "Message when there is no guidance of this type"
  },
  "selectASection": "Select a section",
  "@selectASection": {
    "description": "Message when there is no section selected"
  },
  "noGuidanceForThisSection": "There is no guidance for this section",
  "@noGuidanceForThisSection": {
    "description": "Message when there is no guidance for this section"
  },
  "noProposalStateDescription": "Discovery space will show draft proposals you can comment on, currently there are no draft proposals.",
  "@noProposalStateDescription": {
    "description": "Description shown when there are no proposals in the proposals tab"
  },
  "noProposalStateTitle": "No draft proposals yet",
  "@noProposalStateTitle": {
    "description": "Title shown when there are no proposals in the proposals tab"
  },
  "campaignIsLive": "Campaign Is Live (Published)",
  "@campaignIsLive": {
    "description": "Title of the campaign is live (published) space"
  },
  "campaignStartingSoon": "Campaign Starting Soon (Ready to deploy)",
  "@campaignStartingSoon": {
    "description": "Title of the campaign starting soon space"
  },
  "campaignConcluded": "Campaign Concluded, Result are in!",
  "@campaignConcluded": {
    "description": "Title of the campaign concluded space"
  },
  "campaignBeginsOn": "Campaign begins on {date} at {time}",
  "@campaignBeginsOn": {
    "description": "Title of the campaign concluded space",
    "placeholders": {
      "date": {
        "type": "String"
      },
      "time": {
        "type": "String"
      }
    }
  },
  "campaignEndsOn": "Campaign ends on {date} at {time}",
  "@campaignEndsOn": {
    "description": "Title of the campaign concluded space",
    "placeholders": {
      "date": {
        "type": "String"
      },
      "time": {
        "type": "String"
      }
    }
  },
  "viewProposals": "View proposals",
  "@viewProposals": {
    "description": "Title of the view proposals space"
  },
  "viewVotingResults": "View Voting Results",
  "@viewVotingResults": {
    "description": "Title of the view voting results space"
  },
  "campaignDetails": "Campaign Details",
  "description": "Description",
  "startDate": "Start Date",
  "endDate": "End Date",
  "categories": "Categories",
  "fundingCategories": "Funding categories",
  "proposals": "Proposals",
  "totalSubmitted": "Total submitted",
  "inXDays": "{x, plural, =1{In {x} day} other{In {x} days}}",
  "@inXDays": {
    "placeholders": {
      "x": {
        "type": "int"
      }
    }
  },
  "campaignCategories": "Campaign Categories",
  "cardanoUseCases": "Cardano Use Cases",
  "discoverySpaceTitle": "Boost Social Entrepreneurship",
  "@discoverySpaceTitle": {
    "description": "Title for the discovery space for actor (unlocked) user."
  },
  "discoverySpaceDescription": "Project Catalyst is built on the ingenuity of our global network. Ideas can come from anyone, from any background, anywhere in the world. Proposers pitch their ideas to the community by submitting proposals onto the Catalyst collaboration platform.",
  "@discoverySpaceDescription": {
    "description": "Description for the discovery space for actor (unlocked) user."
  },
  "discoverySpaceEmptyProposals": "Once this campaign launches draft proposals will be shared here.",
  "@discoverySpaceEmptyProposals": {
    "description": "Description for empty state on discovery space when there are no draft proposals."
  },
  "campaign": "Campaign",
  "campaignPreviewTitle": "Campaign Preview",
  "@campaignPreviewTitle": {
    "description": "Title for the campaign preview dialog (admin mode)."
  },
  "campaignPreviewEvents": "Events",
  "@campaignPreviewEvents": {
    "description": "Tab label in campaign preview dialog for campaign events."
  },
  "campaignPreviewViews": "Views",
  "@campaignPreviewViews": {
    "description": "Tab label in campaign preview dialog for campaign views."
  },
  "campaignPreviewEventBefore": "Before Campaign",
  "@campaignPreviewEventBefore": {
    "description": "A name of the state of a campaign before it starts."
  },
  "campaignPreviewEventDuring": "During Campaign",
  "@campaignPreviewEventDuring": {
    "description": "A name of the state of a campaign when it is active."
  },
  "campaignPreviewEventAfter": "After Campaign",
  "@campaignPreviewEventAfter": {
    "description": "A name of the state of a campaign when it is active."
  },
  "userAuthenticationState": "User Authentication State",
  "@userAuthenticationState": {
    "description": "The state of the user (keychain), actor, guest, visitor, etc."
  },
  "active": "Active",
  "@active": {
    "description": "Activated state"
  },
  "campaignManagement": "Campaign Management",
  "published": "Published",
  "status": "Status",
  "myProposals": "My Proposals",
  "workspaceDescription": "In this space you can manage your existing proposals, view previous and archived proposal as well as creating new proposals.",
  "@workspaceDescription": {
    "description": "Workspace page description"
  },
  "newDraftProposal": "New Draft Proposal",
  "draftProposalsX": "Draft Proposals ({count})",
  "@draftProposalsX": {
    "description": "Workspace page tab",
    "placeholders": {
      "count": {
        "type": "int"
      }
    }
  },
  "finalProposalsX": "Final Proposals ({count})",
  "@finalProposalsX": {
    "description": "Workspace page tab",
    "placeholders": {
      "count": {
        "type": "int"
      }
    }
  },
  "searchProposals": "Search Proposals",
  "search": "Search…",
<<<<<<< HEAD
  "noTagSelected": "No Tag Selected",
  "@noTagSelected": {
    "description": "For example in context of document builder"
  },
  "singleGroupedTagSelectorTitle": "Please choose the most relevant category group and tag related to the outcomes of your proposal",
  "singleGroupedTagSelectorRelevantTag": "Select the most relevant tag"
=======
  "requestedAmountShouldBeBetween": "Requested amount should be between",
  "and": "and",
  "@and": {
    "description": "General text. May be used in context of A4000 and $5000"
  },
  "errorValidationTokenNotParsed": "Invalid input. Could not parse parse."
>>>>>>> 984d564e
}<|MERGE_RESOLUTION|>--- conflicted
+++ resolved
@@ -1179,19 +1179,16 @@
   },
   "searchProposals": "Search Proposals",
   "search": "Search…",
-<<<<<<< HEAD
-  "noTagSelected": "No Tag Selected",
-  "@noTagSelected": {
-    "description": "For example in context of document builder"
-  },
-  "singleGroupedTagSelectorTitle": "Please choose the most relevant category group and tag related to the outcomes of your proposal",
-  "singleGroupedTagSelectorRelevantTag": "Select the most relevant tag"
-=======
   "requestedAmountShouldBeBetween": "Requested amount should be between",
   "and": "and",
   "@and": {
     "description": "General text. May be used in context of A4000 and $5000"
   },
-  "errorValidationTokenNotParsed": "Invalid input. Could not parse parse."
->>>>>>> 984d564e
+  "errorValidationTokenNotParsed": "Invalid input. Could not parse parse.",
+  "noTagSelected": "No Tag Selected",
+  "@noTagSelected": {
+    "description": "For example in context of document builder"
+  },
+  "singleGroupedTagSelectorTitle": "Please choose the most relevant category group and tag related to the outcomes of your proposal",
+  "singleGroupedTagSelectorRelevantTag": "Select the most relevant tag"
 }