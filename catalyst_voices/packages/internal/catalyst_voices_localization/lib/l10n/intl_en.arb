{
  "@@locale": "en",
  "local": "Local",
  "emailLabelText": "Email",
  "@emailLabelText": {
    "description": "Text shown in email field"
  },
  "emailHintText": "mail@example.com",
  "@emailHintText": {
    "description": "Text shown in email field when empty"
  },
  "emailErrorText": "mail@example.com",
  "@emailErrorText": {
    "description": "Text shown in email field when input is invalid"
  },
  "cancelButtonText": "Cancel",
  "@cancelButtonText": {
    "description": "Text shown in cancel button"
  },
  "editButtonText": "Edit",
  "@editButtonText": {
    "description": "Text shown in edit button"
  },
  "headerTooltipText": "Header",
  "@headerTooltipText": {
    "description": "Text shown in header tooltip"
  },
  "placeholderRichText": "Start writing your text...",
  "@placeholderRichText": {
    "description": "Text shown as placeholder in rich text editor"
  },
  "supportingTextLabelText": "Supporting text",
  "@supportingTextLabelText": {
    "description": "Text shown as placeholder in rich text editor"
  },
  "saveButtonText": "Save",
  "@saveButtonText": {
    "description": "Text shown in save button"
  },
  "passwordLabelText": "Password",
  "@passwordLabelText": {
    "description": "Text shown in password field"
  },
  "passwordHintText": "My1SecretPassword",
  "@passwordHintText": {
    "description": "Text shown in password field when empty"
  },
  "passwordErrorText": "Password must be at least 8 characters long",
  "@passwordErrorText": {
    "description": "Text shown in  password field when input is invalid"
  },
  "homeScreenText": "Catalyst Voices",
  "@homeScreenText": {
    "description": "Text shown in the home screen"
  },
  "comingSoonSubtitle": "Voices",
  "@comingSoonSubtitle": {
    "description": "Text shown after logo in coming soon page"
  },
  "comingSoonTitle1": "Coming",
  "@comingSoonTitle1": {
    "description": "Text shown as main title in coming soon page"
  },
  "comingSoonTitle2": "soon",
  "@comingSoonTitle2": {
    "description": "Text shown as main title in coming soon page"
  },
  "comingSoonDescription": "Project Catalyst is the world's largest decentralized innovation engine for solving real-world challenges.",
  "@comingSoonDescription": {
    "description": "Text shown as description in coming soon page"
  },
  "connectingStatusLabelText": "re-connecting",
  "@connectingStatusLabelText": {
    "description": "Label text shown in the ConnectingStatus widget during re-connection."
  },
  "finishAccountButtonLabelText": "Finish account",
  "@finishAccountButtonLabelText": {
    "description": "Label text shown in the FinishAccountButton widget."
  },
  "getStartedButtonLabelText": "Get Started",
  "@getStartedButtonLabelText": {
    "description": "Label text shown in the GetStartedButton widget."
  },
  "unlockButtonLabelText": "Unlock",
  "@unlockButtonLabelText": {
    "description": "Label text shown in the UnlockButton widget."
  },
  "userProfileGuestLabelText": "Guest",
  "@userProfileGuestLabelText": {
    "description": "Label text shown in the UserProfileButton widget when a user is not connected."
  },
  "searchButtonLabelText": "[cmd=K]",
  "@searchButtonLabelText": {
    "description": "Label text shown in the Search widget."
  },
  "snackbarInfoLabelText": "Info",
  "@snackbarInfoLabelText": {
    "description": "Label text shown in the Snackbar widget when the message is an info message."
  },
  "snackbarInfoMessageText": "This is an info message!",
  "@snackbarInfoMessageText": {
    "description": "Text shown in the Snackbar widget when the message is an info message."
  },
  "snackbarSuccessLabelText": "Success",
  "@snackbarSuccessLabelText": {
    "description": "Label text shown in the Snackbar widget when the message is an success message."
  },
  "snackbarSuccessMessageText": "This is a success message!",
  "@snackbarSuccessMessageText": {
    "description": "Text shown in the Snackbar widget when the message is an success message."
  },
  "snackbarWarningLabelText": "Warning",
  "@snackbarWarningLabelText": {
    "description": "Label text shown in the Snackbar widget when the message is an warning message."
  },
  "snackbarWarningMessageText": "This is a warning message!",
  "@snackbarWarningMessageText": {
    "description": "Text shown in the Snackbar widget when the message is an warning message."
  },
  "snackbarErrorLabelText": "Error",
  "@snackbarErrorLabelText": {
    "description": "Label text shown in the Snackbar widget when the message is an error message."
  },
  "snackbarErrorMessageText": "This is an error message!",
  "@snackbarErrorMessageText": {
    "description": "Text shown in the Snackbar widget when the message is an error message."
  },
  "refresh": "Refresh",
  "ok": "Ok",
  "seedPhraseSlotNr": "Slot {nr}",
  "@seedPhraseSlotNr": {
    "description": "When user arranges seed phrases this text is shown when phrase was not selected",
    "placeholders": {
      "nr": {
        "type": "int"
      }
    }
  },
  "proposalStatusReady": "Ready",
  "@proposalStatusReady": {
    "description": "Indicates to user that status is in ready mode"
  },
  "draft": "Draft",
  "@draft": {
    "description": "Indicates to user that status is in draft mode"
  },
  "inProgress": "In progress",
  "@inProgress": {
    "description": "Indicates to user that status is in progress"
  },
  "private": "Private",
  "@private": {
    "description": "Indicates to user that status is in private mode"
  },
  "live": "Live",
  "@live": {
    "description": "Indicates to user that status is in live mode"
  },
  "completed": "Completed",
  "@completed": {
    "description": "Indicates to user that status is completed"
  },
  "open": "Open",
  "@open": {
    "description": "Indicates to user that status is in open mode"
  },
  "fundedProposal": "Funded proposal",
  "@fundedProposal": {
    "description": "Label shown on a proposal card indicating that the proposal is funded."
  },
  "publishedProposal": "Published proposal",
  "@publishedProposal": {
    "description": "Label shown on a proposal card indicating that the proposal is not yet funded."
  },
  "fundedProposalDate": "Funded {date}",
  "@fundedProposalDate": {
    "description": "Indicates date of funding (a proposal).",
    "placeholders": {
      "date": {
        "type": "DateTime",
        "format": "yMMMMd"
      }
    }
  },
  "lastUpdateDate": "Last update: {date}.",
  "@lastUpdateDate": {
    "description": "Indicates a last update date.",
    "placeholders": {
      "date": {
        "type": "String"
      }
    }
  },
  "fundsRequested": "Funds requested",
  "@fundsRequested": {
    "description": "Indicates the amount of ADA requested in a fund on a proposal card."
  },
  "noOfComments": "{count} {count, plural, =0{comments} =1{comment} other{comments}}",
  "@noOfComments": {
    "description": "Indicates the amount of comments on a proposal card.",
    "placeholders": {
      "count": {
        "type": "num",
        "format": "compact"
      }
    }
  },
  "noOfSegmentsCompleted": "{completed} of {total} ({percentage}%) {total, plural, =0{segments} =1{segment} other{segments}} completed",
  "@noOfSegmentsCompleted": {
    "description": "Indicates the amount of comments on a proposal card.",
    "placeholders": {
      "completed": {
        "type": "num",
        "format": "compact"
      },
      "total": {
        "type": "num",
        "format": "compact"
      },
      "percentage": {
        "type": "num",
        "format": "compact"
      }
    }
  },
  "today": "Today",
  "@today": {
    "description": "Refers to date which is today."
  },
  "yesterday": "Yesterday",
  "@yesterday": {
    "description": "Refers to date which is yesterday."
  },
  "twoDaysAgo": "2 days ago",
  "@twoDaysAgo": {
    "description": "Refers to date which is two days ago."
  },
  "tomorrow": "Tomorrow",
  "@tomorrow": {
    "description": "Refers to date which is tomorrow."
  },
  "activeVotingRound": "Active voting round 14",
  "@activeVotingRound": {
    "description": "Title of the voting space."
  },
  "noOfAll": "All ({count})",
  "@noOfAll": {
    "description": "Tab label for all proposals in voting space",
    "placeholders": {
      "count": {
        "type": "int"
      }
    }
  },
  "noOfDraft": "Draft proposals ({count})",
  "@noOfDraft": {
    "description": "Tab label for draft proposals in voting space",
    "placeholders": {
      "count": {
        "type": "int"
      }
    }
  },
  "noOfFinal": "Final proposals ({count})",
  "@noOfFinal": {
    "description": "Tab label for final proposals in voting space",
    "placeholders": {
      "count": {
        "type": "int"
      }
    }
  },
  "noOfMyProposals": "My proposals ({count})",
  "@noOfMyProposals": {
    "description": "Tab label for my proposals in voting space",
    "placeholders": {
      "count": {
        "type": "int"
      }
    }
  },
  "noOfFavorites": "Favorites ({count})",
  "@noOfFavorites": {
    "description": "Tab label for draft proposals in voting space",
    "placeholders": {
      "count": {
        "type": "int"
      }
    }
  },
  "favorites": "Favorites",
  "@favorites": {
    "description": "Refers to a list of favorites."
  },
  "treasuryCampaignBuilder": "Campaign builder",
  "@treasuryCampaignBuilder": {
    "description": "Left panel name in treasury space"
  },
  "treasuryCampaignBuilderSegments": "Segments",
  "@treasuryCampaignBuilderSegments": {
    "description": "Tab name in campaign builder panel"
  },
  "treasuryCreateCampaign": "Create Campaign",
  "@treasuryCreateCampaign": {
    "description": "Segment name"
  },
  "setupCampaignDetails": "Setup Campaign Details",
  "@setupCampaignDetails": {
    "description": "Segment step for entering campaign details."
  },
  "setupCampaignStages": "Setup Campaign Stages",
  "@setupCampaignStages": {
    "description": "Segment step for entering campaign start and end dates."
  },
  "setupCampaignStagesTimezone": "You are setting date and times using this Timezone:",
  "@setupCampaignStagesTimezone": {
    "description": "The description of a timezone in which the user sets campaign stages."
  },
  "startAndEndDates": "Start & End Dates",
  "@startAndEndDates": {
    "description": "Refers to a date & time range (start & end)."
  },
  "campaignStart": "Campaign Start",
  "@campaignStart": {
    "description": "Label for the campaign start date."
  },
  "campaignEnd": "Campaign End",
  "@campaignEnd": {
    "description": "Label for the campaign end date."
  },
  "campaignDates": "Campaign Dates",
  "@campaignDates": {
    "description": "Label for the campaign start & end date."
  },
  "noDateTimeSelected": "No date & time selected",
  "@noDateTimeSelected": {
    "description": "Placeholder when date & time not selected."
  },
  "setupBaseProposalTemplate": "Setup Base Proposal Template",
  "@setupBaseProposalTemplate": {
    "description": "Segment step for entering a proposal template for a campaign."
  },
  "setupBaseQuestions": "Setup Base Questions",
  "@setupBaseQuestions": {
    "description": "Segment description for entering a proposal template for a campaign."
  },
  "setupCategories": "Setup Categories",
  "@setupCategories": {
    "description": "Segment step for entering campaign categories."
  },
  "stepEdit": "Edit",
  "@stepEdit": {
    "description": "Button name in step"
  },
  "workspaceProposalNavigation": "Proposal navigation",
  "@workspaceProposalNavigation": {
    "description": "Left panel name in workspace"
  },
  "workspaceProposalNavigationSegments": "Segments",
  "@workspaceProposalNavigationSegments": {
    "description": "Tab name in proposal setup panel"
  },
  "workspaceProposalSetup": "Proposal setup",
  "@workspaceProposalSetup": {
    "description": "Segment name"
  },
  "drawerSpaceTreasury": "Treasury",
  "@drawerSpaceTreasury": {
    "description": "Name shown in spaces shell drawer"
  },
  "drawerSpaceDiscovery": "Discovery",
  "@drawerSpaceDiscovery": {
    "description": "Name shown in spaces shell drawer"
  },
  "drawerSpaceWorkspace": "Workspace",
  "@drawerSpaceWorkspace": {
    "description": "Name shown in spaces shell drawer"
  },
  "drawerSpaceVoting": "Voting",
  "@drawerSpaceVoting": {
    "description": "Name shown in spaces shell drawer"
  },
  "drawerSpaceFundedProjects": "Funded projects",
  "@drawerSpaceFundedProjects": {
    "description": "Name shown in spaces shell drawer"
  },
  "fundedProjectSpace": "Funded project space",
  "@fundedProjectSpace": {
    "description": "Title of the funded project space"
  },
  "noOfFundedProposals": "Funded proposals ({count})",
  "@noOfFundedProposals": {
    "description": "Tab label for funded proposals in funded projects space",
    "placeholders": {
      "count": {
        "type": "int"
      }
    }
  },
  "followed": "Followed",
  "@followed": {
    "description": "Refers to a list of followed items."
  },
  "overallSpacesSearchBrands": "Search Brands",
  "@overallSpacesSearchBrands": {
    "description": "Overall spaces search brands tile name"
  },
  "overallSpacesTasks": "Tasks",
  "@overallSpacesTasks": {
    "description": "Overall spaces tasks tile name"
  },
  "voicesUpdateReady": "Voices update ready",
  "@voicesUpdateReady": {
    "description": "In different places update popup title"
  },
  "clickToRestart": "Click to restart",
  "@clickToRestart": {
    "description": "In different places update popup body"
  },
  "spaceTreasuryName": "Treasury space",
  "@spaceTreasuryName": {
    "description": "Name of space shown in different spaces that indicates its origin"
  },
  "spaceDiscoveryName": "Discovery space",
  "@spaceDiscoveryName": {
    "description": "Name of space shown in different spaces that indicates its origin"
  },
  "spaceWorkspaceName": "Workspace",
  "@spaceWorkspaceName": {
    "description": "Name of space shown in different spaces that indicates its origin"
  },
  "spaceVotingName": "Voting space",
  "@spaceVotingName": {
    "description": "Name of space shown in different spaces that indicates its origin"
  },
  "spaceFundedProjects": "Funded project space",
  "@spaceFundedProjects": {
    "description": "Name of space shown in different spaces that indicates its origin"
  },
  "lock": "Lock",
  "@lock": {
    "description": "Refers to a lock action, i.e. to lock the session."
  },
  "unlock": "Unlock",
  "@unlock": {
    "description": "Refers to a unlock action, i.e. to unlock the session."
  },
  "getStarted": "Get Started",
  "@getStarted": {
    "description": "Refers to a get started action, i.e. to register."
  },
  "guest": "Guest",
  "@guest": {
    "description": "Refers to guest user."
  },
  "visitor": "Visitor",
  "@visitor": {
    "description": "Refers to user that created keychain but is locked"
  },
  "actor": "Actor",
  "@actor": {
    "description": "Refers to user that created keychain and is unlocked."
  },
  "noConnectionBannerRefreshButtonText": "Refresh",
  "@noConnectionBannerRefreshButtonText": {
    "description": "Text shown in the No Internet Connection Banner widget for the refresh button."
  },
  "noConnectionBannerTitle": "No internet connection",
  "@noConnectionBannerTitle": {
    "description": "Text shown in the No Internet Connection Banner widget for the title."
  },
  "noConnectionBannerDescription": "Your internet is playing hide and seek. Check your internet connection, or try again in a moment.",
  "@noConnectionBannerDescription": {
    "description": "Text shown in the No Internet Connection Banner widget for the description below the title."
  },
  "weakPasswordStrength": "Weak password strength",
  "@weakPasswordStrength": {
    "description": "Describes a password that is weak"
  },
  "normalPasswordStrength": "Normal password strength",
  "@normalPasswordStrength": {
    "description": "Describes a password that has medium strength."
  },
  "goodPasswordStrength": "Good password strength",
  "@goodPasswordStrength": {
    "description": "Describes a password that is strong."
  },
  "chooseCardanoWallet": "Choose Cardano Wallet",
  "@chooseCardanoWallet": {
    "description": "A button label to select a cardano wallet."
  },
  "chooseOtherWallet": "Choose other wallet",
  "@chooseOtherWallet": {
    "description": "A button label to select another cardano wallet."
  },
  "learnMore": "Learn More",
  "@learnMore": {
    "description": "A label on a clickable element that can show more content."
  },
  "walletLinkHeader": "Link keys to your Catalyst Keychain",
  "@walletLinkHeader": {
    "description": "A header in link wallet flow in registration."
  },
  "walletLinkWalletSubheader": "Link your Cardano wallet",
  "@walletLinkWalletSubheader": {
    "description": "A subheader in link wallet flow in registration for wallet connection."
  },
  "walletLinkRolesSubheader": "Select your Catalyst roles",
  "@walletLinkRolesSubheader": {
    "description": "A subheader in link wallet flow in registration for role chooser state."
  },
  "walletLinkTransactionSubheader": "Sign your Catalyst roles to the\nCardano mainnet",
  "@walletLinkTransactionSubheader": {
    "description": "A subheader in link wallet flow in registration for RBAC transaction."
  },
  "walletLinkIntroTitle": "Link Cardano Wallet & Catalyst Roles \u2028to you Catalyst Keychain.",
  "@walletLinkIntroTitle": {
    "description": "A title in link wallet flow on intro screen."
  },
  "walletLinkIntroContent": "You're almost there! This is the final and most important step in your account setup. \u2028\u2028We're going to link a Cardano Wallet to your Catalyst Keychain, so you can start collecting Role Keys.  \u2028\u2028We'll start with your Voter/Commenter Key by default. You can decide to add a Proposer Key if you want.",
  "@walletLinkIntroContent": {
    "description": "A message (content) in link wallet flow on intro screen."
  },
  "walletLinkSelectWalletTitle": "Select the Cardano wallet to link\nto your Catalyst Keychain.",
  "@walletLinkSelectWalletTitle": {
    "description": "A title in link wallet flow on select wallet screen."
  },
  "walletLinkSelectWalletContent": "To complete this action, you'll submit a signed transaction to Cardano. There will be an ADA transaction fee.",
  "@walletLinkSelectWalletContent": {
    "description": "A message (content) in link wallet flow on select wallet screen."
  },
  "walletLinkWalletDetailsTitle": "Cardano wallet detection",
  "@walletLinkWalletDetailsTitle": {
    "description": "A title in link wallet flow on wallet details screen."
  },
  "walletLinkWalletDetailsContent": "{wallet} connected successfully!",
  "@walletLinkWalletDetailsContent": {
    "description": "A message in link wallet flow on wallet details screen.",
    "placeholders": {
      "wallet": {
        "type": "String"
      }
    }
  },
  "walletLinkWalletDetailsNotice": "Wallet and role registrations require a minimal transaction fee. You can setup your default dApp connector wallet in your browser extension settings.",
  "@walletLinkWalletDetailsNotice": {
    "description": "A message in link wallet flow on wallet details screen when a user wallet doesn't have enough balance."
  },
  "walletLinkWalletDetailsNoticeTopUp": "Top up ADA",
  "@walletLinkWalletDetailsNoticeTopUp": {
    "description": "A message recommending the user to top up ADA in wallet link on wallet details screen."
  },
  "walletLinkWalletDetailsNoticeTopUpLink": "Link to top-up provider",
  "@walletLinkWalletDetailsNoticeTopUpLink": {
    "description": "A link to top-up provide when the user doesn't have enough balance on wallet link screen"
  },
  "walletLinkTransactionTitle": "Let's make sure everything looks right.",
  "@walletLinkTransactionTitle": {
    "description": "A title in link wallet flow on transaction screen."
  },
  "walletLinkTransactionAccountCompletion": "Account completion for Catalyst",
  "@walletLinkTransactionAccountCompletion": {
    "description": "A subtitle in link wallet flow on transaction screen."
  },
  "walletLinkTransactionLinkItem": "1 {wallet} wallet",
  "@walletLinkTransactionLinkItem": {
    "description": "An item in the transaction summary for the wallet link.",
    "placeholders": {
      "wallet": {
        "type": "String"
      }
    }
  },
  "walletLinkTransactionPositiveSmallPrint": "Positive small print",
  "@walletLinkTransactionPositiveSmallPrint": {
    "description": "A side note on transaction summary in the wallet link explaining the positives about the registration."
  },
  "walletLinkTransactionPositiveSmallPrintItem1": "Your registration is a one time event, cost will not renew periodically.",
  "@walletLinkTransactionPositiveSmallPrintItem1": {
    "description": "The first item for the positive small print message."
  },
  "walletLinkTransactionPositiveSmallPrintItem2": "Your registrations can be found under your account profile after completion.",
  "@walletLinkTransactionPositiveSmallPrintItem2": {
    "description": "The second item for the positive small print message."
  },
  "walletLinkTransactionPositiveSmallPrintItem3": "All registration fees go into the Cardano Treasury.",
  "@walletLinkTransactionPositiveSmallPrintItem3": {
    "description": "The third item for the positive small print message."
  },
  "walletLinkTransactionSign": "Sign transaction with wallet",
  "@walletLinkTransactionSign": {
    "description": "The primary button label to sign a transaction on transaction summary screen."
  },
  "walletLinkTransactionChangeRoles": "Change role setup",
  "@walletLinkTransactionChangeRoles": {
    "description": "The secondary button label to change the roles on transaction summary screen."
  },
  "walletLinkTransactionRoleItem": "1 {role} registration",
  "@walletLinkTransactionRoleItem": {
    "description": "An item in the transaction summary for the role registration",
    "placeholders": {
      "role": {
        "type": "String"
      }
    }
  },
  "registrationTransactionFailed": "Transaction failed",
  "@registrationTransactionFailed": {
    "description": "Indicates an error when submitting a registration transaction failed."
  },
  "registrationInsufficientBalance": "Insufficient balance, please top up your wallet.",
  "@registrationInsufficientBalance": {
    "description": "Indicates an error when preparing a transaction has failed due to low wallet balance."
  },
  "registrationSeedPhraseNotFound": "Seed phrase was not found. Make sure correct words are correct.",
  "@registrationSeedPhraseNotFound": {
    "description": "Error message shown when attempting to register or recover account but seed phrase was not found"
  },
  "registrationUnlockPasswordNotFound": "Password was not found. Make sure valid password was created.",
  "@registrationUnlockPasswordNotFound": {
    "description": "Error message shown when attempting to register or recover account but password was not found"
  },
  "registrationWalletNotFound": "Wallet not found",
  "@registrationWalletNotFound": {
    "description": "Error message shown when connect wallet but matching was not found"
  },
  "walletLinkRoleChooserTitle": "How do you want to participate in Catalyst?",
  "@walletLinkRoleChooserTitle": {
    "description": "A title on the role chooser screen in registration."
  },
  "walletLinkRoleChooserContent": "In Catalyst you can take on different roles, learn more below and choose your additional roles now.",
  "@walletLinkRoleChooserContent": {
    "description": "A message on the role chooser screen in registration."
  },
  "walletLinkRoleSummaryTitle": "Is this your correct Catalyst role setup?",
  "@walletLinkRoleSummaryTitle": {
    "description": "A title on the role summary screen in registration."
  },
  "walletLinkRoleSummaryContent1": "You would like to register ",
  "@walletLinkRoleSummaryContent1": {
    "description": "The first part of the message on the role summary screen in registration."
  },
  "walletLinkRoleSummaryContent2": "{count} active {count, plural, =0{roles} =1{role} other{roles}}",
  "@walletLinkRoleSummaryContent2": {
    "description": "The middle (bold) part of the message on the role summary screen in registration.",
    "placeholders": {
      "count": {
        "type": "num",
        "format": "compact"
      }
    }
  },
  "walletLinkRoleSummaryContent3": " in Catalyst.",
  "@walletLinkRoleSummaryContent3": {
    "description": "The last part of the message on the role summary screen in registration."
  },
  "nameOfWallet": "Name of the wallet",
  "seeAllSupportedWallets": "See all supported wallets",
  "@seeAllSupportedWallets": {
    "description": "Message shown when redirecting to external content that describes which wallets are supported."
  },
  "walletDetectionSummary": "Wallet detection summary",
  "@walletDetectionSummary": {
    "description": "Message shown when presenting the details of a connected wallet."
  },
  "walletBalance": "Wallet balance",
  "@walletBalance": {
    "description": "The wallet balance in terms of Ada."
  },
  "walletAddress": "Wallet address",
  "@walletAddress": {
    "description": "A cardano wallet address"
  },
  "accountCreationCreate": "Create a new \nCatalyst Keychain",
  "accountCreationRecover": "Recover your\nCatalyst Keychain",
  "accountCreationOnThisDevice": "On this device",
  "@accountCreationOnThisDevice": {
    "description": "Indicates that created keychain will be stored in this device only"
  },
  "accountCreationGetStartedTitle": "Welcome to Catalyst",
  "accountCreationGetStatedDesc": "If you already have a Catalyst keychain you can restore it on this device, or you can create a new Catalyst Keychain.",
  "accountCreationGetStatedWhatNext": "What do you want to do?",
  "myAccountProfileKeychain": "My Account / Profile & Keychain",
  "@myAccountProfileKeychain": {
    "description": "Title of My Account page"
  },
  "yourCatalystKeychainAndRoleRegistration": "Your Catalyst keychain & role registration",
  "@yourCatalystKeychainAndRoleRegistration": {
    "description": "Subtitle of My Account page"
  },
  "profileAndKeychain": "Profile & Keychain",
  "@profileAndKeychain": {
    "description": "Tab on My Account page"
  },
  "removeKeychain": "Remove Keychain",
  "@removeKeychain": {
    "description": "Action on Catalyst Keychain card"
  },
  "walletConnected": "Wallet connected",
  "@walletConnected": {
    "description": "Describes that wallet is connected on Catalyst Keychain card"
  },
  "currentRoleRegistrations": "Current Role registrations",
  "@currentRoleRegistrations": {
    "description": "Describes roles on Catalyst Keychain card"
  },
  "voter": "Voter",
  "@voter": {
    "description": "Account role"
  },
  "proposer": "Proposer",
  "@proposer": {
    "description": "Account role"
  },
  "drep": "Drep",
  "@drep": {
    "description": "Account role"
  },
  "defaultRole": "Default",
  "@defaultRole": {
    "description": "Related to account role"
  },
  "catalystKeychain": "Catalyst Keychain",
  "createBaseProfileInstructionsTitle": "Introduction",
  "createBaseProfileInstructionsMessage": "In the following account creation steps we will:\n\n1. Setup your base profile\n2. Create your Catalyst Keychain\n3. Link Cardano wallet & roles\n\nTo ensure a smooth experience, completing your account setup in one session is essential—stay focused and avoid interruptions to finalize everything efficiently.",
  "createBaseProfileInstructionsNext": "Create your Base profile now",
  "createBaseProfileInstructionsEmailRequest": "Email request",
  "createBaseProfileInstructionsEmailReason1": "We store email in a mutable database.",
  "createBaseProfileInstructionsEmailReason2": "We do not store your email on-chain ever.",
  "createBaseProfileInstructionsEmailReason3": "We only use email for communication about Catalyst.",
  "createBaseProfileSetupTitle": "Setup your base profile",
  "createBaseProfileSetupDisplayNameLabel": "What should we call you?",
  "createBaseProfileSetupDisplayNameHint": "Display name",
  "createBaseProfileSetupDisplayNameHelper": "Please provide a nickname or real name.",
  "createBaseProfileSetupEmailLabel": "Your e-mail",
  "createBaseProfileSetupEmailHint": "E-mail",
  "createBaseProfileSetupEmailHelper": "Please provide e-mail used for your Ideascale.",
  "createBaseProfileSetupIdeascaleAccount": "Ideascale account",
  "createBaseProfileSetupIdeascaleReason1": "Please use the e-mail you use on cardano.ideascale.com",
  "createBaseProfileAcknowledgementsTitle": "Mandatory Acknowledgements",
  "createBaseProfileAcknowledgementsToS": "I confirm that I have read and agree to be bound by {tos}.",
  "catalystTos": "Project Catalyst Terms and Conditions",
  "createBaseProfileAcknowledgementsPrivacyPolicy": "I acknowledge and agree that any data I share in connection with my participation in Project Catalyst Funds will be collected, stored, used and processed in accordance with the {privacy_policy}.",
  "catalystPrivacyPolicy": "Catalyst FC’s Privacy Policy",
  "createBaseProfileAcknowledgementsDataUsage": "I acknowledge that the Catalyst Ops team may use my email only for Catalyst communication.",
  "accountCreationSplashTitle": "Create your Catalyst Keychain",
  "accountCreationSplashMessage": "Catalyst Keychain is your ticket to participate in innovation on the global stage.  \u2028\u2028These next steps will create your Catalyst keychain so you can enter new spaces, discover awesome ideas, and share your feedback to help improve ideas.",
  "accountCreationSplashNextButton": "Create your Keychain now",
  "accountInstructionsTitle": "Great! Your Catalyst Keychain \u2028has been created.",
  "accountInstructionsMessage": "On the next screen, you're going to see 12 words. \u2028This is called your \"Catalyst seed phrase\".   \u2028\u2028It's like a super secure password that only you know, \u2028that allows you to prove ownership of your keychain.  \u2028\u2028Use your Catalyst seed phrase to login and recover your account on different devices, so be sure to put it somewhere safe!\n\nIt is a super secure password that only you know, so best is to write it down with pen and paper, so get this ready. ",
  "previous": "Previous",
  "@previous": {
    "description": "(Action) switch to the previous item."
  },
  "next": "Next",
  "@next": {
    "description": "For example in button that goes to next stage of registration"
  },
  "back": "Back",
  "@back": {
    "description": "For example in button that goes to previous stage of registration"
  },
  "retry": "Retry",
  "@retry": {
    "description": "Retry action when something goes wrong."
  },
  "somethingWentWrong": "Something went wrong.",
  "@somethingWentWrong": {
    "description": "Error description when something goes wrong."
  },
  "noWalletFound": "No wallet found.",
  "@noWalletFound": {
    "description": "A description when no wallet extension was found."
  },
  "deleteKeychainDialogTitle": "Delete Keychain?",
  "@deleteKeychainDialogTitle": {
    "description": "A title on delete keychain dialog"
  },
  "deleteKeychainDialogSubtitle": "Are you sure you wants to delete your\nCatalyst Keychain from this device?",
  "@deleteKeychainDialogSubtitle": {
    "description": "A subtitle on delete keychain dialog"
  },
  "deleteKeychainDialogWarning": "Make sure you have a working Catalyst 12-word seedphrase!",
  "@deleteKeychainDialogWarning": {
    "description": "A warning on delete keychain dialog"
  },
  "deleteKeychainDialogWarningInfo": "Your Catalyst account will be removed,\nthis action cannot be undone!",
  "@deleteKeychainDialogWarningInfo": {
    "description": "A warning info on delete keychain dialog"
  },
  "deleteKeychainDialogTypingInfo": "To avoid mistakes, please type ‘Remove Keychain’ below.",
  "@deleteKeychainDialogTypingInfo": {
    "description": "A typing info on delete keychain dialog"
  },
  "deleteKeychainDialogInputLabel": "Confirm removal",
  "@deleteKeychainDialogInputLabel": {
    "description": "An input label on delete keychain dialog"
  },
  "deleteKeychainDialogErrorText": "Error. Please type 'Remove Keychain' to remove your account from this device.",
  "@deleteKeychainDialogErrorText": {
    "description": "An error text on text field on delete keychain dialog"
  },
  "deleteKeychainDialogRemovingPhrase": "Remove Keychain",
  "@deleteKeychainDialogRemovingPhrase": {
    "description": "A removing phrase on delete keychain dialog"
  },
  "accountRoleDialogTitle": "Learn about Catalyst Roles",
  "@accountRoleDialogTitle": {
    "description": "A title on account role dialog"
  },
  "accountRoleDialogButton": "Continue Role setup",
  "@accountRoleDialogButton": {
    "description": "A label on account role dialog's button"
  },
  "accountRoleDialogRoleSummaryTitle": "{role} role summary",
  "@accountRoleDialogRoleSummaryTitle": {
    "description": "A title for role summary on account role dialog",
    "placeholders": {
      "role": {
        "type": "String"
      }
    }
  },
  "voterVerboseName": "Treasury guardian",
  "@voterVerboseName": {
    "description": "A verbose name for voter"
  },
  "proposerVerboseName": "Main proposer",
  "@proposerVerboseName": {
    "description": "A verbose name for proposer"
  },
  "drepVerboseName": "Community expert",
  "@drepVerboseName": {
    "description": "A verbose name for drep"
  },
  "voterDescription": "The Voters are the guardians of Cardano treasury. They vote in projects for the growth of the Cardano Ecosystem.",
  "@voterDescription": {
    "description": "A description for voter"
  },
  "proposerDescription": "The Main Proposers are the Innovators in Project Catalyst, they are the shapers of the future.",
  "@proposerDescription": {
    "description": "A description for proposer"
  },
  "drepDescription": "The dRep has an Expert Role in the Cardano/Catalyst as people can delegate their vote to Cardano Experts.",
  "@drepDescription": {
    "description": "A description for drep"
  },
  "voterSummarySelectFavorites": "Select favorites",
  "voterSummaryComment": "Comment/Vote on Proposals",
  "voterSummaryCastVotes": "Cast your votes",
  "voterSummaryVoterRewards": "Voter rewards",
  "proposerSummaryWriteEdit": "Write/edit functionality",
  "proposerSummarySubmitToFund": "Rights to Submit to Fund",
  "proposerSummaryInviteTeamMembers": "Invite Team Members",
  "proposerSummaryComment": "Comment functionality",
  "drepSummaryDelegatedVotes": "Delegated Votes",
  "drepSummaryRewards": "dRep rewards",
  "drepSummaryCastVotes": "Cast delegated votes",
  "drepSummaryComment": "Comment Functionality",
  "delete": "Delete",
  "close": "Close",
  "notice": "Notice",
  "yes": "Yes",
  "no": "No",
  "total": "Total",
  "file": "file",
  "key": "key",
  "upload": "Upload",
  "browse": "browse",
  "uploadDropInfo": "Drop your {itemNameToUpload} here or ",
  "@uploadDropInfo": {
    "description": "An info on upload dialog",
    "placeholders": {
      "itemNameToUpload": {
        "type": "String"
      }
    }
  },
  "uploadProgressInfo": "Upload in progress",
  "uploadKeychainTitle": "Upload Catalyst Keychain",
  "@uploadKeychainTitle": {
    "description": "A title on keychain upload dialog"
  },
  "uploadKeychainInfo": "Make sure it's a correct Catalyst keychain file.",
  "@uploadKeychainInfo": {
    "description": "An info on keychain upload dialog"
  },
  "theme": "Theme",
  "themeLight": "Light",
  "@themeLight": {
    "description": "Refers to a light theme mode."
  },
  "themeDark": "Dark",
  "@themeDark": {
    "description": "Refers to a dark theme mode."
  },
  "keychainDeletedDialogTitle": "Catalyst keychain removed",
  "keychainDeletedDialogSubtitle": "Your Catalyst Keychain is removed successfully from this device.",
  "keychainDeletedDialogInfo": "We reverted this device to Catalyst first use.",
  "registrationCompletedTitle": "Catalyst account setup",
  "registrationCompletedSubtitle": "Completed!",
  "registrationCompletedSummaryHeader": "Summary",
  "registrationCompletedKeychainTitle": "Catalyst Keychain created",
  "registrationCompletedKeychainInfo": "You created a Catalyst Keychain, backed up its seed phrase and set an unlock password.",
  "registrationCompletedWalletTitle": "Cardano {walletName} wallet selected",
  "@registrationCompletedWalletTitle": {
    "placeholders": {
      "walletName": {
        "type": "String"
      }
    }
  },
  "registrationCompletedWalletInfo": "You selected your {walletName} wallet as primary wallet for your voting power.",
  "@registrationCompletedWalletInfo": {
    "placeholders": {
      "walletName": {
        "type": "String"
      }
    }
  },
  "registrationCompletedRolesTitle": "Catalyst roles selected",
  "registrationCompletedRolesInfo": "You linked your Cardano wallet and selected  Catalyst roles via a signed transaction.",
  "registrationCompletedRoleRegistration": "role registration",
  "registrationCompletedDiscoveryButton": "Open Discovery Dashboard",
  "registrationCompletedAccountButton": "Review my account",
  "createKeychainSeedPhraseSubtitle": "Write down your Catalyst seed phrase",
  "createKeychainSeedPhraseBody": "Make sure you write down your 12-words in a safe place as well.",
  "createKeychainSeedPhraseExport": "Export Security Words",
  "createKeychainSeedPhraseExportConfirmDialogSubtitle": "Are you sure you want to export your key?",
  "createKeychainSeedPhraseExportConfirmDialogContent": "Before using this feature, please read this {link}",
  "bestPracticesFAQ": "best practices FAQ",
  "exportKey": "Export Key",
  "createKeychainSeedPhraseStoreConfirmation": "I have written down/downloaded my 12 words",
  "createKeychainSeedPhraseCheckInstructionsTitle": "Write down your Catalyst seed phrase",
  "createKeychainSeedPhraseCheckInstructionsSubtitle": "Next, we're going to make sure that you've written down your Catalyst seed phrase correctly.   \u2028\u2028We don't save your Catalyst seed phrase, so it's important \u2028to make sure you have it right. Thats why we don't trust, we verify before continuing.   \u2028\u2028It's also good practice to get familiar with using a \nseed phrase if you're new to crypto.",
  "createKeychainSeedPhraseCheckSubtitle": "Input your Catalyst seed phrase",
  "createKeychainSeedPhraseCheckBody": "Select your 12 written down words in \u2028the correct order.",
  "importCatalystKey": "Import Catalyst Key",
  "@importCatalystKey": {
    "description": "When user checks correct seed phrase words order he can upload it too"
  },
  "reset": "Reset",
  "createKeychainSeedPhraseCheckSuccessTitle": "Nice job! You've successfully verified your Catalyst seed phase",
  "createKeychainSeedPhraseCheckSuccessSubtitle": "Enter your seed phrase to recover your Catalyst Keychain on any device.   \u2028\u2028It's kinda like your email and password all rolled into one, so keep it somewhere safe!\u2028\u2028In the next step we’ll add a password to your Catalyst Keychain, so you can lock/unlock access to Voices.",
  "yourNextStep": "Your next step",
  "createKeychainSeedPhraseCheckSuccessNextStep": "Now let’s set your Unlock password for this device!",
  "createKeychainUnlockPasswordInstructionsTitle": "Set your Catalyst unlock password for this device",
  "createKeychainUnlockPasswordInstructionsSubtitle": "In this next step, you'll set your Unlock Password for this device. It's like a shortcut for proving ownership of your Keychain.  \u2028\u2028Whenever you recover your account for the first time on a new device, you'll need to use your Catalyst seed phrase to get started. Every time after that, you can use your Unlock Password to quickly regain access.",
  "createBaseProfileCreatedTitle": "Congratulations your Base profile is setup!",
  "createKeychainCreatedTitle": "Congratulations your Catalyst \u2028Keychain is created!",
  "createBaseProfileNextStep": "In the next step you Create your Catalyst Keychain",
  "createKeychainCreatedNextStep": "In the next step you write your Catalyst roles and \u2028account to the Cardano Mainnet.",
  "createKeychainLinkWalletAndRoles": "Link your Cardano Wallet & Roles",
  "registrationCreateBaseProfileStepGroup": "Base profile created",
  "registrationCreateKeychainStepGroup": "Catalyst Keychain created",
  "registrationLinkWalletStepGroup": "Link Cardano Wallet & Roles",
  "registrationCompletedStepGroup": "Catalyst account creation completed!",
  "createKeychainUnlockPasswordIntoSubtitle": "Catalyst unlock password",
  "createKeychainUnlockPasswordIntoBody": "Please provide a password for your Catalyst Keychain.",
  "enterPassword": "Enter password",
  "confirmPassword": "Confirm password",
  "xCharactersMinimum": "{number} characters minimum length",
  "@xCharactersMinimum": {
    "placeholders": {
      "number": {
        "type": "int"
      }
    }
  },
  "passwordDoNotMatch": "Passwords do not match, please correct",
  "@passwordDoNotMatch": {
    "description": "When user confirms password but it does not match original one."
  },
  "warning": "Warning",
  "alert": "Alert",
  "registrationExitConfirmDialogSubtitle": "Account creation incomplete!",
  "registrationExitConfirmDialogContent": "Leaving before creating your keychain means account creation is incomplete. \u2028\u2028You cannot login without \u2028completing your key chain.",
  "registrationExitConfirmDialogContinue": "Continue keychain creation",
  "cancelAnyways": "Cancel anyway",
  "recoverCatalystKeychain": "Restore Catalyst keychain",
  "recoverKeychainMethodsTitle": "Restore your Catalyst Keychain",
  "recoverKeychainMethodsNoKeychainFound": "No Catalyst Keychain found on this device.",
  "recoverKeychainMethodsSubtitle": "Not to worry, in the next step you can choose the recovery option that applies to you for this device!",
  "recoverKeychainMethodsListTitle": "How do you want Restore your Catalyst Keychain?",
  "recoverKeychainNonFound": "No Catalyst Keychain found\u2028on this device.",
  "recoverKeychainFound": "Keychain found!  \u2028Please unlock your device.",
  "recoverWithSeedPhrase12Words": "Restore/Upload with 12-word seed phrase",
  "recoverySeedPhraseInstructionsTitle": "Restore your Catalyst Keychain with \u2028your 12-word Catalyst seed phrase",
  "recoverySeedPhraseInstructionsSubtitle": "Enter your security words in the correct order, and sign into your Catalyst account on a new device.",
  "recoverySeedPhraseInputTitle": "Restore your Catalyst Keychain with \u2028your 12-word Catalyst seed phrase",
  "recoverySeedPhraseInputSubtitle": "Enter each word of your Catalyst seed phrase in the right order to bring your Catalyst account to this device.",
  "recoveryAccountTitle": "Catalyst account recovery",
  "recoveryAccountSuccessTitle": "Keychain recovered successfully!",
  "recoveryAccountDetailsAction": "Set unlock password for this device",
  "recoveryUnlockPasswordInstructionsTitle": "Set your Catalyst unlock password for this device",
  "recoveryUnlockPasswordInstructionsSubtitle": "In this next step, you'll set your Unlock Password for this device. It's like a shortcut for proving ownership of your Keychain.  \u2028\u2028Whenever you recover your account for the first time on a new device, you'll need to use your Catalyst seed phrase to get started. Every time after that, you can use your Unlock Password to quickly regain access.",
  "recoverDifferentKeychain": "Restore a different keychain",
  "unlockDialogHeader": "Unlock Catalyst",
  "@unlockDialogHeader": {
    "description": "The header label in unlock dialog."
  },
  "unlockDialogTitle": "Welcome back!",
  "@unlockDialogTitle": {
    "description": "The title label in unlock dialog."
  },
  "unlockDialogContent": "Please enter your device specific unlock password\nto unlock Catalyst Voices.",
  "@unlockDialogContent": {
    "description": "The content (body) in unlock dialog."
  },
  "unlockDialogHint": "Enter your Unlock password",
  "@unlockDialogHint": {
    "description": "The hint for the unlock password field."
  },
  "unlockDialogIncorrectPassword": "Password is incorrect, try again.",
  "@unlockDialogIncorrectPassword": {
    "description": "An error message shown below the password field when the password is incorrect."
  },
  "continueAsGuest": "Continue as guest",
  "@continueAsGuest": {
    "description": "The message shown when asking the user to login/unlock and the user wants to cancel the process."
  },
  "unlockSnackbarTitle": "Catalyst unlocked!",
  "@unlockSnackbarTitle": {
    "description": "The title shown in confirmation snackbar after unlocking the keychain."
  },
  "unlockSnackbarMessage": "You can now fully use the application.",
  "@unlockSnackbarMessage": {
    "description": "The message shown below the title in confirmation snackbar after unlocking the keychain."
  },
  "lockSnackbarTitle": "Catalyst locked",
  "@lockSnackbarTitle": {
    "description": "The title shown in confirmation snackbar after locking the keychain."
  },
  "lockSnackbarMessage": "Catalyst is now in guest/locked mode.",
  "@lockSnackbarMessage": {
    "description": "The message shown below the title in confirmation snackbar after locking the keychain."
  },
  "recoverySuccessTitle": "Congratulations your Catalyst \u2028Keychain is restored!",
  "recoverySuccessSubtitle": "You have successfully restored your Catalyst Keychain, and unlocked Catalyst Voices on this device.",
  "recoverySuccessGoToDashboard": "Jump into the Discovery space / Dashboard",
  "recoverySuccessGoAccount": "Check my account",
  "recoveryExitConfirmDialogSubtitle": "12 word keychain restoration incomplete",
  "recoveryExitConfirmDialogContent": "Please continue your Catalyst Keychain restoration, if you cancel all input will be lost.",
  "recoveryExitConfirmDialogContinue": "Continue recovery process",
  "recoverAccount": "Recover account",
  "@recoverAccount": {
    "description": "Refers to the action label for recovering the user account."
  },
  "uploadConfirmDialogSubtitle": "SWITCH TO FILE UPLOAD",
  "uploadConfirmDialogContent": "Do you want to cancel manual input, and switch to Catalyst key upload?",
  "uploadConfirmDialogYesButton": "Yes, switch to Catalyst key upload",
  "uploadConfirmDialogResumeButton": "Resume manual inputs",
  "incorrectUploadDialogSubtitle": "CATALYST KEY INCORRECT",
  "incorrectUploadDialogContent": "The Catalyst keychain that you entered or uploaded is incorrect, please try again.",
  "incorrectUploadDialogTryAgainButton": "Try again",
  "finishAccountCreation": "Finish account creation",
  "connectDifferentWallet": "Connect a different wallet",
  "@connectDifferentWallet": {
    "description": "A button label to connect a different wallet in wallet detail panel."
  },
  "reviewRegistrationTransaction": "Review registration transaction",
  "@reviewRegistrationTransaction": {
    "description": "A button label to review the registration transaction in wallet detail panel."
  },
  "format": "Format",
  "@format": {
    "description": "A label for the format field in the date picker."
  },
  "datePickerDateRangeError": "Please select a date within the range of today and one year from today.",
  "@datePickerDateRangeError": {
    "description": "Error message for the date picker when the selected date is outside the range of today and one year from today."
  },
  "datePickerDaysInMonthError": "Entered day exceeds the maximum days for this month.",
  "@datePickerDaysInMonthError": {
    "description": "Error message for the date picker when the selected day is greater than the maximum days for the selected month."
  },
  "saveBeforeEditingErrorText": "Please save before editing something else",
  "errorWalletLinkInvalidRequest": "Wallet authorisation invalid request",
  "errorWalletLinkInternalError": "Wallet authorisation internal error",
  "errorWalletLinkRefused": "Wallet authorisation failed",
  "errorWalletLinkAccountChange": "Wallet account change",
  "all": "All",
  "@all": {
    "description": "Primary used to select all object. To display object without any filter"
  },
  "guidance": "Guidance",
  "@guidance": {
    "description": "A tab name of the guidance for the proposal editor."
  },
  "noGuidanceOfThisType": "There is no guidance of this type",
  "@noGuidanceOfThisType": {
    "description": "Message when there is no guidance of this type"
  },
  "selectASection": "Select a section",
  "@selectASection": {
    "description": "Message when there is no section selected"
  },
  "noGuidanceForThisSection": "There is no guidance for this section.",
  "@noGuidanceForThisSection": {
    "description": "Message when there is no guidance for this section"
  },
  "noProposalStateDescription": "Discovery space will show draft proposals you can comment on, currently there are no draft proposals.",
  "@noProposalStateDescription": {
    "description": "Description shown when there are no proposals in the proposals tab"
  },
  "noProposalStateTitle": "No draft proposals yet",
  "@noProposalStateTitle": {
    "description": "Title shown when there are no proposals in the proposals tab"
  },
  "campaignIsLive": "Campaign Is Live (Published)",
  "@campaignIsLive": {
    "description": "Title of the campaign is live (published) space"
  },
  "campaignStartingSoon": "Campaign Starting Soon (Ready to deploy)",
  "@campaignStartingSoon": {
    "description": "Title of the campaign starting soon space"
  },
  "campaignConcluded": "Campaign Concluded, Result are in!",
  "@campaignConcluded": {
    "description": "Title of the campaign concluded space"
  },
  "campaignBeginsOn": "Campaign begins on {date} at {time}",
  "@campaignBeginsOn": {
    "description": "Title of the campaign concluded space",
    "placeholders": {
      "date": {
        "type": "String"
      },
      "time": {
        "type": "String"
      }
    }
  },
  "campaignEndsOn": "Campaign ends on {date} at {time}",
  "@campaignEndsOn": {
    "description": "Title of the campaign concluded space",
    "placeholders": {
      "date": {
        "type": "String"
      },
      "time": {
        "type": "String"
      }
    }
  },
  "viewProposals": "View proposals",
  "@viewProposals": {
    "description": "Title of the view proposals space"
  },
  "viewVotingResults": "View Voting Results",
  "@viewVotingResults": {
    "description": "Title of the view voting results space"
  },
  "campaignDetails": "Campaign Details",
  "description": "Description",
  "startDate": "Start Date",
  "endDate": "End Date",
  "categories": "Categories",
  "fundingCategories": "Funding categories",
  "proposals": "Proposals",
  "totalSubmitted": "Total submitted",
  "inXDays": "{x, plural, =1{In {x} day} other{In {x} days}}",
  "@inXDays": {
    "placeholders": {
      "x": {
        "type": "int"
      }
    }
  },
  "campaignCategories": "Campaign Categories",
  "cardanoUseCases": "Cardano Use Cases",
  "discoverySpaceTitle": "Boost Social Entrepreneurship",
  "@discoverySpaceTitle": {
    "description": "Title for the discovery space for actor (unlocked) user."
  },
  "discoverySpaceDescription": "Project Catalyst is built on the ingenuity of our global network. Ideas can come from anyone, from any background, anywhere in the world. Proposers pitch their ideas to the community by submitting proposals onto the Catalyst collaboration platform.",
  "@discoverySpaceDescription": {
    "description": "Description for the discovery space for actor (unlocked) user."
  },
  "discoverySpaceEmptyProposals": "Once this campaign launches draft proposals will be shared here.",
  "@discoverySpaceEmptyProposals": {
    "description": "Description for empty state on discovery space when there are no draft proposals."
  },
  "campaign": "Campaign",
  "campaignPreviewTitle": "Campaign Preview",
  "@campaignPreviewTitle": {
    "description": "Title for the campaign preview dialog (admin mode)."
  },
  "campaignPreviewEvents": "Events",
  "@campaignPreviewEvents": {
    "description": "Tab label in campaign preview dialog for campaign events."
  },
  "campaignPreviewViews": "Views",
  "@campaignPreviewViews": {
    "description": "Tab label in campaign preview dialog for campaign views."
  },
  "campaignPreviewEventBefore": "Before Campaign",
  "@campaignPreviewEventBefore": {
    "description": "A name of the state of a campaign before it starts."
  },
  "campaignPreviewEventDuring": "During Campaign",
  "@campaignPreviewEventDuring": {
    "description": "A name of the state of a campaign when it is active."
  },
  "campaignPreviewEventAfter": "After Campaign",
  "@campaignPreviewEventAfter": {
    "description": "A name of the state of a campaign when it is active."
  },
  "userAuthenticationState": "User Authentication State",
  "@userAuthenticationState": {
    "description": "The state of the user (keychain), actor, guest, visitor, etc."
  },
  "active": "Active",
  "@active": {
    "description": "Activated state"
  },
  "campaignManagement": "Campaign Management",
  "published": "Published",
  "status": "Status",
  "myProposals": "My Proposals",
  "workspaceDescription": "In this space you can manage your existing proposals, view previous and archived proposal as well as creating new proposals.",
  "@workspaceDescription": {
    "description": "Workspace page description"
  },
  "newDraftProposal": "New Draft Proposal",
  "draftProposalsX": "Draft Proposals ({count})",
  "@draftProposalsX": {
    "description": "Workspace page tab",
    "placeholders": {
      "count": {
        "type": "int"
      }
    }
  },
  "finalProposalsX": "Final Proposals ({count})",
  "@finalProposalsX": {
    "description": "Workspace page tab",
    "placeholders": {
      "count": {
        "type": "int"
      }
    }
  },
  "searchProposals": "Search Proposals",
  "search": "Search…",
  "agree": "I Agree",
  "requestedAmountShouldBeBetweenMinAndMax": "Requested amount should be between {min} and {max}",
  "requestedAmountShouldBeMoreThan": "Requested amount should be at least {min}",
  "requestedAmountShouldBeLessThan": "Requested amount should be at most {max}",
  "errorValidationTokenNotParsed": "Invalid input. Could not parse parse.",
  "@errorValidationTokenNotParsed": {
    "description": "A validation error when user enters input which cannot be parsed into token value."
  },
  "errorValidationMissingRequiredField": "Please fill this field.",
  "@errorValidationMissingRequiredField": {
    "description": "A validation error for a missing required form field."
  },
  "errorValidationNumFieldBelowMin": "The value should be at least {min}.",
  "@errorValidationNumFieldBelowMin": {
    "description": "Validation error when the user entered numerical value is smaller than min",
    "placeholders": {
      "min": {
        "type": "int"
      }
    }
  },
  "errorValidationNumFieldAboveMax": "The value should be no bigger than {max}.",
  "@errorValidationNumFieldAboveMax": {
    "description": "Validation error when the user entered numerical value is bigger than max",
    "placeholders": {
      "max": {
        "type": "int"
      }
    }
  },
  "errorValidationNumFieldOutOfRange": "The value should be between {min} and {max}",
  "@errorValidationNumFieldOutOfRange": {
    "description": "Validation error when the numerical value is out of allowed range between min and max (both inclusive)",
    "placeholders": {
      "min": {
        "type": "int"
      },
      "max": {
        "type": "int"
      }
    }
  },
  "errorValidationStringLengthBelowMin": "The text should be at least {min} {min, plural, =0{characters} =1{character} other{characters}}.",
  "@errorValidationStringLengthBelowMin": {
    "description": "Validation error when the user entered text is shorter than min length",
    "placeholders": {
      "min": {
        "type": "int"
      }
    }
  },
  "errorValidationStringLengthAboveMax": "The text should be no longer than {max} {max, plural, =0{characters} =1{character} other{characters}}.",
  "@errorValidationStringLengthAboveMax": {
    "description": "Validation error when the user entered text is longer than max length",
    "placeholders": {
      "max": {
        "type": "int"
      }
    }
  },
  "errorValidationStringLengthOutOfRange": "The text should be between {min} and {max} {max, plural, =0{characters} =1{character} other{characters}}.",
  "@errorValidationStringLengthOutOfRange": {
    "description": "Validation error when the user entered text is out of allowed range between min and max (both inclusive) characters",
    "placeholders": {
      "min": {
        "type": "int"
      },
      "max": {
        "type": "int"
      }
    }
  },
  "errorValidationListItemsBelowMin": "There should be at least {min} {min, plural, =0{items} =1{item} other{items}}.",
  "@errorValidationListItemsBelowMin": {
    "description": "Validation error when the user entered less than min items in the list.",
    "placeholders": {
      "min": {
        "type": "int"
      }
    }
  },
  "errorValidationListItemsAboveMax": "There should be no more than {max} {max, plural, =0{items} =1{item} other{items}}.",
  "@errorValidationListItemsAboveMax": {
    "description": "Validation error when the user entered more than max items in the list.",
    "placeholders": {
      "max": {
        "type": "int"
      }
    }
  },
  "errorValidationListItemsOutOfRange": "There should be between {min} and {max} {max, plural, =0{items} =1{item} other{items}}.",
  "@errorValidationListItemsOutOfRange": {
    "description": "The number of items in a list/array is out of allowed range between min and max (both inclusive)",
    "placeholders": {
      "min": {
        "type": "int"
      },
      "max": {
        "type": "int"
      }
    }
  },
  "errorValidationListItemsNotUnique": "The values must be unique.",
  "@errorValidationListItemsNotUnique": {
    "description": "The list items must be unique."
  },
  "noTagSelected": "No Tag Selected",
  "@noTagSelected": {
    "description": "For example in context of document builder"
  },
  "errorValidationConstValueMismatch": "The value must be \"{constValue}\".",
  "@errorValidationConstValueMismatch": {
    "description": "Validation error when the user entered value does not match the const value",
    "placeholders": {
      "constValue": {
        "type": "String"
      }
    }
  },
  "errorValidationEnumValuesMismatch": "The value must be one of {enumValues}.",
  "@errorValidationEnumValuesMismatch": {
    "description": "Validation error when the user entered value does not match the enum values",
    "placeholders": {
      "enumValues": {
        "type": "String"
      }
    }
  },
  "errorValidationPatternMismatch": "The value does not match the valid pattern.",
  "@errorValidationPatternMismatch": {
    "description": "Validation error when the user entered value does not match the pattern"
  },
  "singleGroupedTagSelectorTitle": "Please choose the most relevant category group and tag related to the outcomes of your proposal",
  "singleGroupedTagSelectorRelevantTag": "Select the most relevant tag",
  "noUrlAdded": "No URL added",
  "addUrl": "Add URL",
  "clear": "Clear",
  "errorNoActiveCampaignFound": "Currently there is no active campaign running",
  "howItWorksCollaborate": "Innovate together",
  "@howItWorksCollaborate": {
    "description": "Used in discovery page in how it works section"
  },
  "howItWorks": "Here’s how it works",
  "howItWorksCollaborateDescription": "Got an Idea? Create an impactful proposal and collaborate with the community to develop and refine it.",
  "howItWorksVote": "Vote for your favorite ideas",
  "@howItWorksVote": {
    "description": "Used in discovery page in how it works section"
  },
  "howItWorksVoteDescription": "Use a voting app to choose ideas with impact worth funding. Get rewarded in ada for taking part.",
  "howItWorksFollow": "Stay up to date",
  "@howItWorksFollow": {
    "description": "Used in discovery page in how it works section"
  },
  "howItWorksFollowDescription": "Receive regular updates on all the funded ideas, so you can follow along and see how things are progressing.",
  "heroSectionTitle": "Create, fund and deliver the future of Cardano.",
  "projectCatalystDescription": "Project Catalyst is an experiment in community innovation, providing a framework to turn ideas into impactful real world projects.\n\nWe're putting the community at the heart of Cardano's future development. Are you ready for the Challenge?",
  "viewCurrentCampaign": "View Current Campaign",
  "catalystF14": "Catalyst Found14",
  "@catalystF14": {
    "description": "Used in discovery page in hero section"
  },
  "currentCampaign": "Current Campaign",
  "currentCampaignDescription": "Project Catalyst turns economic power into innovation power by using the Cardano Treasury to incentivize and fund community-approved ideas.",
  "campaignTreasury": "Campaign Treasury",
  "campaignTreasuryDescription": "Total budget, including ecosystem incentives",
  "campaignTotalAsk": "Campaign Total Ask",
  "campaignTotalAskDescription": "Funds requested by all submitted projects",
  "maximumAsk": "Maximum Ask",
  "minimumAsk": "Minimum Ask",
  "ideaJourney": "Idea Journey",
  "ideaJourneyDescription": "#### Ideas comes to life in Catalyst through its key stages below. For the full timeline, deadlines and latest updates, visit the [fund timeline](https://docs.projectcatalyst.io/current-fund/fund-basics/fund-timeline) Gitbook page.",
  "ongoing": "Ongoing",
  "from": "From",
  "to": "To",
  "weekOf": "Week of",
  "errorDisplayNameValidationEmpty": "Display name can not be empty",
  "errorDisplayNameValidationOutOfRange": "Invalid length",
  "headsUp": "Heads up",
  "@headsUp": {
    "description": "In context for important information below"
  },
  "errorEmailValidationPattern": "Incorrect email pattern",
  "errorEmailValidationOutOfRange": "Invalid length",
  "categoryDetails": "Category Details",
  "fundsAvailable": "Funds Available",
  "duration": "Duration",
  "valueMonths": "{value} {value, plural, =0{Month} other{Months}}",
  "@valueMonths": {
    "description": "Used in proposal card",
    "placeholders": {
      "value": {
        "type": "int"
      }
    }
  },
  "finalProposal": "Final",
  "mostRecent": "Most Recent",
  "viewAllProposals": "View All Proposals",
  "publishedOn": "Published on {date} at {time}",
  "@publishedOn": {
    "placeholders": {
      "date": {
        "type": "String"
      },
      "time": {
        "type": "String"
      }
    }
  },
  "dateAtTime": "{date} at {time}",
  "@dateAtTime": {
    "placeholders": {
      "date": {
        "type": "String"
      },
      "time": {
        "type": "String"
      }
    }
  },
  "accountMenuPopupTooltip": "Account menu",
  "account": "Account",
  "settings": "Settings",
  "setupCatalystRoles": "Setup Catalyst roles",
  "submitSupportRequest": "Submit support request",
  "catalystKnowledgeBase": "Catalyst knowledge base",
  "lockAccount": "Lock account",
  "timezone": "Timezone",
  "proposalsSubmittedCount": "{count} {count, plural, one{Proposal} other{Proposals}} Submitted",
  "@proposalsSubmittedCount": {
    "description": "Used in proposal card in campaign category",
    "placeholders": {
      "count": {
        "type": "int"
      }
    }
  },
  "inObject": "In {object}",
  "@inObject": {
    "description": "In (Category Name)",
    "placeholders": {
      "object": {
        "type": "String"
      }
    }
  },
  "startProposal": "Start Proposal",
  "categoryRequirements": "Category Requirements:",
  "createProposal": "Create Proposal",
  "proposalsSubmissionClose": "Proposals submission close:",
  "backToCampaign": "Back to Campaign",
  "category": "Category",
  "exploreCategories": "Explore Categories",
  "categoryBudget": "Category Budget",
  "fundsAvailableForCategory": "Funds available for this category",
  "currentAsk": "Current Ask",
  "displayName": "Display Name",
  "emailAddress": "Email address",
  "myAccount": "My account",
  "myRoles": "My Roles",
  "addRole": "Add role",
  "accountFinishedNotificationTitle": "Account Finalized",
  "accountFinishedNotificationTitleDesc": "Account blockchain verified",
  "accountFinishedNotificationMessage": "You are now able to vote, submit proposals and…",
  "editRolesDialogTitle": "Editing Roles",
  "editRolesDialogMessage": "Before you can change your role, there are a few steps to complete first. Follow the instructions carefully to ensure a smooth transition.\u2028\u2028To continue you will need to re-register, this will allow you to select new roles. This process will take around 3-7 minutes. \nPlease have your passphrase ready.\u2028",
  "continueText": "Continue",
  "showAll": "Show All",
<<<<<<< HEAD
  "searchResult": "Search Result",
  "@searchResult": {
    "description": "To show that displayed proposals are search result"
  },
  "emptySearchResultTitle": "No search results found",
  "@emptySearchResultTitle": {
    "description": "Title of empty search result"
  },
  "tryDifferentSearch": "Please try another search.",
  "@tryDifferentSearch": {
    "description": "Description of empty search result. Try different search"
=======
  "importProposal": "Import Proposal",
  "@importProposal": {
    "description": "Import a proposal from a file"
  },
  "catalyst": "Catalyst",
  "@catalyst": {
    "description": "Catalyst is a project name"
>>>>>>> 2a87f10e
  }
}<|MERGE_RESOLUTION|>--- conflicted
+++ resolved
@@ -1511,7 +1511,17 @@
   "editRolesDialogMessage": "Before you can change your role, there are a few steps to complete first. Follow the instructions carefully to ensure a smooth transition.\u2028\u2028To continue you will need to re-register, this will allow you to select new roles. This process will take around 3-7 minutes. \nPlease have your passphrase ready.\u2028",
   "continueText": "Continue",
   "showAll": "Show All",
-<<<<<<< HEAD
+  "@showAll": {
+    "description": "Show all for when using filtering by some criteria",
+  },
+  "importProposal": "Import Proposal",
+  "@importProposal": {
+    "description": "Import a proposal from a file"
+  },
+  "catalyst": "Catalyst",
+  "@catalyst": {
+    "description": "Catalyst is a project name"
+  },
   "searchResult": "Search Result",
   "@searchResult": {
     "description": "To show that displayed proposals are search result"
@@ -1523,14 +1533,5 @@
   "tryDifferentSearch": "Please try another search.",
   "@tryDifferentSearch": {
     "description": "Description of empty search result. Try different search"
-=======
-  "importProposal": "Import Proposal",
-  "@importProposal": {
-    "description": "Import a proposal from a file"
-  },
-  "catalyst": "Catalyst",
-  "@catalyst": {
-    "description": "Catalyst is a project name"
->>>>>>> 2a87f10e
   }
 }