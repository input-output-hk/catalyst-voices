--- conflicted
+++ resolved
@@ -2859,11 +2859,10 @@
   "@selectCategoryToSeeDetailsDescription": {
     "description": "Text for the select category to see details description in new proposal dialog"
   },
-<<<<<<< HEAD
   "readCategoryBriefButtonLabel": "Read category brief",
   "@readCategoryBriefButtonLabel": {
     "description": "Label for the read category brief button"
-=======
+  },
   "proposalsLatestUpdatesHours": "Latest updates ({count}{count, plural, =1{hr} other{hrs}})",
   "@proposalsLatestUpdatesHours": {
     "description": "One of filter options for proposals. Meaning show only latest proposals.",
@@ -2892,6 +2891,5 @@
   "orderProposalsUpdateDateDesc": "Newest to oldest",
   "@orderProposalsUpdateDateDesc": {
     "description": "Order proposals by update date option"
->>>>>>> ee8830f9
   }
 }