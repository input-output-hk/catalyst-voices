--- conflicted
+++ resolved
@@ -1855,7 +1855,19 @@
   "@viewLatestDocumentVersion": {
     "description": "Action to change back to latest version"
   },
-<<<<<<< HEAD
+  "commentHideReplies": "Hide replies",
+  "@commentHideReplies": {
+    "description": "Hide comment replies"
+  },
+  "commentXReplies": "{count} {count, plural, =0{replies} =1{reply} other{replies}}",
+  "@commentXReplies": {
+    "description": "Show comment replies",
+    "placeholders": {
+      "count": {
+        "type": "int"
+      }
+    }
+  },
   "cancelCommit": "Cancel",
   "@cancelCommit": {
     "description": "Cancel comment submission"
@@ -1871,19 +1883,5 @@
   "proposalCommentsSortOldest": "Newest Oldest",
   "@proposalCommentsSortOldest": {
     "description": "One of options for sorting comments under proposal"
-=======
-  "commentHideReplies": "Hide replies",
-  "@commentHideReplies": {
-    "description": "Hide comment replies"
-  },
-  "commentXReplies": "{count} {count, plural, =0{replies} =1{reply} other{replies}}",
-  "@commentXReplies": {
-    "description": "Show comment replies",
-    "placeholders": {
-      "count": {
-        "type": "int"
-      }
-    }
->>>>>>> 7725d177
   }
 }