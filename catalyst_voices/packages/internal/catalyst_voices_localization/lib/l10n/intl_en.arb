{
  "@@locale": "en",
  "local": "Local",
  "emailLabelText": "Email",
  "@emailLabelText": {
    "description": "Text shown in email field"
  },
  "emailHintText": "mail@example.com",
  "@emailHintText": {
    "description": "Text shown in email field when empty"
  },
  "emailErrorText": "mail@example.com",
  "@emailErrorText": {
    "description": "Text shown in email field when input is invalid"
  },
  "cancelButtonText": "Cancel",
  "@cancelButtonText": {
    "description": "Text shown in cancel button"
  },
  "editButtonText": "Edit",
  "@editButtonText": {
    "description": "Text shown in edit button"
  },
  "publishButtonText": "Publish",
  "@publishButtonText": {
    "description": "Text shown in publish button"
  },
  "submitButtonText": "Submit",
  "@submitButtonText": {
    "description": "Text shown in submit button"
  },
  "headerTooltipText": "Header",
  "@headerTooltipText": {
    "description": "Text shown in header tooltip"
  },
  "placeholderRichText": "Start writing your text...",
  "@placeholderRichText": {
    "description": "Text shown as placeholder in rich text editor"
  },
  "supportingTextLabelText": "Supporting text",
  "@supportingTextLabelText": {
    "description": "Text shown as placeholder in rich text editor"
  },
  "saveButtonText": "Save",
  "@saveButtonText": {
    "description": "Text shown in save button"
  },
  "passwordLabelText": "Password",
  "@passwordLabelText": {
    "description": "Text shown in password field"
  },
  "passwordHintText": "My1SecretPassword",
  "@passwordHintText": {
    "description": "Text shown in password field when empty"
  },
  "passwordErrorText": "Password must be at least 8 characters long",
  "@passwordErrorText": {
    "description": "Text shown in  password field when input is invalid"
  },
  "homeScreenText": "Catalyst Voices",
  "@homeScreenText": {
    "description": "Text shown in the home screen"
  },
  "comingSoonSubtitle": "Voices",
  "@comingSoonSubtitle": {
    "description": "Text shown after logo in coming soon page"
  },
  "comingSoonTitle1": "Coming",
  "@comingSoonTitle1": {
    "description": "Text shown as main title in coming soon page"
  },
  "comingSoonTitle2": "soon",
  "@comingSoonTitle2": {
    "description": "Text shown as main title in coming soon page"
  },
  "comingSoonDescription": "Project Catalyst is the world's largest decentralized innovation engine for solving real-world challenges.",
  "@comingSoonDescription": {
    "description": "Text shown as description in coming soon page"
  },
  "connectingStatusLabelText": "re-connecting",
  "@connectingStatusLabelText": {
    "description": "Label text shown in the ConnectingStatus widget during re-connection."
  },
  "finishAccountButtonLabelText": "Finish account",
  "@finishAccountButtonLabelText": {
    "description": "Label text shown in the FinishAccountButton widget."
  },
  "getStartedButtonLabelText": "Get Started",
  "@getStartedButtonLabelText": {
    "description": "Label text shown in the GetStartedButton widget."
  },
  "unlockButtonLabelText": "Unlock",
  "@unlockButtonLabelText": {
    "description": "Label text shown in the UnlockButton widget."
  },
  "userProfileGuestLabelText": "Guest",
  "@userProfileGuestLabelText": {
    "description": "Label text shown in the UserProfileButton widget when a user is not connected."
  },
  "searchButtonLabelText": "[cmd=K]",
  "@searchButtonLabelText": {
    "description": "Label text shown in the Search widget."
  },
  "snackbarInfoLabelText": "Info",
  "@snackbarInfoLabelText": {
    "description": "Label text shown in the Snackbar widget when the message is an info message."
  },
  "snackbarInfoMessageText": "This is an info message!",
  "@snackbarInfoMessageText": {
    "description": "Text shown in the Snackbar widget when the message is an info message."
  },
  "snackbarSuccessLabelText": "Success",
  "@snackbarSuccessLabelText": {
    "description": "Label text shown in the Snackbar widget when the message is an success message."
  },
  "snackbarSuccessMessageText": "This is a success message!",
  "@snackbarSuccessMessageText": {
    "description": "Text shown in the Snackbar widget when the message is an success message."
  },
  "snackbarWarningLabelText": "Warning",
  "@snackbarWarningLabelText": {
    "description": "Label text shown in the Snackbar widget when the message is an warning message."
  },
  "snackbarWarningMessageText": "This is a warning message!",
  "@snackbarWarningMessageText": {
    "description": "Text shown in the Snackbar widget when the message is an warning message."
  },
  "snackbarErrorLabelText": "Error",
  "@snackbarErrorLabelText": {
    "description": "Label text shown in the Snackbar widget when the message is an error message."
  },
  "snackbarErrorMessageText": "This is an error message!",
  "@snackbarErrorMessageText": {
    "description": "Text shown in the Snackbar widget when the message is an error message."
  },
  "refresh": "Refresh",
  "ok": "Ok",
  "seedPhraseSlotNr": "Slot {nr}",
  "@seedPhraseSlotNr": {
    "description": "When user arranges seed phrases this text is shown when phrase was not selected",
    "placeholders": {
      "nr": {
        "type": "int"
      }
    }
  },
  "proposalStatusReady": "Ready",
  "@proposalStatusReady": {
    "description": "Indicates to user that status is in ready mode"
  },
  "draft": "Draft",
  "@draft": {
    "description": "Indicates to user that status is in draft mode"
  },
  "inProgress": "In progress",
  "@inProgress": {
    "description": "Indicates to user that status is in progress"
  },
  "private": "Private",
  "@private": {
    "description": "Indicates to user that status is in private mode"
  },
  "live": "Live",
  "@live": {
    "description": "Indicates to user that status is in live mode"
  },
  "completed": "Completed",
  "@completed": {
    "description": "Indicates to user that status is completed"
  },
  "open": "Open",
  "@open": {
    "description": "Indicates to user that status is in open mode"
  },
  "fundedProposal": "Funded proposal",
  "@fundedProposal": {
    "description": "Label shown on a proposal card indicating that the proposal is funded."
  },
  "publishedProposal": "Published proposal",
  "@publishedProposal": {
    "description": "Label shown on a proposal card indicating that the proposal is not yet funded."
  },
  "fundedProposalDate": "Funded {date}",
  "@fundedProposalDate": {
    "description": "Indicates date of funding (a proposal).",
    "placeholders": {
      "date": {
        "type": "DateTime",
        "format": "yMMMMd"
      }
    }
  },
  "lastUpdateDate": "Last update: {date}.",
  "@lastUpdateDate": {
    "description": "Indicates a last update date.",
    "placeholders": {
      "date": {
        "type": "String"
      }
    }
  },
  "fundsRequested": "Funds requested",
  "@fundsRequested": {
    "description": "Indicates the amount of ADA requested in a fund on a proposal card."
  },
  "noOfComments": "{count} {count, plural, =0{comments} =1{comment} other{comments}}",
  "@noOfComments": {
    "description": "Indicates the amount of comments on a proposal card.",
    "placeholders": {
      "count": {
        "type": "num",
        "format": "compact"
      }
    }
  },
  "noOfSegmentsCompleted": "{completed} of {total} ({percentage}%) {total, plural, =0{segments} =1{segment} other{segments}} completed",
  "@noOfSegmentsCompleted": {
    "description": "Indicates the amount of comments on a proposal card.",
    "placeholders": {
      "completed": {
        "type": "num",
        "format": "compact"
      },
      "total": {
        "type": "num",
        "format": "compact"
      },
      "percentage": {
        "type": "num",
        "format": "compact"
      }
    }
  },
  "today": "Today",
  "@today": {
    "description": "Refers to date which is today."
  },
  "yesterday": "Yesterday",
  "@yesterday": {
    "description": "Refers to date which is yesterday."
  },
  "twoDaysAgo": "2 days ago",
  "@twoDaysAgo": {
    "description": "Refers to date which is two days ago."
  },
  "tomorrow": "Tomorrow",
  "@tomorrow": {
    "description": "Refers to date which is tomorrow."
  },
  "activeVotingRound": "Active voting round 14",
  "@activeVotingRound": {
    "description": "Title of the voting space."
  },
  "noOfAll": "All ({count})",
  "@noOfAll": {
    "description": "Tab label for all proposals in voting space",
    "placeholders": {
      "count": {
        "type": "int"
      }
    }
  },
  "noOfDraft": "Draft proposals ({count})",
  "@noOfDraft": {
    "description": "Tab label for draft proposals in voting space",
    "placeholders": {
      "count": {
        "type": "int"
      }
    }
  },
  "noOfFinal": "Final proposals ({count})",
  "@noOfFinal": {
    "description": "Tab label for final proposals in voting space",
    "placeholders": {
      "count": {
        "type": "int"
      }
    }
  },
  "noOfMyProposals": "My proposals ({count})",
  "@noOfMyProposals": {
    "description": "Tab label for my proposals in voting space",
    "placeholders": {
      "count": {
        "type": "int"
      }
    }
  },
  "noOfFavorites": "Favorites ({count})",
  "@noOfFavorites": {
    "description": "Tab label for draft proposals in voting space",
    "placeholders": {
      "count": {
        "type": "int"
      }
    }
  },
  "favorites": "Favorites",
  "@favorites": {
    "description": "Refers to a list of favorites."
  },
  "treasuryCampaignBuilder": "Campaign builder",
  "@treasuryCampaignBuilder": {
    "description": "Left panel name in treasury space"
  },
  "treasuryCampaignBuilderSegments": "Segments",
  "@treasuryCampaignBuilderSegments": {
    "description": "Tab name in campaign builder panel"
  },
  "treasuryCreateCampaign": "Create Campaign",
  "@treasuryCreateCampaign": {
    "description": "Segment name"
  },
  "setupCampaignDetails": "Setup Campaign Details",
  "@setupCampaignDetails": {
    "description": "Segment step for entering campaign details."
  },
  "setupCampaignStages": "Setup Campaign Stages",
  "@setupCampaignStages": {
    "description": "Segment step for entering campaign start and end dates."
  },
  "setupCampaignStagesTimezone": "You are setting date and times using this Timezone:",
  "@setupCampaignStagesTimezone": {
    "description": "The description of a timezone in which the user sets campaign stages."
  },
  "startAndEndDates": "Start & End Dates",
  "@startAndEndDates": {
    "description": "Refers to a date & time range (start & end)."
  },
  "campaignStart": "Campaign Start",
  "@campaignStart": {
    "description": "Label for the campaign start date."
  },
  "campaignEnd": "Campaign End",
  "@campaignEnd": {
    "description": "Label for the campaign end date."
  },
  "campaignDates": "Campaign Dates",
  "@campaignDates": {
    "description": "Label for the campaign start & end date."
  },
  "noDateTimeSelected": "No date & time selected",
  "@noDateTimeSelected": {
    "description": "Placeholder when date & time not selected."
  },
  "setupBaseProposalTemplate": "Setup Base Proposal Template",
  "@setupBaseProposalTemplate": {
    "description": "Segment step for entering a proposal template for a campaign."
  },
  "setupBaseQuestions": "Setup Base Questions",
  "@setupBaseQuestions": {
    "description": "Segment description for entering a proposal template for a campaign."
  },
  "setupCategories": "Setup Categories",
  "@setupCategories": {
    "description": "Segment step for entering campaign categories."
  },
  "stepEdit": "Edit",
  "@stepEdit": {
    "description": "Button name in step"
  },
  "workspaceProposalNavigation": "Proposal navigation",
  "@workspaceProposalNavigation": {
    "description": "Left panel name in workspace"
  },
  "workspaceProposalNavigationSegments": "Segments",
  "@workspaceProposalNavigationSegments": {
    "description": "Tab name in proposal setup panel"
  },
  "workspaceProposalSetup": "Proposal setup",
  "@workspaceProposalSetup": {
    "description": "Segment name"
  },
  "drawerSpaceTreasury": "Treasury",
  "@drawerSpaceTreasury": {
    "description": "Name shown in spaces shell drawer"
  },
  "drawerSpaceDiscovery": "Discovery",
  "@drawerSpaceDiscovery": {
    "description": "Name shown in spaces shell drawer"
  },
  "drawerSpaceWorkspace": "Workspace",
  "@drawerSpaceWorkspace": {
    "description": "Name shown in spaces shell drawer"
  },
  "drawerSpaceVoting": "Voting",
  "@drawerSpaceVoting": {
    "description": "Name shown in spaces shell drawer"
  },
  "drawerSpaceFundedProjects": "Funded projects",
  "@drawerSpaceFundedProjects": {
    "description": "Name shown in spaces shell drawer"
  },
  "fundedProjectSpace": "Funded project space",
  "@fundedProjectSpace": {
    "description": "Title of the funded project space"
  },
  "noOfFundedProposals": "Funded proposals ({count})",
  "@noOfFundedProposals": {
    "description": "Tab label for funded proposals in funded projects space",
    "placeholders": {
      "count": {
        "type": "int"
      }
    }
  },
  "followed": "Followed",
  "@followed": {
    "description": "Refers to a list of followed items."
  },
  "overallSpacesSearchBrands": "Search Brands",
  "@overallSpacesSearchBrands": {
    "description": "Overall spaces search brands tile name"
  },
  "overallSpacesTasks": "Tasks",
  "@overallSpacesTasks": {
    "description": "Overall spaces tasks tile name"
  },
  "voicesUpdateReady": "Voices update ready",
  "@voicesUpdateReady": {
    "description": "In different places update popup title"
  },
  "clickToRestart": "Click to restart",
  "@clickToRestart": {
    "description": "In different places update popup body"
  },
  "spaceTreasuryName": "Treasury space",
  "@spaceTreasuryName": {
    "description": "Name of space shown in different spaces that indicates its origin"
  },
  "spaceDiscoveryName": "Discovery space",
  "@spaceDiscoveryName": {
    "description": "Name of space shown in different spaces that indicates its origin"
  },
  "spaceWorkspaceName": "Workspace",
  "@spaceWorkspaceName": {
    "description": "Name of space shown in different spaces that indicates its origin"
  },
  "spaceVotingName": "Voting space",
  "@spaceVotingName": {
    "description": "Name of space shown in different spaces that indicates its origin"
  },
  "spaceFundedProjects": "Funded project space",
  "@spaceFundedProjects": {
    "description": "Name of space shown in different spaces that indicates its origin"
  },
  "lock": "Lock",
  "@lock": {
    "description": "Refers to a lock action, i.e. to lock the session."
  },
  "unlock": "Unlock",
  "@unlock": {
    "description": "Refers to a unlock action, i.e. to unlock the session."
  },
  "getStarted": "Get Started",
  "@getStarted": {
    "description": "Refers to a get started action, i.e. to register."
  },
  "guest": "Guest",
  "@guest": {
    "description": "Refers to guest user."
  },
  "visitor": "Visitor",
  "@visitor": {
    "description": "Refers to user that created keychain but is locked"
  },
  "actor": "Actor",
  "@actor": {
    "description": "Refers to user that created keychain and is unlocked."
  },
  "noConnectionBannerRefreshButtonText": "Refresh",
  "@noConnectionBannerRefreshButtonText": {
    "description": "Text shown in the No Internet Connection Banner widget for the refresh button."
  },
  "noConnectionBannerTitle": "No internet connection",
  "@noConnectionBannerTitle": {
    "description": "Text shown in the No Internet Connection Banner widget for the title."
  },
  "noConnectionBannerDescription": "Your internet is playing hide and seek. Check your internet connection, or try again in a moment.",
  "@noConnectionBannerDescription": {
    "description": "Text shown in the No Internet Connection Banner widget for the description below the title."
  },
  "weakPasswordStrength": "Weak password strength",
  "@weakPasswordStrength": {
    "description": "Describes a password that is weak"
  },
  "normalPasswordStrength": "Normal password strength",
  "@normalPasswordStrength": {
    "description": "Describes a password that has medium strength."
  },
  "goodPasswordStrength": "Good password strength",
  "@goodPasswordStrength": {
    "description": "Describes a password that is strong."
  },
  "chooseCardanoWallet": "Choose Cardano Wallet",
  "@chooseCardanoWallet": {
    "description": "A button label to select a cardano wallet."
  },
  "chooseOtherWallet": "Choose other wallet",
  "@chooseOtherWallet": {
    "description": "A button label to select another cardano wallet."
  },
  "learnMore": "Learn More",
  "@learnMore": {
    "description": "A label on a clickable element that can show more content."
  },
  "walletLinkHeader": "Link keys to your Catalyst Keychain",
  "@walletLinkHeader": {
    "description": "A header in link wallet flow in registration."
  },
  "walletLinkWalletSubheader": "Link your Cardano wallet",
  "@walletLinkWalletSubheader": {
    "description": "A subheader in link wallet flow in registration for wallet connection."
  },
  "walletLinkRolesSubheader": "Select your Catalyst roles",
  "@walletLinkRolesSubheader": {
    "description": "A subheader in link wallet flow in registration for role chooser state."
  },
  "walletLinkTransactionSubheader": "Sign your Catalyst roles to the\nCardano mainnet",
  "@walletLinkTransactionSubheader": {
    "description": "A subheader in link wallet flow in registration for RBAC transaction."
  },
  "walletLinkIntroTitle": "Link Cardano Wallet & Catalyst Roles \u2028to you Catalyst Keychain.",
  "@walletLinkIntroTitle": {
    "description": "A title in link wallet flow on intro screen."
  },
  "walletLinkIntroContent": "You're almost there! This is the final and most important step in your account setup. \u2028\u2028We're going to link a Cardano Wallet to your Catalyst Keychain, so you can start collecting Role Keys.  \u2028\u2028We'll start with your Voter/Commenter Key by default. You can decide to add a Proposer Key if you want.",
  "@walletLinkIntroContent": {
    "description": "A message (content) in link wallet flow on intro screen."
  },
  "walletLinkSelectWalletTitle": "Select the Cardano wallet to link\nto your Catalyst Keychain.",
  "@walletLinkSelectWalletTitle": {
    "description": "A title in link wallet flow on select wallet screen."
  },
  "walletLinkSelectWalletContent": "To complete this action, you'll submit a signed transaction to Cardano. There will be an ADA transaction fee.",
  "@walletLinkSelectWalletContent": {
    "description": "A message (content) in link wallet flow on select wallet screen."
  },
  "walletLinkWalletDetailsTitle": "Cardano wallet detection",
  "@walletLinkWalletDetailsTitle": {
    "description": "A title in link wallet flow on wallet details screen."
  },
  "walletLinkWalletDetailsContent": "{wallet} connected successfully!",
  "@walletLinkWalletDetailsContent": {
    "description": "A message in link wallet flow on wallet details screen.",
    "placeholders": {
      "wallet": {
        "type": "String"
      }
    }
  },
  "walletLinkWalletDetailsNotice": "Wallet and role registrations require a minimal transaction fee. You can setup your default dApp connector wallet in your browser extension settings.",
  "@walletLinkWalletDetailsNotice": {
    "description": "A message in link wallet flow on wallet details screen when a user wallet doesn't have enough balance."
  },
  "walletLinkWalletDetailsNoticeTopUp": "Top up ADA",
  "@walletLinkWalletDetailsNoticeTopUp": {
    "description": "A message recommending the user to top up ADA in wallet link on wallet details screen."
  },
  "walletLinkWalletDetailsNoticeTopUpLink": "Link to top-up provider",
  "@walletLinkWalletDetailsNoticeTopUpLink": {
    "description": "A link to top-up provide when the user doesn't have enough balance on wallet link screen"
  },
  "walletLinkTransactionTitle": "Let's make sure everything looks right.",
  "@walletLinkTransactionTitle": {
    "description": "A title in link wallet flow on transaction screen."
  },
  "walletLinkTransactionAccountCompletion": "Account completion for Catalyst",
  "@walletLinkTransactionAccountCompletion": {
    "description": "A subtitle in link wallet flow on transaction screen."
  },
  "walletLinkTransactionLinkItem": "1 {wallet} wallet",
  "@walletLinkTransactionLinkItem": {
    "description": "An item in the transaction summary for the wallet link.",
    "placeholders": {
      "wallet": {
        "type": "String"
      }
    }
  },
  "walletLinkTransactionPositiveSmallPrint": "Positive small print",
  "@walletLinkTransactionPositiveSmallPrint": {
    "description": "A side note on transaction summary in the wallet link explaining the positives about the registration."
  },
  "walletLinkTransactionPositiveSmallPrintItem1": "Your registration is a one time event, cost will not renew periodically.",
  "@walletLinkTransactionPositiveSmallPrintItem1": {
    "description": "The first item for the positive small print message."
  },
  "walletLinkTransactionPositiveSmallPrintItem2": "Your registrations can be found under your account profile after completion.",
  "@walletLinkTransactionPositiveSmallPrintItem2": {
    "description": "The second item for the positive small print message."
  },
  "walletLinkTransactionPositiveSmallPrintItem3": "All registration fees go into the Cardano Treasury.",
  "@walletLinkTransactionPositiveSmallPrintItem3": {
    "description": "The third item for the positive small print message."
  },
  "walletLinkTransactionSign": "Sign transaction with wallet",
  "@walletLinkTransactionSign": {
    "description": "The primary button label to sign a transaction on transaction summary screen."
  },
  "walletLinkTransactionChangeRoles": "Change role setup",
  "@walletLinkTransactionChangeRoles": {
    "description": "The secondary button label to change the roles on transaction summary screen."
  },
  "walletLinkTransactionRoleItem": "1 {role} registration",
  "@walletLinkTransactionRoleItem": {
    "description": "An item in the transaction summary for the role registration",
    "placeholders": {
      "role": {
        "type": "String"
      }
    }
  },
  "registrationTransactionFailed": "Transaction failed",
  "@registrationTransactionFailed": {
    "description": "Indicates an error when submitting a registration transaction failed."
  },
  "registrationInsufficientBalance": "Insufficient balance, please top up your wallet.",
  "@registrationInsufficientBalance": {
    "description": "Indicates an error when preparing a transaction has failed due to low wallet balance."
  },
  "registrationSeedPhraseNotFound": "Seed phrase was not found. Make sure correct words are correct.",
  "@registrationSeedPhraseNotFound": {
    "description": "Error message shown when attempting to register or recover account but seed phrase was not found"
  },
  "registrationUnlockPasswordNotFound": "Password was not found. Make sure valid password was created.",
  "@registrationUnlockPasswordNotFound": {
    "description": "Error message shown when attempting to register or recover account but password was not found"
  },
  "registrationWalletNotFound": "Wallet not found",
  "@registrationWalletNotFound": {
    "description": "Error message shown when connect wallet but matching was not found"
  },
  "walletLinkRoleChooserTitle": "How do you want to participate in Catalyst?",
  "@walletLinkRoleChooserTitle": {
    "description": "A title on the role chooser screen in registration."
  },
  "walletLinkRoleChooserContent": "In Catalyst you can take on different roles, learn more below and choose your additional roles now.",
  "@walletLinkRoleChooserContent": {
    "description": "A message on the role chooser screen in registration."
  },
  "walletLinkRoleSummaryTitle": "Is this your correct Catalyst role setup?",
  "@walletLinkRoleSummaryTitle": {
    "description": "A title on the role summary screen in registration."
  },
  "walletLinkRoleSummaryContent1": "You would like to register ",
  "@walletLinkRoleSummaryContent1": {
    "description": "The first part of the message on the role summary screen in registration."
  },
  "walletLinkRoleSummaryContent2": "{count} active {count, plural, =0{roles} =1{role} other{roles}}",
  "@walletLinkRoleSummaryContent2": {
    "description": "The middle (bold) part of the message on the role summary screen in registration.",
    "placeholders": {
      "count": {
        "type": "num",
        "format": "compact"
      }
    }
  },
  "walletLinkRoleSummaryContent3": " in Catalyst.",
  "@walletLinkRoleSummaryContent3": {
    "description": "The last part of the message on the role summary screen in registration."
  },
  "nameOfWallet": "Name of the wallet",
  "seeAllSupportedWallets": "See all supported wallets",
  "@seeAllSupportedWallets": {
    "description": "Message shown when redirecting to external content that describes which wallets are supported."
  },
  "walletDetectionSummary": "Wallet detection summary",
  "@walletDetectionSummary": {
    "description": "Message shown when presenting the details of a connected wallet."
  },
  "walletBalance": "Wallet balance",
  "@walletBalance": {
    "description": "The wallet balance in terms of Ada."
  },
  "walletAddress": "Wallet address",
  "@walletAddress": {
    "description": "A cardano wallet address"
  },
  "accountCreationCreate": "Create a new \nCatalyst Keychain",
  "accountCreationRecover": "Recover your\nCatalyst Keychain",
  "accountCreationOnThisDevice": "On this device",
  "@accountCreationOnThisDevice": {
    "description": "Indicates that created keychain will be stored in this device only"
  },
  "accountCreationGetStartedTitle": "Welcome to Catalyst",
  "accountCreationGetStatedDesc": "If you already have a Catalyst keychain you can restore it on this device, or you can create a new Catalyst Keychain.",
  "accountCreationGetStatedWhatNext": "What do you want to do?",
  "myAccountProfileKeychain": "My Account / Profile & Keychain",
  "@myAccountProfileKeychain": {
    "description": "Title of My Account page"
  },
  "yourCatalystKeychainAndRoleRegistration": "Your Catalyst keychain & role registration",
  "@yourCatalystKeychainAndRoleRegistration": {
    "description": "Subtitle of My Account page"
  },
  "profileAndKeychain": "Profile & Keychain",
  "@profileAndKeychain": {
    "description": "Tab on My Account page"
  },
  "removeKeychain": "Remove Keychain",
  "@removeKeychain": {
    "description": "Action on Catalyst Keychain card"
  },
  "walletConnected": "Wallet connected",
  "@walletConnected": {
    "description": "Describes that wallet is connected on Catalyst Keychain card"
  },
  "currentRoleRegistrations": "Current Role registrations",
  "@currentRoleRegistrations": {
    "description": "Describes roles on Catalyst Keychain card"
  },
  "voter": "Voter",
  "@voter": {
    "description": "Account role"
  },
  "proposer": "Proposer",
  "@proposer": {
    "description": "Account role"
  },
  "drep": "Drep",
  "@drep": {
    "description": "Account role"
  },
  "defaultRole": "Default",
  "@defaultRole": {
    "description": "Related to account role"
  },
  "catalystKeychain": "Catalyst Keychain",
  "createBaseProfileInstructionsTitle": "Introduction",
  "createBaseProfileInstructionsMessage": "In the following account creation steps we will:\n\n1. Setup your base profile\n2. Create your Catalyst Keychain\n3. Link Cardano wallet & roles\n\nTo ensure a smooth experience, completing your account setup in one session is essential—stay focused and avoid interruptions to finalize everything efficiently.",
  "createBaseProfileInstructionsNext": "Create your Base profile now",
  "createBaseProfileInstructionsEmailRequest": "Email request",
  "createBaseProfileInstructionsEmailReason1": "We store email in a mutable database.",
  "createBaseProfileInstructionsEmailReason2": "We do not store your email on-chain ever.",
  "createBaseProfileInstructionsEmailReason3": "We only use email for communication about Catalyst.",
  "createBaseProfileSetupTitle": "Setup your base profile",
  "createBaseProfileSetupDisplayNameLabel": "What should we call you?",
  "createBaseProfileSetupDisplayNameHint": "Display name",
  "createBaseProfileSetupDisplayNameHelper": "Please provide a nickname or real name.",
  "createBaseProfileSetupEmailLabel": "Your e-mail",
  "createBaseProfileSetupEmailHint": "E-mail",
  "createBaseProfileSetupEmailHelper": "Please provide e-mail used for your Ideascale.",
  "createBaseProfileSetupIdeascaleAccount": "Ideascale account",
  "createBaseProfileSetupIdeascaleReason1": "Please use the e-mail you use on cardano.ideascale.com",
  "createBaseProfileAcknowledgementsTitle": "Mandatory Acknowledgements",
  "createBaseProfileAcknowledgementsToS": "I confirm that I have read and agree to be bound by {tos}.",
  "catalystTos": "Project Catalyst Terms and Conditions",
  "createBaseProfileAcknowledgementsPrivacyPolicy": "I acknowledge and agree that any data I share in connection with my participation in Project Catalyst Funds will be collected, stored, used and processed in accordance with the {privacy_policy}.",
  "catalystPrivacyPolicy": "Catalyst FC’s Privacy Policy",
  "createBaseProfileAcknowledgementsDataUsage": "I acknowledge that the Catalyst Ops team may use my email only for Catalyst communication.",
  "accountCreationSplashTitle": "Create your Catalyst Keychain",
  "accountCreationSplashMessage": "Catalyst Keychain is your ticket to participate in innovation on the global stage.  \u2028\u2028These next steps will create your Catalyst keychain so you can enter new spaces, discover awesome ideas, and share your feedback to help improve ideas.",
  "accountCreationSplashNextButton": "Create your Keychain now",
  "accountInstructionsTitle": "Great! Your Catalyst Keychain \u2028has been created.",
  "accountInstructionsMessage": "On the next screen, you're going to see 12 words. \u2028This is called your \"Catalyst seed phrase\".   \u2028\u2028It's like a super secure password that only you know, \u2028that allows you to prove ownership of your keychain.  \u2028\u2028Use your Catalyst seed phrase to login and recover your account on different devices, so be sure to put it somewhere safe!\n\nIt is a super secure password that only you know, so best is to write it down with pen and paper, so get this ready. ",
  "previous": "Previous",
  "@previous": {
    "description": "(Action) switch to the previous item."
  },
  "next": "Next",
  "@next": {
    "description": "For example in button that goes to next stage of registration"
  },
  "back": "Back",
  "@back": {
    "description": "For example in button that goes to previous stage of registration"
  },
  "retry": "Retry",
  "@retry": {
    "description": "Retry action when something goes wrong."
  },
  "somethingWentWrong": "Something went wrong.",
  "@somethingWentWrong": {
    "description": "Error description when something goes wrong."
  },
  "noWalletFound": "No wallet found.",
  "@noWalletFound": {
    "description": "A description when no wallet extension was found."
  },
  "deleteKeychainDialogTitle": "Delete Keychain?",
  "@deleteKeychainDialogTitle": {
    "description": "A title on delete keychain dialog"
  },
  "deleteKeychainDialogSubtitle": "Are you sure you wants to delete your\nCatalyst Keychain from this device?",
  "@deleteKeychainDialogSubtitle": {
    "description": "A subtitle on delete keychain dialog"
  },
  "deleteKeychainDialogWarning": "Make sure you have a working Catalyst 12-word seedphrase!",
  "@deleteKeychainDialogWarning": {
    "description": "A warning on delete keychain dialog"
  },
  "deleteKeychainDialogWarningInfo": "Your Catalyst account will be removed,\nthis action cannot be undone!",
  "@deleteKeychainDialogWarningInfo": {
    "description": "A warning info on delete keychain dialog"
  },
  "deleteKeychainDialogTypingInfo": "To avoid mistakes, please type ‘Remove Keychain’ below.",
  "@deleteKeychainDialogTypingInfo": {
    "description": "A typing info on delete keychain dialog"
  },
  "deleteKeychainDialogInputLabel": "Confirm removal",
  "@deleteKeychainDialogInputLabel": {
    "description": "An input label on delete keychain dialog"
  },
  "deleteKeychainDialogErrorText": "Error. Please type 'Remove Keychain' to remove your account from this device.",
  "@deleteKeychainDialogErrorText": {
    "description": "An error text on text field on delete keychain dialog"
  },
  "deleteKeychainDialogRemovingPhrase": "Remove Keychain",
  "@deleteKeychainDialogRemovingPhrase": {
    "description": "A removing phrase on delete keychain dialog"
  },
  "accountRoleDialogTitle": "Learn about Catalyst Roles",
  "@accountRoleDialogTitle": {
    "description": "A title on account role dialog"
  },
  "accountRoleDialogButton": "Continue Role setup",
  "@accountRoleDialogButton": {
    "description": "A label on account role dialog's button"
  },
  "accountRoleDialogRoleSummaryTitle": "{role} role summary",
  "@accountRoleDialogRoleSummaryTitle": {
    "description": "A title for role summary on account role dialog",
    "placeholders": {
      "role": {
        "type": "String"
      }
    }
  },
  "voterVerboseName": "Treasury guardian",
  "@voterVerboseName": {
    "description": "A verbose name for voter"
  },
  "proposerVerboseName": "Main proposer",
  "@proposerVerboseName": {
    "description": "A verbose name for proposer"
  },
  "drepVerboseName": "Community expert",
  "@drepVerboseName": {
    "description": "A verbose name for drep"
  },
  "voterDescription": "The Voters are the guardians of Cardano treasury. They vote in projects for the growth of the Cardano Ecosystem.",
  "@voterDescription": {
    "description": "A description for voter"
  },
  "proposerDescription": "The Main Proposers are the Innovators in Project Catalyst, they are the shapers of the future.",
  "@proposerDescription": {
    "description": "A description for proposer"
  },
  "drepDescription": "The dRep has an Expert Role in the Cardano/Catalyst as people can delegate their vote to Cardano Experts.",
  "@drepDescription": {
    "description": "A description for drep"
  },
  "voterSummarySelectFavorites": "Select favorites",
  "voterSummaryComment": "Comment/Vote on Proposals",
  "voterSummaryCastVotes": "Cast your votes",
  "voterSummaryVoterRewards": "Voter rewards",
  "proposerSummaryWriteEdit": "Write/edit functionality",
  "proposerSummarySubmitToFund": "Rights to Submit to Fund",
  "proposerSummaryInviteTeamMembers": "Invite Team Members",
  "proposerSummaryComment": "Comment functionality",
  "drepSummaryDelegatedVotes": "Delegated Votes",
  "drepSummaryRewards": "dRep rewards",
  "drepSummaryCastVotes": "Cast delegated votes",
  "drepSummaryComment": "Comment Functionality",
  "delete": "Delete",
  "close": "Close",
  "notice": "Notice",
  "yes": "Yes",
  "no": "No",
  "total": "Total",
  "file": "file",
  "key": "key",
  "upload": "Upload",
  "browse": "browse",
  "uploadDropInfo": "Drop your {itemNameToUpload} here or ",
  "@uploadDropInfo": {
    "description": "An info on upload dialog",
    "placeholders": {
      "itemNameToUpload": {
        "type": "String"
      }
    }
  },
  "uploadProgressInfo": "Upload in progress",
  "uploadKeychainTitle": "Upload Catalyst Keychain",
  "@uploadKeychainTitle": {
    "description": "A title on keychain upload dialog"
  },
  "uploadKeychainInfo": "Make sure it's a correct Catalyst keychain file.",
  "@uploadKeychainInfo": {
    "description": "An info on keychain upload dialog"
  },
  "theme": "Theme",
  "themeLight": "Light",
  "@themeLight": {
    "description": "Refers to a light theme mode."
  },
  "themeDark": "Dark",
  "@themeDark": {
    "description": "Refers to a dark theme mode."
  },
  "keychainDeletedDialogTitle": "Catalyst keychain removed",
  "keychainDeletedDialogSubtitle": "Your Catalyst Keychain is removed successfully from this device.",
  "keychainDeletedDialogInfo": "We reverted this device to Catalyst first use.",
  "registrationCompletedTitle": "Catalyst account setup",
  "registrationCompletedSubtitle": "Completed!",
  "registrationCompletedSummaryHeader": "Summary",
  "registrationCompletedKeychainTitle": "Catalyst Keychain created",
  "registrationCompletedKeychainInfo": "You created a Catalyst Keychain, backed up its seed phrase and set an unlock password.",
  "registrationCompletedWalletTitle": "Cardano {walletName} wallet selected",
  "@registrationCompletedWalletTitle": {
    "placeholders": {
      "walletName": {
        "type": "String"
      }
    }
  },
  "registrationCompletedWalletInfo": "You selected your {walletName} wallet as primary wallet for your voting power.",
  "@registrationCompletedWalletInfo": {
    "placeholders": {
      "walletName": {
        "type": "String"
      }
    }
  },
  "registrationCompletedRolesTitle": "Catalyst roles selected",
  "registrationCompletedRolesInfo": "You linked your Cardano wallet and selected  Catalyst roles via a signed transaction.",
  "registrationCompletedRoleRegistration": "role registration",
  "registrationCompletedDiscoveryButton": "Open Discovery Dashboard",
  "registrationCompletedAccountButton": "Review my account",
  "createKeychainSeedPhraseSubtitle": "Write down your Catalyst seed phrase",
  "createKeychainSeedPhraseBody": "Make sure you write down your 12-words in a safe place as well.",
  "createKeychainSeedPhraseExport": "Export Security Words",
  "createKeychainSeedPhraseExportConfirmDialogSubtitle": "Are you sure you want to export your key?",
  "createKeychainSeedPhraseExportConfirmDialogContent": "Before using this feature, please read this {link}",
  "bestPracticesFAQ": "best practices FAQ",
  "exportKey": "Export Key",
  "createKeychainSeedPhraseStoreConfirmation": "I have written down/downloaded my 12 words",
  "createKeychainSeedPhraseCheckInstructionsTitle": "Write down your Catalyst seed phrase",
  "createKeychainSeedPhraseCheckInstructionsSubtitle": "Next, we're going to make sure that you've written down your Catalyst seed phrase correctly.   \u2028\u2028We don't save your Catalyst seed phrase, so it's important \u2028to make sure you have it right. Thats why we don't trust, we verify before continuing.   \u2028\u2028It's also good practice to get familiar with using a \nseed phrase if you're new to crypto.",
  "createKeychainSeedPhraseCheckSubtitle": "Input your Catalyst seed phrase",
  "createKeychainSeedPhraseCheckBody": "Select your 12 written down words in \u2028the correct order.",
  "importCatalystKey": "Import Catalyst Key",
  "@importCatalystKey": {
    "description": "When user checks correct seed phrase words order he can upload it too"
  },
  "reset": "Reset",
  "@reset": {
    "description": "Action to reset value in text field"
  },
  "createKeychainSeedPhraseCheckSuccessTitle": "Nice job! You've successfully verified your Catalyst seed phase",
  "createKeychainSeedPhraseCheckSuccessSubtitle": "Enter your seed phrase to recover your Catalyst Keychain on any device.   \u2028\u2028It's kinda like your email and password all rolled into one, so keep it somewhere safe!\u2028\u2028In the next step we’ll add a password to your Catalyst Keychain, so you can lock/unlock access to Voices.",
  "yourNextStep": "Your next step",
  "createKeychainSeedPhraseCheckSuccessNextStep": "Now let’s set your Unlock password for this device!",
  "createKeychainUnlockPasswordInstructionsTitle": "Set your Catalyst unlock password for this device",
  "createKeychainUnlockPasswordInstructionsSubtitle": "In this next step, you'll set your Unlock Password for this device. It's like a shortcut for proving ownership of your Keychain.  \u2028\u2028Whenever you recover your account for the first time on a new device, you'll need to use your Catalyst seed phrase to get started. Every time after that, you can use your Unlock Password to quickly regain access.",
  "createBaseProfileCreatedTitle": "Congratulations your Base profile is setup!",
  "createKeychainCreatedTitle": "Congratulations your Catalyst \u2028Keychain is created!",
  "createBaseProfileNextStep": "In the next step you Create your Catalyst Keychain",
  "createKeychainCreatedNextStep": "In the next step you write your Catalyst roles and \u2028account to the Cardano Mainnet.",
  "createKeychainLinkWalletAndRoles": "Link your Cardano Wallet & Roles",
  "registrationCreateBaseProfileStepGroup": "Base profile created",
  "registrationCreateKeychainStepGroup": "Catalyst Keychain created",
  "registrationLinkWalletStepGroup": "Link Cardano Wallet & Roles",
  "registrationCompletedStepGroup": "Catalyst account creation completed!",
  "createKeychainUnlockPasswordIntoSubtitle": "Catalyst unlock password",
  "createKeychainUnlockPasswordIntoBody": "Please provide a password for your Catalyst Keychain.",
  "enterPassword": "Enter password",
  "confirmPassword": "Confirm password",
  "xCharactersMinimum": "{number} characters minimum length",
  "@xCharactersMinimum": {
    "placeholders": {
      "number": {
        "type": "int"
      }
    }
  },
  "passwordDoNotMatch": "Passwords do not match, please correct",
  "@passwordDoNotMatch": {
    "description": "When user confirms password but it does not match original one."
  },
  "warning": "Warning",
  "alert": "Alert",
  "registrationExitConfirmDialogSubtitle": "Account creation incomplete!",
  "registrationExitConfirmDialogContent": "Leaving before creating your keychain means account creation is incomplete. \u2028\u2028You cannot login without \u2028completing your key chain.",
  "registrationExitConfirmDialogContinue": "Continue keychain creation",
  "cancelAnyways": "Cancel anyway",
  "recoverCatalystKeychain": "Restore Catalyst keychain",
  "recoverKeychainMethodsTitle": "Restore your Catalyst Keychain",
  "recoverKeychainMethodsNoKeychainFound": "No Catalyst Keychain found on this device.",
  "recoverKeychainMethodsSubtitle": "Not to worry, in the next step you can choose the recovery option that applies to you for this device!",
  "recoverKeychainMethodsListTitle": "How do you want Restore your Catalyst Keychain?",
  "recoverKeychainNonFound": "No Catalyst Keychain found\u2028on this device.",
  "recoverKeychainFound": "Keychain found!  \u2028Please unlock your device.",
  "recoverWithSeedPhrase12Words": "Restore/Upload with 12-word seed phrase",
  "recoverySeedPhraseInstructionsTitle": "Restore your Catalyst Keychain with \u2028your 12-word Catalyst seed phrase",
  "recoverySeedPhraseInstructionsSubtitle": "Enter your security words in the correct order, and sign into your Catalyst account on a new device.",
  "recoverySeedPhraseInputTitle": "Restore your Catalyst Keychain with \u2028your 12-word Catalyst seed phrase",
  "recoverySeedPhraseInputSubtitle": "Enter each word of your Catalyst seed phrase in the right order to bring your Catalyst account to this device.",
  "recoveryAccountTitle": "Catalyst account recovery",
  "recoveryAccountSuccessTitle": "Keychain recovered successfully!",
  "recoveryAccountDetailsAction": "Set unlock password for this device",
  "recoveryUnlockPasswordInstructionsTitle": "Set your Catalyst unlock password for this device",
  "recoveryUnlockPasswordInstructionsSubtitle": "In this next step, you'll set your Unlock Password for this device. It's like a shortcut for proving ownership of your Keychain.  \u2028\u2028Whenever you recover your account for the first time on a new device, you'll need to use your Catalyst seed phrase to get started. Every time after that, you can use your Unlock Password to quickly regain access.",
  "recoverDifferentKeychain": "Restore a different keychain",
  "unlockDialogHeader": "Unlock Catalyst",
  "@unlockDialogHeader": {
    "description": "The header label in unlock dialog."
  },
  "unlockDialogTitle": "Welcome back!",
  "@unlockDialogTitle": {
    "description": "The title label in unlock dialog."
  },
  "unlockDialogContent": "Please enter your device specific unlock password\nto unlock Catalyst Voices.",
  "@unlockDialogContent": {
    "description": "The content (body) in unlock dialog."
  },
  "unlockDialogHint": "Enter your Unlock password",
  "@unlockDialogHint": {
    "description": "The hint for the unlock password field."
  },
  "unlockDialogIncorrectPassword": "Password is incorrect, try again.",
  "@unlockDialogIncorrectPassword": {
    "description": "An error message shown below the password field when the password is incorrect."
  },
  "continueAsGuest": "Continue as guest",
  "@continueAsGuest": {
    "description": "The message shown when asking the user to login/unlock and the user wants to cancel the process."
  },
  "unlockSnackbarTitle": "Catalyst unlocked!",
  "@unlockSnackbarTitle": {
    "description": "The title shown in confirmation snackbar after unlocking the keychain."
  },
  "unlockSnackbarMessage": "You can now fully use the application.",
  "@unlockSnackbarMessage": {
    "description": "The message shown below the title in confirmation snackbar after unlocking the keychain."
  },
  "lockSnackbarTitle": "Catalyst locked",
  "@lockSnackbarTitle": {
    "description": "The title shown in confirmation snackbar after locking the keychain."
  },
  "lockSnackbarMessage": "Catalyst is now in guest/locked mode.",
  "@lockSnackbarMessage": {
    "description": "The message shown below the title in confirmation snackbar after locking the keychain."
  },
  "recoverySuccessTitle": "Congratulations your Catalyst \u2028Keychain is restored!",
  "recoverySuccessSubtitle": "You have successfully restored your Catalyst Keychain, and unlocked Catalyst Voices on this device.",
  "recoverySuccessGoToDashboard": "Jump into the Discovery space / Dashboard",
  "recoverySuccessGoAccount": "Check my account",
  "recoveryExitConfirmDialogSubtitle": "12 word keychain restoration incomplete",
  "recoveryExitConfirmDialogContent": "Please continue your Catalyst Keychain restoration, if you cancel all input will be lost.",
  "recoveryExitConfirmDialogContinue": "Continue recovery process",
  "recoverAccount": "Recover account",
  "@recoverAccount": {
    "description": "Refers to the action label for recovering the user account."
  },
  "uploadConfirmDialogSubtitle": "SWITCH TO FILE UPLOAD",
  "uploadConfirmDialogContent": "Do you want to cancel manual input, and switch to Catalyst key upload?",
  "uploadConfirmDialogYesButton": "Yes, switch to Catalyst key upload",
  "uploadConfirmDialogResumeButton": "Resume manual inputs",
  "incorrectUploadDialogSubtitle": "CATALYST KEY INCORRECT",
  "incorrectUploadDialogContent": "The Catalyst keychain that you entered or uploaded is incorrect, please try again.",
  "incorrectUploadDialogTryAgainButton": "Try again",
  "finishAccountCreation": "Finish account creation",
  "connectDifferentWallet": "Connect a different wallet",
  "@connectDifferentWallet": {
    "description": "A button label to connect a different wallet in wallet detail panel."
  },
  "reviewRegistrationTransaction": "Review registration transaction",
  "@reviewRegistrationTransaction": {
    "description": "A button label to review the registration transaction in wallet detail panel."
  },
  "format": "Format",
  "@format": {
    "description": "A label for the format field in the date picker."
  },
  "datePickerDateRangeError": "Please select a date within the range of today and one year from today.",
  "@datePickerDateRangeError": {
    "description": "Error message for the date picker when the selected date is outside the range of today and one year from today."
  },
  "datePickerDaysInMonthError": "Entered day exceeds the maximum days for this month.",
  "@datePickerDaysInMonthError": {
    "description": "Error message for the date picker when the selected day is greater than the maximum days for the selected month."
  },
  "saveBeforeEditingErrorText": "Please save before editing something else",
  "errorWalletLinkInvalidRequest": "Wallet authorisation invalid request",
  "errorWalletLinkInternalError": "Wallet authorisation internal error",
  "errorWalletLinkRefused": "Wallet authorisation failed",
  "errorWalletLinkAccountChange": "Wallet account change",
  "all": "All",
  "@all": {
    "description": "Primary used to select all object. To display object without any filter"
  },
  "guidance": "Guidance",
  "@guidance": {
    "description": "A tab name of the guidance for the proposal editor."
  },
  "noGuidanceOfThisType": "There is no guidance of this type",
  "@noGuidanceOfThisType": {
    "description": "Message when there is no guidance of this type"
  },
  "selectASection": "Select a section",
  "@selectASection": {
    "description": "Message when there is no section selected"
  },
  "noGuidanceForThisSection": "There is no guidance for this section.",
  "@noGuidanceForThisSection": {
    "description": "Message when there is no guidance for this section"
  },
  "noProposalStateDescription": "Discovery space will show draft proposals you can comment on, currently there are no draft proposals.",
  "@noProposalStateDescription": {
    "description": "Description shown when there are no proposals in the proposals tab"
  },
  "noProposalStateTitle": "No draft proposals yet",
  "@noProposalStateTitle": {
    "description": "Title shown when there are no proposals in the proposals tab"
  },
  "campaignIsLive": "Campaign Is Live (Published)",
  "@campaignIsLive": {
    "description": "Title of the campaign is live (published) space"
  },
  "campaignStartingSoon": "Campaign Starting Soon (Ready to deploy)",
  "@campaignStartingSoon": {
    "description": "Title of the campaign starting soon space"
  },
  "campaignConcluded": "Campaign Concluded, Result are in!",
  "@campaignConcluded": {
    "description": "Title of the campaign concluded space"
  },
  "campaignBeginsOn": "Campaign begins on {date} at {time}",
  "@campaignBeginsOn": {
    "description": "Title of the campaign concluded space",
    "placeholders": {
      "date": {
        "type": "String"
      },
      "time": {
        "type": "String"
      }
    }
  },
  "campaignEndsOn": "Campaign ends on {date} at {time}",
  "@campaignEndsOn": {
    "description": "Title of the campaign concluded space",
    "placeholders": {
      "date": {
        "type": "String"
      },
      "time": {
        "type": "String"
      }
    }
  },
  "viewProposals": "View proposals",
  "@viewProposals": {
    "description": "Title of the view proposals space"
  },
  "viewVotingResults": "View Voting Results",
  "@viewVotingResults": {
    "description": "Title of the view voting results space"
  },
  "campaignDetails": "Campaign Details",
  "description": "Description",
  "startDate": "Start Date",
  "endDate": "End Date",
  "categories": "Categories",
  "fundingCategories": "Funding categories",
  "proposals": "Proposals",
  "totalSubmitted": "Total submitted",
  "inXDays": "{x, plural, =1{In {x} day} other{In {x} days}}",
  "@inXDays": {
    "placeholders": {
      "x": {
        "type": "int"
      }
    }
  },
  "campaignCategories": "Campaign Categories",
  "cardanoUseCases": "Cardano Use Cases",
  "discoverySpaceTitle": "Boost Social Entrepreneurship",
  "@discoverySpaceTitle": {
    "description": "Title for the discovery space for actor (unlocked) user."
  },
  "discoverySpaceDescription": "Project Catalyst is built on the ingenuity of our global network. Ideas can come from anyone, from any background, anywhere in the world. Proposers pitch their ideas to the community by submitting proposals onto the Catalyst collaboration platform.",
  "@discoverySpaceDescription": {
    "description": "Description for the discovery space for actor (unlocked) user."
  },
  "discoverySpaceEmptyProposals": "Once this campaign launches draft proposals will be shared here.",
  "@discoverySpaceEmptyProposals": {
    "description": "Description for empty state on discovery space when there are no draft proposals."
  },
  "campaign": "Campaign",
  "campaignPreviewTitle": "Campaign Preview",
  "@campaignPreviewTitle": {
    "description": "Title for the campaign preview dialog (admin mode)."
  },
  "campaignPreviewEvents": "Events",
  "@campaignPreviewEvents": {
    "description": "Tab label in campaign preview dialog for campaign events."
  },
  "campaignPreviewViews": "Views",
  "@campaignPreviewViews": {
    "description": "Tab label in campaign preview dialog for campaign views."
  },
  "campaignPreviewEventBefore": "Before Campaign",
  "@campaignPreviewEventBefore": {
    "description": "A name of the state of a campaign before it starts."
  },
  "campaignPreviewEventDuring": "During Campaign",
  "@campaignPreviewEventDuring": {
    "description": "A name of the state of a campaign when it is active."
  },
  "campaignPreviewEventAfter": "After Campaign",
  "@campaignPreviewEventAfter": {
    "description": "A name of the state of a campaign when it is active."
  },
  "userAuthenticationState": "User Authentication State",
  "@userAuthenticationState": {
    "description": "The state of the user (keychain), actor, guest, visitor, etc."
  },
  "active": "Active",
  "@active": {
    "description": "Activated state"
  },
  "campaignManagement": "Campaign Management",
  "published": "Published",
  "status": "Status",
  "myProposals": "My Proposals",
  "workspaceDescription": "In this space you can manage your existing proposals, view previous and archived proposal as well as creating new proposals.",
  "@workspaceDescription": {
    "description": "Workspace page description"
  },
  "newDraftProposal": "New Draft Proposal",
  "draftProposalsX": "Draft Proposals ({count})",
  "@draftProposalsX": {
    "description": "Workspace page tab",
    "placeholders": {
      "count": {
        "type": "int"
      }
    }
  },
  "finalProposalsX": "Final Proposals ({count})",
  "@finalProposalsX": {
    "description": "Workspace page tab",
    "placeholders": {
      "count": {
        "type": "int"
      }
    }
  },
  "searchProposals": "Search Proposals",
  "search": "Search…",
  "agree": "I Agree",
  "requestedAmountShouldBeBetweenMinAndMax": "Requested amount should be between {min} and {max}",
  "requestedAmountShouldBeMoreThan": "Requested amount should be at least {min}",
  "requestedAmountShouldBeLessThan": "Requested amount should be at most {max}",
  "sectionHasErrorsMessage": "Section has input errors that need to be cleared before publishing.",
  "@sectionHasErrorsMessage": {
    "description": "A validation error in proposal editor when user wants to publish a proposal with errors."
  },
  "errorValidationTokenNotParsed": "Invalid input. Could not parse parse.",
  "@errorValidationTokenNotParsed": {
    "description": "A validation error when user enters input which cannot be parsed into token value."
  },
  "errorValidationMissingRequiredField": "Please fill this field.",
  "@errorValidationMissingRequiredField": {
    "description": "A validation error for a missing required form field."
  },
  "errorValidationNumFieldBelowMin": "The value should be at least {min}.",
  "@errorValidationNumFieldBelowMin": {
    "description": "Validation error when the user entered numerical value is smaller than min",
    "placeholders": {
      "min": {
        "type": "int"
      }
    }
  },
  "errorValidationNumFieldAboveMax": "The value should be no bigger than {max}.",
  "@errorValidationNumFieldAboveMax": {
    "description": "Validation error when the user entered numerical value is bigger than max",
    "placeholders": {
      "max": {
        "type": "int"
      }
    }
  },
  "errorValidationNumFieldOutOfRange": "The value should be between {min} and {max}",
  "@errorValidationNumFieldOutOfRange": {
    "description": "Validation error when the numerical value is out of allowed range between min and max (both inclusive)",
    "placeholders": {
      "min": {
        "type": "int"
      },
      "max": {
        "type": "int"
      }
    }
  },
  "errorValidationStringLengthBelowMin": "The text should be at least {min} {min, plural, =0{characters} =1{character} other{characters}}.",
  "@errorValidationStringLengthBelowMin": {
    "description": "Validation error when the user entered text is shorter than min length",
    "placeholders": {
      "min": {
        "type": "int"
      }
    }
  },
  "errorValidationStringLengthAboveMax": "The text should be no longer than {max} {max, plural, =0{characters} =1{character} other{characters}}.",
  "@errorValidationStringLengthAboveMax": {
    "description": "Validation error when the user entered text is longer than max length",
    "placeholders": {
      "max": {
        "type": "int"
      }
    }
  },
  "errorValidationStringLengthOutOfRange": "The text should be between {min} and {max} {max, plural, =0{characters} =1{character} other{characters}}.",
  "@errorValidationStringLengthOutOfRange": {
    "description": "Validation error when the user entered text is out of allowed range between min and max (both inclusive) characters",
    "placeholders": {
      "min": {
        "type": "int"
      },
      "max": {
        "type": "int"
      }
    }
  },
  "errorValidationListItemsBelowMin": "There should be at least {min} {min, plural, =0{items} =1{item} other{items}}.",
  "@errorValidationListItemsBelowMin": {
    "description": "Validation error when the user entered less than min items in the list.",
    "placeholders": {
      "min": {
        "type": "int"
      }
    }
  },
  "errorValidationListItemsAboveMax": "There should be no more than {max} {max, plural, =0{items} =1{item} other{items}}.",
  "@errorValidationListItemsAboveMax": {
    "description": "Validation error when the user entered more than max items in the list.",
    "placeholders": {
      "max": {
        "type": "int"
      }
    }
  },
  "errorValidationListItemsOutOfRange": "There should be between {min} and {max} {max, plural, =0{items} =1{item} other{items}}.",
  "@errorValidationListItemsOutOfRange": {
    "description": "The number of items in a list/array is out of allowed range between min and max (both inclusive)",
    "placeholders": {
      "min": {
        "type": "int"
      },
      "max": {
        "type": "int"
      }
    }
  },
  "errorValidationListItemsNotUnique": "The values must be unique.",
  "@errorValidationListItemsNotUnique": {
    "description": "The list items must be unique."
  },
  "noTagSelected": "No Tag Selected",
  "@noTagSelected": {
    "description": "For example in context of document builder"
  },
  "errorValidationConstValueMismatch": "The value must be \"{constValue}\".",
  "@errorValidationConstValueMismatch": {
    "description": "Validation error when the user entered value does not match the const value",
    "placeholders": {
      "constValue": {
        "type": "String"
      }
    }
  },
  "errorValidationEnumValuesMismatch": "The value must be one of {enumValues}.",
  "@errorValidationEnumValuesMismatch": {
    "description": "Validation error when the user entered value does not match the enum values",
    "placeholders": {
      "enumValues": {
        "type": "String"
      }
    }
  },
  "errorValidationPatternMismatch": "The value does not match the valid pattern.",
  "@errorValidationPatternMismatch": {
    "description": "Validation error when the user entered value does not match the pattern"
  },
  "singleGroupedTagSelectorTitle": "Please choose the most relevant category group and tag related to the outcomes of your proposal",
  "singleGroupedTagSelectorRelevantTag": "Select the most relevant tag",
  "noUrlAdded": "No URL added",
  "addUrl": "Add URL",
  "clear": "Clear",
  "errorNoActiveCampaignFound": "Currently there is no active campaign running",
  "howItWorksCollaborate": "Innovate together",
  "@howItWorksCollaborate": {
    "description": "Used in discovery page in how it works section"
  },
  "howItWorks": "Here’s how it works",
  "howItWorksCollaborateDescription": "Got an Idea? Create an impactful proposal and collaborate with the community to develop and refine it.",
  "howItWorksVote": "Vote for your favorite ideas",
  "@howItWorksVote": {
    "description": "Used in discovery page in how it works section"
  },
  "howItWorksVoteDescription": "Use a voting app to choose ideas with impact worth funding. Get rewarded in ada for taking part.",
  "howItWorksFollow": "Stay up to date",
  "@howItWorksFollow": {
    "description": "Used in discovery page in how it works section"
  },
  "howItWorksFollowDescription": "Receive regular updates on all the funded ideas, so you can follow along and see how things are progressing.",
  "heroSectionTitle": "Create, fund and deliver the future of Cardano.",
  "projectCatalystDescription": "Project Catalyst is an experiment in community innovation, providing a framework to turn ideas into impactful real world projects.\n\nWe're putting the community at the heart of Cardano's future development. Are you ready for the Challenge?",
  "viewCurrentCampaign": "View Current Campaign",
  "catalystF14": "Catalyst Fund 14",
  "@catalystF14": {
    "description": "Used in discovery page in hero section"
  },
  "currentCampaign": "Current Campaign",
  "currentCampaignDescription": "Project Catalyst turns economic power into innovation power by using the Cardano Treasury to incentivize and fund community-approved ideas.",
  "campaignTreasury": "Campaign Treasury",
  "campaignTreasuryDescription": "Total budget, including ecosystem incentives",
  "campaignTotalAsk": "Campaign Total Ask",
  "campaignTotalAskDescription": "Funds requested by all submitted projects",
  "maximumAsk": "Maximum Ask",
  "minimumAsk": "Minimum Ask",
  "ideaJourney": "Idea Journey",
  "ideaJourneyDescription": "#### Ideas comes to life in Catalyst through its key stages below. For the full timeline, deadlines and latest updates, visit the [fund timeline](https://docs.projectcatalyst.io/current-fund/fund-basics/fund-timeline) Gitbook page.",
  "ongoing": "Ongoing",
  "from": "From",
  "to": "To",
  "weekOf": "Week of",
  "errorDisplayNameValidationEmpty": "Display name can not be empty",
  "errorDisplayNameValidationOutOfRange": "Invalid length",
  "headsUp": "Heads up",
  "@headsUp": {
    "description": "In context for important information below"
  },
  "errorEmailValidationPattern": "Incorrect email pattern",
  "errorEmailValidationOutOfRange": "Invalid length",
  "categoryDetails": "Category Details",
  "fundsAvailable": "Funds Available",
  "duration": "Duration",
  "valueMonths": "{value} {value, plural, =0{Month} other{Months}}",
  "@valueMonths": {
    "description": "Used in proposal card",
    "placeholders": {
      "value": {
        "type": "int"
      }
    }
  },
  "finalProposal": "Final",
  "mostRecent": "Most Recent",
  "viewAllProposals": "View All Proposals",
  "publishedOn": "Published on {date} at {time}",
  "@publishedOn": {
    "placeholders": {
      "date": {
        "type": "String"
      },
      "time": {
        "type": "String"
      }
    }
  },
  "dateAtTime": "{date} at {time}",
  "@dateAtTime": {
    "placeholders": {
      "date": {
        "type": "String"
      },
      "time": {
        "type": "String"
      }
    }
  },
  "accountMenuPopupTooltip": "Account menu",
  "account": "Account",
  "settings": "Settings",
  "setupCatalystRoles": "Setup Catalyst roles",
  "submitSupportRequest": "Submit support request",
  "catalystKnowledgeBase": "Catalyst knowledge base",
  "lockAccount": "Lock account",
  "timezone": "Timezone",
  "proposalsSubmittedCount": "{count} {count, plural, one{Proposal} other{Proposals}} Submitted",
  "@proposalsSubmittedCount": {
    "description": "Used in proposal card in campaign category",
    "placeholders": {
      "count": {
        "type": "int"
      }
    }
  },
  "inObject": "In {object}",
  "@inObject": {
    "description": "In (Category Name)",
    "placeholders": {
      "object": {
        "type": "String"
      }
    }
  },
  "startProposal": "Start Proposal",
  "categoryRequirements": "Category Requirements:",
  "createProposal": "Create Proposal",
  "proposalsSubmissionClose": "Proposals submission close:",
  "backToCampaign": "Back to Campaign",
  "category": "Category",
  "exploreCategories": "Explore Categories",
  "categoryBudget": "Category Budget",
  "fundsAvailableForCategory": "Funds available for this category",
  "currentAsk": "Current Ask",
  "displayName": "Display Name",
  "emailAddress": "Email address",
  "myAccount": "My account",
  "myRoles": "My Roles",
  "addRole": "Add role",
  "accountFinishedNotificationTitle": "Account Finalized",
  "accountFinishedNotificationTitleDesc": "Account blockchain verified",
  "accountFinishedNotificationMessage": "You are now able to vote, submit proposals and…",
  "editRolesDialogTitle": "Editing Roles",
  "editRolesDialogMessage": "Before you can change your role, there are a few steps to complete first. Follow the instructions carefully to ensure a smooth transition.\u2028\u2028To continue you will need to re-register, this will allow you to select new roles. This process will take around 3-7 minutes. \nPlease have your passphrase ready.\u2028",
  "continueText": "Continue",
  "proposalEditorStatusDropdownBackTitle": "Back to Proposal Index",
  "@proposalEditorStatusDropdownBackTitle": {
    "description": "Action title to navigate back to the proposal index."
  },
  "proposalEditorStatusDropdownPublishTitle": "Publish as new iteration · Draft",
  "@proposalEditorStatusDropdownPublishTitle": {
    "description": "Action title to publish a new version of the draft proposal."
  },
  "proposalEditorStatusDropdownPublishDescription": "Update proposal iteration as a public draft",
  "@proposalEditorStatusDropdownPublishDescription": {
    "description": "Action description to publish a new version of the draft proposal."
  },
  "proposalEditorStatusDropdownSubmitTitle": "Submit to review stage · Final",
  "@proposalEditorStatusDropdownSubmitTitle": {
    "description": "Action title to submit the final proposal."
  },
  "proposalEditorStatusDropdownSubmitDescription": "Enter proposal into the next governance round",
  "@proposalEditorStatusDropdownSubmitDescription": {
    "description": "Action description to submit the final proposal."
  },
  "proposalEditorStatusDropdownShareTitle": "Share Proposal",
  "@proposalEditorStatusDropdownShareTitle": {
    "description": "Action title to share a proposal."
  },
  "proposalEditorStatusDropdownExportTitle": "Export Proposal",
  "@proposalEditorStatusDropdownExportTitle": {
    "description": "Action title to export a proposal as a file."
  },
  "proposalEditorValidationSnackbar": "Fix the following input errors",
  "@proposalEditorValidationSnackbar": {
    "description": "Snackbar title shown when user tries to save a proposal with errors."
  },
  "showAll": "Show All",
  "@showAll": {
    "description": "Show all for when using filtering by some criteria"
  },
  "importProposal": "Import Proposal",
  "@importProposal": {
    "description": "Import a proposal from a file"
  },
  "catalyst": "Catalyst",
  "@catalyst": {
    "description": "Catalyst is a project name"
  },
<<<<<<< HEAD
  "searchResult": "Search Result",
  "@searchResult": {
    "description": "To show that displayed items comes from search result"
  },
  "emptySearchResultTitle": "No search results found",
  "@emptySearchResultTitle": {
    "description": "Title of empty search result"
  },
  "tryDifferentSearch": "Please try another search.",
  "@tryDifferentSearch": {
    "description": "Description of empty search result. Try different search"
=======
  "copyLink": "Copy Link",
  "@copyLink": {
    "description": "Action title to copy a link in share dialog."
  },
  "proposal": "Proposal",
  "@proposal": {
    "description": "Generic name to describe an type of item."
  },
  "shareDirectLinkToItem": "Share a link directly to this {item}",
  "@shareDirectLinkToItem": {
    "description": "Action description to share a link in share dialog.",
    "placeholders": {
      "item": {
        "type": "String"
      }
    }
  },
  "shareLinkOnSocialMedia": "Share this {itemType} link on {socialMedia}",
  "@shareLinkOnSocialMedia": {
    "description": "Action description to share a link in share dialog.",
    "placeholders": {
      "itemType": {
        "type": "String"
      },
      "socialMedia": {
        "type": "String"
      }
    }
  },
  "shareOnSocialMedia": "Share on {socialMedia}",
  "@shareOnSocialMedia": {
    "description": "Action title to share a link in share dialog.",
    "placeholders": {
      "socialMedia": {
        "type": "String"
      }
    }
  },
  "shareType": "Share {itemType}",
  "@shareType": {
    "description": "Action title to share a link in share dialog.",
    "placeholders": {
      "itemType": {
        "type": "String"
      }
    }
  },
  "copied": "Copied!",
  "@copied": {
    "description": "Snackbar message shown when user copies a link."
  },
  "linkCopiedToClipboard": "Link copied to clipboard",
  "@linkCopiedToClipboard": {
    "description": "Snackbar title shown when user copies a link."
  },
  "proposalShareMessage": "Check this out!🌍 #MustSee #SharingIsCaring",
  "@proposalShareMessage": {
    "description": "Share message for proposals."
>>>>>>> dc7baa45
  },
  "publishNewProposalIterationDialogTitle": "Publish New Iteration?",
  "@publishNewProposalIterationDialogTitle": {
    "description": "Title for the dialog for publishing a new proposal iteration."
  },
  "publishNewProposalIterationDialogSubtitle": "Published proposal drafts are public to other users, including all previous iterations.",
  "@publishNewProposalIterationDialogSubtitle": {
    "description": "Subtitle for the dialog for publishing a new proposal iteration."
  },
  "publishNewProposalIterationDialogList1": "Published iterations are always public.",
  "@publishNewProposalIterationDialogList1": {
    "description": "The bullet point in the dialog for publishing a proposal iteration about proposals being public."
  },
  "publishNewProposalIterationDialogList2": "Voters can comment on the latest iteration.",
  "@publishNewProposalIterationDialogList2": {
    "description": "The bullet point in the dialog for publishing a proposal iteration about voters being able to comment on drafts."
  },
  "publishNewProposalIterationDialogList3": "Drafts are not submitted for voting. Use 'Submit for review' to enter the community review stage.",
  "@publishNewProposalIterationDialogList3": {
    "description": "The bullet point in the dialog for publishing a proposal iteration about drafts not being automatically submitted for voting."
  },
  "publishProposalForReviewDialogTitle": "Submit For Review?",
  "@publishProposalForReviewDialogTitle": {
    "description": "Title for the dialog for submitting a proposal for review."
  },
  "publishProposalForReviewDialogSubtitle": "Submitted final proposals are entered into the community review stage and are eligible for funding.",
  "@publishProposalForReviewDialogSubtitle": {
    "description": "Subtitle for the dialog for submitting a proposal for review."
  },
  "publishProposalForReviewDialogList1": "Published iterations are always public.",
  "@publishProposalForReviewDialogList1": {
    "description": "The bullet point in the dialog for submitting a proposal into review about proposals being public."
  },
  "publishProposalForReviewDialogList2": "Voters can only comment on the latest iteration.",
  "@publishProposalForReviewDialogList2": {
    "description": "The bullet point in the dialog for submitting a proposal into review about voters being able to comment on drafts."
  },
  "publishProposalForReviewDialogList3": "Proposals are entered into the review stage unless a later iteration is published before the deadline.",
  "@publishProposalForReviewDialogList3": {
    "description": "The bullet point in the dialog for submitting a proposal into review about drafts not being automatically submitted for voting."
  },
  "publishProposalForReviewDialogAgreement": "I confirm that I am ready to submit my finalized proposal into the review stage.",
  "@publishProposalForReviewDialogAgreement": {
    "description": "The agreement confirmation in the dialog for submitting a proposal into review."
  },
  "change": "Change",
  "@change": {
    "description": "An action to change/modify something."
  }
}<|MERGE_RESOLUTION|>--- conflicted
+++ resolved
@@ -1569,7 +1569,6 @@
   "@catalyst": {
     "description": "Catalyst is a project name"
   },
-<<<<<<< HEAD
   "searchResult": "Search Result",
   "@searchResult": {
     "description": "To show that displayed items comes from search result"
@@ -1581,7 +1580,7 @@
   "tryDifferentSearch": "Please try another search.",
   "@tryDifferentSearch": {
     "description": "Description of empty search result. Try different search"
-=======
+  },
   "copyLink": "Copy Link",
   "@copyLink": {
     "description": "Action title to copy a link in share dialog."
@@ -1640,7 +1639,6 @@
   "proposalShareMessage": "Check this out!🌍 #MustSee #SharingIsCaring",
   "@proposalShareMessage": {
     "description": "Share message for proposals."
->>>>>>> dc7baa45
   },
   "publishNewProposalIterationDialogTitle": "Publish New Iteration?",
   "@publishNewProposalIterationDialogTitle": {
