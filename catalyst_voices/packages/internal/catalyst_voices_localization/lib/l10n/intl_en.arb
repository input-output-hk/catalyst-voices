{
  "@@locale": "en",
  "local": "Local",
  "emailLabelText": "Email",
  "@emailLabelText": {
    "description": "Text shown in email field"
  },
  "emailHintText": "mail@example.com",
  "@emailHintText": {
    "description": "Text shown in email field when empty"
  },
  "emailErrorText": "mail@example.com",
  "@emailErrorText": {
    "description": "Text shown in email field when input is invalid"
  },
  "resumeButtonText": "Resume",
  "@resumeButtonText": {
    "description": "Text shown in resume button"
  },
  "startButtonText": "Start",
  "@startButtonText": {
    "description": "Text shown in start button"
  },
  "cancelButtonText": "Cancel",
  "@cancelButtonText": {
    "description": "Text shown in cancel button"
  },
  "exitButtonText": "Exit",
  "@exitButtonText": {
    "description": "Text shown in exit button"
  },
  "editButtonText": "Edit",
  "@editButtonText": {
    "description": "Text shown in edit button"
  },
  "publishButtonText": "Publish",
  "@publishButtonText": {
    "description": "Text shown in publish button"
  },
  "submitButtonText": "Submit",
  "@submitButtonText": {
    "description": "Text shown in submit button"
  },
  "headerTooltipText": "Header",
  "@headerTooltipText": {
    "description": "Text shown in header tooltip"
  },
  "placeholderRichText": "Start writing your text...",
  "@placeholderRichText": {
    "description": "Text shown as placeholder in rich text editor"
  },
  "supportingTextLabelText": "Supporting text",
  "@supportingTextLabelText": {
    "description": "Text shown as placeholder in rich text editor"
  },
  "saveButtonText": "Save",
  "@saveButtonText": {
    "description": "Text shown in save button"
  },
  "saveChangesButtonText": "Save Changes",
  "@saveChangesButtonText": {
    "description": "Text shown in save button"
  },
  "passwordLabelText": "Password",
  "@passwordLabelText": {
    "description": "Text shown in password field"
  },
  "passwordHintText": "My1SecretPassword",
  "@passwordHintText": {
    "description": "Text shown in password field when empty"
  },
  "passwordErrorText": "Password must be at least 8 characters long",
  "@passwordErrorText": {
    "description": "Text shown in  password field when input is invalid"
  },
  "homeScreenText": "Catalyst Voices",
  "@homeScreenText": {
    "description": "Text shown in the home screen"
  },
  "connectingStatusLabelText": "re-connecting",
  "@connectingStatusLabelText": {
    "description": "Label text shown in the ConnectingStatus widget during re-connection."
  },
  "finishAccountButtonLabelText": "Finish account",
  "@finishAccountButtonLabelText": {
    "description": "Label text shown in the FinishAccountButton widget."
  },
  "getStartedButtonLabelText": "Get Started",
  "@getStartedButtonLabelText": {
    "description": "Label text shown in the GetStartedButton widget."
  },
  "unlockButtonLabelText": "Unlock",
  "@unlockButtonLabelText": {
    "description": "Label text shown in the UnlockButton widget."
  },
  "userProfileGuestLabelText": "Guest",
  "@userProfileGuestLabelText": {
    "description": "Label text shown in the UserProfileButton widget when a user is not connected."
  },
  "searchButtonLabelText": "[cmd=K]",
  "@searchButtonLabelText": {
    "description": "Label text shown in the Search widget."
  },
  "snackbarInfoLabelText": "Info",
  "@snackbarInfoLabelText": {
    "description": "Label text shown in the Snackbar widget when the message is an info message."
  },
  "snackbarInfoMessageText": "This is an info message!",
  "@snackbarInfoMessageText": {
    "description": "Text shown in the Snackbar widget when the message is an info message."
  },
  "snackbarSuccessLabelText": "Success",
  "@snackbarSuccessLabelText": {
    "description": "Label text shown in the Snackbar widget when the message is an success message."
  },
  "snackbarSuccessMessageText": "This is a success message!",
  "@snackbarSuccessMessageText": {
    "description": "Text shown in the Snackbar widget when the message is an success message."
  },
  "snackbarWarningLabelText": "Warning",
  "@snackbarWarningLabelText": {
    "description": "Label text shown in the Snackbar widget when the message is an warning message."
  },
  "snackbarWarningMessageText": "This is a warning message!",
  "@snackbarWarningMessageText": {
    "description": "Text shown in the Snackbar widget when the message is an warning message."
  },
  "snackbarErrorLabelText": "Error",
  "@snackbarErrorLabelText": {
    "description": "Label text shown in the Snackbar widget when the message is an error message."
  },
  "snackbarErrorMessageText": "This is an error message!",
  "@snackbarErrorMessageText": {
    "description": "Text shown in the Snackbar widget when the message is an error message."
  },
  "refresh": "Refresh",
  "ok": "Ok",
  "@ok": {
    "description": "Short confirmation (ok)."
  },
  "okay": "Okay",
  "@okay": {
    "description": "Short confirmation (okay.)"
  },
  "seedPhraseSlotNr": "Slot {nr}",
  "@seedPhraseSlotNr": {
    "description": "When user arranges seed phrases this text is shown when phrase was not selected",
    "placeholders": {
      "nr": {
        "type": "int"
      }
    }
  },
  "mainnetNetworkId": "Mainnet",
  "@mainnetNetworkId": {
    "description": "A mainnet cardano network name."
  },
  "preprodNetworkId": "PreProd",
  "@preprodNetworkId": {
    "description": "A preprod cardano network name."
  },
  "proposalStatusReady": "Ready",
  "@proposalStatusReady": {
    "description": "Indicates to user that status is in ready mode"
  },
  "draft": "Draft",
  "@draft": {
    "description": "Indicates to user that status is in draft mode"
  },
  "inProgress": "In progress",
  "@inProgress": {
    "description": "Indicates to user that status is in progress"
  },
  "private": "Private",
  "@private": {
    "description": "Indicates to user that status is in private mode"
  },
  "live": "Live",
  "@live": {
    "description": "Indicates to user that status is in live mode"
  },
  "completed": "Completed",
  "@completed": {
    "description": "Indicates to user that status is completed"
  },
  "open": "Open",
  "@open": {
    "description": "Indicates to user that status is in open mode"
  },
  "fundedProposal": "Funded proposal",
  "@fundedProposal": {
    "description": "Label shown on a proposal card indicating that the proposal is funded."
  },
  "publishedProposal": "Published proposal",
  "@publishedProposal": {
    "description": "Label shown on a proposal card indicating that the proposal is not yet funded."
  },
  "fundedProposalDate": "Funded {date}",
  "@fundedProposalDate": {
    "description": "Indicates date of funding (a proposal).",
    "placeholders": {
      "date": {
        "type": "DateTime",
        "format": "yMMMMd"
      }
    }
  },
  "lastUpdateDate": "Last update: {date}.",
  "@lastUpdateDate": {
    "description": "Indicates a last update date.",
    "placeholders": {
      "date": {
        "type": "String"
      }
    }
  },
  "fundsRequested": "Funds requested",
  "@fundsRequested": {
    "description": "Indicates the amount of ADA requested in a fund on a proposal card."
  },
  "noOfComments": "{count} {count, plural, =0{comments} =1{comment} other{comments}}",
  "@noOfComments": {
    "description": "Indicates the amount of comments on a proposal card.",
    "placeholders": {
      "count": {
        "type": "num",
        "format": "compact"
      }
    }
  },
  "noOfSegmentsCompleted": "{completed} of {total} ({percentage}%) {total, plural, =0{segments} =1{segment} other{segments}} completed",
  "@noOfSegmentsCompleted": {
    "description": "Indicates the amount of comments on a proposal card.",
    "placeholders": {
      "completed": {
        "type": "num",
        "format": "compact"
      },
      "total": {
        "type": "num",
        "format": "compact"
      },
      "percentage": {
        "type": "num",
        "format": "compact"
      }
    }
  },
  "today": "Today",
  "@today": {
    "description": "Refers to date which is today."
  },
  "yesterday": "Yesterday",
  "@yesterday": {
    "description": "Refers to date which is yesterday."
  },
  "twoDaysAgo": "2 days ago",
  "@twoDaysAgo": {
    "description": "Refers to date which is two days ago."
  },
  "tomorrow": "Tomorrow",
  "@tomorrow": {
    "description": "Refers to date which is tomorrow."
  },
  "activeVotingRound": "Active voting round 14",
  "@activeVotingRound": {
    "description": "Title of the voting space."
  },
  "noOfAll": "All ({count})",
  "@noOfAll": {
    "description": "Tab label for all proposals in voting space",
    "placeholders": {
      "count": {
        "type": "int"
      }
    }
  },
  "noOfDraft": "Draft proposals ({count})",
  "@noOfDraft": {
    "description": "Tab label for draft proposals in voting space",
    "placeholders": {
      "count": {
        "type": "int"
      }
    }
  },
  "noOfFinal": "Final proposals ({count})",
  "@noOfFinal": {
    "description": "Tab label for final proposals in voting space",
    "placeholders": {
      "count": {
        "type": "int"
      }
    }
  },
  "noOfMyProposals": "My proposals ({count})",
  "@noOfMyProposals": {
    "description": "Tab label for my proposals in voting space",
    "placeholders": {
      "count": {
        "type": "int"
      }
    }
  },
  "noOfFavorites": "Favorites ({count})",
  "@noOfFavorites": {
    "description": "Tab label for draft proposals in voting space",
    "placeholders": {
      "count": {
        "type": "int"
      }
    }
  },
  "favorites": "Favorites",
  "@favorites": {
    "description": "Refers to a list of favorites."
  },
  "treasuryCampaignBuilder": "Campaign builder",
  "@treasuryCampaignBuilder": {
    "description": "Left panel name in treasury space"
  },
  "treasuryCampaignBuilderSegments": "Segments",
  "@treasuryCampaignBuilderSegments": {
    "description": "Tab name in campaign builder panel"
  },
  "treasuryCreateCampaign": "Create Campaign",
  "@treasuryCreateCampaign": {
    "description": "Segment name"
  },
  "setupCampaignDetails": "Setup Campaign Details",
  "@setupCampaignDetails": {
    "description": "Segment step for entering campaign details."
  },
  "setupCampaignStages": "Setup Campaign Stages",
  "@setupCampaignStages": {
    "description": "Segment step for entering campaign start and end dates."
  },
  "setupCampaignStagesTimezone": "You are setting date and times using this Timezone:",
  "@setupCampaignStagesTimezone": {
    "description": "The description of a timezone in which the user sets campaign stages."
  },
  "startAndEndDates": "Start & End Dates",
  "@startAndEndDates": {
    "description": "Refers to a date & time range (start & end)."
  },
  "campaignStart": "Campaign Start",
  "@campaignStart": {
    "description": "Label for the campaign start date."
  },
  "campaignEnd": "Campaign End",
  "@campaignEnd": {
    "description": "Label for the campaign end date."
  },
  "campaignDates": "Campaign Dates",
  "@campaignDates": {
    "description": "Label for the campaign start & end date."
  },
  "noDateTimeSelected": "No date & time selected",
  "@noDateTimeSelected": {
    "description": "Placeholder when date & time not selected."
  },
  "setupBaseProposalTemplate": "Setup Base Proposal Template",
  "@setupBaseProposalTemplate": {
    "description": "Segment step for entering a proposal template for a campaign."
  },
  "setupBaseQuestions": "Setup Base Questions",
  "@setupBaseQuestions": {
    "description": "Segment description for entering a proposal template for a campaign."
  },
  "setupCategories": "Setup Categories",
  "@setupCategories": {
    "description": "Segment step for entering campaign categories."
  },
  "stepEdit": "Edit",
  "@stepEdit": {
    "description": "Button name in step"
  },
  "workspaceProposalNavigation": "Proposal navigation",
  "@workspaceProposalNavigation": {
    "description": "Left panel name in workspace"
  },
  "workspaceProposalNavigationSegments": "Segments",
  "@workspaceProposalNavigationSegments": {
    "description": "Tab name in proposal setup panel"
  },
  "workspaceProposalSetup": "Proposal setup",
  "@workspaceProposalSetup": {
    "description": "Segment name"
  },
  "drawerSpaceTreasury": "Treasury",
  "@drawerSpaceTreasury": {
    "description": "Name shown in spaces shell drawer"
  },
  "drawerSpaceDiscovery": "Discovery",
  "@drawerSpaceDiscovery": {
    "description": "Name shown in spaces shell drawer"
  },
  "drawerSpaceWorkspace": "Workspace",
  "@drawerSpaceWorkspace": {
    "description": "Name shown in spaces shell drawer"
  },
  "drawerSpaceVoting": "Voting",
  "@drawerSpaceVoting": {
    "description": "Name shown in spaces shell drawer"
  },
  "drawerSpaceFundedProjects": "Funded projects",
  "@drawerSpaceFundedProjects": {
    "description": "Name shown in spaces shell drawer"
  },
  "fundedProjectSpace": "Funded project space",
  "@fundedProjectSpace": {
    "description": "Title of the funded project space"
  },
  "noOfFundedProposals": "Funded proposals ({count})",
  "@noOfFundedProposals": {
    "description": "Tab label for funded proposals in funded projects space",
    "placeholders": {
      "count": {
        "type": "int"
      }
    }
  },
  "followed": "Followed",
  "@followed": {
    "description": "Refers to a list of followed items."
  },
  "overallSpacesSearchBrands": "Search Brands",
  "@overallSpacesSearchBrands": {
    "description": "Overall spaces search brands tile name"
  },
  "overallSpacesTasks": "Tasks",
  "@overallSpacesTasks": {
    "description": "Overall spaces tasks tile name"
  },
  "voicesUpdateReady": "Voices update ready",
  "@voicesUpdateReady": {
    "description": "In different places update popup title"
  },
  "clickToRestart": "Click to restart",
  "@clickToRestart": {
    "description": "In different places update popup body"
  },
  "spaceTreasuryName": "Treasury space",
  "@spaceTreasuryName": {
    "description": "Name of space shown in different spaces that indicates its origin"
  },
  "spaceDiscoveryName": "Discovery space",
  "@spaceDiscoveryName": {
    "description": "Name of space shown in different spaces that indicates its origin"
  },
  "spaceWorkspaceName": "Workspace",
  "@spaceWorkspaceName": {
    "description": "Name of space shown in different spaces that indicates its origin"
  },
  "spaceVotingName": "Voting space",
  "@spaceVotingName": {
    "description": "Name of space shown in different spaces that indicates its origin"
  },
  "spaceFundedProjects": "Funded project space",
  "@spaceFundedProjects": {
    "description": "Name of space shown in different spaces that indicates its origin"
  },
  "lock": "Lock",
  "@lock": {
    "description": "Refers to a lock action, i.e. to lock the session."
  },
  "unlock": "Unlock",
  "@unlock": {
    "description": "Refers to a unlock action, i.e. to unlock the session."
  },
  "getStarted": "Get Started",
  "@getStarted": {
    "description": "Refers to a get started action, i.e. to register."
  },
  "guest": "Guest",
  "@guest": {
    "description": "Refers to guest user."
  },
  "visitor": "Visitor",
  "@visitor": {
    "description": "Refers to user that created keychain but is locked"
  },
  "actor": "Actor",
  "@actor": {
    "description": "Refers to user that created keychain and is unlocked."
  },
  "noConnectionBannerRefreshButtonText": "Refresh",
  "@noConnectionBannerRefreshButtonText": {
    "description": "Text shown in the No Internet Connection Banner widget for the refresh button."
  },
  "noConnectionBannerTitle": "No internet connection",
  "@noConnectionBannerTitle": {
    "description": "Text shown in the No Internet Connection Banner widget for the title."
  },
  "noConnectionBannerDescription": "Your internet is playing hide and seek. Check your internet connection, or try again in a moment.",
  "@noConnectionBannerDescription": {
    "description": "Text shown in the No Internet Connection Banner widget for the description below the title."
  },
  "weakPasswordStrength": "Weak password strength",
  "@weakPasswordStrength": {
    "description": "Describes a password that is weak"
  },
  "normalPasswordStrength": "Normal password strength",
  "@normalPasswordStrength": {
    "description": "Describes a password that has medium strength."
  },
  "goodPasswordStrength": "Good password strength",
  "@goodPasswordStrength": {
    "description": "Describes a password that is strong."
  },
  "chooseCardanoWallet": "Choose Cardano Wallet",
  "@chooseCardanoWallet": {
    "description": "A button label to select a cardano wallet."
  },
  "chooseOtherWallet": "Choose other wallet",
  "@chooseOtherWallet": {
    "description": "A button label to select another cardano wallet."
  },
  "learnMore": "Learn More",
  "@learnMore": {
    "description": "A label on a clickable element that can show more content."
  },
  "walletLinkHeader": "Link keys to your Catalyst Keychain",
  "@walletLinkHeader": {
    "description": "A header in link wallet flow in registration."
  },
  "walletLinkWalletSubheader": "Link your Cardano wallet",
  "@walletLinkWalletSubheader": {
    "description": "A subheader in link wallet flow in registration for wallet connection."
  },
  "walletLinkRolesSubheader": "Select your Catalyst roles",
  "@walletLinkRolesSubheader": {
    "description": "A subheader in link wallet flow in registration for role chooser state."
  },
  "walletLinkTransactionSubheader": "Sign your Catalyst roles to the\nCardano mainnet",
  "@walletLinkTransactionSubheader": {
    "description": "A subheader in link wallet flow in registration for RBAC transaction."
  },
  "walletLinkIntroTitle": "Link Cardano Wallet & Catalyst Roles \u2028to you Catalyst Keychain.",
  "@walletLinkIntroTitle": {
    "description": "A title in link wallet flow on intro screen."
  },
  "walletLinkIntroContent": "You're almost there! This is the final and most important step in your account setup. \u2028\u2028We're going to link a Cardano Wallet to your Catalyst Keychain, so you can start collecting Role Keys.  \u2028\u2028We'll start with your Contributor Key by default. You can decide to add a Proposer Key if you want.",
  "@walletLinkIntroContent": {
    "description": "A message (content) in link wallet flow on intro screen."
  },
  "walletLinkSelectWalletTitle": "Select the Cardano wallet to link\nto your Catalyst Keychain.",
  "@walletLinkSelectWalletTitle": {
    "description": "A title in link wallet flow on select wallet screen."
  },
  "walletLinkSelectWalletContent": "To complete this action, you'll submit a signed transaction to Cardano. There will be an ADA transaction fee.",
  "@walletLinkSelectWalletContent": {
    "description": "A message (content) in link wallet flow on select wallet screen."
  },
  "walletLinkWalletDetailsTitle": "Cardano wallet detection",
  "@walletLinkWalletDetailsTitle": {
    "description": "A title in link wallet flow on wallet details screen."
  },
  "walletLinkWalletDetailsContent": "{wallet} connected successfully!",
  "@walletLinkWalletDetailsContent": {
    "description": "A message in link wallet flow on wallet details screen.",
    "placeholders": {
      "wallet": {
        "type": "String"
      }
    }
  },
  "walletLinkWalletDetailsNotice": "Wallet and role registrations require a minimal transaction fee. You can setup your default dApp connector wallet in your browser extension settings.",
  "@walletLinkWalletDetailsNotice": {
    "description": "A message in link wallet flow on wallet details screen when a user wallet doesn't have enough balance."
  },
  "walletLinkWalletDetailsNoticeTopUp": "Top up ADA",
  "@walletLinkWalletDetailsNoticeTopUp": {
    "description": "A message recommending the user to top up ADA in wallet link on wallet details screen."
  },
  "walletLinkWalletDetailsNoticeTopUpLink": "Link to top-up provider",
  "@walletLinkWalletDetailsNoticeTopUpLink": {
    "description": "A link to top-up provide when the user doesn't have enough balance on wallet link screen"
  },
  "walletLinkWalletDetailsHeadsUpText": "We only read your balance to calculate voting power — we can't access or use your wallet.",
  "@walletLinkWalletDetailsHeadsUpText": {
    "description": "A heads up content explaining that the app only reads wallet balance and cannot spend it."
  },
  "walletLinkTransactionTitle": "Let's make sure everything looks right.",
  "@walletLinkTransactionTitle": {
    "description": "A title in link wallet flow on transaction screen."
  },
  "walletLinkTransactionAccountCompletion": "Account completion for Catalyst",
  "@walletLinkTransactionAccountCompletion": {
    "description": "A subtitle in link wallet flow on transaction screen."
  },
  "walletLinkTransactionLinkItem": "1 {wallet} wallet",
  "@walletLinkTransactionLinkItem": {
    "description": "An item in the transaction summary for the wallet link.",
    "placeholders": {
      "wallet": {
        "type": "String"
      }
    }
  },
  "walletLinkTransactionSign": "Sign transaction with wallet",
  "@walletLinkTransactionSign": {
    "description": "The primary button label to sign a transaction on transaction summary screen."
  },
  "walletLinkTransactionChangeRoles": "Change role setup",
  "@walletLinkTransactionChangeRoles": {
    "description": "The secondary button label to change the roles on transaction summary screen."
  },
  "walletLinkTransactionRoleItem": "1 {role} registration",
  "@walletLinkTransactionRoleItem": {
    "description": "An item in the transaction summary for the role registration",
    "placeholders": {
      "role": {
        "type": "String"
      }
    }
  },
  "registrationTransactionFailed": "Transaction failed",
  "@registrationTransactionFailed": {
    "description": "Indicates an error when submitting a registration transaction failed."
  },
  "registrationNetworkIdMismatch": "It seems like you're trying to use\u00A0a wallet on the wrong network.\nPlease switch to {network} to continue.",
  "@registrationNetworkIdMismatch": {
    "description": "An error when user attempts to use a wallet on the wrong network, i.e. using preprod wallet on production environment.",
    "placeholders": {
      "network": {
        "type": "String"
      }
    }
  },
  "registrationInsufficientBalance": "Insufficient balance, please top up your wallet.",
  "@registrationInsufficientBalance": {
    "description": "Indicates an error when preparing a transaction has failed due to low wallet balance."
  },
  "registrationSeedPhraseNotFound": "Seed phrase was not found. Make sure correct words are correct.",
  "@registrationSeedPhraseNotFound": {
    "description": "Error message shown when attempting to register or recover account but seed phrase was not found"
  },
  "registrationKeychainNotFound": "Keychain was not found or locked",
  "@registrationKeychainNotFound": {
    "description": "Error message shown when attempting to prepare registration transaction but keychain was not found or locked. Should not happen."
  },
  "registrationRecoverKeychainNotFound": "Keychain was not found while recovering.",
  "@registrationRecoverKeychainNotFound": {
    "description": "Error message shown when recovering account but keychain was not found locally"
  },
  "registrationSaveProgressException": "Could not save progress",
  "@registrationSaveProgressException": {
    "description": "Error message shown when data is malformed or missing. Should not happen."
  },
  "registrationSaveProgressKeychainNotFoundException": "Keychain not found",
  "@registrationSaveProgressKeychainNotFoundException": {
    "description": "Error message shown when could not save keychain progress"
  },
  "registrationSaveProgressSeedPhraseNotFoundException": "Keychain not found",
  "@registrationSaveProgressSeedPhraseNotFoundException": {
    "description": "Error message shown when could not save seed phrase progress"
  },
  "registrationSaveProgressUnlockPasswordNotFoundException": "Keychain not found",
  "@registrationSaveProgressUnlockPasswordNotFoundException": {
    "description": "Error message shown when could not save unlock password progress"
  },
  "registrationUnlockPasswordNotFound": "Password was not found. Make sure valid password was created.",
  "@registrationUnlockPasswordNotFound": {
    "description": "Error message shown when attempting to register or recover account but password was not found"
  },
  "registrationWalletNotFound": "Wallet not found",
  "@registrationWalletNotFound": {
    "description": "Error message shown when connect wallet but matching was not found"
  },
  "registrationAccountNotFound": "Account not found. Make sure seed phrase is correct.",
  "@registrationAccountNotFound": {
    "description": "Error message shown when recovering account with invalid seed phrase."
  },
  "walletLinkRoleChooserTitle": "How do you want to participate in Catalyst?",
  "@walletLinkRoleChooserTitle": {
    "description": "A title on the role chooser screen in registration."
  },
  "walletLinkRoleChooserContent": "In Catalyst you can take on different roles, learn more below and choose your additional roles now.",
  "@walletLinkRoleChooserContent": {
    "description": "A message on the role chooser screen in registration."
  },
  "walletLinkRoleSummaryTitle": "Is this your correct Catalyst role setup?",
  "@walletLinkRoleSummaryTitle": {
    "description": "A title on the role summary screen in registration."
  },
  "walletLinkRoleSummaryContent1": "You would like to register ",
  "@walletLinkRoleSummaryContent1": {
    "description": "The first part of the message on the role summary screen in registration."
  },
  "walletLinkRoleSummaryContent2": "{count} active {count, plural, =0{roles} =1{role} other{roles}}",
  "@walletLinkRoleSummaryContent2": {
    "description": "The middle (bold) part of the message on the role summary screen in registration.",
    "placeholders": {
      "count": {
        "type": "num",
        "format": "compact"
      }
    }
  },
  "walletLinkRoleSummaryContent3": " in Catalyst.",
  "@walletLinkRoleSummaryContent3": {
    "description": "The last part of the message on the role summary screen in registration."
  },
  "nameOfWallet": "Name of the wallet",
  "seeAllSupportedWallets": "See all supported wallets",
  "@seeAllSupportedWallets": {
    "description": "Message shown when redirecting to external content that describes which wallets are supported."
  },
  "walletDetectionSummary": "Wallet detection summary",
  "@walletDetectionSummary": {
    "description": "Message shown when presenting the details of a connected wallet."
  },
  "walletBalance": "Wallet balance",
  "@walletBalance": {
    "description": "The wallet balance in terms of Ada."
  },
  "walletAddress": "Wallet address",
  "@walletAddress": {
    "description": "A cardano wallet address"
  },
  "accountCreationCreate": "Create a new \nCatalyst Keychain",
  "accountCreationRecover": "Recover your\nCatalyst Keychain",
  "accountCreationOnThisDevice": "On this device",
  "@accountCreationOnThisDevice": {
    "description": "Indicates that created keychain will be stored in this device only"
  },
  "accountCreationGetStartedTitle": "Welcome to Catalyst",
  "accountCreationGetStatedDesc": "If you already have a Catalyst keychain you can restore it on this device, or you can create a new Catalyst Keychain.",
  "accountCreationGetStatedWhatNext": "What do you want to do?",
  "myAccountProfileKeychain": "My Account / Profile & Keychain",
  "@myAccountProfileKeychain": {
    "description": "Title of My Account page"
  },
  "yourCatalystKeychainAndRoleRegistration": "Your Catalyst keychain & role registration",
  "@yourCatalystKeychainAndRoleRegistration": {
    "description": "Subtitle of My Account page"
  },
  "profileAndKeychain": "Profile & Keychain",
  "@profileAndKeychain": {
    "description": "Tab on My Account page"
  },
  "removeKeychain": "Remove Keychain",
  "@removeKeychain": {
    "description": "Action on Catalyst Keychain card"
  },
  "walletConnected": "Wallet connected",
  "@walletConnected": {
    "description": "Describes that wallet is connected on Catalyst Keychain card"
  },
  "currentRoleRegistrations": "Current Role registrations",
  "@currentRoleRegistrations": {
    "description": "Describes roles on Catalyst Keychain card"
  },
  "contributor": "Contributor",
  "@contributor": {
    "description": "Account role"
  },
  "proposer": "Proposer",
  "@proposer": {
    "description": "Account role"
  },
  "drep": "Drep",
  "@drep": {
    "description": "Account role"
  },
  "defaultRole": "Default",
  "@defaultRole": {
    "description": "Related to account role"
  },
  "catalystKeychain": "Catalyst Keychain",
  "createBaseProfileInstructionsTitle": "Introduction",
  "createBaseProfileInstructionsMessage": "In the following account creation steps we will:\n\n1. Setup your base profile\n2. Create your Catalyst Keychain\n3. Link Cardano wallet & roles\n\nTo ensure a smooth experience, completing your account setup in one session is essential—stay focused and avoid interruptions to finalize everything efficiently.",
  "createBaseProfileInstructionsNext": "Create your Base profile now",
  "createBaseProfileInstructionsEmailRequest": "Email request",
  "createBaseProfileInstructionsEmailReason1": "We store email in a mutable database.",
  "createBaseProfileInstructionsEmailReason2": "We do not store your email on-chain ever.",
  "createBaseProfileInstructionsEmailReason3": "We only use email for communication about Catalyst.",
  "createBaseProfileSetupTitle": "Setup your base profile",
  "createBaseProfileSetupDisplayNameLabel": "What should we call you?",
  "createBaseProfileSetupDisplayNameHint": "Display name",
  "createBaseProfileSetupDisplayNameHelper": "Please provide a nickname or real name.",
  "createBaseProfileSetupEmailLabel": "Your e-mail",
  "createBaseProfileSetupEmailHint": "E-mail",
  "createBaseProfileSetupEmailHelper": "You must provide your e-mail if you want to become a proposer or a reviewer.",
  "createBaseProfileHasIdeascaleAccountAlready": "Submitted proposals in Ideascale before?",
  "@createBaseProfileHasIdeascaleAccountAlready": {
    "description": "Label for info card to let user know to use the same email as in Ideascale if they have already submitted a proposal there."
  },
  "createBaseProfileSetupIdeascaleReason1": "Be sure to use the same email associated with your Ideascale account",
  "@createBaseProfileSetupIdeascaleReason1": {
    "description": "Description for info card to let user know to use the same email as in Ideascale if they have already submitted a proposal there."
  },
  "createBaseProfileAcknowledgementsTitle": "Mandatory Acknowledgements",
  "createBaseProfileAcknowledgementsToS": "I confirm that I have read and agree to be bound by {tos}.",
  "catalystTos": "Project Catalyst Terms and Conditions",
  "createBaseProfileAcknowledgementsPrivacyPolicy": "I acknowledge and agree that any data I share in connection with my participation in Project Catalyst Funds will be collected, stored, used and processed in accordance with the {privacy_policy}.",
  "catalystPrivacyPolicy": "Catalyst FC's Privacy Policy",
  "createBaseProfileAcknowledgementsDataUsage": "I acknowledge that the Catalyst Ops team may use my email only for Catalyst communication.",
  "accountCreationSplashTitle": "Create your Catalyst Keychain",
  "accountCreationSplashMessage": "Catalyst Keychain is your ticket to participate in innovation on the global stage.  \u2028\u2028These next steps will create your Catalyst keychain so you can enter new spaces, discover awesome ideas, and share your feedback to help improve ideas.",
  "accountCreationSplashNextButton": "Create your Keychain now",
  "accountInstructionsTitle": "Great! Your Catalyst Keychain \u2028has been created.",
  "accountInstructionsMessage": "On the next screen, you're going to see 12 words. \u2028This is called your \"Catalyst seed phrase\".   \u2028\u2028It's like a super secure password that only you know, \u2028that allows you to prove ownership of your keychain.  \u2028\u2028Use your Catalyst seed phrase to login and recover your account on different devices, so be sure to put it somewhere safe!\n\nIt is a super secure password that only you know, so best is to write it down with pen and paper, so get this ready. ",
  "previous": "Previous",
  "@previous": {
    "description": "(Action) switch to the previous item."
  },
  "next": "Next",
  "@next": {
    "description": "For example in button that goes to next stage of registration"
  },
  "back": "Back",
  "@back": {
    "description": "For example in button that goes to previous stage of registration"
  },
  "backToList": "Back to list",
  "@backToList": {
    "description": "For example in button that goes to previous screen with a list like proposals"
  },
  "retry": "Retry",
  "@retry": {
    "description": "Retry action when something goes wrong."
  },
  "somethingWentWrong": "Something went wrong.",
  "@somethingWentWrong": {
    "description": "Error description when something goes wrong."
  },
  "resourceConflictError": "Provided data is not unique.",
  "@resourceConflictError": {
    "description": "Error description when there's duplicate data (i.e. email or username already taken)."
  },
  "noWalletFound": "No wallet found.",
  "@noWalletFound": {
    "description": "A description when no wallet extension was found."
  },
  "removeKeychainDialogTitle": "Remove Keychain?",
  "@removeKeychainDialogTitle": {
    "description": "A title on delete keychain dialog"
  },
  "removeKeychainDialogSubtitle": "Are you sure you wants to delete your Catalyst Keychain from this device? Make sure you have a working Catalyst 12-word seed-phrase!\nYour Catalyst account will be removed, this action cannot be undone!",
  "@removeKeychainDialogSubtitle": {
    "description": "A subtitle on delete keychain dialog"
  },
  "deleteKeychainDialogTypingInfo": "To continue with the removal type: 'Remove Keychain'.",
  "@deleteKeychainDialogTypingInfo": {
    "description": "A typing info on delete keychain dialog"
  },
  "deleteKeychainDialogInputLabel": "Confirm removal",
  "@deleteKeychainDialogInputLabel": {
    "description": "An input label on delete keychain dialog"
  },
  "deleteKeychainDialogErrorText": "Error. Please type 'Remove Keychain' to remove your account from this device.",
  "@deleteKeychainDialogErrorText": {
    "description": "An error text on text field on delete keychain dialog"
  },
  "deleteKeychainDialogRemovingPhrase": "Remove Keychain",
  "@deleteKeychainDialogRemovingPhrase": {
    "description": "A removing phrase on delete keychain dialog"
  },
  "accountRoleDialogTitle": "Learn about Catalyst Roles",
  "@accountRoleDialogTitle": {
    "description": "A title on account role dialog"
  },
  "accountRoleDialogButton": "Continue Role setup",
  "@accountRoleDialogButton": {
    "description": "A label on account role dialog's button"
  },
  "accountRoleDialogRoleSummaryTitle": "{role} role summary",
  "@accountRoleDialogRoleSummaryTitle": {
    "description": "A title for role summary on account role dialog",
    "placeholders": {
      "role": {
        "type": "String"
      }
    }
  },
  "contributorVerboseName": "Treasury guardian",
  "@contributorVerboseName": {
    "description": "A verbose name for contributor"
  },
  "proposerVerboseName": "Main proposer",
  "@proposerVerboseName": {
    "description": "A verbose name for proposer"
  },
  "drepVerboseName": "Community expert",
  "@drepVerboseName": {
    "description": "A verbose name for drep"
  },
  "contributorDescription": "Become a Catalyst contributor to help shape innovative ideas and have a voice in ecosystem decisions that matter.",
  "@contributorDescription": {
    "description": "A description for contributor"
  },
  "proposerDescription": "The Main Proposers are the Innovators in Project Catalyst, they are the shapers of the future.",
  "@proposerDescription": {
    "description": "A description for proposer"
  },
  "drepDescription": "The dRep has an Expert Role in the Cardano/Catalyst as people can delegate their vote to Cardano Experts.",
  "@drepDescription": {
    "description": "A description for drep"
  },
  "contributorSummarySelectFavorites": "Select favorites",
  "contributorSummaryComment": "Comment on Proposals",
  "proposerSummaryWriteEdit": "Write/edit functionality",
  "proposerSummarySubmitToFund": "Rights to Submit to Fund",
  "proposerSummaryInviteTeamMembers": "Invite Team Members",
  "proposerSummaryComment": "Comment functionality",
  "drepSummaryDelegatedVotes": "Delegated Votes",
  "drepSummaryRewards": "dRep rewards",
  "drepSummaryCastVotes": "Cast delegated votes",
  "drepSummaryComment": "Comment Functionality",
  "delete": "Delete",
  "close": "Close",
  "notice": "Notice",
  "yes": "Yes",
  "no": "No",
  "total": "Total",
  "file": "file",
  "key": "key",
  "upload": "Upload",
  "browse": "browse",
  "uploadDropInfo": "Drop your {itemNameToUpload} here or ",
  "@uploadDropInfo": {
    "description": "An info on upload dialog",
    "placeholders": {
      "itemNameToUpload": {
        "type": "String"
      }
    }
  },
  "uploadProgressInfo": "Upload in progress",
  "uploadKeychainTitle": "Upload Catalyst Keychain",
  "@uploadKeychainTitle": {
    "description": "A title on keychain upload dialog"
  },
  "uploadKeychainInfo": "Make sure it's a correct Catalyst keychain file.",
  "@uploadKeychainInfo": {
    "description": "An info on keychain upload dialog"
  },
  "theme": "Theme",
  "themeLight": "Light",
  "@themeLight": {
    "description": "Refers to a light theme mode."
  },
  "themeDark": "Dark",
  "@themeDark": {
    "description": "Refers to a dark theme mode."
  },
  "keychainDeletedDialogTitle": "Catalyst keychain removed",
  "keychainDeletedDialogSubtitle": "Your Catalyst Keychain is removed successfully from this device.\n\nWe reverted this device to Catalyst first use.",
  "registrationCompletedTitle": "Catalyst account setup",
  "registrationCompletedSubtitle": "Completed!",
  "registrationCompletedSummaryHeader": "Summary",
  "registrationCompletedKeychainTitle": "Catalyst Keychain created",
  "registrationCompletedKeychainInfo": "You created a Catalyst Keychain, backed up its seed phrase and set an unlock password.",
  "registrationCompletedWalletTitle": "Cardano {walletName} wallet selected",
  "@registrationCompletedWalletTitle": {
    "placeholders": {
      "walletName": {
        "type": "String"
      }
    }
  },
  "registrationCompletedWalletInfo": "You selected your {walletName} wallet as primary wallet for your voting power.",
  "@registrationCompletedWalletInfo": {
    "placeholders": {
      "walletName": {
        "type": "String"
      }
    }
  },
  "registrationCompletedRolesTitle": "Catalyst roles selected",
  "registrationCompletedRolesInfo": "You linked your Cardano wallet and selected  Catalyst roles via a signed transaction.",
  "registrationCompletedRoleRegistration": "role registration",
  "registrationCompletedDiscoveryButton": "Open Discovery Space",
  "registrationCompletedAccountButton": "Review my account",
  "createKeychainSeedPhraseSubtitle": "Write down your Catalyst seed phrase",
  "createKeychainSeedPhraseBody": "Make sure you write down your 12-words in a safe place as well.",
  "createKeychainSeedPhraseExport": "Export Security Words",
  "createKeychainSeedPhraseExportConfirmDialogSubtitle": "Are you sure you want to export your key?",
  "createKeychainSeedPhraseExportConfirmDialogContent": "Before using this feature, please read this {link}",
  "bestPracticesFAQ": "best practices FAQ",
  "exportKey": "Export Key",
  "createKeychainSeedPhraseStoreConfirmation": "I have written down/exported my 12 words",
  "createKeychainSeedPhraseCheckInstructionsTitle": "Write down your Catalyst seed phrase",
  "createKeychainSeedPhraseCheckInstructionsSubtitle": "Next, we're going to make sure that you've written down your Catalyst seed phrase correctly.   \u2028\u2028We don't save your Catalyst seed phrase, so it's important \u2028to make sure you have it right. Thats why we don't trust, we verify before continuing.   \u2028\u2028It's also good practice to get familiar with using a \nseed phrase if you're new to crypto.",
  "createKeychainSeedPhraseCheckSubtitle": "Input your Catalyst seed phrase",
  "createKeychainSeedPhraseCheckBody": "Select your 12 written down words in \u2028the correct order.",
  "importCatalystKey": "Import Catalyst Key",
  "@importCatalystKey": {
    "description": "When user checks correct seed phrase words order he can upload it too"
  },
  "reset": "Reset",
  "@reset": {
    "description": "Action to reset value in text field"
  },
  "createKeychainSeedPhraseCheckSuccessTitle": "Nice job! You've successfully verified your Catalyst seed phase",
  "createKeychainSeedPhraseCheckSuccessSubtitle": "Enter your seed phrase to recover your Catalyst Keychain on any device.   \u2028\u2028It's kinda like your email and password all rolled into one, so keep it somewhere safe!\u2028\u2028In the next step we'll add a password to your Catalyst Keychain, so you can lock/unlock access to Voices.",
  "yourNextStep": "Your next step",
  "createKeychainSeedPhraseCheckSuccessNextStep": "Now let's set your Unlock password for this device!",
  "createKeychainUnlockPasswordInstructionsTitle": "Set your Catalyst unlock password for this device",
  "createKeychainUnlockPasswordInstructionsSubtitle": "In this next step, you'll set your Unlock Password for this device. It's like a shortcut for proving ownership of your Keychain.  \u2028\u2028Whenever you recover your account for the first time on a new device, you'll need to use your Catalyst seed phrase to get started. Every time after that, you can use your Unlock Password to quickly regain access.",
  "createBaseProfileCreatedTitle": "Congratulations your Base profile is setup!",
  "createKeychainCreatedTitle": "Congratulations your Catalyst \u2028Keychain is created!",
  "createBaseProfileNextStep": "In the next step you Create your Catalyst Keychain",
  "createKeychainCreatedNextStep": "In the next step you write your Catalyst roles and \u2028account to the Cardano Mainnet.",
  "createKeychainLinkWalletAndRoles": "Link your Cardano Wallet & Roles",
  "registrationCreateBaseProfileStepGroup": "Base profile created",
  "registrationCreateKeychainStepGroup": "Catalyst Keychain created",
  "registrationLinkWalletStepGroup": "Link Cardano Wallet & Roles",
  "registrationCompletedStepGroup": "Catalyst account creation completed!",
  "createKeychainUnlockPasswordIntoSubtitle": "Catalyst unlock password",
  "createKeychainUnlockPasswordIntoBody": "Please provide a password for your Catalyst Keychain.",
  "enterPassword": "Enter password",
  "confirmPassword": "Confirm password",
  "xCharactersMinimum": "{number} characters minimum length",
  "@xCharactersMinimum": {
    "placeholders": {
      "number": {
        "type": "int"
      }
    }
  },
  "passwordDoNotMatch": "Passwords do not match, please correct",
  "@passwordDoNotMatch": {
    "description": "When user confirms password but it does not match original one."
  },
  "warning": "Warning",
  "alert": "Alert",
  "registrationExitConfirmDialogSubtitle": "Account creation incomplete!",
  "registrationExitConfirmDialogContent": "Leaving before creating your keychain means account creation is incomplete. \u2028\u2028You cannot login without \u2028completing your key chain.",
  "registrationExitConfirmDialogContinue": "Continue keychain creation",
  "walletLinkExitConfirmDialogSubtitle": "Link wallet incomplete!",
  "walletLinkExitConfirmDialogContent": "Leaving before linking wallet means account creation is incomplete. \u2028\u2028You cannot login without \u2028completing your account setup.",
  "walletLinkExitConfirmDialogContinue": "Continue to link wallet",
  "accountUpdateExitConfirmDialogSubtitle": "Account update incomplete!",
  "accountUpdateExitConfirmDialogContent": "Leaving before submitting means no change.",
  "accountUpdateExitConfirmDialogContinue": "Continue to update",
  "cancelAnyways": "Cancel anyway",
  "recoverCatalystKeychain": "Restore Catalyst keychain",
  "recoverKeychainMethodsTitle": "Restore your Catalyst Keychain",
  "recoverKeychainMethodsNoKeychainFound": "No Catalyst Keychain found on this device.",
  "recoverKeychainMethodsSubtitle": "Not to worry, in the next step you can choose the recovery option that applies to you for this device!",
  "recoverKeychainMethodsListTitle": "How do you want Restore your Catalyst Keychain?",
  "recoverKeychainNonFound": "No Catalyst Keychain found\u2028on this device.",
  "recoverKeychainFound": "Keychain found!  \u2028Please unlock your device.",
  "recoverWithSeedPhrase12Words": "Restore/Upload with 12-word seed phrase",
  "recoverySeedPhraseInstructionsTitle": "Restore your Catalyst Keychain with \nyour 12-word Catalyst seed phrase",
  "recoverySeedPhraseInstructionsSubtitle": "Enter your security words in the correct order, and sign into your Catalyst account on a new device.",
  "recoverySeedPhraseInputTitle": "Restore your Catalyst Keychain with \nyour 12-word Catalyst seed phrase",
  "recoverySeedPhraseInputSubtitle": "Enter each word of your Catalyst seed phrase in the right order to bring your Catalyst account to this device.",
  "recoveryAccountTitle": "Catalyst account recovery",
  "recoveryAccountSuccessTitle": "Keychain recovered successfully!",
  "recoveryAccountDetailsAction": "Set unlock password for this device",
  "recoveryUnlockPasswordInstructionsTitle": "Set your Catalyst unlock password for this device",
  "recoveryUnlockPasswordInstructionsSubtitle": "In this next step, you'll set your Unlock Password for this device. It's like a shortcut for proving ownership of your Keychain.  \u2028\u2028Whenever you recover your account for the first time on a new device, you'll need to use your Catalyst seed phrase to get started. Every time after that, you can use your Unlock Password to quickly regain access.",
  "recoverDifferentKeychain": "Restore a different keychain",
  "checkOnCardanoScan": "Check on Cardano scan",
  "@checkOnCardanoScan": {
    "description": "A button label to navigate to Cardano Scan to see wallet / transaction details."
  },
  "unlockDialogHeader": "Unlock Catalyst",
  "@unlockDialogHeader": {
    "description": "The header label in unlock dialog."
  },
  "unlockDialogTitle": "Welcome back!",
  "@unlockDialogTitle": {
    "description": "The title label in unlock dialog."
  },
  "unlockDialogContent": "Please enter your device specific unlock password\nto unlock Catalyst Voices.",
  "@unlockDialogContent": {
    "description": "The content (body) in unlock dialog."
  },
  "unlockDialogHint": "Enter your Unlock password",
  "@unlockDialogHint": {
    "description": "The hint for the unlock password field."
  },
  "unlockDialogIncorrectPassword": "Password is incorrect, try again.",
  "@unlockDialogIncorrectPassword": {
    "description": "An error message shown below the password field when the password is incorrect."
  },
  "continueAsGuest": "Continue as guest",
  "@continueAsGuest": {
    "description": "The message shown when asking the user to login/unlock and the user wants to cancel the process."
  },
  "unlockSnackbarTitle": "Catalyst unlocked!",
  "@unlockSnackbarTitle": {
    "description": "The title shown in confirmation snackbar after unlocking the keychain."
  },
  "unlockSnackbarMessage": "You can now fully use the application.",
  "@unlockSnackbarMessage": {
    "description": "The message shown below the title in confirmation snackbar after unlocking the keychain."
  },
  "lockSnackbarTitle": "Catalyst locked",
  "@lockSnackbarTitle": {
    "description": "The title shown in confirmation snackbar after locking the keychain."
  },
  "lockSnackbarMessage": "Catalyst is now in guest/locked mode.",
  "@lockSnackbarMessage": {
    "description": "The message shown below the title in confirmation snackbar after locking the keychain."
  },
  "recoverySuccessTitle": "Congratulations your Catalyst \nKeychain is restored!",
  "recoverySuccessSubtitle": "You have successfully restored your Catalyst Keychain, and unlocked Catalyst Voices on this device.",
  "recoverySuccessGoToDashboard": "Jump into the Discovery Space",
  "recoverySuccessGoAccount": "Check my account",
  "recoveryExitConfirmDialogSubtitle": "12 word keychain restoration incomplete",
  "recoveryExitConfirmDialogContent": "Please continue your Catalyst Keychain restoration, if you cancel all input will be lost.",
  "recoveryExitConfirmDialogContinue": "Continue recovery process",
  "forgotPassword": "Forgot password",
  "@forgotPassword": {
    "description": "Refers to the action label for recovering the user account."
  },
  "uploadConfirmDialogSubtitle": "SWITCH TO FILE UPLOAD",
  "uploadConfirmDialogContent": "Do you want to cancel manual input, and switch to Catalyst key upload?",
  "uploadConfirmDialogYesButton": "Yes, switch to Catalyst key upload",
  "uploadConfirmDialogResumeButton": "Resume manual inputs",
  "incorrectUploadDialogSubtitle": "CATALYST KEY INCORRECT",
  "incorrectUploadDialogContent": "The Catalyst keychain that you entered or uploaded is incorrect, please try again.",
  "incorrectUploadDialogTryAgainButton": "Try again",
  "finishAccountCreation": "Finish account creation",
  "connectDifferentWallet": "Connect a different wallet",
  "@connectDifferentWallet": {
    "description": "A button label to connect a different wallet in wallet detail panel."
  },
  "reviewRegistrationTransaction": "Review registration transaction",
  "@reviewRegistrationTransaction": {
    "description": "A button label to review the registration transaction in wallet detail panel."
  },
  "format": "Format",
  "@format": {
    "description": "A label for the format field in the date picker."
  },
  "datePickerDateRangeError": "Please select a date within the range of today and one year from today.",
  "@datePickerDateRangeError": {
    "description": "Error message for the date picker when the selected date is outside the range of today and one year from today."
  },
  "datePickerDaysInMonthError": "Entered day exceeds the maximum days for this month.",
  "@datePickerDaysInMonthError": {
    "description": "Error message for the date picker when the selected day is greater than the maximum days for the selected month."
  },
  "saveBeforeEditingErrorText": "Please save before editing something else",
  "errorWalletLinkInvalidRequest": "Wallet authorisation invalid request",
  "errorWalletLinkInternalError": "Wallet authorisation internal error",
  "errorWalletLinkRefused": "Wallet authorisation failed",
  "errorWalletLinkAccountChange": "Wallet account change",
  "errorSeedPhraseWordsDoNotMatch": "Words do not match",
  "@errorSeedPhraseWordsDoNotMatch": {
    "description": "Error message when user inserts incorrect seed phrase words"
  },
  "all": "All",
  "@all": {
    "description": "Primary used to select all object. To display object without any filter"
  },
  "guidance": "Guidance",
  "@guidance": {
    "description": "A tab name of the guidance for the proposal editor."
  },
  "noGuidanceOfThisType": "There is no guidance of this type",
  "@noGuidanceOfThisType": {
    "description": "Message when there is no guidance of this type"
  },
  "selectASection": "Select a section",
  "@selectASection": {
    "description": "Message when there is no section selected"
  },
  "noGuidanceForThisSection": "There is no guidance for this section.",
  "@noGuidanceForThisSection": {
    "description": "Message when there is no guidance for this section"
  },
  "noProposalStateDescription": "Discovery space will show draft proposals you can comment on, currently there are no draft proposals.",
  "@noProposalStateDescription": {
    "description": "Description shown when there are no proposals in the proposals tab"
  },
  "noProposalStateTitle": "No draft proposals yet",
  "@noProposalStateTitle": {
    "description": "Title shown when there are no proposals in the proposals tab"
  },
  "campaignIsLive": "Campaign Is Live (Published)",
  "@campaignIsLive": {
    "description": "Title of the campaign is live (published) space"
  },
  "campaignStartingSoon": "Campaign Starting Soon (Ready to deploy)",
  "@campaignStartingSoon": {
    "description": "Title of the campaign starting soon space"
  },
  "campaignConcluded": "Campaign Concluded, Result are in!",
  "@campaignConcluded": {
    "description": "Title of the campaign concluded space"
  },
  "campaignBeginsOn": "Campaign begins on {date} at {time}",
  "@campaignBeginsOn": {
    "description": "Title of the campaign concluded space",
    "placeholders": {
      "date": {
        "type": "String"
      },
      "time": {
        "type": "String"
      }
    }
  },
  "campaignEndsOn": "Campaign ends on {date} at {time}",
  "@campaignEndsOn": {
    "description": "Title of the campaign concluded space",
    "placeholders": {
      "date": {
        "type": "String"
      },
      "time": {
        "type": "String"
      }
    }
  },
  "viewProposals": "View proposals",
  "@viewProposals": {
    "description": "Title of the view proposals space"
  },
  "viewVotingResults": "View Voting Results",
  "@viewVotingResults": {
    "description": "Title of the view voting results space"
  },
  "campaignDetails": "Campaign Details",
  "description": "Description",
  "startDate": "Start Date",
  "endDate": "End Date",
  "categories": "Categories",
  "fundingCategories": "Funding categories",
  "proposals": "Proposals",
  "totalSubmitted": "Total submitted",
  "inXDays": "{x, plural, =1{In {x} day} other{In {x} days}}",
  "@inXDays": {
    "placeholders": {
      "x": {
        "type": "int"
      }
    }
  },
  "campaignCategories": "Campaign Categories",
  "cardanoUseCases": "Cardano Use Cases",
  "discoverySpaceTitle": "Boost Social Entrepreneurship",
  "@discoverySpaceTitle": {
    "description": "Title for the discovery space for actor (unlocked) user."
  },
  "discoverySpaceDescription": "Project Catalyst is built on the ingenuity of our global network. Ideas can come from anyone, from any background, anywhere in the world. Proposers pitch their ideas to the community by submitting proposals onto the Catalyst collaboration platform.",
  "@discoverySpaceDescription": {
    "description": "Description for the discovery space for actor (unlocked) user."
  },
  "discoverySpaceEmptyProposals": "Once this campaign launches draft proposals will be shared here.",
  "@discoverySpaceEmptyProposals": {
    "description": "Description for empty state on discovery space when there are no draft proposals."
  },
  "campaign": "Campaign",
  "campaignPreviewTitle": "Campaign Preview",
  "@campaignPreviewTitle": {
    "description": "Title for the campaign preview dialog (admin mode)."
  },
  "campaignPreviewEvents": "Events",
  "@campaignPreviewEvents": {
    "description": "Tab label in campaign preview dialog for campaign events."
  },
  "campaignPreviewViews": "Views",
  "@campaignPreviewViews": {
    "description": "Tab label in campaign preview dialog for campaign views."
  },
  "campaignPreviewEventBefore": "Before Campaign",
  "@campaignPreviewEventBefore": {
    "description": "A name of the state of a campaign before it starts."
  },
  "campaignPreviewEventDuring": "During Campaign",
  "@campaignPreviewEventDuring": {
    "description": "A name of the state of a campaign when it is active."
  },
  "campaignPreviewEventAfter": "After Campaign",
  "@campaignPreviewEventAfter": {
    "description": "A name of the state of a campaign when it is active."
  },
  "userAuthenticationState": "User Authentication State",
  "@userAuthenticationState": {
    "description": "The state of the user (keychain), actor, guest, visitor, etc."
  },
  "active": "Active",
  "@active": {
    "description": "Activated state"
  },
  "campaignManagement": "Campaign Management",
  "published": "Published",
  "status": "Status",
  "myProposals": "My Proposals",
  "workspaceDescription": "In this space you can manage your existing proposals, view previous and archived proposal as well as creating new proposals.",
  "@workspaceDescription": {
    "description": "Workspace page description"
  },
  "newDraftProposal": "New Draft Proposal",
  "draftProposalsX": "Draft Proposals ({count})",
  "@draftProposalsX": {
    "description": "Workspace page tab",
    "placeholders": {
      "count": {
        "type": "int"
      }
    }
  },
  "finalProposalsX": "Final Proposals ({count})",
  "@finalProposalsX": {
    "description": "Workspace page tab",
    "placeholders": {
      "count": {
        "type": "int"
      }
    }
  },
  "nickname": "Nickname",
  "@nickname": {
    "description": "A username / nickname of the user."
  },
  "searchProposals": "Search Proposals",
  "search": "Search…",
  "agree": "I Agree",
  "requestedAmountShouldBeBetweenMinAndMax": "Requested amount should be between {min} and {max}",
  "requestedAmountShouldBeMoreThan": "Requested amount should be at least {min}",
  "requestedAmountShouldBeLessThan": "Requested amount should be at most {max}",
  "sectionHasErrorsMessage": "Section has input errors that need to be cleared before publishing.",
  "@sectionHasErrorsMessage": {
    "description": "A validation error in proposal editor when user wants to publish a proposal with errors."
  },
  "errorValidationTokenNotParsed": "Invalid input. Could not parse parse.",
  "@errorValidationTokenNotParsed": {
    "description": "A validation error when user enters input which cannot be parsed into token value."
  },
  "errorValidationMissingRequiredField": "Please fill this field.",
  "@errorValidationMissingRequiredField": {
    "description": "A validation error for a missing required form field."
  },
  "errorValidationNumFieldBelowMin": "The value should be at least {min}.",
  "@errorValidationNumFieldBelowMin": {
    "description": "Validation error when the user entered numerical value is smaller than min",
    "placeholders": {
      "min": {
        "type": "int"
      }
    }
  },
  "errorValidationNumFieldAboveMax": "The value should be no bigger than {max}.",
  "@errorValidationNumFieldAboveMax": {
    "description": "Validation error when the user entered numerical value is bigger than max",
    "placeholders": {
      "max": {
        "type": "int"
      }
    }
  },
  "errorValidationNumFieldOutOfRange": "The value should be between {min} and {max}",
  "@errorValidationNumFieldOutOfRange": {
    "description": "Validation error when the numerical value is out of allowed range between min and max (both inclusive)",
    "placeholders": {
      "min": {
        "type": "int"
      },
      "max": {
        "type": "int"
      }
    }
  },
  "errorValidationStringLengthBelowMin": "The text should be at least {min} {min, plural, =0{characters} =1{character} other{characters}}.",
  "@errorValidationStringLengthBelowMin": {
    "description": "Validation error when the user entered text is shorter than min length",
    "placeholders": {
      "min": {
        "type": "int"
      }
    }
  },
  "errorValidationStringLengthAboveMax": "The text should be no longer than {max} {max, plural, =0{characters} =1{character} other{characters}}.",
  "@errorValidationStringLengthAboveMax": {
    "description": "Validation error when the user entered text is longer than max length",
    "placeholders": {
      "max": {
        "type": "int"
      }
    }
  },
  "errorValidationStringLengthOutOfRange": "The text should be between {min} and {max} {max, plural, =0{characters} =1{character} other{characters}}.",
  "@errorValidationStringLengthOutOfRange": {
    "description": "Validation error when the user entered text is out of allowed range between min and max (both inclusive) characters",
    "placeholders": {
      "min": {
        "type": "int"
      },
      "max": {
        "type": "int"
      }
    }
  },
  "errorValidationStringLengthOutOfExactRange": "The text should be {count} {count, plural, =0{characters} =1{character} other{characters}}.",
  "@errorValidationStringLengthOutOfExactRange": {
    "description": "Validation error when the user entered text is not matching the exact required length.",
    "placeholders": {
      "count": {
        "type": "int"
      }
    }
  },
  "errorValidationListItemsBelowMin": "There should be at least {min} {min, plural, =0{items} =1{item} other{items}}.",
  "@errorValidationListItemsBelowMin": {
    "description": "Validation error when the user entered less than min items in the list.",
    "placeholders": {
      "min": {
        "type": "int"
      }
    }
  },
  "errorValidationListItemsAboveMax": "There should be no more than {max} {max, plural, =0{items} =1{item} other{items}}.",
  "@errorValidationListItemsAboveMax": {
    "description": "Validation error when the user entered more than max items in the list.",
    "placeholders": {
      "max": {
        "type": "int"
      }
    }
  },
  "errorValidationListItemsOutOfRange": "There should be between {min} and {max} {max, plural, =0{items} =1{item} other{items}}.",
  "@errorValidationListItemsOutOfRange": {
    "description": "The number of items in a list/array is out of allowed range between min and max (both inclusive)",
    "placeholders": {
      "min": {
        "type": "int"
      },
      "max": {
        "type": "int"
      }
    }
  },
  "errorValidationListItemsNotUnique": "The values must be unique.",
  "@errorValidationListItemsNotUnique": {
    "description": "The list items must be unique."
  },
  "errorValidationConstValueMismatch": "The value must be \"{constValue}\".",
  "@errorValidationConstValueMismatch": {
    "description": "Validation error when the user entered value does not match the const value",
    "placeholders": {
      "constValue": {
        "type": "String"
      }
    }
  },
  "errorValidationConstsValueBoolMismatch": "Please select this field.",
  "@errorValidationConstsValueBoolMismatch": {
    "description": "Validation error when the user entered value does not match a boolean const value, typically a checkbox that asks for legal permission."
  },
  "errorValidationEnumValuesMismatch": "The value must be one of {enumValues}.",
  "@errorValidationEnumValuesMismatch": {
    "description": "Validation error when the user entered value does not match the enum values",
    "placeholders": {
      "enumValues": {
        "type": "String"
      }
    }
  },
  "errorValidationPatternMismatch": "The value does not match the valid pattern.",
  "@errorValidationPatternMismatch": {
    "description": "Validation error when the user entered value does not match the pattern"
  },
  "errorValidationStringEmpty": "The text cannot be empty.",
  "@errorValidationStringEmpty": {
    "description": "Validation error when the user entered text is empty"
  },
  "noTagSelected": "No Tag Selected",
  "@noTagSelected": {
    "description": "For example in context of document builder"
  },
  "singleGroupedTagSelectorTitle": "Please choose the most relevant category group and tag related to the outcomes of your proposal",
  "singleGroupedTagSelectorRelevantTag": "Select the most relevant tag",
  "noUrlAdded": "No URL added",
  "addUrl": "Add URL",
  "clear": "Clear",
  "errorNoActiveCampaignFound": "Currently there is no active campaign running",
  "howItWorksCollaborate": "Innovate together",
  "@howItWorksCollaborate": {
    "description": "Used in discovery page in how it works section"
  },
  "howItWorks": "Here's how it works",
  "howItWorksCollaborateDescription": "Got an Idea? Create an impactful proposal and collaborate with the community to develop and refine it.",
  "howItWorksVote": "Vote for your favorite ideas",
  "@howItWorksVote": {
    "description": "Used in discovery page in how it works section"
  },
  "howItWorksVoteDescription": "Use a voting app to choose ideas with impact worth funding. Get rewarded in ada for taking part.",
  "howItWorksFollow": "Stay up to date",
  "@howItWorksFollow": {
    "description": "Used in discovery page in how it works section"
  },
  "howItWorksFollowDescription": "Receive regular updates on all the funded ideas, so you can follow along and see how things are progressing.",
  "heroSectionTitle": "Create, fund and deliver the future of Cardano.",
  "projectCatalystDescription": "Project Catalyst is the world’s largest decentralized innovation engine for solving real-world challenges.\n\nWe're putting the community at the heart of Cardano's future development.\n\nAre you ready for the Challenge?",
  "@projectCatalystDescription": {
    "description": "description text for discovery page in hero section"
  },
  "viewCurrentCampaign": "View Current Campaign",
  "catalystF14": "Catalyst Fund14",
  "@catalystF14": {
    "description": "Used in discovery page in hero section"
  },
  "currentCampaign": "Current Campaign",
  "currentCampaignDescription": "Project Catalyst turns economic power into innovation power by using the Cardano Treasury to incentivize and fund community-approved ideas.",
  "campaignTreasury": "Campaign Treasury",
  "campaignTreasuryDescription": "Total budget, including ecosystem incentives",
  "campaignTotalAsk": "Campaign Total Ask",
  "campaignTotalAskDescription": "Funds requested by all submitted projects",
  "maximumAsk": "Maximum Ask",
  "minimumAsk": "Minimum Ask",
  "ideaJourney": "Idea Journey",
  "ideaJourneyDescription": "#### Ideas come to life in Catalyst through the key stages below. For the full timeline, deadlines and latest updates, visit the [fund timeline]({link}) Gitbook page.",
  "@ideaJourneyDescription": {
    "description": "Description for the idea journey section",
    "placeholders": {
      "link": {
        "type": "String"
      }
    }
  },
  "ongoing": "Ongoing",
  "from": "From",
  "to": "To",
  "weekOf": "Week of",
  "errorDisplayNameValidationEmpty": "Display name can not be empty",
  "errorDisplayNameValidationOutOfRange": "Invalid length",
  "headsUp": "Heads up",
  "@headsUp": {
    "description": "In context for important information below"
  },
  "shareNewDraft": "Share new draft",
  "@shareNewDraft": {
    "description": "In context of sharing proposal for public feedback."
  },
  "submitForReview": "Submit for review",
  "@submitForReview": {
    "description": "In context of submitting proposal for review."
  },
  "showAllIssues": "Show all issues",
  "@showAllIssues": {
    "description": "Action to display a full list of issues."
  },
  "hideAllIssues": "Hide all issues",
  "@hideAllIssues": {
    "description": "Action to hide the full list of issues."
  },
  "errorEmailValidationPattern": "Incorrect email pattern",
  "errorEmailValidationOutOfRange": "Invalid length",
  "errorEmailAlreadyInUseUpdateLater": "This email address is already in use. You can update your email later from your account settings.",
  "@errorEmailAlreadyInUseUpdateLater": {
    "description": "Error when trying to register with email that is taken already (in registration)."
  },
  "errorEmailAlreadyInUse": "This email address is already in use.",
  "@errorEmailAlreadyInUse": {
    "description": "Error when trying to update email that is taken already."
  },
  "categoryDetails": "Category Details",
  "fundsAvailable": "Funds Available",
  "minBudgetRequest": "Min budget request",
  "@minBudgetRequest": {
    "description": "A label for the minimum budget request for a proposal."
  },
  "maxBudgetRequest": "Max budget request",
  "@maxBudgetRequest": {
    "description": "A label for the maximum budget request for a proposal."
  },
  "duration": "Duration",
  "valueMonths": "{value} {value, plural, =0{Months} =1{Month} other{Months}}",
  "@valueMonths": {
    "description": "Used in proposal card",
    "placeholders": {
      "value": {
        "type": "int"
      }
    }
  },
  "finalProposal": "Final",
  "mostRecent": "Most Recent",
  "viewAllProposals": "View All Proposals",
  "publishedOn": "Published on {date} at {time}",
  "@publishedOn": {
    "placeholders": {
      "date": {
        "type": "String"
      },
      "time": {
        "type": "String"
      }
    }
  },
  "dateAtTime": "{date} at {time}",
  "@dateAtTime": {
    "placeholders": {
      "date": {
        "type": "String"
      },
      "time": {
        "type": "String"
      }
    }
  },
  "accountMenuPopupTooltip": "Account menu",
  "account": "Account",
  "settings": "Settings",
  "setupCatalystRoles": "Setup Catalyst roles",
  "submitSupportRequest": "Submit support request",
  "catalystKnowledgeBase": "Catalyst knowledge base",
  "lockAccount": "Lock account",
  "timezone": "Timezone",
  "proposalsSubmittedCount": "{count} {count, plural, one{Proposal} other{Proposals}} Submitted",
  "@proposalsSubmittedCount": {
    "description": "Used in proposal card in campaign category",
    "placeholders": {
      "count": {
        "type": "int"
      }
    }
  },
  "inObject": "In {object}",
  "@inObject": {
    "description": "In (Category Name)",
    "placeholders": {
      "object": {
        "type": "String"
      }
    }
  },
  "startProposal": "Start Proposal",
  "categoryRequirements": "Category Requirements:",
  "createProposal": "Create Proposal",
  "proposalsSubmissionClose": "Proposals submission close:",
  "backToCampaign": "Back to Campaign",
  "category": "Category",
  "exploreCategories": "Explore Categories",
  "categoryBudget": "Category Budget",
  "fundsAvailableForCategory": "Funds available for this category",
  "currentAsk": "Current Ask",
  "displayName": "Display Name",
  "emailAddress": "Email address",
  "email": "Email",
  "@email": {
    "description": "Email address (short)"
  },
  "registeredRoles": "Registered Roles",
  "@registeredRoles": {
    "description": "The roles with which the user registered."
  },
  "linkedWallet": "Linked Wallet",
  "@linkedWallet": {
    "description": "The wallet user has linked for the initial registration."
  },
  "balance": "Balance",
  "@balance": {
    "description": "The balance the user holds / amount of Ada in the wallet"
  },
  "myAccount": "My account",
  "myRoles": "My Roles",
  "addRole": "Add role",
  "accountFinishedNotificationTitle": "Account Finalized",
  "accountFinishedNotificationTitleDesc": "Account blockchain verified",
  "accountFinishedNotificationMessage": "You are now able to vote, submit proposals and…",
  "editRolesDialogTitle": "Editing Roles",
  "editRolesDialogMessage": "Before you can change your role, there are a few steps to complete first. Follow the instructions carefully to ensure a smooth transition.\u2028\u2028To continue you will need to re-register, this will allow you to select new roles. This process will take around 3-7 minutes.\u2028",
  "continueText": "Continue",
  "@continueText": {
    "description": "Action to move to the next step"
  },
  "proposalEditorBackToProposals": "Back to Proposals",
  "@proposalEditorBackToProposals": {
    "description": "Action title to navigate back to the proposal index."
  },
  "proposalEditorStatusDropdownViewTitle": "Unnamed proposal",
  "@proposalEditorStatusDropdownViewTitle": {
    "description": "Placeholder for the proposal title in the proposal actions dropdown if the proposal title is empty."
  },
  "proposalEditorStatusDropdownViewDescription": "Iteration {iteration} · Not published",
  "@proposalEditorStatusDropdownViewDescription": {
    "description": "Description of a proposal in the proposal actions dropdown.",
    "placeholders": {
      "iteration": {
        "type": "int"
      }
    }
  },
  "proposalEditorStatusDropdownPublishTitle": "**Share new draft** · Draft Iteration {iteration}",
  "@proposalEditorStatusDropdownPublishTitle": {
    "description": "Action title to publish a new version of the draft proposal.",
    "placeholders": {
      "iteration": {
        "type": "int"
      }
    }
  },
  "proposalEditorStatusDropdownPublishDescription": "Share draft for feedback",
  "@proposalEditorStatusDropdownPublishDescription": {
    "description": "Action description to publish a new version of the draft proposal."
  },
  "proposalEditorStatusDropdownSubmitTitle": "**Submit For Review** · Iteration {iteration} as Final",
  "@proposalEditorStatusDropdownSubmitTitle": {
    "description": "Action title to submit the final proposal.",
    "placeholders": {
      "iteration": {
        "type": "int"
      }
    }
  },
  "proposalEditorStatusDropdownSubmitDescription": "Submit as final proposal for review / voting",
  "@proposalEditorStatusDropdownSubmitDescription": {
    "description": "Action description to submit the final proposal."
  },
  "proposalEditorStatusDropdownExportTitle": "Export Proposal",
  "@proposalEditorStatusDropdownExportTitle": {
    "description": "Action title to export a proposal as a file."
  },
  "proposalEditorStatusDropdownDeleteTitle": "Delete Proposal",
  "@proposalEditorStatusDropdownDeleteTitle": {
    "description": "Action title to delete a proposal."
  },
  "proposalOptions": "Proposal Options",
  "@proposalOptions": {
    "description": "Actions related to a proposal like publishing, sharing, exporting, etc."
  },
  "proposalEditorValidationErrorShareDraftTitle": "To share new draft, resolve {count} form {count, plural, =0{issues} =1{issue} other{issues}}.",
  "@proposalEditorValidationErrorShareDraftTitle": {
    "description": "Snackbar title shown when user tries to share proposal draft with errors.",
    "placeholders": {
      "count": {
        "type": "int"
      }
    }
  },
  "proposalEditorValidationErrorSubmitReviewTitle": "To submit For Review, resolve {count} {count, plural, =0{issues} =1{issue} other{issues}}.",
  "@proposalEditorValidationErrorSubmitReviewTitle": {
    "description": "Snackbar title shown when user tries to submit for review a proposal with errors.",
    "placeholders": {
      "count": {
        "type": "int"
      }
    }
  },
  "proposalEditorValidationErrorClearedTitle": "Issues cleared",
  "@proposalEditorValidationErrorClearedTitle": {
    "description": "Snackbar title shown when user resolves all validation issues."
  },
  "proposalEditorValidationErrorShareDraftNotStartedMessage": "In the next step, you'll see the issues that need to be resolved before publishing your draft.",
  "@proposalEditorValidationErrorShareDraftNotStartedMessage": {
    "description": "Snackbar message shown when user tries to share proposal draft with errors."
  },
  "proposalEditorValidationErrorSubmitReviewNotStartedMessage": "In the next step, you'll see the issues that need to be resolved before publishing your final.",
  "@proposalEditorValidationErrorSubmitReviewNotStartedMessage": {
    "description": "Snackbar message shown when user tries to submit for review a proposal with errors."
  },
  "proposalEditorValidationErrorInProgressMessage": "Please review the sections highlighted in red and correct them to continue.",
  "@proposalEditorValidationErrorInProgressMessage": {
    "description": "Snackbar message shown when user tries to share proposal draft / submit for review with errors."
  },
  "proposalEditorValidationErrorShareDraftClearedMessage": "Please proceed sharing your draft for feedback.",
  "@proposalEditorValidationErrorShareDraftClearedMessage": {
    "description": "Snackbar message shown when user resolves all validation issues (after trying to share draft)."
  },
  "proposalEditorValidationErrorSubmitReviewClearedMessage": "Please proceed sharing your final for review.",
  "@proposalEditorValidationErrorSubmitReviewClearedMessage": {
    "description": "Snackbar message shown when user resolves all validation issues (after trying to share draft)."
  },
  "proposalEditorValidationExitDialogTitle": "Exit form issue mode?",
  "@proposalEditorValidationExitDialogTitle": {
    "description": "Title in a dialog asking if the user wants to leave the form issue mode."
  },
  "proposalEditorValidationExitDialogMessage": "When you exit, any unsaved changes will be lost.",
  "@proposalEditorValidationExitDialogMessage": {
    "description": "Message in a dialog asking if the user wants to leave the form issue mode."
  },
  "proposalEditorDeleteDialogTitle": "Delete Proposal?",
  "@proposalEditorDeleteDialogTitle": {
    "description": "A title for the dialog to confirm proposal deletion."
  },
  "proposalEditorDeleteDialogDescription": "Are you sure you want to delete this proposal?\nThis action cannot be undone.",
  "@proposalEditorDeleteDialogDescription": {
    "description": "A description for the dialog to confirm proposal deletion."
  },
  "proposalEditorDeleteDialogDeleteButton": "Delete Proposal",
  "@proposalEditorDeleteDialogDeleteButton": {
    "description": "A button label for the dialog to confirm proposal deletion."
  },
  "proposalEditorSubmitErrorDialogTitle": "Unable to Submit Proposal",
  "@proposalEditorSubmitErrorDialogTitle": {
    "description": "Dialog title in proposal editor when submitting proposal for review failed."
  },
  "proposalEditorSubmitErrorDialogMessage": "We couldn't submit your proposal. Please try again in 5-10 minutes, as it may take some time for your information to update.\n\nIf the issue persists, feel free to contact support.",
  "@proposalEditorSubmitErrorDialogMessage": {
    "description": "Dialog message in proposal editor when submitting proposal for review failed."
  },
  "proposalEditorPublishErrorDialogTitle": "Unable to Publish Proposal",
  "@proposalEditorPublishErrorDialogTitle": {
    "description": "Dialog title in proposal editor when publishing proposal to the server failed."
  },
  "proposalEditorPublishErrorDialogMessage": "We couldn't publish your proposal. Please try again in 5-10 minutes, as it may take some time for your information to update.\n\nIf the issue persists, feel free to contact support.",
  "@proposalEditorPublishErrorDialogMessage": {
    "description": "Dialog message in proposal editor when publishing proposal to the server failed."
  },
  "proposalEditorNotAnswered": "Not Answered",
  "@proposalEditorNotAnswered": {
    "description": "Placeholder text when a property has been not filled."
  },
  "showAll": "Show All",
  "@showAll": {
    "description": "Show all for when using filtering by some criteria"
  },
  "importProposal": "Import Proposal",
  "@importProposal": {
    "description": "Import a proposal from a file"
  },
  "catalyst": "Catalyst",
  "@catalyst": {
    "description": "Catalyst is a project name"
  },
  "searchResult": "Search Result",
  "@searchResult": {
    "description": "To show that displayed items comes from search result"
  },
  "emptySearchResultTitle": "No search results found",
  "@emptySearchResultTitle": {
    "description": "Title of empty search result"
  },
  "tryDifferentSearch": "Please try another search.",
  "@tryDifferentSearch": {
    "description": "Description of empty search result. Try different search"
  },
  "copyLink": "Copy Link",
  "@copyLink": {
    "description": "Action title to copy a link in share dialog."
  },
  "proposal": "Proposal",
  "@proposal": {
    "description": "Generic name to describe an type of item."
  },
  "shareDirectLinkToItem": "Share a link directly to this {item}",
  "@shareDirectLinkToItem": {
    "description": "Action description to share a link in share dialog.",
    "placeholders": {
      "item": {
        "type": "String"
      }
    }
  },
  "shareLinkOnSocialMedia": "Share this {itemType} link on {socialMedia}",
  "@shareLinkOnSocialMedia": {
    "description": "Action description to share a link in share dialog.",
    "placeholders": {
      "itemType": {
        "type": "String"
      },
      "socialMedia": {
        "type": "String"
      }
    }
  },
  "shareOnSocialMedia": "Share on {socialMedia}",
  "@shareOnSocialMedia": {
    "description": "Action title to share a link in share dialog.",
    "placeholders": {
      "socialMedia": {
        "type": "String"
      }
    }
  },
  "shareType": "Share {itemType}",
  "@shareType": {
    "description": "Action title to share a link in share dialog.",
    "placeholders": {
      "itemType": {
        "type": "String"
      }
    }
  },
  "copied": "Copied!",
  "@copied": {
    "description": "Snackbar message shown when user copies a link."
  },
  "linkCopiedToClipboard": "Link copied to clipboard",
  "@linkCopiedToClipboard": {
    "description": "Snackbar title shown when user copies a link."
  },
  "proposalShareMessage": "Check this out!🌍 #MustSee #SharingIsCaring",
  "@proposalShareMessage": {
    "description": "Share message for proposals."
  },
  "publishNewProposalIterationDialogTitle": "Publish New Iteration?",
  "@publishNewProposalIterationDialogTitle": {
    "description": "Title for the dialog for publishing a new proposal iteration."
  },
  "publishNewProposalIterationDialogSubtitle": "Published proposal drafts are public to other users, including all previous iterations.",
  "@publishNewProposalIterationDialogSubtitle": {
    "description": "Subtitle for the dialog for publishing a new proposal iteration."
  },
  "publishNewProposalIterationDialogList1": "Published iterations are always public.",
  "@publishNewProposalIterationDialogList1": {
    "description": "The bullet point in the dialog for publishing a proposal iteration about proposals being public."
  },
  "publishNewProposalIterationDialogList2": "Contributors can comment on the latest iteration.",
  "@publishNewProposalIterationDialogList2": {
    "description": "The bullet point in the dialog for publishing a proposal iteration about contributors being able to comment on drafts."
  },
  "publishNewProposalIterationDialogList3": "Drafts are not submitted for voting. Use 'Submit for review' to enter the community review stage.",
  "@publishNewProposalIterationDialogList3": {
    "description": "The bullet point in the dialog for publishing a proposal iteration about drafts not being automatically submitted for voting."
  },
  "publishProposalForReviewDialogTitle": "Submit For Review?",
  "@publishProposalForReviewDialogTitle": {
    "description": "Title for the dialog for submitting a proposal for review."
  },
  "publishProposalForReviewDialogSubtitle": "Submitted final proposals are entered into the community review stage and are eligible for funding.",
  "@publishProposalForReviewDialogSubtitle": {
    "description": "Subtitle for the dialog for submitting a proposal for review."
  },
  "publishProposalForReviewDialogList1": "Published iterations are always public.",
  "@publishProposalForReviewDialogList1": {
    "description": "The bullet point in the dialog for submitting a proposal into review about proposals being public."
  },
  "publishProposalForReviewDialogList2": "Contributors can only comment on the latest iteration.",
  "@publishProposalForReviewDialogList2": {
    "description": "The bullet point in the dialog for submitting a proposal into review about contributors being able to comment on drafts."
  },
  "publishProposalForReviewDialogList3": "Proposals are entered into the review stage unless a later iteration is published before the deadline.",
  "@publishProposalForReviewDialogList3": {
    "description": "The bullet point in the dialog for submitting a proposal into review about drafts not being automatically submitted for voting."
  },
  "publishProposalForReviewDialogAgreement": "I confirm that I am ready to submit my finalized proposal into the review stage.",
  "@publishProposalForReviewDialogAgreement": {
    "description": "The agreement confirmation in the dialog for submitting a proposal into review."
  },
  "change": "Change",
  "@change": {
    "description": "An action to change/modify something."
  },
  "submittedForReview": "Submitted for Review / Locked final ({submittedCount}/{maxCount})",
  "@submittedForReview": {
    "description": "Label for the submitted for review section",
    "placeholders": {
      "submittedCount": {
        "type": "int"
      },
      "maxCount": {
        "type": "int"
      }
    }
  },
  "sharedForPublicInProgress": "Shared for public feedback / In progress",
  "@sharedForPublicInProgress": {
    "description": "Label for shared for public feedback or in progress proposals in workspace"
  },
  "notPublished": "Not published",
  "@notPublished": {
    "description": "Label for not published proposals in workspace"
  },
  "lastEditDate": "Last edit {date}",
  "@lastEditDate": {
    "description": "Indicated when item was last updated",
    "placeholders": {
      "date": {
        "type": "String"
      }
    }
  },
  "enterPhrase": "Enter phrase",
  "@enterPhrase": {
    "description": "Action to enter the seed phrase"
  },
  "proposalImportDialogTitle": "Import Proposal",
  "@proposalImportDialogTitle": {
    "description": "The title of the dialog to import a proposal."
  },
  "proposalImportDialogDescription": "Make sure it's a correct Catalyst proposal file.",
  "@proposalImportDialogDescription": {
    "description": "The description of the dialog to import a proposal."
  },
  "spaces": "Spaces",
  "@spaces": {
    "description": "The title of the tile that shows the list of spaces."
  },
  "opportunities": "Opportunities",
  "@opportunities": {
    "description": "The title of the tile that shows the list of opportunities."
  },
  "discoveryHomepage": "Discovery Homepage",
  "@discoveryHomepage": {
    "description": "Title for tile in overall spaces page to go to discovery page"
  },
  "feedbackOnProposals": "Feedback on Proposals",
  "@feedbackOnProposals": {
    "description": "Title for tile in overall spaces page to go to proposals list page"
  },
  "browseMyProposals": "Browse all my proposals",
  "@browseMyProposals": {
    "description": "Title for tile in workspace space page to go to proposals page"
  },
  "notPublishedProposals": "Not published proposals",
  "@notPublishedProposals": {
    "description": "Title for section to show not published proposals"
  },
  "newIterationTitle": "Iteration {iteration} · Not published - {datetime} - {title}",
  "@newIterationTitle": {
    "description": "Title for new iteration card",
    "placeholders": {
      "iteration": {
        "type": "int"
      },
      "datetime": {
        "type": "String"
      },
      "title": {
        "type": "String"
      }
    }
  },
  "publishedProposals": "Published Proposals",
  "@publishedProposals": {
    "description": "A label for proposals that have been published (public)."
  },
  "nrOfIteration": "Iteration {nr}",
  "@nrOfIteration": {
    "description": "In context of which version of document is presented",
    "placeholders": {
      "nr": {
        "type": "int"
      }
    }
  },
  "proposalViewMetadataOverviewSegment": "Overview",
  "@proposalViewMetadataOverviewSegment": {
    "description": "Viewing proposal navigation segment"
  },
  "proposalViewMetadataSection": "Metadata",
  "@proposalViewMetadataSection": {
    "description": "Viewing proposal navigation section"
  },
  "commentsSegment": "Comments",
  "@commentsSegment": {
    "description": "Viewing proposal navigation section"
  },
  "addCommentSection": "Add comment",
  "@addCommentSection": {
    "description": "Viewing proposal navigation section"
  },
  "viewCommentsSection": "View comments",
  "@viewCommentsSection": {
    "description": "Viewing proposal navigation section"
  },
  "proposalViewFundingRequested": "Funding Requested",
  "@proposalViewFundingRequested": {
    "description": "When viewing proposal"
  },
  "proposalViewProjectDuration": "Project Duration",
  "@proposalViewProjectDuration": {
    "description": "When viewing proposal"
  },
  "proposalViewProjectDelivery": "Project Delivery",
  "@proposalViewProjectDelivery": {
    "description": "When viewing proposal"
  },
  "valueMilestones": "{count} {count, plural, =0{Milestones} =1{Milestone} other{Milestones}}",
  "@valueMilestones": {
    "description": "In context of proposal. How many milestones there is",
    "placeholders": {
      "count": {
        "type": "int"
      }
    }
  },
  "notFoundError": "The requested data could not be found. Try different search.",
  "@notFoundError": {
    "description": "Error message when user tries to access resourse that does not exist."
  },
  "proposalStageAndIteration": "{stage} - Iteration {iteration}",
  "@proposalStageAndIteration": {
    "description": "In context of proposal. Shows the stage and iteration of the proposal",
    "placeholders": {
      "stage": {
        "type": "String"
      },
      "iteration": {
        "type": "int"
      }
    }
  },
  "fundNoCategory": "Fund{number} Category",
  "@fundNoCategory": {
    "description": "Describes that category comes from fund number",
    "placeholders": {
      "number": {
        "type": "int"
      }
    }
  },
  "comments": "{count, plural, =0{Comments} =1{Comment} other{Comments}}",
  "@comments": {
    "description": "Describes comments",
    "placeholders": {
      "count": {
        "type": "int"
      }
    }
  },
  "proposalIterationPublishUpdateAndTitle": "Iteration {iteration} - {publish} - {datetime} - {title}",
  "@proposalIterationPublishUpdateAndTitle": {
    "description": "Title for the proposal iteration card",
    "placeholders": {
      "iteration": {
        "type": "int"
      },
      "publish": {
        "type": "String"
      },
      "datetime": {
        "type": "String"
      },
      "title": {
        "type": "String"
      }
    }
  },
  "exportButtonText": "Export",
  "@exportButtonText": {
    "description": "Text shown in export button"
  },
  "publishingHistory": "Publishing history",
  "@publishingHistory": {
    "description": "To let user know that document have history of published documents"
  },
  "notAvailableAbbr": "N/A",
  "@notAvailableAbbr": {
    "description": "Abbreviation for not available"
  },
  "title": "Title",
  "@title": {
    "description": "description of the title field"
  },
  "required": "Required",
  "@required": {
    "description": "description of the required field"
  },
  "selectedCategory": "Selected category",
  "@selectedCategory": {
    "description": "description of the selected category field"
  },
  "jumpToCampaignCategory": "Jump to campaign category",
  "@jumpToCampaignCategory": {
    "description": "description of the button that takes to campaign category page"
  },
  "saveDraft": "Save draft",
  "@saveDraft": {
    "description": "description of the button that saves the draft"
  },
  "openInEditor": "Open in editor",
  "@openInEditor": {
    "description": "description of the button that opens the proposal in editor"
  },
  "latestDocumentVersion": "Latest",
  "@latestDocumentVersion": {
    "description": "When showing different version of proposal we may add suffix indicating this is latest version"
  },
  "viewingOlderDocumentVersion": "You are viewing an older iteration of this proposal",
  "@viewingOlderDocumentVersion": {
    "description": "After changing document version warning"
  },
  "viewLatestDocumentVersion": "View Latest",
  "@viewLatestDocumentVersion": {
    "description": "Action to change back to latest version"
  },
  "commentHideReplies": "Hide replies",
  "@commentHideReplies": {
    "description": "Hide comment replies"
  },
  "commentXReplies": "{count} {count, plural, =0{replies} =1{reply} other{replies}}",
  "@commentXReplies": {
    "description": "Show comment replies",
    "placeholders": {
      "count": {
        "type": "int"
      }
    }
  },
  "emptyUserProposalDescriptionHelp": "Use Create Proposal in the top menu to get started.",
  "@emptyUserProposalDescriptionHelp": {
    "description": "Description shown when user has no proposals in workspace"
  },
  "noFinalUserProposals": "No Final proposals found",
  "@noFinalUserProposals": {
    "description": "Title shown when user has no final proposals in workspace"
  },
  "noDraftUserProposals": "No Draft proposals found",
  "@noDraftUserProposals": {
    "description": "Title shown when user has no draft proposals in workspace"
  },
  "noLocalUserProposals": "No Local proposals found",
  "@noLocalUserProposals": {
    "description": "Title shown when user has no local proposals in workspace"
  },
  "cancelCommit": "Cancel",
  "@cancelCommit": {
    "description": "Cancel comment submission"
  },
  "submitCommit": "Submit",
  "@submitCommit": {
    "description": "Send comment"
  },
  "commentsSortNewest": "Newest First",
  "@commentsSortNewest": {
    "description": "One of options for sorting comments under proposal"
  },
  "commentsSortOldest": "Oldest First",
  "@commentsSortOldest": {
    "description": "One of options for sorting comments under proposal"
  },
  "shortSummary": "Short summary",
  "@shortSummary": {
    "description": "A short description of something"
  },
  "view": "View",
  "@view": {
    "description": "A label for the view button. Used to see more details."
  },
  "share": "Share",
  "@share": {
    "description": "A label for the share button. Used to share something."
  },
  "forgetProposal": "Forget proposal",
  "@forgetProposal": {
    "description": "A label for the forget proposal button. Used to make hide action on document."
  },
  "export": "Export",
  "@export": {
    "description": "A label for the export button. Used to export something."
  },
  "unlockAndEdit": "Unlock & Edit",
  "@unlockAndEdit": {
    "description": "Used for making new draft proposal from final proposal."
  },
  "successProposalDeleted": "Proposal deleted successfully",
  "@successProposalDeleted": {
    "description": "Success message when draft is deleted"
  },
  "successProposalDeletedDescription": "Your local proposal has been deleted",
  "@successProposalDeletedDescription": {
    "description": "Description of success message when draft is deleted"
  },
  "successProposalForgot": "Proposal forgotten",
  "@successProposalForgot": {
    "description": "Success message when public draft/final proposal is forgotten"
  },
  "successProposalForgotDescription": "Your local proposal has been forgotten. No one can see it anymore.",
  "@successProposalForgotDescription": {
    "description": "Description of success message when public draft/final proposal is forgotten"
  },
  "errorProposalDeleted": "Error deleting proposal",
  "@errorProposalDeleted": {
    "description": "Error message when draft is not deleted"
  },
  "errorProposalDeletedDescription": "Something went wrong, please try again later",
  "@errorProposalDeletedDescription": {
    "description": "Description of error message when draft is not deleted"
  },
  "apiErrorUnknown": "Unknown error response",
  "@apiErrorUnknown": {
    "description": "A fallback error message when api returns error code"
  },
  "apiErrorNotFound": "Not found",
  "@apiErrorNotFound": {
    "description": "Message of an error when api returns not found status code, depends on context."
  },
  "apiErrorTooManyRequests": "Too many requests, please try again in 10 minutes.",
  "@apiErrorTooManyRequests": {
    "description": "Message of an error when api returns matching status code."
  },
  "apiErrorInternalServerError": "Internal server error",
  "@apiErrorInternalServerError": {
    "description": "Message of an error when api returns matching status code."
  },
  "apiErrorServiceUnavailable": "Service Unavailable",
  "@apiErrorServiceUnavailable": {
    "description": "Message of an error when api returns matching status code."
  },
  "apiErrorMalformedBody": "Can not process response body",
  "@apiErrorMalformedBody": {
    "description": "Generic message when any endpoint response is different from expected and can not be processed"
  },
  "degradeFinalToDraftProposal": "You remove this proposal from review/voting stage.",
  "@degradeFinalToDraftProposal": {
    "description": "Information for user that his proposal is going back to draft. "
  },
  "resubmitAsFinalWarning": "You need to resubmit this proposal as final, to be eligible for funding, so make sure to Submit to review stage (Final) after editing.",
  "@resubmitAsFinalWarning": {
    "description": "Information for user that proposal needs to be resubmitted as final to be eligible for funding."
  },
  "removingProposalFromFinalStage": "You remove this proposal from review/voting stage.",
  "@removingProposalFromFinalStage": {
    "description": "Information for user that his proposal is going back to draft. "
  },
  "acknowledgeToResubmitProposal": "I acknowledge that I have to re-submit my draft proposal as Final to be eligible for funding.",
  "@acknowledgeToResubmitProposal": {
    "description": "Information for user that he needs to resubmit his proposal. "
  },
  "caution": "Caution:",
  "@caution": {
    "description": "Title of caution information"
  },
  "youAreSettingFinalToDraft": "You are setting your final proposal back to draft.",
  "@youAreSettingFinalToDraft": {
    "description": "Information for user that his proposal is going back to draft. "
  },
  "unlockEditProposalDialogTitle": "Unlock & Edit ?",
  "@unlockEditProposalDialogTitle": {
    "description": "Title of Unlock & Edit Dialog"
  },
  "forgetProposalDialogDescription": "You are about to remove this proposal from the app.",
  "@forgetProposalDialogDescription": {
    "description": "Description of Forget Proposal Dialog"
  },
  "forgetProposalCantEditWarning": "You will no longer be able to view, edit, or publish this proposal",
  "@forgetProposalCantEditWarning": {
    "description": "Warning for user that his proposal can't be edited"
  },
  "forgetProposalCantGetFundingWarning": "This proposal will not be eligible to win funding, even if it has been previously published.",
  "@forgetProposalCantGetFundingWarning": {
    "description": "Warning for user that his proposal can't get funding"
  },
  "forgetProposalInvisibleWarning": "Your proposal will not be visible to other users.",
  "@forgetProposalInvisibleWarning": {
    "description": "Warning for user that his proposal will be invisible"
  },
  "forgetProposalAgreement": "I acknowledge that this action cannot be undone.",
  "@forgetProposalAgreement": {
    "description": "Text for user that agrees to forget proposal"
  },
  "myOpportunities": "My Opportunities",
  "@myOpportunities": {
    "description": "Options available to user to make more impact in the app"
  },
  "newUpdates": "New updates - see what's new!",
  "@newUpdates": {
    "description": "A message shown when user has new updates"
  },
  "turnOpinionsIntoActions": "Turn Your Opinions into Impact.",
  "@turnOpinionsIntoActions": {
    "description": "Title for becoming a reviewer"
  },
  "becomeReviewer": "Become a Reviewer!",
  "@becomeReviewer": {
    "description": "Title for becoming a reviewer"
  },
  "f14Voting": "F14 Voting: Make sure you're ready.",
  "@f14Voting": {
    "description": "Title for registration for F14 voting"
  },
  "votingRegistration": "Voting Registration",
  "@votingRegistration": {
    "description": "Title for registration for voting"
  },
  "stayInvolved": "Stay Involved",
  "@stayInvolved": {
    "description": "Title for the stay involved section"
  },
  "stayInvolvedReviewerDescription": "Your voice has power. Use it to guide others and help improve the Cardano community.\n\nAs a reviewer, you’ll make a real impact by sharing thoughtful feedback and influencing decisions.\n",
  "@stayInvolvedReviewerDescription": {
    "description": "Description for the reviewer cards in stay involved section"
  },
  "stayInvolvedContributorDescription": "Get Ready! This is your chance to have a say in where the funds go. To make sure you're ready to participate.\n\nRemember, by voting, you're not only influencing the development of Cardano but also helping to build a community that reflects the values you care about.",
  "@stayInvolvedContributorDescription": {
    "description": "Description for the contributor cards in stay involved section"
  },
  "votingForF14StartsIn": "Voting for Fund14 start {date}",
  "@votingForF14StartsIn": {
    "description": "Description for the voting for f14 card in stay involved section",
    "placeholders": {
      "date": {
        "type": "String"
      }
    }
  },
  "votingRegistrationForF14": "Voting Registration for Fund14.",
  "@votingRegistrationForF14": {
    "description": "Title for the voting registration for f14 card in stay involved section"
  },
  "mobileAccessDescription": "For the best experience, head over to a desktop to get started. But don't worry - mobile is coming.\n\nStay tuned for more updates, or visit our Gitbook to learn more.\n\nSee you on the other side!",
  "@mobileAccessDescription": {
    "description": "Description for the mobile restricted access page"
  },
  "mobileAccessSubtitle": "We're not quite ready for you on mobile just yet…",
  "@mobileAccessSubtitle": {
    "description": "Subtitle for the mobile restricted access page"
  },
  "mobileAccessTitle": "Easy there, trailblazer",
  "@mobileAccessTitle": {
    "description": "Title for the mobile restricted access page"
  },
  "joinNewsletter": "Join Newsletter",
  "@joinNewsletter": {
    "description": "Action to join newsletter"
  },
  "visitGitbook": "Visit Gitbook",
  "@visitGitbook": {
    "description": "Action to visit gitbook"
  },
  "errorUnknownPublishComment": "Can not publish comment",
  "@errorUnknownPublishComment": {
    "description": "Fallback message when can not publish comment for any reason."
  },
  "preSubmitProposalStageDescription": "Curious? Learn more about the new Catalyst App\nand prepare yourself for success.",
  "@preSubmitProposalStageDescription": {
    "description": "Description for the pre-submission stage"
  },
  "proposalSubmissionStageStartAt": "Proposal submission opens {date} at {time}",
  "@proposalSubmissionStageStartAt": {
    "description": "Description for the pre-submission stage",
    "placeholders": {
      "date": {
        "type": "String"
      },
      "time": {
        "type": "String"
      }
    }
  },
  "days": "{count, plural, =1{Day} other{Days}}",
  "@days": {
    "description": "To represent days",
    "placeholders": {
      "count": {
        "type": "num"
      }
    }
  },
  "hours": "{count, plural, =1{Hour} other{Hours}}",
  "@hours": {
    "description": "To represent hours",
    "placeholders": {
      "count": {
        "type": "num"
      }
    }
  },
  "minutes": "{count, plural, =1{Minute} other{Minutes}}",
  "@minutes": {
    "description": "To represent minutes",
    "placeholders": {
      "count": {
        "type": "num"
      }
    }
  },
  "seconds": "{count, plural, =1{Second} other{Seconds}}",
  "@seconds": {
    "description": "To represent seconds",
    "placeholders": {
      "count": {
        "type": "num"
      }
    }
  },
  "proposalSubmissionIsClosed": "Proposal submission  is closed for Fund14.",
  "@proposalSubmissionIsClosed": {
    "description": "Title text when proposal submission is closed."
  },
  "proposalSubmissionClosedDescription": "We’re moving into the Community Review stage!\nWant to stay involved and earn rewards? Check out our knowledge base.",
  "@proposalSubmissionClosedDescription": {
    "description": "Text used to gave user more information about proposal submission close stage and what to do next."
  },
  "cantFindYourWallet": "We can't find your wallet",
  "@cantFindYourWallet": {
    "description": "Error message when user doesn't have a wallet extension installed"
  },
  "potentialReasons": "Potential reasons",
  "@potentialReasons": {
    "description": "Title for potential reasons for no wallet found"
  },
  "wrongBrowserTitle": "Wrong Browser",
  "@wrongBrowserTitle": {
    "description": "Title for wrong browser reason to not find wallet"
  },
  "wrongBrowserDescription": "Please launch the browser with your wallets extension and revisit Catalyst.",
  "@wrongBrowserDescription": {
    "description": "Description for wrong browser reason to not find wallet"
  },
  "disableExtensionTitle": "Disable Extension",
  "@disableExtensionTitle": {
    "description": "Title for disable extension reason to not find wallet"
  },
  "disableExtensionDescription": "Please enable to continue your wallet extension, and refresh the application.",
  "@disableExtensionDescription": {
    "description": "Description for disable extensions in the browser to not find wallet"
  },
  "failedAuthenticationTitle": "No/Failed Authorisation",
  "@failedAuthenticationTitle": {
    "description": "Title for failed authentication reason to not find wallet"
  },
  "failedAuthenticationDescription": "You did not authorise the Catalyst App in your wallet, follow specific wallet instructions.",
  "@failedAuthenticationDescription": {
    "description": "Description for failed authentication reason to not find wallet"
  },
  "noWalletInstalledTitle": "No wallet installed",
  "@noWalletInstalledTitle": {
    "description": "Title for no wallet installed reason to not find wallet"
  },
  "noWalletInstalledDescription": "You don’t have a (compatible) wallet installed, please select one of the Cardano wallets on the right, and follow installation instructions.",
  "@noWalletInstalledDescription": {
    "description": "Description for no wallet installed reason to not find wallet"
  },
  "visitCatalystWalletDocumentationTextButton": "Visit Catalyst wallet documentation",
  "@visitCatalystWalletDocumentationTextButton": {
    "description": "Text button to visit catalyst wallet documentation"
  },
  "installCardanoWallet": "Install a Cardano wallet",
  "@installCardanoWallet": {
    "description": "Text to install a cardano wallet"
  },
  "currentlySupportedWallets": "We currently support the following wallets:",
  "@currentlySupportedWallets": {
    "description": "Text to show currently supported wallets"
  },
  "goodToKnow": "Good to know",
  "@goodToKnow": {
    "description": "Text to show when some tip will be presented to user"
  },
  "registrationTransactionFeeDescription": "The creation of a Catalyst account costs, a transaction fee of (0,21 ADA), be sure your wallet has a minimum of 1 ADA.",
  "@registrationTransactionFeeDescription": {
    "description": "Description for the registration transaction fee"
  },
  "eternlWallet": "Eternl Wallet",
  "@eternlWallet": {
    "description": "Name of the eternl wallet"
  },
  "laceWallet": "Lace Wallet",
  "@laceWallet": {
    "description": "Name of the lace wallet"
  },
  "namiWallet": "Nami Wallet",
  "@namiWallet": {
    "description": "Name of the nami wallet"
  },
  "dontShowAgain": "Don't show again",
  "@dontShowAgain": {
    "description": "Action to not show again"
  },
  "proposalSubmissionWindowClosesAt": "The proposal submission window closes on {date}",
  "@proposalSubmissionWindowClosesAt": {
    "description": "Description for the proposal submission window closes at",
    "placeholders": {
      "date": {
        "type": "String"
      }
    }
  },
  "moveFinalProposalsToReviewStage": "Move your Final proposals into the Review stage.",
  "@moveFinalProposalsToReviewStage": {
    "description": "Information for user to to move their final proposals to review stage before submission window closes"
  },
  "checkMaxProposal": "Submit no more than {count} {count, plural, =1{proposal} other{proposals}} as Final.",
  "@checkMaxProposal": {
    "description": "Information for user to check their final proposals before submission window closes",
    "placeholders": {
      "count": {
        "type": "int"
      }
    }
  },
  "wantToBackUpProposals": "Want to back up your proposals?",
  "@wantToBackUpProposals": {
    "description": "Title for section informing user that they can backup their proposals"
  },
  "goMyProposals": "Go My proposals",
  "@goMyProposals": {
    "description": "Action to go to my proposals"
  },
  "exportProposalsIndividually": "Export proposals individually",
  "@exportProposalsIndividually": {
    "description": "Title for section informing user that they can export their proposals individually"
  },
  "storeInSafeLocation": "Store in safe location",
  "@storeInSafeLocation": {
    "description": "Title for section informing user that they can store their proposals in a safe location"
  },
  "catalystAppClosesIn": "Catalyst App closes in {days}d, {hours}h, {minutes}m, {seconds}s.",
  "@catalystAppClosesIn": {
    "description": "Message displayed when the app closes in a few seconds",
    "placeholders": {
      "days": {
        "type": "int",
        "example": "1"
      },
      "hours": {
        "type": "int",
        "example": "1"
      },
      "minutes": {
        "type": "int",
        "example": "1"
      },
      "seconds": {
        "type": "int",
        "example": "10"
      }
    }
  },
  "proposalsLimitReachedSubtitle": "You already published {count} final {count, plural, =0{proposals} =1{proposal} other{proposals}}!",
  "@proposalsLimitReachedSubtitle": {
    "description": "Subtitle in dialog when user tries to publish too many proposals.",
    "placeholders": {
      "count": {
        "type": "int"
      }
    }
  },
  "proposalsLimitReachedPoint1": "You can continue editing local/draft proposals.",
  "@proposalsLimitReachedPoint1": {
    "description": "Explains that local/draft proposals are not limited."
  },
  "proposalsLimitReachedPoint2": "You can't publish more than {count} {count, plural, =0{finals} =1{final} other{finals}}.",
  "@proposalsLimitReachedPoint2": {
    "description": "Explains that user can't publish more proposals that the limit allows.",
    "placeholders": {
      "count": {
        "type": "int"
      }
    }
  },
  "proposalsLimitReachedPoint3": "You can share for feedback.",
  "@proposalsLimitReachedPoint3": {
    "description": "Explains that users can still send proposals for public feedback even if they cannot submit for review."
  },
  "proposalsLimitReachedPoint4": "Publish Final is disabled.",
  "@proposalsLimitReachedPoint4": {
    "description": "Explains that users cannot anymore submit proposals for review."
  },
  "proposalsLimitReachedCaptionTitle": "Want to publish another final?",
  "@proposalsLimitReachedCaptionTitle": {
    "description": "A title of a small note in a dialog that explains a user has reached the proposal limit."
  },
  "proposalsLimitReachedCaptionText": "You need to put one of your final proposals to draft, before you can publish another final.",
  "@proposalsLimitReachedCaptionText": {
    "description": "A message of a small note in a dialog that explains a user has reached the proposal limit."
  },
  "insertNewImageDialogTitle": "Insert New Image",
  "@insertNewImageDialogTitle": {
    "description": "Title of the dialog for inserting a new image"
  },
  "insertNewImageDialogDescription": "Bring your proposal to life with visuals",
  "@insertNewImageDialogDescription": {
    "description": "Description of the dialog for inserting a new image"
  },
  "insertNewImageDialogImageUrl": "Image URL",
  "@insertNewImageDialogImageUrl": {
    "description": "Label for the image URL input field"
  },
  "insertNewImageDialogInsertButtonText": "Insert Image",
  "@insertNewImageDialogInsertButtonText": {
    "description": "Label for the insert button"
  },
  "insertNewImageDialogInvalidUrl": "Please provide a valid image URL to proceed",
  "@insertNewImageDialogInvalidUrl": {
    "description": "Message shown when the image URL is invalid"
  },
  "insertNewImageDialogTextPlaceholder": "Paste link to image here",
  "@insertNewImageDialogTextPlaceholder": {
    "description": "Default text for the image URL input field"
  },
  "richTextEditorImageSupportInfo": "The editor supports images from web URLs, including both traditional web servers and decentralized storage solutions. For more information, visit our",
  "@richTextEditorImageSupportInfo": {
    "description": "Information about supported image sources in the editor"
  },
  "knowledgeBase": "knowledge base",
  "@knowledgeBase": {
    "description": "Text for the knowledge base link"
  },
  "toLearnMore": "to learn more.",
  "@toLearnMore": {
    "description": "Text for the to learn more link"
  },
  "insertNewImageFailedToLoad": "Image failed to load",
  "@insertNewImageFailedToLoad": {
    "description": "Text for the image failed to load"
  },
  "submitCommentErrorDialogTitle": "Unable to add Comment",
  "@submitCommentErrorDialogTitle": {
    "description": "Title for the error dialog when submitting a comment fails"
  },
  "noPublishedProposals": "No published proposals.",
  "@noPublishedProposals": {
    "description": "Text when there are no published proposals"
  },
  "noProposalsToPublish": "You have no proposals to publish, start a new proposal, or create a new iteration of an existing proposal to be able to publish.",
  "@noProposalsToPublish": {
    "description": "Text when there are no proposals to publish"
  },
  "viewProposalComments": "View proposal comments",
  "@viewProposalComments": {
    "description": "Text for the view proposal comments title in the card"
  },
  "viewProposalCommentsDescription": "Open My proposals in the Discovery Space",
  "@viewProposalCommentsDescription": {
    "description": "Text for the view proposal comments description in the card"
  },
  "paginationProposalsCounter": "{from}-{to} of {max} {max, plural, =0{proposals} =1{proposal} other{proposals}}",
  "@paginationProposalsCounter": {
    "description": "Below pagination list, next to page switch controls",
    "placeholders": {
      "from": {
        "type": "int"
      },
      "to": {
        "type": "int"
      },
      "max": {
        "type": "int"
      }
    }
  },
  "shareProposalErrorDescription": "Something went wrong while sharing proposal. Please try again later.",
  "@shareProposalErrorDescription": {
    "description": "Error description when sharing proposal fails"
  },
  "optional": "Optional",
  "@optional": {
    "description": "Generic indicator that some field, for example Email, is optional."
  },
  "emailNotVerifiedDialogTitle": "Verified email not found!",
  "@emailNotVerifiedDialogTitle": {
    "description": "Title of dialog when trying to publish document but does not have verified email"
  },
  "emailNotVerifiedDialogMessage": "Before you can publish proposals, please make sure your \u2028account has a verified email address.",
  "@emailNotVerifiedDialogMessage": {
    "description": "Message of dialog when trying to publish document but does not have verified email"
  },
  "emailNotVerifiedDialogAction": "Go to My Account",
  "@emailNotVerifiedDialogAction": {
    "description": "Action of dialog when trying to publish document but does not have verified email"
  },
  "accountEmailHint": "Please provide an email for proposer and reviewer roles.",
  "@accountEmailHint": {
    "description": "When email is not provided this message is shown instead in Account page"
  },
  "verificationPending": "Verification pending",
  "@verificationPending": {
    "description": "Message of account status chip next to email. Meaning Account is not verified yet."
  },
  "verified": "Verified",
  "@verified": {
    "description": "Message of account status chip next to email. Meaning Account is verified."
  },
  "notVerified": "Not verified",
  "@notVerified": {
    "description": "Message of account status chip next to email. Meaning Account is not verified."
  },
  "accountEmailVerifyHelper": "Please verify email above in your email. Email Title: Catalyst verification",
  "@accountEmailVerifyHelper": {
    "description": "Explanation message blow email field in account page"
  },
  "reSend": "Re-send",
  "@reSend": {
    "description": "In context of verification email"
  },
  "verificationEmailSendTitle": "Verify your email address",
  "@verificationEmailSendTitle": {
    "description": "Title of dialog account verification send"
  },
  "verificationEmailSendMessage": "We sent you an email with a Catalyst verification link.",
  "@verificationEmailSendMessage": {
    "description": "Message of dialog account verification send"
  },
  "verificationEmailSendSubMessage": "Please verify your new email address.",
  "@verificationEmailSendSubMessage": {
    "description": "Sub message of dialog account verification send"
  },
  "invalidSeedPhraseWord": "Invalid",
  "@invalidSeedPhraseWord": {
    "description": "Error shown when user inputs SeedPhrase word but invalid does not match any"
  },
  "submittedForReviewInfoMarkdown": "**Locked final**\n\nYour proposal is locked and visible to everyone. To make changes, you’ll need to unlock it and start a new draft. It’s eligible for both feedback and funding, so stay tuned for next steps.",
  "@submittedForReviewInfoMarkdown": {
    "description": "Info message shown in tooltip info in workspace page"
  },
  "sharedForPublicInfoMarkdown": "**In progress**\n\nYour latest published version is visible to everyone, but edits you make stay private until you share again. Create a new local iteration to keep working. It’s eligible for feedback but not for funding yet.",
  "@sharedForPublicInfoMarkdown": {
    "description": "Info message shown in tooltip info in workspace page"
  },
  "notPublishedInfoMarkdown": "**Not published**\n\nThis draft is saved locally and only you can see it. You can edit it anytime on this device. It’s not eligible for feedback or funding yet. Share for feedback or submit for review to publish it to the network.",
  "@notPublishedInfoMarkdown": {
    "description": "Info message shown in tooltip info in workspace page"
  },
  "deleteLocalVersionIfWantToPublishThisVersion": "If you want to publish this iteration as final, please delete the local draft.",
  "@deleteLocalVersionIfWantToPublishThisVersion": {
    "description": "Message shown when user tries to publish a draft proposal as final proposal but there is a newer local draft proposal."
  },
  "cantEditThisProposal": "Can't edit this proposal",
  "@cantEditThisProposal": {
    "description": "Message shown when user tries to edit a proposal that should not be editable."
  },
  "comingSoon": "Coming Soon",
  "@comingSoon": {
    "description": "Coming soon message"
  },
  "notFoundTitle": "We can't find that page.",
  "@notFoundTitle": {
    "description": "Title on the not found page."
  },
  "notFoundMessage": "Looks like we can't find the page you're looking for.\nMaybe a good time for a coffee break?",
  "@notFoundMessage": {
    "description": "Message on the not found page."
  },
  "notFoundButton": "Go to Catalyst Home",
  "@notFoundButton": {
    "description": "Button label on the not found page to go to home page in the app."
  },
  "anonymousUsername": "Anonymous",
  "@anonymousUsername": {
    "description": "When account does not have specified username this text is shown"
  },
  "commentPickUsernameLabel": "Pick a display name to join the conversation and leave a comment.",
  "@commentPickUsernameLabel": {
    "description": "Message shown when user tries to comment on proposal while not having username"
  },
  "commentPickUsername": "Set Display Name",
  "@commentPickUsername": {
    "description": "Shown as CTA button or title of dialog"
  },
  "commentPickUsernameHint": "Enter Name",
  "@commentPickUsernameHint": {
    "description": "Hint of username text field"
  },
  "confirm": "Confirm",
  "@confirm": {
    "description": "Generic text for confirming actions such as pick username"
  },
  "usernameSavedTitle": "Display Name Saved",
  "@usernameSavedTitle": {
    "description": "Used as username change confirmation snack bar title"
  },
  "usernameSavedMessage": "All set! You can now join the conversation.",
  "@usernameSavedMessage": {
    "description": "Used as username change confirmation snack bar message"
  },
  "devToolsAlreadyDeveloper": "Already developer!",
  "@devToolsAlreadyDeveloper": {
    "description": "SnackBar message when trying to enable dev tools while already enabled"
  },
  "devToolsAlreadyDeveloperMessage": "Open DevTools with {shortcut} shortcut",
  "@devToolsAlreadyDeveloperMessage": {
    "description": "Explanation text",
    "placeholders": {
      "shortcut": {
        "type": "String",
        "example": "cmd+shift+D"
      }
    }
  },
  "devToolsBecameDeveloper": "You became developer!",
  "@devToolsBecameDeveloper": {
    "description": "SnackBar message when enable dev tools"
  },
  "devToolsBecameDeveloperMessage": "Open DevTools with {shortcut} shortcut",
  "@devToolsBecameDeveloperMessage": {
    "description": "Explanation text",
    "placeholders": {
      "shortcut": {
        "type": "String",
        "example": "cmd+shift+D"
      }
    }
  },
  "devToolsTapsLeftToEnable": "{count} taps left",
  "@devToolsTapsLeftToEnable": {
    "description": "SnackBar message while enabling dev tools",
    "placeholders": {
      "count": {
        "type": "int"
      }
    }
  },
  "devToolsTapsLeftToEnableMessage": "Keep on tapping",
  "@devToolsTapsLeftToEnableMessage": {
    "description": "Explanation text"
  },
  "createProposalInCategory": "Create Proposal in {category}",
  "@createProposalInCategory": {
    "description": "Title of the dialog for creating a proposal in a specific category",
    "placeholders": {
      "category": {
        "type": "String"
      }
    }
  },
  "enterTitle": "Enter title",
  "@enterTitle": {
    "description": "CTA text for the title input field"
  },
  "proposalTitleShortDescription": "A strong proposal title can really set the tone and capture attention. ",
  "@proposalTitleShortDescription": {
    "description": "Short description for the title input field"
  },
  "agreementCantChangeCategory": "I understand that I can’t change my category selection in Fund14.",
  "@agreementCantChangeCategory": {
    "description": "Text for the agreement checkbox that explains that user can't change category selection in Fund14"
  },
  "agreementFitToCategoryCriteria": "I understand the category brief and will make sure my proposal fits the criteria.",
  "@agreementFitToCategoryCriteria": {
    "description": "Text for the agreement checkbox that explains that user understands the category brief and will make sure their proposal fits the criteria"
  },
  "categorySelectionDescription": "Choose Wisely! Review the category and its rules carefully as this can’t be changed after you make a selection. To switch, you’ll need to start a new proposal.",
  "@categorySelectionDescription": {
    "description": "Text for the category selection description in new proposal dialog"
  },
  "selectCategory": "Select Category",
  "@selectCategory": {
    "description": "Text for the select category button in new proposal dialog"
  },
  "selectCategoryToSeeDetailsTitle": "Select a category to check if this category is for you.",
  "@selectCategoryToSeeDetailsTitle": {
    "description": "Text for the select category to see details title in new proposal dialog"
  },
  "selectCategoryToSeeDetailsDescription": "Do keep in mind that you can’t change category\nafter starting your proposal.",
  "@selectCategoryToSeeDetailsDescription": {
    "description": "Text for the select category to see details description in new proposal dialog"
  },
  "readCategoryBriefButtonLabel": "Read category brief",
  "@readCategoryBriefButtonLabel": {
    "description": "Label for the read category brief button"
  },
  "proposalsLatestUpdatesHours": "Latest updates ({count}{count, plural, =1{hr} other{hrs}})",
  "@proposalsLatestUpdatesHours": {
    "description": "One of filter options for proposals. Meaning show only latest proposals.",
    "placeholders": {
      "count": {
        "type": "int"
      }
    }
  },
  "orderProposalsAlphabetical": "Alphabetical",
  "@orderProposalsAlphabetical": {
    "description": "Order proposals by title option"
  },
  "orderProposalsBudgetAsc": "Budget: lowest first",
  "@orderProposalsBudgetAsc": {
    "description": "Order proposals by budget option"
  },
  "orderProposalsBudgetDesc": "Budget: highest first",
  "@orderProposalsBudgetDesc": {
    "description": "Order proposals by budget option"
  },
  "orderProposalsUpdateDateAsc": "Oldest to newest",
  "@orderProposalsUpdateDateAsc": {
    "description": "Order proposals by update date option"
  },
  "orderProposalsUpdateDateDesc": "Newest to oldest",
  "@orderProposalsUpdateDateDesc": {
    "description": "Order proposals by update date option"
  },
  "catalystId": "Catalyst ID",
  "@catalystId": {
    "description": "Label of chip with account catalyst ID clearly describing content"
  },
  "tip": "Tip",
  "@tip": {
    "description": "Generic affix which can be used in different scenarios."
  },
  "tipCopyCatalystIdForReviewTool": "Copy your Catalyst ID before you go to the [Community Review module.]({url})",
  "@tipCopyCatalystIdForReviewTool": {
    "description": "Gives context where Catalyst ID can be used",
    "placeholders": {
      "url": {
        "type": "String"
      }
    }
  },
  "starts": "Starts:",
  "@starts": {
    "description": "Label for the campaign stage start date"
  },
  "finishes": "Finishes:",
  "@finishes": {
    "description": "Label for the campaign stage finish date"
  },
  "registerToVoteFund14": "Register to Vote in Fund14",
  "@registerToVoteFund14": {
    "description": "Title of the register to vote section"
  },
  "becomeVoter": "Become a Voter",
  "@becomeVoter": {
    "description": "Title for becoming a voter"
  },
  "votingRegistrationTimelineHeader": "Voting registration:",
  "@votingRegistrationTimelineHeader": {
    "description": "Header for the voting registration timeline"
  },
  "votingTimelineHeader": "Voting:",
  "@votingTimelineHeader": {
    "description": "Header for the voting timeline"
  },
  "reviewRegistration": "Reviewers registration:",
  "@reviewRegistration": {
    "description": "Title for the review registration timeline"
  },
  "reviewTimelineHeader": "Community review:",
  "@reviewTimelineHeader": {
    "description": "Header for the review timeline"
  },
<<<<<<< HEAD
  "documentImportInvalidDataError": "The imported document does not have valid format or is corrupted.",
  "@documentImportInvalidDataError": {
    "description": "Error message when user tries to import a document that is not valid and cannot be parsed"
=======
  "stepsToDoBeforeAppCloses": "Before the Catalyst app closes, make sure to:",
  "@stepsToDoBeforeAppCloses": {
    "description": "Title for the steps to do before the app closes"
  },
  "importCatalystAppUnavailableAfterDeadline": "IMPORTANT: The Catalyst app won’t be accessible after the deadline.",
  "@importCatalystAppUnavailableAfterDeadline": {
    "description": "note for user that app will not be available after submission deadline"
>>>>>>> be32a040
  }
}<|MERGE_RESOLUTION|>--- conflicted
+++ resolved
@@ -3002,11 +3002,10 @@
   "@reviewTimelineHeader": {
     "description": "Header for the review timeline"
   },
-<<<<<<< HEAD
   "documentImportInvalidDataError": "The imported document does not have valid format or is corrupted.",
   "@documentImportInvalidDataError": {
     "description": "Error message when user tries to import a document that is not valid and cannot be parsed"
-=======
+  },
   "stepsToDoBeforeAppCloses": "Before the Catalyst app closes, make sure to:",
   "@stepsToDoBeforeAppCloses": {
     "description": "Title for the steps to do before the app closes"
@@ -3014,6 +3013,5 @@
   "importCatalystAppUnavailableAfterDeadline": "IMPORTANT: The Catalyst app won’t be accessible after the deadline.",
   "@importCatalystAppUnavailableAfterDeadline": {
     "description": "note for user that app will not be available after submission deadline"
->>>>>>> be32a040
   }
 }