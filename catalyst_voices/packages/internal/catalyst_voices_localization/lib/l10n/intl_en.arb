--- conflicted
+++ resolved
@@ -2105,7 +2105,6 @@
   "@apiErrorServiceUnavailable": {
     "description": "Message of an error when api returns matching status code."
   },
-<<<<<<< HEAD
   "degradeFinalToDraftProposal": "You remove this proposal from review/voting stage.",
   "@degradeFinalToDraftProposal": {
     "description": "Information for user that his proposal is going back to draft. "
@@ -2153,7 +2152,7 @@
   "forgetProposalAgreement": "I acknowledge that this action cannot be undone.",
   "@forgetProposalAgreement": {
     "description": "Text for user that agrees to forget proposal"
-=======
+  },
   "myOpportunities": "My Opportunities",
   "@myOpportunities": {
     "description": "Options available to user to make more impact in the app"
@@ -2205,6 +2204,5 @@
   "errorUnknownPublishComment": "Can not publish comment",
   "@errorUnknownPublishComment": {
     "description": "Fallback message when can not publish comment for any reason."
->>>>>>> 696a0fce
   }
 }