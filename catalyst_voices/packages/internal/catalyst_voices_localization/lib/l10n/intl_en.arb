{
  "@@locale": "en",
  "local": "Local",
  "emailLabelText": "Email",
  "@emailLabelText": {
    "description": "Text shown in email field"
  },
  "emailHintText": "mail@example.com",
  "@emailHintText": {
    "description": "Text shown in email field when empty"
  },
  "emailErrorText": "mail@example.com",
  "@emailErrorText": {
    "description": "Text shown in email field when input is invalid"
  },
  "resumeButtonText": "Resume",
  "@resumeButtonText": {
    "description": "Text shown in resume button"
  },
  "startButtonText": "Start",
  "@startButtonText": {
    "description": "Text shown in start button"
  },
  "cancelButtonText": "Cancel",
  "@cancelButtonText": {
    "description": "Text shown in cancel button"
  },
  "exitButtonText": "Exit",
  "@exitButtonText": {
    "description": "Text shown in exit button"
  },
  "editButtonText": "Edit",
  "@editButtonText": {
    "description": "Text shown in edit button"
  },
  "publishButtonText": "Publish",
  "@publishButtonText": {
    "description": "Text shown in publish button"
  },
  "submitButtonText": "Submit",
  "@submitButtonText": {
    "description": "Text shown in submit button"
  },
  "headerTooltipText": "Header",
  "@headerTooltipText": {
    "description": "Text shown in header tooltip"
  },
  "placeholderRichText": "Start writing your text...",
  "@placeholderRichText": {
    "description": "Text shown as placeholder in rich text editor"
  },
  "supportingTextLabelText": "Supporting text",
  "@supportingTextLabelText": {
    "description": "Text shown as placeholder in rich text editor"
  },
  "saveButtonText": "Save",
  "@saveButtonText": {
    "description": "Text shown in save button"
  },
  "saveChangesButtonText": "Save Changes",
  "@saveChangesButtonText": {
    "description": "Text shown in save button"
  },
  "passwordLabelText": "Password",
  "@passwordLabelText": {
    "description": "Text shown in password field"
  },
  "passwordHintText": "My1SecretPassword",
  "@passwordHintText": {
    "description": "Text shown in password field when empty"
  },
  "passwordErrorText": "Password must be at least 8 characters long",
  "@passwordErrorText": {
    "description": "Text shown in  password field when input is invalid"
  },
  "homeScreenText": "Catalyst Voices",
  "@homeScreenText": {
    "description": "Text shown in the home screen"
  },
  "connectingStatusLabelText": "re-connecting",
  "@connectingStatusLabelText": {
    "description": "Label text shown in the ConnectingStatus widget during re-connection."
  },
  "finishAccountButtonLabelText": "Finish account",
  "@finishAccountButtonLabelText": {
    "description": "Label text shown in the FinishAccountButton widget."
  },
  "getStartedButtonLabelText": "Get Started",
  "@getStartedButtonLabelText": {
    "description": "Label text shown in the GetStartedButton widget."
  },
  "unlockButtonLabelText": "Unlock",
  "@unlockButtonLabelText": {
    "description": "Label text shown in the UnlockButton widget."
  },
  "userProfileGuestLabelText": "Guest",
  "@userProfileGuestLabelText": {
    "description": "Label text shown in the UserProfileButton widget when a user is not connected."
  },
  "searchButtonLabelText": "[cmd=K]",
  "@searchButtonLabelText": {
    "description": "Label text shown in the Search widget."
  },
  "snackbarInfoLabelText": "Info",
  "@snackbarInfoLabelText": {
    "description": "Label text shown in the Snackbar widget when the message is an info message."
  },
  "snackbarInfoMessageText": "This is an info message!",
  "@snackbarInfoMessageText": {
    "description": "Text shown in the Snackbar widget when the message is an info message."
  },
  "snackbarSuccessLabelText": "Success",
  "@snackbarSuccessLabelText": {
    "description": "Label text shown in the Snackbar widget when the message is an success message."
  },
  "snackbarSuccessMessageText": "This is a success message!",
  "@snackbarSuccessMessageText": {
    "description": "Text shown in the Snackbar widget when the message is an success message."
  },
  "snackbarWarningLabelText": "Warning",
  "@snackbarWarningLabelText": {
    "description": "Label text shown in the Snackbar widget when the message is an warning message."
  },
  "snackbarWarningMessageText": "This is a warning message!",
  "@snackbarWarningMessageText": {
    "description": "Text shown in the Snackbar widget when the message is an warning message."
  },
  "snackbarErrorLabelText": "Error",
  "@snackbarErrorLabelText": {
    "description": "Label text shown in the Snackbar widget when the message is an error message."
  },
  "snackbarErrorMessageText": "This is an error message!",
  "@snackbarErrorMessageText": {
    "description": "Text shown in the Snackbar widget when the message is an error message."
  },
  "refresh": "Refresh",
  "ok": "Ok",
  "@ok": {
    "description": "Short confirmation (ok)."
  },
  "okay": "Okay",
  "@okay": {
    "description": "Short confirmation (okay.)"
  },
  "seedPhraseSlotNr": "Slot {nr}",
  "@seedPhraseSlotNr": {
    "description": "When user arranges seed phrases this text is shown when phrase was not selected",
    "placeholders": {
      "nr": {
        "type": "int"
      }
    }
  },
  "mainnetNetworkId": "Mainnet",
  "@mainnetNetworkId": {
    "description": "A mainnet cardano network name."
  },
  "preprodNetworkId": "PreProd",
  "@preprodNetworkId": {
    "description": "A preprod cardano network name."
  },
  "proposalStatusReady": "Ready",
  "@proposalStatusReady": {
    "description": "Indicates to user that status is in ready mode"
  },
  "draft": "Draft",
  "@draft": {
    "description": "Indicates to user that status is in draft mode"
  },
  "inProgress": "In progress",
  "@inProgress": {
    "description": "Indicates to user that status is in progress"
  },
  "private": "Private",
  "@private": {
    "description": "Indicates to user that status is in private mode"
  },
  "live": "Live",
  "@live": {
    "description": "Indicates to user that status is in live mode"
  },
  "completed": "Completed",
  "@completed": {
    "description": "Indicates to user that status is completed"
  },
  "open": "Open",
  "@open": {
    "description": "Indicates to user that status is in open mode"
  },
  "fundedProposal": "Funded proposal",
  "@fundedProposal": {
    "description": "Label shown on a proposal card indicating that the proposal is funded."
  },
  "publishedProposal": "Published proposal",
  "@publishedProposal": {
    "description": "Label shown on a proposal card indicating that the proposal is not yet funded."
  },
  "fundedProposalDate": "Funded {date}",
  "@fundedProposalDate": {
    "description": "Indicates date of funding (a proposal).",
    "placeholders": {
      "date": {
        "type": "DateTime",
        "format": "yMMMMd"
      }
    }
  },
  "lastUpdateDate": "Last update: {date}.",
  "@lastUpdateDate": {
    "description": "Indicates a last update date.",
    "placeholders": {
      "date": {
        "type": "String"
      }
    }
  },
  "fundsRequested": "Funds requested",
  "@fundsRequested": {
    "description": "Indicates the amount of ADA requested in a fund on a proposal card."
  },
  "noOfComments": "{count} {count, plural, =0{comments} =1{comment} other{comments}}",
  "@noOfComments": {
    "description": "Indicates the amount of comments on a proposal card.",
    "placeholders": {
      "count": {
        "type": "num",
        "format": "compact"
      }
    }
  },
  "noOfSegmentsCompleted": "{completed} of {total} ({percentage}%) {total, plural, =0{segments} =1{segment} other{segments}} completed",
  "@noOfSegmentsCompleted": {
    "description": "Indicates the amount of comments on a proposal card.",
    "placeholders": {
      "completed": {
        "type": "num",
        "format": "compact"
      },
      "total": {
        "type": "num",
        "format": "compact"
      },
      "percentage": {
        "type": "num",
        "format": "compact"
      }
    }
  },
  "today": "Today",
  "@today": {
    "description": "Refers to date which is today."
  },
  "yesterday": "Yesterday",
  "@yesterday": {
    "description": "Refers to date which is yesterday."
  },
  "twoDaysAgo": "2 days ago",
  "@twoDaysAgo": {
    "description": "Refers to date which is two days ago."
  },
  "tomorrow": "Tomorrow",
  "@tomorrow": {
    "description": "Refers to date which is tomorrow."
  },
  "activeVotingRound": "Active voting round 14",
  "@activeVotingRound": {
    "description": "Title of the voting space."
  },
  "noOfAll": "All ({count})",
  "@noOfAll": {
    "description": "Tab label for all proposals in voting space",
    "placeholders": {
      "count": {
        "type": "int"
      }
    }
  },
  "noOfDraft": "Draft proposals ({count})",
  "@noOfDraft": {
    "description": "Tab label for draft proposals in voting space",
    "placeholders": {
      "count": {
        "type": "int"
      }
    }
  },
  "noOfFinal": "Final proposals ({count})",
  "@noOfFinal": {
    "description": "Tab label for final proposals in voting space",
    "placeholders": {
      "count": {
        "type": "int"
      }
    }
  },
  "noOfMyProposals": "My proposals ({count})",
  "@noOfMyProposals": {
    "description": "Tab label for my proposals in voting space",
    "placeholders": {
      "count": {
        "type": "int"
      }
    }
  },
  "noOfFavorites": "Favorites ({count})",
  "@noOfFavorites": {
    "description": "Tab label for draft proposals in voting space",
    "placeholders": {
      "count": {
        "type": "int"
      }
    }
  },
  "favorites": "Favorites",
  "@favorites": {
    "description": "Refers to a list of favorites."
  },
  "treasuryCampaignBuilder": "Campaign builder",
  "@treasuryCampaignBuilder": {
    "description": "Left panel name in treasury space"
  },
  "treasuryCampaignBuilderSegments": "Segments",
  "@treasuryCampaignBuilderSegments": {
    "description": "Tab name in campaign builder panel"
  },
  "treasuryCreateCampaign": "Create Campaign",
  "@treasuryCreateCampaign": {
    "description": "Segment name"
  },
  "setupCampaignDetails": "Setup Campaign Details",
  "@setupCampaignDetails": {
    "description": "Segment step for entering campaign details."
  },
  "setupCampaignStages": "Setup Campaign Stages",
  "@setupCampaignStages": {
    "description": "Segment step for entering campaign start and end dates."
  },
  "setupCampaignStagesTimezone": "You are setting date and times using this Timezone:",
  "@setupCampaignStagesTimezone": {
    "description": "The description of a timezone in which the user sets campaign stages."
  },
  "startAndEndDates": "Start & End Dates",
  "@startAndEndDates": {
    "description": "Refers to a date & time range (start & end)."
  },
  "campaignStart": "Campaign Start",
  "@campaignStart": {
    "description": "Label for the campaign start date."
  },
  "campaignEnd": "Campaign End",
  "@campaignEnd": {
    "description": "Label for the campaign end date."
  },
  "campaignDates": "Campaign Dates",
  "@campaignDates": {
    "description": "Label for the campaign start & end date."
  },
  "noDateTimeSelected": "No date & time selected",
  "@noDateTimeSelected": {
    "description": "Placeholder when date & time not selected."
  },
  "setupBaseProposalTemplate": "Setup Base Proposal Template",
  "@setupBaseProposalTemplate": {
    "description": "Segment step for entering a proposal template for a campaign."
  },
  "setupBaseQuestions": "Setup Base Questions",
  "@setupBaseQuestions": {
    "description": "Segment description for entering a proposal template for a campaign."
  },
  "setupCategories": "Setup Categories",
  "@setupCategories": {
    "description": "Segment step for entering campaign categories."
  },
  "stepEdit": "Edit",
  "@stepEdit": {
    "description": "Button name in step"
  },
  "workspaceProposalNavigation": "Proposal navigation",
  "@workspaceProposalNavigation": {
    "description": "Left panel name in workspace"
  },
  "workspaceProposalNavigationSegments": "Segments",
  "@workspaceProposalNavigationSegments": {
    "description": "Tab name in proposal setup panel"
  },
  "workspaceProposalSetup": "Proposal setup",
  "@workspaceProposalSetup": {
    "description": "Segment name"
  },
  "drawerSpaceTreasury": "Treasury",
  "@drawerSpaceTreasury": {
    "description": "Name shown in spaces shell drawer"
  },
  "drawerSpaceDiscovery": "Discovery",
  "@drawerSpaceDiscovery": {
    "description": "Name shown in spaces shell drawer"
  },
  "drawerSpaceWorkspace": "Workspace",
  "@drawerSpaceWorkspace": {
    "description": "Name shown in spaces shell drawer"
  },
  "drawerSpaceVoting": "Voting",
  "@drawerSpaceVoting": {
    "description": "Name shown in spaces shell drawer"
  },
  "drawerSpaceFundedProjects": "Funded projects",
  "@drawerSpaceFundedProjects": {
    "description": "Name shown in spaces shell drawer"
  },
  "fundedProjectSpace": "Funded project space",
  "@fundedProjectSpace": {
    "description": "Title of the funded project space"
  },
  "noOfFundedProposals": "Funded proposals ({count})",
  "@noOfFundedProposals": {
    "description": "Tab label for funded proposals in funded projects space",
    "placeholders": {
      "count": {
        "type": "int"
      }
    }
  },
  "followed": "Followed",
  "@followed": {
    "description": "Refers to a list of followed items."
  },
  "overallSpacesSearchBrands": "Search Brands",
  "@overallSpacesSearchBrands": {
    "description": "Overall spaces search brands tile name"
  },
  "overallSpacesTasks": "Tasks",
  "@overallSpacesTasks": {
    "description": "Overall spaces tasks tile name"
  },
  "voicesUpdateReady": "Voices update ready",
  "@voicesUpdateReady": {
    "description": "In different places update popup title"
  },
  "clickToRestart": "Click to restart",
  "@clickToRestart": {
    "description": "In different places update popup body"
  },
  "spaceTreasuryName": "Treasury space",
  "@spaceTreasuryName": {
    "description": "Name of space shown in different spaces that indicates its origin"
  },
  "spaceDiscoveryName": "Discovery space",
  "@spaceDiscoveryName": {
    "description": "Name of space shown in different spaces that indicates its origin"
  },
  "spaceWorkspaceName": "Workspace",
  "@spaceWorkspaceName": {
    "description": "Name of space shown in different spaces that indicates its origin"
  },
  "spaceVotingName": "Voting space",
  "@spaceVotingName": {
    "description": "Name of space shown in different spaces that indicates its origin"
  },
  "spaceFundedProjects": "Funded project space",
  "@spaceFundedProjects": {
    "description": "Name of space shown in different spaces that indicates its origin"
  },
  "lock": "Lock",
  "@lock": {
    "description": "Refers to a lock action, i.e. to lock the session."
  },
  "unlock": "Unlock",
  "@unlock": {
    "description": "Refers to a unlock action, i.e. to unlock the session."
  },
  "getStarted": "Get Started",
  "@getStarted": {
    "description": "Refers to a get started action, i.e. to register."
  },
  "guest": "Guest",
  "@guest": {
    "description": "Refers to guest user."
  },
  "visitor": "Visitor",
  "@visitor": {
    "description": "Refers to user that created keychain but is locked"
  },
  "actor": "Actor",
  "@actor": {
    "description": "Refers to user that created keychain and is unlocked."
  },
  "noConnectionBannerRefreshButtonText": "Refresh",
  "@noConnectionBannerRefreshButtonText": {
    "description": "Text shown in the No Internet Connection Banner widget for the refresh button."
  },
  "noConnectionBannerTitle": "No internet connection",
  "@noConnectionBannerTitle": {
    "description": "Text shown in the No Internet Connection Banner widget for the title."
  },
  "noConnectionBannerDescription": "Your internet is playing hide and seek. Check your internet connection, or try again in a moment.",
  "@noConnectionBannerDescription": {
    "description": "Text shown in the No Internet Connection Banner widget for the description below the title."
  },
  "weakPasswordStrength": "Weak password strength",
  "@weakPasswordStrength": {
    "description": "Describes a password that is weak"
  },
  "normalPasswordStrength": "Normal password strength",
  "@normalPasswordStrength": {
    "description": "Describes a password that has medium strength."
  },
  "goodPasswordStrength": "Good password strength",
  "@goodPasswordStrength": {
    "description": "Describes a password that is strong."
  },
  "chooseCardanoWallet": "Choose Cardano Wallet",
  "@chooseCardanoWallet": {
    "description": "A button label to select a cardano wallet."
  },
  "chooseOtherWallet": "Choose other wallet",
  "@chooseOtherWallet": {
    "description": "A button label to select another cardano wallet."
  },
  "learnMore": "Learn More",
  "@learnMore": {
    "description": "A label on a clickable element that can show more content."
  },
  "walletLinkHeader": "Link keys to your Catalyst Keychain",
  "@walletLinkHeader": {
    "description": "A header in link wallet flow in registration."
  },
  "walletLinkWalletSubheader": "Link your Cardano wallet",
  "@walletLinkWalletSubheader": {
    "description": "A subheader in link wallet flow in registration for wallet connection."
  },
  "walletLinkRolesSubheader": "Select your Catalyst roles",
  "@walletLinkRolesSubheader": {
    "description": "A subheader in link wallet flow in registration for role chooser state."
  },
  "walletLinkTransactionSubheader": "Sign your Catalyst roles to the\nCardano mainnet",
  "@walletLinkTransactionSubheader": {
    "description": "A subheader in link wallet flow in registration for RBAC transaction."
  },
  "walletLinkIntroTitle": "Link Cardano Wallet & Catalyst Roles \u2028to you Catalyst Keychain.",
  "@walletLinkIntroTitle": {
    "description": "A title in link wallet flow on intro screen."
  },
  "walletLinkIntroContent": "You're almost there! This is the final and most important step in your account setup. \u2028\u2028We're going to link a Cardano Wallet to your Catalyst Keychain, so you can start collecting Role Keys.  \u2028\u2028We'll start with your Contributor Key by default. You can decide to add a Proposer Key if you want.",
  "@walletLinkIntroContent": {
    "description": "A message (content) in link wallet flow on intro screen."
  },
  "walletLinkSelectWalletTitle": "Select the Cardano wallet to link\nto your Catalyst Keychain.",
  "@walletLinkSelectWalletTitle": {
    "description": "A title in link wallet flow on select wallet screen."
  },
  "walletLinkSelectWalletContent": "To complete this action, you'll submit a signed transaction to Cardano. There will be an ADA transaction fee.",
  "@walletLinkSelectWalletContent": {
    "description": "A message (content) in link wallet flow on select wallet screen."
  },
  "walletLinkWalletDetailsTitle": "Cardano wallet detection",
  "@walletLinkWalletDetailsTitle": {
    "description": "A title in link wallet flow on wallet details screen."
  },
  "walletLinkWalletDetailsContent": "{wallet} connected successfully!",
  "@walletLinkWalletDetailsContent": {
    "description": "A message in link wallet flow on wallet details screen.",
    "placeholders": {
      "wallet": {
        "type": "String"
      }
    }
  },
  "walletLinkWalletDetailsNotice": "Wallet and role registrations require a minimal transaction fee. You can setup your default dApp connector wallet in your browser extension settings.",
  "@walletLinkWalletDetailsNotice": {
    "description": "A message in link wallet flow on wallet details screen when a user wallet doesn't have enough balance."
  },
  "walletLinkWalletDetailsNoticeTopUp": "Top up ADA",
  "@walletLinkWalletDetailsNoticeTopUp": {
    "description": "A message recommending the user to top up ADA in wallet link on wallet details screen."
  },
  "walletLinkWalletDetailsNoticeTopUpLink": "Link to top-up provider",
  "@walletLinkWalletDetailsNoticeTopUpLink": {
    "description": "A link to top-up provide when the user doesn't have enough balance on wallet link screen"
  },
  "walletLinkTransactionTitle": "Let's make sure everything looks right.",
  "@walletLinkTransactionTitle": {
    "description": "A title in link wallet flow on transaction screen."
  },
  "walletLinkTransactionAccountCompletion": "Account completion for Catalyst",
  "@walletLinkTransactionAccountCompletion": {
    "description": "A subtitle in link wallet flow on transaction screen."
  },
  "walletLinkTransactionLinkItem": "1 {wallet} wallet",
  "@walletLinkTransactionLinkItem": {
    "description": "An item in the transaction summary for the wallet link.",
    "placeholders": {
      "wallet": {
        "type": "String"
      }
    }
  },
  "walletLinkTransactionSign": "Sign transaction with wallet",
  "@walletLinkTransactionSign": {
    "description": "The primary button label to sign a transaction on transaction summary screen."
  },
  "walletLinkTransactionChangeRoles": "Change role setup",
  "@walletLinkTransactionChangeRoles": {
    "description": "The secondary button label to change the roles on transaction summary screen."
  },
  "walletLinkTransactionRoleItem": "1 {role} registration",
  "@walletLinkTransactionRoleItem": {
    "description": "An item in the transaction summary for the role registration",
    "placeholders": {
      "role": {
        "type": "String"
      }
    }
  },
  "registrationTransactionFailed": "Transaction failed",
  "@registrationTransactionFailed": {
    "description": "Indicates an error when submitting a registration transaction failed."
  },
  "registrationNetworkIdMismatch": "It seems like you're trying to use\u00A0a wallet on the wrong network.\nPlease switch to {network} to continue.",
  "@registrationNetworkIdMismatch": {
    "description": "An error when user attempts to use a wallet on the wrong network, i.e. using preprod wallet on production environment.",
    "placeholders": {
      "network": {
        "type": "String"
      }
    }
  },
  "registrationInsufficientBalance": "Insufficient balance, please top up your wallet.",
  "@registrationInsufficientBalance": {
    "description": "Indicates an error when preparing a transaction has failed due to low wallet balance."
  },
  "registrationSeedPhraseNotFound": "Seed phrase was not found. Make sure correct words are correct.",
  "@registrationSeedPhraseNotFound": {
    "description": "Error message shown when attempting to register or recover account but seed phrase was not found"
  },
  "registrationKeychainNotFound": "Keychain was not found or locked",
  "@registrationKeychainNotFound": {
    "description": "Error message shown when attempting to prepare registration transaction but keychain was not found or locked. Should not happen."
  },
  "registrationUnlockPasswordNotFound": "Password was not found. Make sure valid password was created.",
  "@registrationUnlockPasswordNotFound": {
    "description": "Error message shown when attempting to register or recover account but password was not found"
  },
  "registrationWalletNotFound": "Wallet not found",
  "@registrationWalletNotFound": {
    "description": "Error message shown when connect wallet but matching was not found"
  },
  "walletLinkRoleChooserTitle": "How do you want to participate in Catalyst?",
  "@walletLinkRoleChooserTitle": {
    "description": "A title on the role chooser screen in registration."
  },
  "walletLinkRoleChooserContent": "In Catalyst you can take on different roles, learn more below and choose your additional roles now.",
  "@walletLinkRoleChooserContent": {
    "description": "A message on the role chooser screen in registration."
  },
  "walletLinkRoleSummaryTitle": "Is this your correct Catalyst role setup?",
  "@walletLinkRoleSummaryTitle": {
    "description": "A title on the role summary screen in registration."
  },
  "walletLinkRoleSummaryContent1": "You would like to register ",
  "@walletLinkRoleSummaryContent1": {
    "description": "The first part of the message on the role summary screen in registration."
  },
  "walletLinkRoleSummaryContent2": "{count} active {count, plural, =0{roles} =1{role} other{roles}}",
  "@walletLinkRoleSummaryContent2": {
    "description": "The middle (bold) part of the message on the role summary screen in registration.",
    "placeholders": {
      "count": {
        "type": "num",
        "format": "compact"
      }
    }
  },
  "walletLinkRoleSummaryContent3": " in Catalyst.",
  "@walletLinkRoleSummaryContent3": {
    "description": "The last part of the message on the role summary screen in registration."
  },
  "nameOfWallet": "Name of the wallet",
  "seeAllSupportedWallets": "See all supported wallets",
  "@seeAllSupportedWallets": {
    "description": "Message shown when redirecting to external content that describes which wallets are supported."
  },
  "walletDetectionSummary": "Wallet detection summary",
  "@walletDetectionSummary": {
    "description": "Message shown when presenting the details of a connected wallet."
  },
  "walletBalance": "Wallet balance",
  "@walletBalance": {
    "description": "The wallet balance in terms of Ada."
  },
  "walletAddress": "Wallet address",
  "@walletAddress": {
    "description": "A cardano wallet address"
  },
  "accountCreationCreate": "Create a new \nCatalyst Keychain",
  "accountCreationRecover": "Recover your\nCatalyst Keychain",
  "accountCreationOnThisDevice": "On this device",
  "@accountCreationOnThisDevice": {
    "description": "Indicates that created keychain will be stored in this device only"
  },
  "accountCreationGetStartedTitle": "Welcome to Catalyst",
  "accountCreationGetStatedDesc": "If you already have a Catalyst keychain you can restore it on this device, or you can create a new Catalyst Keychain.",
  "accountCreationGetStatedWhatNext": "What do you want to do?",
  "myAccountProfileKeychain": "My Account / Profile & Keychain",
  "@myAccountProfileKeychain": {
    "description": "Title of My Account page"
  },
  "yourCatalystKeychainAndRoleRegistration": "Your Catalyst keychain & role registration",
  "@yourCatalystKeychainAndRoleRegistration": {
    "description": "Subtitle of My Account page"
  },
  "profileAndKeychain": "Profile & Keychain",
  "@profileAndKeychain": {
    "description": "Tab on My Account page"
  },
  "removeKeychain": "Remove Keychain",
  "@removeKeychain": {
    "description": "Action on Catalyst Keychain card"
  },
  "walletConnected": "Wallet connected",
  "@walletConnected": {
    "description": "Describes that wallet is connected on Catalyst Keychain card"
  },
  "currentRoleRegistrations": "Current Role registrations",
  "@currentRoleRegistrations": {
    "description": "Describes roles on Catalyst Keychain card"
  },
  "contributor": "Contributor",
  "@contributor": {
    "description": "Account role"
  },
  "proposer": "Proposer",
  "@proposer": {
    "description": "Account role"
  },
  "drep": "Drep",
  "@drep": {
    "description": "Account role"
  },
  "defaultRole": "Default",
  "@defaultRole": {
    "description": "Related to account role"
  },
  "catalystKeychain": "Catalyst Keychain",
  "createBaseProfileInstructionsTitle": "Introduction",
  "createBaseProfileInstructionsMessage": "In the following account creation steps we will:\n\n1. Setup your base profile\n2. Create your Catalyst Keychain\n3. Link Cardano wallet & roles\n\nTo ensure a smooth experience, completing your account setup in one session is essential—stay focused and avoid interruptions to finalize everything efficiently.",
  "createBaseProfileInstructionsNext": "Create your Base profile now",
  "createBaseProfileInstructionsEmailRequest": "Email request",
  "createBaseProfileInstructionsEmailReason1": "We store email in a mutable database.",
  "createBaseProfileInstructionsEmailReason2": "We do not store your email on-chain ever.",
  "createBaseProfileInstructionsEmailReason3": "We only use email for communication about Catalyst.",
  "createBaseProfileSetupTitle": "Setup your base profile",
  "createBaseProfileSetupDisplayNameLabel": "What should we call you?",
  "createBaseProfileSetupDisplayNameHint": "Display name",
  "createBaseProfileSetupDisplayNameHelper": "Please provide a nickname or real name.",
  "createBaseProfileSetupEmailLabel": "Your e-mail",
  "createBaseProfileSetupEmailHint": "E-mail",
  "createBaseProfileSetupEmailHelper": "You must provide your e-mail if you want to become a proposer or a reviewer.",
  "createBaseProfileHasIdeascaleAccountAlready": "Submitted proposals in Ideascale before?",
  "@createBaseProfileHasIdeascaleAccountAlready": {
    "description": "Label for info card to let user know to use the same email as in Ideascale if they have already submitted a proposal there."
  },
  "createBaseProfileSetupIdeascaleReason1": "Be sure to use the same email associated with your Ideascale account",
  "@createBaseProfileSetupIdeascaleReason1": {
    "description": "Description for info card to let user know to use the same email as in Ideascale if they have already submitted a proposal there."
  },
  "createBaseProfileAcknowledgementsTitle": "Mandatory Acknowledgements",
  "createBaseProfileAcknowledgementsToS": "I confirm that I have read and agree to be bound by {tos}.",
  "catalystTos": "Project Catalyst Terms and Conditions",
  "createBaseProfileAcknowledgementsPrivacyPolicy": "I acknowledge and agree that any data I share in connection with my participation in Project Catalyst Funds will be collected, stored, used and processed in accordance with the {privacy_policy}.",
  "catalystPrivacyPolicy": "Catalyst FC's Privacy Policy",
  "createBaseProfileAcknowledgementsDataUsage": "I acknowledge that the Catalyst Ops team may use my email only for Catalyst communication.",
  "accountCreationSplashTitle": "Create your Catalyst Keychain",
  "accountCreationSplashMessage": "Catalyst Keychain is your ticket to participate in innovation on the global stage.  \u2028\u2028These next steps will create your Catalyst keychain so you can enter new spaces, discover awesome ideas, and share your feedback to help improve ideas.",
  "accountCreationSplashNextButton": "Create your Keychain now",
  "accountInstructionsTitle": "Great! Your Catalyst Keychain \u2028has been created.",
  "accountInstructionsMessage": "On the next screen, you're going to see 12 words. \u2028This is called your \"Catalyst seed phrase\".   \u2028\u2028It's like a super secure password that only you know, \u2028that allows you to prove ownership of your keychain.  \u2028\u2028Use your Catalyst seed phrase to login and recover your account on different devices, so be sure to put it somewhere safe!\n\nIt is a super secure password that only you know, so best is to write it down with pen and paper, so get this ready. ",
  "previous": "Previous",
  "@previous": {
    "description": "(Action) switch to the previous item."
  },
  "next": "Next",
  "@next": {
    "description": "For example in button that goes to next stage of registration"
  },
  "back": "Back",
  "@back": {
    "description": "For example in button that goes to previous stage of registration"
  },
  "backToList": "Back to list",
  "@backToList": {
    "description": "For example in button that goes to previous screen with a list like proposals"
  },
  "retry": "Retry",
  "@retry": {
    "description": "Retry action when something goes wrong."
  },
  "somethingWentWrong": "Something went wrong.",
  "@somethingWentWrong": {
    "description": "Error description when something goes wrong."
  },
  "resourceConflictError": "Provided data is not unique.",
  "@resourceConflictError": {
    "description": "Error description when there's duplicate data (i.e. email or username already taken)."
  },
  "noWalletFound": "No wallet found.",
  "@noWalletFound": {
    "description": "A description when no wallet extension was found."
  },
  "removeKeychainDialogTitle": "Remove Keychain?",
  "@removeKeychainDialogTitle": {
    "description": "A title on delete keychain dialog"
  },
  "removeKeychainDialogSubtitle": "Are you sure you wants to delete your Catalyst Keychain from this device? Make sure you have a working Catalyst 12-word seed-phrase!\nYour Catalyst account will be removed, this action cannot be undone!",
  "@removeKeychainDialogSubtitle": {
    "description": "A subtitle on delete keychain dialog"
  },
  "deleteKeychainDialogTypingInfo": "To continue with the removal type: 'Remove Keychain'.",
  "@deleteKeychainDialogTypingInfo": {
    "description": "A typing info on delete keychain dialog"
  },
  "deleteKeychainDialogInputLabel": "Confirm removal",
  "@deleteKeychainDialogInputLabel": {
    "description": "An input label on delete keychain dialog"
  },
  "deleteKeychainDialogErrorText": "Error. Please type 'Remove Keychain' to remove your account from this device.",
  "@deleteKeychainDialogErrorText": {
    "description": "An error text on text field on delete keychain dialog"
  },
  "deleteKeychainDialogRemovingPhrase": "Remove Keychain",
  "@deleteKeychainDialogRemovingPhrase": {
    "description": "A removing phrase on delete keychain dialog"
  },
  "accountRoleDialogTitle": "Learn about Catalyst Roles",
  "@accountRoleDialogTitle": {
    "description": "A title on account role dialog"
  },
  "accountRoleDialogButton": "Continue Role setup",
  "@accountRoleDialogButton": {
    "description": "A label on account role dialog's button"
  },
  "accountRoleDialogRoleSummaryTitle": "{role} role summary",
  "@accountRoleDialogRoleSummaryTitle": {
    "description": "A title for role summary on account role dialog",
    "placeholders": {
      "role": {
        "type": "String"
      }
    }
  },
  "contributorVerboseName": "Treasury guardian",
  "@contributorVerboseName": {
    "description": "A verbose name for contributor"
  },
  "proposerVerboseName": "Main proposer",
  "@proposerVerboseName": {
    "description": "A verbose name for proposer"
  },
  "drepVerboseName": "Community expert",
  "@drepVerboseName": {
    "description": "A verbose name for drep"
  },
  "contributorDescription": "Become a Catalyst contributor to help shape innovative ideas and have a voice in ecosystem decisions that matter.",
  "@contributorDescription": {
    "description": "A description for contributor"
  },
  "proposerDescription": "The Main Proposers are the Innovators in Project Catalyst, they are the shapers of the future.",
  "@proposerDescription": {
    "description": "A description for proposer"
  },
  "drepDescription": "The dRep has an Expert Role in the Cardano/Catalyst as people can delegate their vote to Cardano Experts.",
  "@drepDescription": {
    "description": "A description for drep"
  },
  "contributorSummarySelectFavorites": "Select favorites",
  "contributorSummaryComment": "Comment on Proposals",
  "proposerSummaryWriteEdit": "Write/edit functionality",
  "proposerSummarySubmitToFund": "Rights to Submit to Fund",
  "proposerSummaryInviteTeamMembers": "Invite Team Members",
  "proposerSummaryComment": "Comment functionality",
  "drepSummaryDelegatedVotes": "Delegated Votes",
  "drepSummaryRewards": "dRep rewards",
  "drepSummaryCastVotes": "Cast delegated votes",
  "drepSummaryComment": "Comment Functionality",
  "delete": "Delete",
  "close": "Close",
  "notice": "Notice",
  "yes": "Yes",
  "no": "No",
  "total": "Total",
  "file": "file",
  "key": "key",
  "upload": "Upload",
  "browse": "browse",
  "uploadDropInfo": "Drop your {itemNameToUpload} here or ",
  "@uploadDropInfo": {
    "description": "An info on upload dialog",
    "placeholders": {
      "itemNameToUpload": {
        "type": "String"
      }
    }
  },
  "uploadProgressInfo": "Upload in progress",
  "uploadKeychainTitle": "Upload Catalyst Keychain",
  "@uploadKeychainTitle": {
    "description": "A title on keychain upload dialog"
  },
  "uploadKeychainInfo": "Make sure it's a correct Catalyst keychain file.",
  "@uploadKeychainInfo": {
    "description": "An info on keychain upload dialog"
  },
  "theme": "Theme",
  "themeLight": "Light",
  "@themeLight": {
    "description": "Refers to a light theme mode."
  },
  "themeDark": "Dark",
  "@themeDark": {
    "description": "Refers to a dark theme mode."
  },
  "keychainDeletedDialogTitle": "Catalyst keychain removed",
  "keychainDeletedDialogSubtitle": "Your Catalyst Keychain is removed successfully from this device.\n\nWe reverted this device to Catalyst first use.",
  "registrationCompletedTitle": "Catalyst account setup",
  "registrationCompletedSubtitle": "Completed!",
  "registrationCompletedSummaryHeader": "Summary",
  "registrationCompletedKeychainTitle": "Catalyst Keychain created",
  "registrationCompletedKeychainInfo": "You created a Catalyst Keychain, backed up its seed phrase and set an unlock password.",
  "registrationCompletedWalletTitle": "Cardano {walletName} wallet selected",
  "@registrationCompletedWalletTitle": {
    "placeholders": {
      "walletName": {
        "type": "String"
      }
    }
  },
  "registrationCompletedWalletInfo": "You selected your {walletName} wallet as primary wallet for your voting power.",
  "@registrationCompletedWalletInfo": {
    "placeholders": {
      "walletName": {
        "type": "String"
      }
    }
  },
  "registrationCompletedRolesTitle": "Catalyst roles selected",
  "registrationCompletedRolesInfo": "You linked your Cardano wallet and selected  Catalyst roles via a signed transaction.",
  "registrationCompletedRoleRegistration": "role registration",
  "registrationCompletedDiscoveryButton": "Open Discovery Space",
  "registrationCompletedAccountButton": "Review my account",
  "createKeychainSeedPhraseSubtitle": "Write down your Catalyst seed phrase",
  "createKeychainSeedPhraseBody": "Make sure you write down your 12-words in a safe place as well.",
  "createKeychainSeedPhraseExport": "Export Security Words",
  "createKeychainSeedPhraseExportConfirmDialogSubtitle": "Are you sure you want to export your key?",
  "createKeychainSeedPhraseExportConfirmDialogContent": "Before using this feature, please read this {link}",
  "bestPracticesFAQ": "best practices FAQ",
  "exportKey": "Export Key",
  "createKeychainSeedPhraseStoreConfirmation": "I have written down/exported my 12 words",
  "createKeychainSeedPhraseCheckInstructionsTitle": "Write down your Catalyst seed phrase",
  "createKeychainSeedPhraseCheckInstructionsSubtitle": "Next, we're going to make sure that you've written down your Catalyst seed phrase correctly.   \u2028\u2028We don't save your Catalyst seed phrase, so it's important \u2028to make sure you have it right. Thats why we don't trust, we verify before continuing.   \u2028\u2028It's also good practice to get familiar with using a \nseed phrase if you're new to crypto.",
  "createKeychainSeedPhraseCheckSubtitle": "Input your Catalyst seed phrase",
  "createKeychainSeedPhraseCheckBody": "Select your 12 written down words in \u2028the correct order.",
  "importCatalystKey": "Import Catalyst Key",
  "@importCatalystKey": {
    "description": "When user checks correct seed phrase words order he can upload it too"
  },
  "reset": "Reset",
  "@reset": {
    "description": "Action to reset value in text field"
  },
  "createKeychainSeedPhraseCheckSuccessTitle": "Nice job! You've successfully verified your Catalyst seed phase",
  "createKeychainSeedPhraseCheckSuccessSubtitle": "Enter your seed phrase to recover your Catalyst Keychain on any device.   \u2028\u2028It's kinda like your email and password all rolled into one, so keep it somewhere safe!\u2028\u2028In the next step we'll add a password to your Catalyst Keychain, so you can lock/unlock access to Voices.",
  "yourNextStep": "Your next step",
  "createKeychainSeedPhraseCheckSuccessNextStep": "Now let's set your Unlock password for this device!",
  "createKeychainUnlockPasswordInstructionsTitle": "Set your Catalyst unlock password for this device",
  "createKeychainUnlockPasswordInstructionsSubtitle": "In this next step, you'll set your Unlock Password for this device. It's like a shortcut for proving ownership of your Keychain.  \u2028\u2028Whenever you recover your account for the first time on a new device, you'll need to use your Catalyst seed phrase to get started. Every time after that, you can use your Unlock Password to quickly regain access.",
  "createBaseProfileCreatedTitle": "Congratulations your Base profile is setup!",
  "createKeychainCreatedTitle": "Congratulations your Catalyst \u2028Keychain is created!",
  "createBaseProfileNextStep": "In the next step you Create your Catalyst Keychain",
  "createKeychainCreatedNextStep": "In the next step you write your Catalyst roles and \u2028account to the Cardano Mainnet.",
  "createKeychainLinkWalletAndRoles": "Link your Cardano Wallet & Roles",
  "registrationCreateBaseProfileStepGroup": "Base profile created",
  "registrationCreateKeychainStepGroup": "Catalyst Keychain created",
  "registrationLinkWalletStepGroup": "Link Cardano Wallet & Roles",
  "registrationCompletedStepGroup": "Catalyst account creation completed!",
  "createKeychainUnlockPasswordIntoSubtitle": "Catalyst unlock password",
  "createKeychainUnlockPasswordIntoBody": "Please provide a password for your Catalyst Keychain.",
  "enterPassword": "Enter password",
  "confirmPassword": "Confirm password",
  "xCharactersMinimum": "{number} characters minimum length",
  "@xCharactersMinimum": {
    "placeholders": {
      "number": {
        "type": "int"
      }
    }
  },
  "passwordDoNotMatch": "Passwords do not match, please correct",
  "@passwordDoNotMatch": {
    "description": "When user confirms password but it does not match original one."
  },
  "warning": "Warning",
  "alert": "Alert",
  "registrationExitConfirmDialogSubtitle": "Account creation incomplete!",
  "registrationExitConfirmDialogContent": "Leaving before creating your keychain means account creation is incomplete. \u2028\u2028You cannot login without \u2028completing your key chain.",
  "registrationExitConfirmDialogContinue": "Continue keychain creation",
  "walletLinkExitConfirmDialogSubtitle": "Link wallet incomplete!",
  "walletLinkExitConfirmDialogContent": "Leaving before linking wallet means account creation is incomplete. \u2028\u2028You cannot login without \u2028completing your account setup.",
  "walletLinkExitConfirmDialogContinue": "Continue to link wallet",
  "accountUpdateExitConfirmDialogSubtitle": "Account update incomplete!",
  "accountUpdateExitConfirmDialogContent": "Leaving before submitting means no change.",
  "accountUpdateExitConfirmDialogContinue": "Continue to update",
  "cancelAnyways": "Cancel anyway",
  "recoverCatalystKeychain": "Restore Catalyst keychain",
  "recoverKeychainMethodsTitle": "Restore your Catalyst Keychain",
  "recoverKeychainMethodsNoKeychainFound": "No Catalyst Keychain found on this device.",
  "recoverKeychainMethodsSubtitle": "Not to worry, in the next step you can choose the recovery option that applies to you for this device!",
  "recoverKeychainMethodsListTitle": "How do you want Restore your Catalyst Keychain?",
  "recoverKeychainNonFound": "No Catalyst Keychain found\u2028on this device.",
  "recoverKeychainFound": "Keychain found!  \u2028Please unlock your device.",
  "recoverWithSeedPhrase12Words": "Restore/Upload with 12-word seed phrase",
  "recoverySeedPhraseInstructionsTitle": "Restore your Catalyst Keychain with \nyour 12-word Catalyst seed phrase",
  "recoverySeedPhraseInstructionsSubtitle": "Enter your security words in the correct order, and sign into your Catalyst account on a new device.",
  "recoverySeedPhraseInputTitle": "Restore your Catalyst Keychain with \nyour 12-word Catalyst seed phrase",
  "recoverySeedPhraseInputSubtitle": "Enter each word of your Catalyst seed phrase in the right order to bring your Catalyst account to this device.",
  "recoveryAccountTitle": "Catalyst account recovery",
  "recoveryAccountSuccessTitle": "Keychain recovered successfully!",
  "recoveryAccountDetailsAction": "Set unlock password for this device",
  "recoveryUnlockPasswordInstructionsTitle": "Set your Catalyst unlock password for this device",
  "recoveryUnlockPasswordInstructionsSubtitle": "In this next step, you'll set your Unlock Password for this device. It's like a shortcut for proving ownership of your Keychain.  \u2028\u2028Whenever you recover your account for the first time on a new device, you'll need to use your Catalyst seed phrase to get started. Every time after that, you can use your Unlock Password to quickly regain access.",
  "recoverDifferentKeychain": "Restore a different keychain",
  "checkOnCardanoScan": "Check on Cardano scan",
  "@checkOnCardanoScan": {
    "description": "A button label to navigate to Cardano Scan to see wallet / transaction details."
  },
  "unlockDialogHeader": "Unlock Catalyst",
  "@unlockDialogHeader": {
    "description": "The header label in unlock dialog."
  },
  "unlockDialogTitle": "Welcome back!",
  "@unlockDialogTitle": {
    "description": "The title label in unlock dialog."
  },
  "unlockDialogContent": "Please enter your device specific unlock password\nto unlock Catalyst Voices.",
  "@unlockDialogContent": {
    "description": "The content (body) in unlock dialog."
  },
  "unlockDialogHint": "Enter your Unlock password",
  "@unlockDialogHint": {
    "description": "The hint for the unlock password field."
  },
  "unlockDialogIncorrectPassword": "Password is incorrect, try again.",
  "@unlockDialogIncorrectPassword": {
    "description": "An error message shown below the password field when the password is incorrect."
  },
  "continueAsGuest": "Continue as guest",
  "@continueAsGuest": {
    "description": "The message shown when asking the user to login/unlock and the user wants to cancel the process."
  },
  "unlockSnackbarTitle": "Catalyst unlocked!",
  "@unlockSnackbarTitle": {
    "description": "The title shown in confirmation snackbar after unlocking the keychain."
  },
  "unlockSnackbarMessage": "You can now fully use the application.",
  "@unlockSnackbarMessage": {
    "description": "The message shown below the title in confirmation snackbar after unlocking the keychain."
  },
  "lockSnackbarTitle": "Catalyst locked",
  "@lockSnackbarTitle": {
    "description": "The title shown in confirmation snackbar after locking the keychain."
  },
  "lockSnackbarMessage": "Catalyst is now in guest/locked mode.",
  "@lockSnackbarMessage": {
    "description": "The message shown below the title in confirmation snackbar after locking the keychain."
  },
  "recoverySuccessTitle": "Congratulations your Catalyst \nKeychain is restored!",
  "recoverySuccessSubtitle": "You have successfully restored your Catalyst Keychain, and unlocked Catalyst Voices on this device.",
  "recoverySuccessGoToDashboard": "Jump into the Discovery Space",
  "recoverySuccessGoAccount": "Check my account",
  "recoveryExitConfirmDialogSubtitle": "12 word keychain restoration incomplete",
  "recoveryExitConfirmDialogContent": "Please continue your Catalyst Keychain restoration, if you cancel all input will be lost.",
  "recoveryExitConfirmDialogContinue": "Continue recovery process",
  "forgotPassword": "Forgot password",
  "@forgotPassword": {
    "description": "Refers to the action label for recovering the user account."
  },
  "uploadConfirmDialogSubtitle": "SWITCH TO FILE UPLOAD",
  "uploadConfirmDialogContent": "Do you want to cancel manual input, and switch to Catalyst key upload?",
  "uploadConfirmDialogYesButton": "Yes, switch to Catalyst key upload",
  "uploadConfirmDialogResumeButton": "Resume manual inputs",
  "incorrectUploadDialogSubtitle": "CATALYST KEY INCORRECT",
  "incorrectUploadDialogContent": "The Catalyst keychain that you entered or uploaded is incorrect, please try again.",
  "incorrectUploadDialogTryAgainButton": "Try again",
  "finishAccountCreation": "Finish account creation",
  "connectDifferentWallet": "Connect a different wallet",
  "@connectDifferentWallet": {
    "description": "A button label to connect a different wallet in wallet detail panel."
  },
  "reviewRegistrationTransaction": "Review registration transaction",
  "@reviewRegistrationTransaction": {
    "description": "A button label to review the registration transaction in wallet detail panel."
  },
  "format": "Format",
  "@format": {
    "description": "A label for the format field in the date picker."
  },
  "datePickerDateRangeError": "Please select a date within the range of today and one year from today.",
  "@datePickerDateRangeError": {
    "description": "Error message for the date picker when the selected date is outside the range of today and one year from today."
  },
  "datePickerDaysInMonthError": "Entered day exceeds the maximum days for this month.",
  "@datePickerDaysInMonthError": {
    "description": "Error message for the date picker when the selected day is greater than the maximum days for the selected month."
  },
  "saveBeforeEditingErrorText": "Please save before editing something else",
  "errorWalletLinkInvalidRequest": "Wallet authorisation invalid request",
  "errorWalletLinkInternalError": "Wallet authorisation internal error",
  "errorWalletLinkRefused": "Wallet authorisation failed",
  "errorWalletLinkAccountChange": "Wallet account change",
  "all": "All",
  "@all": {
    "description": "Primary used to select all object. To display object without any filter"
  },
  "guidance": "Guidance",
  "@guidance": {
    "description": "A tab name of the guidance for the proposal editor."
  },
  "noGuidanceOfThisType": "There is no guidance of this type",
  "@noGuidanceOfThisType": {
    "description": "Message when there is no guidance of this type"
  },
  "selectASection": "Select a section",
  "@selectASection": {
    "description": "Message when there is no section selected"
  },
  "noGuidanceForThisSection": "There is no guidance for this section.",
  "@noGuidanceForThisSection": {
    "description": "Message when there is no guidance for this section"
  },
  "noProposalStateDescription": "Discovery space will show draft proposals you can comment on, currently there are no draft proposals.",
  "@noProposalStateDescription": {
    "description": "Description shown when there are no proposals in the proposals tab"
  },
  "noProposalStateTitle": "No draft proposals yet",
  "@noProposalStateTitle": {
    "description": "Title shown when there are no proposals in the proposals tab"
  },
  "campaignIsLive": "Campaign Is Live (Published)",
  "@campaignIsLive": {
    "description": "Title of the campaign is live (published) space"
  },
  "campaignStartingSoon": "Campaign Starting Soon (Ready to deploy)",
  "@campaignStartingSoon": {
    "description": "Title of the campaign starting soon space"
  },
  "campaignConcluded": "Campaign Concluded, Result are in!",
  "@campaignConcluded": {
    "description": "Title of the campaign concluded space"
  },
  "campaignBeginsOn": "Campaign begins on {date} at {time}",
  "@campaignBeginsOn": {
    "description": "Title of the campaign concluded space",
    "placeholders": {
      "date": {
        "type": "String"
      },
      "time": {
        "type": "String"
      }
    }
  },
  "campaignEndsOn": "Campaign ends on {date} at {time}",
  "@campaignEndsOn": {
    "description": "Title of the campaign concluded space",
    "placeholders": {
      "date": {
        "type": "String"
      },
      "time": {
        "type": "String"
      }
    }
  },
  "viewProposals": "View proposals",
  "@viewProposals": {
    "description": "Title of the view proposals space"
  },
  "viewVotingResults": "View Voting Results",
  "@viewVotingResults": {
    "description": "Title of the view voting results space"
  },
  "campaignDetails": "Campaign Details",
  "description": "Description",
  "startDate": "Start Date",
  "endDate": "End Date",
  "categories": "Categories",
  "fundingCategories": "Funding categories",
  "proposals": "Proposals",
  "totalSubmitted": "Total submitted",
  "inXDays": "{x, plural, =1{In {x} day} other{In {x} days}}",
  "@inXDays": {
    "placeholders": {
      "x": {
        "type": "int"
      }
    }
  },
  "campaignCategories": "Campaign Categories",
  "cardanoUseCases": "Cardano Use Cases",
  "discoverySpaceTitle": "Boost Social Entrepreneurship",
  "@discoverySpaceTitle": {
    "description": "Title for the discovery space for actor (unlocked) user."
  },
  "discoverySpaceDescription": "Project Catalyst is built on the ingenuity of our global network. Ideas can come from anyone, from any background, anywhere in the world. Proposers pitch their ideas to the community by submitting proposals onto the Catalyst collaboration platform.",
  "@discoverySpaceDescription": {
    "description": "Description for the discovery space for actor (unlocked) user."
  },
  "discoverySpaceEmptyProposals": "Once this campaign launches draft proposals will be shared here.",
  "@discoverySpaceEmptyProposals": {
    "description": "Description for empty state on discovery space when there are no draft proposals."
  },
  "campaign": "Campaign",
  "campaignPreviewTitle": "Campaign Preview",
  "@campaignPreviewTitle": {
    "description": "Title for the campaign preview dialog (admin mode)."
  },
  "campaignPreviewEvents": "Events",
  "@campaignPreviewEvents": {
    "description": "Tab label in campaign preview dialog for campaign events."
  },
  "campaignPreviewViews": "Views",
  "@campaignPreviewViews": {
    "description": "Tab label in campaign preview dialog for campaign views."
  },
  "campaignPreviewEventBefore": "Before Campaign",
  "@campaignPreviewEventBefore": {
    "description": "A name of the state of a campaign before it starts."
  },
  "campaignPreviewEventDuring": "During Campaign",
  "@campaignPreviewEventDuring": {
    "description": "A name of the state of a campaign when it is active."
  },
  "campaignPreviewEventAfter": "After Campaign",
  "@campaignPreviewEventAfter": {
    "description": "A name of the state of a campaign when it is active."
  },
  "userAuthenticationState": "User Authentication State",
  "@userAuthenticationState": {
    "description": "The state of the user (keychain), actor, guest, visitor, etc."
  },
  "active": "Active",
  "@active": {
    "description": "Activated state"
  },
  "campaignManagement": "Campaign Management",
  "published": "Published",
  "status": "Status",
  "myProposals": "My Proposals",
  "workspaceDescription": "In this space you can manage your existing proposals, view previous and archived proposal as well as creating new proposals.",
  "@workspaceDescription": {
    "description": "Workspace page description"
  },
  "newDraftProposal": "New Draft Proposal",
  "draftProposalsX": "Draft Proposals ({count})",
  "@draftProposalsX": {
    "description": "Workspace page tab",
    "placeholders": {
      "count": {
        "type": "int"
      }
    }
  },
  "finalProposalsX": "Final Proposals ({count})",
  "@finalProposalsX": {
    "description": "Workspace page tab",
    "placeholders": {
      "count": {
        "type": "int"
      }
    }
  },
  "nickname": "Nickname",
  "@nickname": {
    "description": "A username / nickname of the user."
  },
  "searchProposals": "Search Proposals",
  "search": "Search…",
  "agree": "I Agree",
  "requestedAmountShouldBeBetweenMinAndMax": "Requested amount should be between {min} and {max}",
  "requestedAmountShouldBeMoreThan": "Requested amount should be at least {min}",
  "requestedAmountShouldBeLessThan": "Requested amount should be at most {max}",
  "sectionHasErrorsMessage": "Section has input errors that need to be cleared before publishing.",
  "@sectionHasErrorsMessage": {
    "description": "A validation error in proposal editor when user wants to publish a proposal with errors."
  },
  "errorValidationTokenNotParsed": "Invalid input. Could not parse parse.",
  "@errorValidationTokenNotParsed": {
    "description": "A validation error when user enters input which cannot be parsed into token value."
  },
  "errorValidationMissingRequiredField": "Please fill this field.",
  "@errorValidationMissingRequiredField": {
    "description": "A validation error for a missing required form field."
  },
  "errorValidationNumFieldBelowMin": "The value should be at least {min}.",
  "@errorValidationNumFieldBelowMin": {
    "description": "Validation error when the user entered numerical value is smaller than min",
    "placeholders": {
      "min": {
        "type": "int"
      }
    }
  },
  "errorValidationNumFieldAboveMax": "The value should be no bigger than {max}.",
  "@errorValidationNumFieldAboveMax": {
    "description": "Validation error when the user entered numerical value is bigger than max",
    "placeholders": {
      "max": {
        "type": "int"
      }
    }
  },
  "errorValidationNumFieldOutOfRange": "The value should be between {min} and {max}",
  "@errorValidationNumFieldOutOfRange": {
    "description": "Validation error when the numerical value is out of allowed range between min and max (both inclusive)",
    "placeholders": {
      "min": {
        "type": "int"
      },
      "max": {
        "type": "int"
      }
    }
  },
  "errorValidationStringLengthBelowMin": "The text should be at least {min} {min, plural, =0{characters} =1{character} other{characters}}.",
  "@errorValidationStringLengthBelowMin": {
    "description": "Validation error when the user entered text is shorter than min length",
    "placeholders": {
      "min": {
        "type": "int"
      }
    }
  },
  "errorValidationStringLengthAboveMax": "The text should be no longer than {max} {max, plural, =0{characters} =1{character} other{characters}}.",
  "@errorValidationStringLengthAboveMax": {
    "description": "Validation error when the user entered text is longer than max length",
    "placeholders": {
      "max": {
        "type": "int"
      }
    }
  },
  "errorValidationStringLengthOutOfRange": "The text should be between {min} and {max} {max, plural, =0{characters} =1{character} other{characters}}.",
  "@errorValidationStringLengthOutOfRange": {
    "description": "Validation error when the user entered text is out of allowed range between min and max (both inclusive) characters",
    "placeholders": {
      "min": {
        "type": "int"
      },
      "max": {
        "type": "int"
      }
    }
  },
  "errorValidationListItemsBelowMin": "There should be at least {min} {min, plural, =0{items} =1{item} other{items}}.",
  "@errorValidationListItemsBelowMin": {
    "description": "Validation error when the user entered less than min items in the list.",
    "placeholders": {
      "min": {
        "type": "int"
      }
    }
  },
  "errorValidationListItemsAboveMax": "There should be no more than {max} {max, plural, =0{items} =1{item} other{items}}.",
  "@errorValidationListItemsAboveMax": {
    "description": "Validation error when the user entered more than max items in the list.",
    "placeholders": {
      "max": {
        "type": "int"
      }
    }
  },
  "errorValidationListItemsOutOfRange": "There should be between {min} and {max} {max, plural, =0{items} =1{item} other{items}}.",
  "@errorValidationListItemsOutOfRange": {
    "description": "The number of items in a list/array is out of allowed range between min and max (both inclusive)",
    "placeholders": {
      "min": {
        "type": "int"
      },
      "max": {
        "type": "int"
      }
    }
  },
  "errorValidationListItemsNotUnique": "The values must be unique.",
  "@errorValidationListItemsNotUnique": {
    "description": "The list items must be unique."
  },
  "errorValidationConstValueMismatch": "The value must be \"{constValue}\".",
  "@errorValidationConstValueMismatch": {
    "description": "Validation error when the user entered value does not match the const value",
    "placeholders": {
      "constValue": {
        "type": "String"
      }
    }
  },
  "errorValidationConstsValueBoolMismatch": "Please select this field.",
  "@errorValidationConstsValueBoolMismatch": {
    "description": "Validation error when the user entered value does not match a boolean const value, typically a checkbox that asks for legal permission."
  },
  "errorValidationEnumValuesMismatch": "The value must be one of {enumValues}.",
  "@errorValidationEnumValuesMismatch": {
    "description": "Validation error when the user entered value does not match the enum values",
    "placeholders": {
      "enumValues": {
        "type": "String"
      }
    }
  },
  "errorValidationPatternMismatch": "The value does not match the valid pattern.",
  "@errorValidationPatternMismatch": {
    "description": "Validation error when the user entered value does not match the pattern"
  },
  "errorValidationStringEmpty": "The text cannot be empty.",
  "@errorValidationStringEmpty": {
    "description": "Validation error when the user entered text is empty"
  },
  "noTagSelected": "No Tag Selected",
  "@noTagSelected": {
    "description": "For example in context of document builder"
  },
  "singleGroupedTagSelectorTitle": "Please choose the most relevant category group and tag related to the outcomes of your proposal",
  "singleGroupedTagSelectorRelevantTag": "Select the most relevant tag",
  "noUrlAdded": "No URL added",
  "addUrl": "Add URL",
  "clear": "Clear",
  "errorNoActiveCampaignFound": "Currently there is no active campaign running",
  "howItWorksCollaborate": "Innovate together",
  "@howItWorksCollaborate": {
    "description": "Used in discovery page in how it works section"
  },
  "howItWorks": "Here's how it works",
  "howItWorksCollaborateDescription": "Got an Idea? Create an impactful proposal and collaborate with the community to develop and refine it.",
  "howItWorksVote": "Vote for your favorite ideas",
  "@howItWorksVote": {
    "description": "Used in discovery page in how it works section"
  },
  "howItWorksVoteDescription": "Use a voting app to choose ideas with impact worth funding. Get rewarded in ada for taking part.",
  "howItWorksFollow": "Stay up to date",
  "@howItWorksFollow": {
    "description": "Used in discovery page in how it works section"
  },
  "howItWorksFollowDescription": "Receive regular updates on all the funded ideas, so you can follow along and see how things are progressing.",
  "heroSectionTitle": "Create, fund and deliver the future of Cardano.",
  "projectCatalystDescription": "Project Catalyst is an experiment in community innovation, providing a framework to turn ideas into impactful real world projects.\n\nWe're putting the community at the heart of Cardano's future development. Are you ready for the Challenge?",
  "viewCurrentCampaign": "View Current Campaign",
  "catalystF14": "Catalyst Fund14",
  "@catalystF14": {
    "description": "Used in discovery page in hero section"
  },
  "currentCampaign": "Current Campaign",
  "currentCampaignDescription": "Project Catalyst turns economic power into innovation power by using the Cardano Treasury to incentivize and fund community-approved ideas.",
  "campaignTreasury": "Campaign Treasury",
  "campaignTreasuryDescription": "Total budget, including ecosystem incentives",
  "campaignTotalAsk": "Campaign Total Ask",
  "campaignTotalAskDescription": "Funds requested by all submitted projects",
  "maximumAsk": "Maximum Ask",
  "minimumAsk": "Minimum Ask",
  "ideaJourney": "Idea Journey",
  "ideaJourneyDescription": "#### Ideas comes to life in Catalyst through its key stages below. For the full timeline, deadlines and latest updates, visit the [fund timeline](https://docs.projectcatalyst.io/current-fund/fund-basics/fund-timeline) Gitbook page.",
  "ongoing": "Ongoing",
  "from": "From",
  "to": "To",
  "weekOf": "Week of",
  "errorDisplayNameValidationEmpty": "Display name can not be empty",
  "errorDisplayNameValidationOutOfRange": "Invalid length",
  "headsUp": "Heads up",
  "@headsUp": {
    "description": "In context for important information below"
  },
  "shareNewDraft": "Share new draft",
  "@shareNewDraft": {
    "description": "In context of sharing proposal for public feedback."
  },
  "submitForReview": "Submit for review",
  "@submitForReview": {
    "description": "In context of submitting proposal for review."
  },
  "showAllIssues": "Show all issues",
  "@showAllIssues": {
    "description": "Action to display a full list of issues."
  },
  "hideAllIssues": "Hide all issues",
  "@hideAllIssues": {
    "description": "Action to hide the full list of issues."
  },
  "errorEmailValidationPattern": "Incorrect email pattern",
  "errorEmailValidationOutOfRange": "Invalid length",
  "errorEmailAlreadyInUseUpdateLater": "This email address is already in use. You can update your email later from your account settings.",
  "@errorEmailAlreadyInUseUpdateLater": {
    "description": "Error when trying to register with email that is taken already (in registration)."
  },
  "errorEmailAlreadyInUse": "This email address is already in use.",
  "@errorEmailAlreadyInUse": {
    "description": "Error when trying to update email that is taken already."
  },
  "categoryDetails": "Category Details",
  "fundsAvailable": "Funds Available",
  "minBudgetRequest": "Min budget request",
  "@minBudgetRequest": {
    "description": "A label for the minimum budget request for a proposal."
  },
  "maxBudgetRequest": "Max budget request",
  "@maxBudgetRequest": {
    "description": "A label for the maximum budget request for a proposal."
  },
  "duration": "Duration",
  "valueMonths": "{value} {value, plural, =0{Months} =1{Month} other{Months}}",
  "@valueMonths": {
    "description": "Used in proposal card",
    "placeholders": {
      "value": {
        "type": "int"
      }
    }
  },
  "finalProposal": "Final",
  "mostRecent": "Most Recent",
  "viewAllProposals": "View All Proposals",
  "publishedOn": "Published on {date} at {time}",
  "@publishedOn": {
    "placeholders": {
      "date": {
        "type": "String"
      },
      "time": {
        "type": "String"
      }
    }
  },
  "dateAtTime": "{date} at {time}",
  "@dateAtTime": {
    "placeholders": {
      "date": {
        "type": "String"
      },
      "time": {
        "type": "String"
      }
    }
  },
  "accountMenuPopupTooltip": "Account menu",
  "account": "Account",
  "settings": "Settings",
  "setupCatalystRoles": "Setup Catalyst roles",
  "submitSupportRequest": "Submit support request",
  "catalystKnowledgeBase": "Catalyst knowledge base",
  "lockAccount": "Lock account",
  "timezone": "Timezone",
  "proposalsSubmittedCount": "{count} {count, plural, one{Proposal} other{Proposals}} Submitted",
  "@proposalsSubmittedCount": {
    "description": "Used in proposal card in campaign category",
    "placeholders": {
      "count": {
        "type": "int"
      }
    }
  },
  "inObject": "In {object}",
  "@inObject": {
    "description": "In (Category Name)",
    "placeholders": {
      "object": {
        "type": "String"
      }
    }
  },
  "startProposal": "Start Proposal",
  "categoryRequirements": "Category Requirements:",
  "createProposal": "Create Proposal",
  "proposalsSubmissionClose": "Proposals submission close:",
  "backToCampaign": "Back to Campaign",
  "category": "Category",
  "exploreCategories": "Explore Categories",
  "categoryBudget": "Category Budget",
  "fundsAvailableForCategory": "Funds available for this category",
  "currentAsk": "Current Ask",
  "displayName": "Display Name",
  "emailAddress": "Email address",
  "email": "Email",
  "@email": {
    "description": "Email address (short)"
  },
  "registeredRoles": "Registered Roles",
  "@registeredRoles": {
    "description": "The roles with which the user registered."
  },
  "linkedWallet": "Linked Wallet",
  "@linkedWallet": {
    "description": "The wallet user has linked for the initial registration."
  },
  "balance": "Balance",
  "@balance": {
    "description": "The balance the user holds / amount of Ada in the wallet"
  },
  "myAccount": "My account",
  "myRoles": "My Roles",
  "addRole": "Add role",
  "accountFinishedNotificationTitle": "Account Finalized",
  "accountFinishedNotificationTitleDesc": "Account blockchain verified",
  "accountFinishedNotificationMessage": "You are now able to vote, submit proposals and…",
  "editRolesDialogTitle": "Editing Roles",
  "editRolesDialogMessage": "Before you can change your role, there are a few steps to complete first. Follow the instructions carefully to ensure a smooth transition.\u2028\u2028To continue you will need to re-register, this will allow you to select new roles. This process will take around 3-7 minutes.\u2028",
  "continueText": "Continue",
  "@continueText": {
    "description": "Action to move to the next step"
  },
  "proposalEditorBackToProposals": "Back to Proposals",
  "@proposalEditorBackToProposals": {
    "description": "Action title to navigate back to the proposal index."
  },
  "proposalEditorStatusDropdownViewTitle": "Unnamed proposal",
  "@proposalEditorStatusDropdownViewTitle": {
    "description": "Placeholder for the proposal title in the proposal actions dropdown if the proposal title is empty."
  },
  "proposalEditorStatusDropdownViewDescription": "Iteration {iteration} · Not published",
  "@proposalEditorStatusDropdownViewDescription": {
    "description": "Description of a proposal in the proposal actions dropdown.",
    "placeholders": {
      "iteration": {
        "type": "int"
      }
    }
  },
  "proposalEditorStatusDropdownPublishTitle": "**Share new draft** · Draft Iteration {iteration}",
  "@proposalEditorStatusDropdownPublishTitle": {
    "description": "Action title to publish a new version of the draft proposal.",
    "placeholders": {
      "iteration": {
        "type": "int"
      }
    }
  },
  "proposalEditorStatusDropdownPublishDescription": "Share draft for feedback",
  "@proposalEditorStatusDropdownPublishDescription": {
    "description": "Action description to publish a new version of the draft proposal."
  },
  "proposalEditorStatusDropdownSubmitTitle": "**Submit For Review** · Iteration {iteration} as Final",
  "@proposalEditorStatusDropdownSubmitTitle": {
    "description": "Action title to submit the final proposal.",
    "placeholders": {
      "iteration": {
        "type": "int"
      }
    }
  },
  "proposalEditorStatusDropdownSubmitDescription": "Submit as final proposal for review / voting",
  "@proposalEditorStatusDropdownSubmitDescription": {
    "description": "Action description to submit the final proposal."
  },
  "proposalEditorStatusDropdownExportTitle": "Export Proposal",
  "@proposalEditorStatusDropdownExportTitle": {
    "description": "Action title to export a proposal as a file."
  },
  "proposalEditorStatusDropdownDeleteTitle": "Delete Proposal",
  "@proposalEditorStatusDropdownDeleteTitle": {
    "description": "Action title to delete a proposal."
  },
  "proposalOptions": "Proposal Options",
  "@proposalOptions": {
    "description": "Actions related to a proposal like publishing, sharing, exporting, etc."
  },
  "proposalEditorValidationErrorShareDraftTitle": "To share new draft, resolve {count} form {count, plural, =0{issues} =1{issue} other{issues}}.",
  "@proposalEditorValidationErrorShareDraftTitle": {
    "description": "Snackbar title shown when user tries to share proposal draft with errors.",
    "placeholders": {
      "count": {
        "type": "int"
      }
    }
  },
  "proposalEditorValidationErrorSubmitReviewTitle": "To submit For Review, resolve {count} {count, plural, =0{issues} =1{issue} other{issues}}.",
  "@proposalEditorValidationErrorSubmitReviewTitle": {
    "description": "Snackbar title shown when user tries to submit for review a proposal with errors.",
    "placeholders": {
      "count": {
        "type": "int"
      }
    }
  },
  "proposalEditorValidationErrorClearedTitle": "Issues cleared",
  "@proposalEditorValidationErrorClearedTitle": {
    "description": "Snackbar title shown when user resolves all validation issues."
  },
  "proposalEditorValidationErrorShareDraftNotStartedMessage": "In the next step, you'll see the issues that need to be resolved before publishing your draft.",
  "@proposalEditorValidationErrorShareDraftNotStartedMessage": {
    "description": "Snackbar message shown when user tries to share proposal draft with errors."
  },
  "proposalEditorValidationErrorSubmitReviewNotStartedMessage": "In the next step, you'll see the issues that need to be resolved before publishing your final.",
  "@proposalEditorValidationErrorSubmitReviewNotStartedMessage": {
    "description": "Snackbar message shown when user tries to submit for review a proposal with errors."
  },
  "proposalEditorValidationErrorInProgressMessage": "Please review the sections highlighted in red and correct them to continue.",
  "@proposalEditorValidationErrorInProgressMessage": {
    "description": "Snackbar message shown when user tries to share proposal draft / submit for review with errors."
  },
  "proposalEditorValidationErrorShareDraftClearedMessage": "Please proceed sharing your draft for feedback.",
  "@proposalEditorValidationErrorShareDraftClearedMessage": {
    "description": "Snackbar message shown when user resolves all validation issues (after trying to share draft)."
  },
  "proposalEditorValidationErrorSubmitReviewClearedMessage": "Please proceed sharing your final for review.",
  "@proposalEditorValidationErrorSubmitReviewClearedMessage": {
    "description": "Snackbar message shown when user resolves all validation issues (after trying to share draft)."
  },
  "proposalEditorValidationExitDialogTitle": "Exit form issue mode?",
  "@proposalEditorValidationExitDialogTitle": {
    "description": "Title in a dialog asking if the user wants to leave the form issue mode."
  },
  "proposalEditorValidationExitDialogMessage": "When you exit, any unsaved changes will be lost.",
  "@proposalEditorValidationExitDialogMessage": {
    "description": "Message in a dialog asking if the user wants to leave the form issue mode."
  },
  "proposalEditorDeleteDialogTitle": "Delete Proposal?",
  "@proposalEditorDeleteDialogTitle": {
    "description": "A title for the dialog to confirm proposal deletion."
  },
  "proposalEditorDeleteDialogDescription": "Are you sure you want to delete this proposal?\nThis action cannot be undone.",
  "@proposalEditorDeleteDialogDescription": {
    "description": "A description for the dialog to confirm proposal deletion."
  },
  "proposalEditorDeleteDialogDeleteButton": "Delete Proposal",
  "@proposalEditorDeleteDialogDeleteButton": {
    "description": "A button label for the dialog to confirm proposal deletion."
  },
  "proposalEditorSubmitErrorDialogTitle": "Unable to Submit Proposal",
  "@proposalEditorSubmitErrorDialogTitle": {
    "description": "Dialog title in proposal editor when submitting proposal for review failed."
  },
  "proposalEditorSubmitErrorDialogMessage": "We couldn't submit your proposal. Please try again in 5-10 minutes, as it may take some time for your information to update.\n\nIf the issue persists, feel free to contact support.",
  "@proposalEditorSubmitErrorDialogMessage": {
    "description": "Dialog message in proposal editor when submitting proposal for review failed."
  },
  "proposalEditorPublishErrorDialogTitle": "Unable to Publish Proposal",
  "@proposalEditorPublishErrorDialogTitle": {
    "description": "Dialog title in proposal editor when publishing proposal to the server failed."
  },
  "proposalEditorPublishErrorDialogMessage": "We couldn't publish your proposal. Please try again in 5-10 minutes, as it may take some time for your information to update.\n\nIf the issue persists, feel free to contact support.",
  "@proposalEditorPublishErrorDialogMessage": {
    "description": "Dialog message in proposal editor when publishing proposal to the server failed."
  },
  "proposalEditorNotAnswered": "Not Answered",
  "@proposalEditorNotAnswered": {
    "description": "Placeholder text when a property has been not filled."
  },
  "showAll": "Show All",
  "@showAll": {
    "description": "Show all for when using filtering by some criteria"
  },
  "importProposal": "Import Proposal",
  "@importProposal": {
    "description": "Import a proposal from a file"
  },
  "catalyst": "Catalyst",
  "@catalyst": {
    "description": "Catalyst is a project name"
  },
  "searchResult": "Search Result",
  "@searchResult": {
    "description": "To show that displayed items comes from search result"
  },
  "emptySearchResultTitle": "No search results found",
  "@emptySearchResultTitle": {
    "description": "Title of empty search result"
  },
  "tryDifferentSearch": "Please try another search.",
  "@tryDifferentSearch": {
    "description": "Description of empty search result. Try different search"
  },
  "copyLink": "Copy Link",
  "@copyLink": {
    "description": "Action title to copy a link in share dialog."
  },
  "proposal": "Proposal",
  "@proposal": {
    "description": "Generic name to describe an type of item."
  },
  "shareDirectLinkToItem": "Share a link directly to this {item}",
  "@shareDirectLinkToItem": {
    "description": "Action description to share a link in share dialog.",
    "placeholders": {
      "item": {
        "type": "String"
      }
    }
  },
  "shareLinkOnSocialMedia": "Share this {itemType} link on {socialMedia}",
  "@shareLinkOnSocialMedia": {
    "description": "Action description to share a link in share dialog.",
    "placeholders": {
      "itemType": {
        "type": "String"
      },
      "socialMedia": {
        "type": "String"
      }
    }
  },
  "shareOnSocialMedia": "Share on {socialMedia}",
  "@shareOnSocialMedia": {
    "description": "Action title to share a link in share dialog.",
    "placeholders": {
      "socialMedia": {
        "type": "String"
      }
    }
  },
  "shareType": "Share {itemType}",
  "@shareType": {
    "description": "Action title to share a link in share dialog.",
    "placeholders": {
      "itemType": {
        "type": "String"
      }
    }
  },
  "copied": "Copied!",
  "@copied": {
    "description": "Snackbar message shown when user copies a link."
  },
  "linkCopiedToClipboard": "Link copied to clipboard",
  "@linkCopiedToClipboard": {
    "description": "Snackbar title shown when user copies a link."
  },
  "proposalShareMessage": "Check this out!🌍 #MustSee #SharingIsCaring",
  "@proposalShareMessage": {
    "description": "Share message for proposals."
  },
  "publishNewProposalIterationDialogTitle": "Publish New Iteration?",
  "@publishNewProposalIterationDialogTitle": {
    "description": "Title for the dialog for publishing a new proposal iteration."
  },
  "publishNewProposalIterationDialogSubtitle": "Published proposal drafts are public to other users, including all previous iterations.",
  "@publishNewProposalIterationDialogSubtitle": {
    "description": "Subtitle for the dialog for publishing a new proposal iteration."
  },
  "publishNewProposalIterationDialogList1": "Published iterations are always public.",
  "@publishNewProposalIterationDialogList1": {
    "description": "The bullet point in the dialog for publishing a proposal iteration about proposals being public."
  },
  "publishNewProposalIterationDialogList2": "Contributors can comment on the latest iteration.",
  "@publishNewProposalIterationDialogList2": {
    "description": "The bullet point in the dialog for publishing a proposal iteration about contributors being able to comment on drafts."
  },
  "publishNewProposalIterationDialogList3": "Drafts are not submitted for voting. Use 'Submit for review' to enter the community review stage.",
  "@publishNewProposalIterationDialogList3": {
    "description": "The bullet point in the dialog for publishing a proposal iteration about drafts not being automatically submitted for voting."
  },
  "publishProposalForReviewDialogTitle": "Submit For Review?",
  "@publishProposalForReviewDialogTitle": {
    "description": "Title for the dialog for submitting a proposal for review."
  },
  "publishProposalForReviewDialogSubtitle": "Submitted final proposals are entered into the community review stage and are eligible for funding.",
  "@publishProposalForReviewDialogSubtitle": {
    "description": "Subtitle for the dialog for submitting a proposal for review."
  },
  "publishProposalForReviewDialogList1": "Published iterations are always public.",
  "@publishProposalForReviewDialogList1": {
    "description": "The bullet point in the dialog for submitting a proposal into review about proposals being public."
  },
  "publishProposalForReviewDialogList2": "Contributors can only comment on the latest iteration.",
  "@publishProposalForReviewDialogList2": {
    "description": "The bullet point in the dialog for submitting a proposal into review about contributors being able to comment on drafts."
  },
  "publishProposalForReviewDialogList3": "Proposals are entered into the review stage unless a later iteration is published before the deadline.",
  "@publishProposalForReviewDialogList3": {
    "description": "The bullet point in the dialog for submitting a proposal into review about drafts not being automatically submitted for voting."
  },
  "publishProposalForReviewDialogAgreement": "I confirm that I am ready to submit my finalized proposal into the review stage.",
  "@publishProposalForReviewDialogAgreement": {
    "description": "The agreement confirmation in the dialog for submitting a proposal into review."
  },
  "change": "Change",
  "@change": {
    "description": "An action to change/modify something."
  },
  "submittedForReview": "Submitted for Review / Locked final ({submittedCount}/{maxCount})",
  "@submittedForReview": {
    "description": "Label for the submitted for review section",
    "placeholders": {
      "submittedCount": {
        "type": "int"
      },
      "maxCount": {
        "type": "int"
      }
    }
  },
  "sharedForPublicInProgress": "Shared for public feedback / In progress",
  "@sharedForPublicInProgress": {
    "description": "Label for shared for public feedback or in progress proposals in workspace"
  },
  "notPublished": "Not published",
  "@notPublished": {
    "description": "Label for not published proposals in workspace"
  },
  "lastEditDate": "Last edit {date}",
  "@lastEditDate": {
    "description": "Indicated when item was last updated",
    "placeholders": {
      "date": {
        "type": "String"
      }
    }
  },
  "enterPhrase": "Enter phrase",
  "@enterPhrase": {
    "description": "Action to enter the seed phrase"
  },
  "proposalImportDialogTitle": "Import Proposal",
  "@proposalImportDialogTitle": {
    "description": "The title of the dialog to import a proposal."
  },
  "proposalImportDialogDescription": "Make sure it's a correct Catalyst proposal file.",
  "@proposalImportDialogDescription": {
    "description": "The description of the dialog to import a proposal."
  },
  "spaces": "Spaces",
  "@spaces": {
    "description": "The title of the tile that shows the list of spaces."
  },
  "opportunities": "Opportunities",
  "@opportunities": {
    "description": "The title of the tile that shows the list of opportunities."
  },
  "discoveryHomepage": "Discovery Homepage",
  "@discoveryHomepage": {
    "description": "Title for tile in overall spaces page to go to discovery page"
  },
  "feedbackOnProposals": "Feedback on Proposals",
  "@feedbackOnProposals": {
    "description": "Title for tile in overall spaces page to go to proposals list page"
  },
  "browseMyProposals": "Browse all my proposals",
  "@browseMyProposals": {
    "description": "Title for tile in workspace space page to go to proposals page"
  },
  "notPublishedProposals": "Not published proposals",
  "@notPublishedProposals": {
    "description": "Title for section to show not published proposals"
  },
  "newIterationTitle": "Iteration {iteration} · Not published - {datetime} - {title}",
  "@newIterationTitle": {
    "description": "Title for new iteration card",
    "placeholders": {
      "iteration": {
        "type": "int"
      },
      "datetime": {
        "type": "String"
      },
      "title": {
        "type": "String"
      }
    }
  },
  "publishedProposals": "Published Proposals",
  "@publishedProposals": {
    "description": "A label for proposals that have been published (public)."
  },
  "nrOfIteration": "Iteration {nr}",
  "@nrOfIteration": {
    "description": "In context of which version of document is presented",
    "placeholders": {
      "nr": {
        "type": "int"
      }
    }
  },
  "proposalViewMetadataOverviewSegment": "Overview",
  "@proposalViewMetadataOverviewSegment": {
    "description": "Viewing proposal navigation segment"
  },
  "proposalViewMetadataSection": "Metadata",
  "@proposalViewMetadataSection": {
    "description": "Viewing proposal navigation section"
  },
  "commentsSegment": "Comments",
  "@commentsSegment": {
    "description": "Viewing proposal navigation section"
  },
  "addCommentSection": "Add comment",
  "@addCommentSection": {
    "description": "Viewing proposal navigation section"
  },
  "viewCommentsSection": "View comments",
  "@viewCommentsSection": {
    "description": "Viewing proposal navigation section"
  },
  "proposalViewFundingRequested": "Funding Requested",
  "@proposalViewFundingRequested": {
    "description": "When viewing proposal"
  },
  "proposalViewProjectDuration": "Project Duration",
  "@proposalViewProjectDuration": {
    "description": "When viewing proposal"
  },
  "proposalViewProjectDelivery": "Project Delivery",
  "@proposalViewProjectDelivery": {
    "description": "When viewing proposal"
  },
  "valueMilestones": "{count} {count, plural, =0{Milestones} =1{Milestone} other{Milestones}}",
  "@valueMilestones": {
    "description": "In context of proposal. How many milestones there is",
    "placeholders": {
      "count": {
        "type": "int"
      }
    }
  },
  "notFoundError": "The requested data could not be found. Try different search.",
  "@notFoundError": {
    "description": "Error message when user tries to access resourse that does not exist."
  },
  "proposalStageAndIteration": "{stage} - Iteration {iteration}",
  "@proposalStageAndIteration": {
    "description": "In context of proposal. Shows the stage and iteration of the proposal",
    "placeholders": {
      "stage": {
        "type": "String"
      },
      "iteration": {
        "type": "int"
      }
    }
  },
  "fundNoCategory": "Fund{number} Category",
  "@fundNoCategory": {
    "description": "Describes that category comes from fund number",
    "placeholders": {
      "number": {
        "type": "int"
      }
    }
  },
  "comments": "{count, plural, =0{Comments} =1{Comment} other{Comments}}",
  "@comments": {
    "description": "Describes comments",
    "placeholders": {
      "count": {
        "type": "int"
      }
    }
  },
  "proposalIterationPublishUpdateAndTitle": "Iteration {iteration} - {publish} - {datetime} - {title}",
  "@proposalIterationPublishUpdateAndTitle": {
    "description": "Title for the proposal iteration card",
    "placeholders": {
      "iteration": {
        "type": "int"
      },
      "publish": {
        "type": "String"
      },
      "datetime": {
        "type": "String"
      },
      "title": {
        "type": "String"
      }
    }
  },
  "exportButtonText": "Export",
  "@exportButtonText": {
    "description": "Text shown in export button"
  },
  "publishingHistory": "Publishing history",
  "@publishingHistory": {
    "description": "To let user know that document have history of published documents"
  },
  "notAvailableAbbr": "N/A",
  "@notAvailableAbbr": {
    "description": "Abbreviation for not available"
  },
  "title": "Title",
  "@title": {
    "description": "description of the title field"
  },
  "required": "Required",
  "@required": {
    "description": "description of the required field"
  },
  "selectedCategory": "Selected category",
  "@selectedCategory": {
    "description": "description of the selected category field"
  },
  "jumpToCampaignCategory": "Jump to campaign category",
  "@jumpToCampaignCategory": {
    "description": "description of the button that takes to campaign category page"
  },
  "saveDraft": "Save draft",
  "@saveDraft": {
    "description": "description of the button that saves the draft"
  },
  "openInEditor": "Open in editor",
  "@openInEditor": {
    "description": "description of the button that opens the proposal in editor"
  },
  "latestDocumentVersion": "Latest",
  "@latestDocumentVersion": {
    "description": "When showing different version of proposal we may add suffix indicating this is latest version"
  },
  "viewingOlderDocumentVersion": "You are viewing an older iteration of this proposal",
  "@viewingOlderDocumentVersion": {
    "description": "After changing document version warning"
  },
  "viewLatestDocumentVersion": "View Latest",
  "@viewLatestDocumentVersion": {
    "description": "Action to change back to latest version"
  },
  "commentHideReplies": "Hide replies",
  "@commentHideReplies": {
    "description": "Hide comment replies"
  },
  "commentXReplies": "{count} {count, plural, =0{replies} =1{reply} other{replies}}",
  "@commentXReplies": {
    "description": "Show comment replies",
    "placeholders": {
      "count": {
        "type": "int"
      }
    }
  },
  "emptyUserProposalDescriptionHelp": "Use Create Proposal in the top menu to get started.",
  "@emptyUserProposalDescriptionHelp": {
    "description": "Description shown when user has no proposals in workspace"
  },
  "noFinalUserProposals": "No Final proposals found",
  "@noFinalUserProposals": {
    "description": "Title shown when user has no final proposals in workspace"
  },
  "noDraftUserProposals": "No Draft proposals found",
  "@noDraftUserProposals": {
    "description": "Title shown when user has no draft proposals in workspace"
  },
  "noLocalUserProposals": "No Local proposals found",
  "@noLocalUserProposals": {
    "description": "Title shown when user has no local proposals in workspace"
  },
  "cancelCommit": "Cancel",
  "@cancelCommit": {
    "description": "Cancel comment submission"
  },
  "submitCommit": "Submit",
  "@submitCommit": {
    "description": "Send comment"
  },
  "commentsSortNewest": "Newest First",
  "@commentsSortNewest": {
    "description": "One of options for sorting comments under proposal"
  },
  "commentsSortOldest": "Oldest First",
  "@commentsSortOldest": {
    "description": "One of options for sorting comments under proposal"
  },
  "shortSummary": "Short summary",
  "@shortSummary": {
    "description": "A short description of something"
  },
  "view": "View",
  "@view": {
    "description": "A label for the view button. Used to see more details."
  },
  "share": "Share",
  "@share": {
    "description": "A label for the share button. Used to share something."
  },
  "forgetProposal": "Forget proposal",
  "@forgetProposal": {
    "description": "A label for the forget proposal button. Used to make hide action on document."
  },
  "export": "Export",
  "@export": {
    "description": "A label for the export button. Used to export something."
  },
  "unlockAndEdit": "Unlock & Edit",
  "@unlockAndEdit": {
    "description": "Used for making new draft proposal from final proposal."
  },
  "successProposalDeleted": "Proposal deleted successfully",
  "@successProposalDeleted": {
    "description": "Success message when draft is deleted"
  },
  "successProposalDeletedDescription": "Your local proposal has been deleted",
  "@successProposalDeletedDescription": {
    "description": "Description of success message when draft is deleted"
  },
  "successProposalForgot": "Proposal forgotten",
  "@successProposalForgot": {
    "description": "Success message when public draft/final proposal is forgotten"
  },
  "successProposalForgotDescription": "Your local proposal has been forgotten. No one can see it anymore.",
  "@successProposalForgotDescription": {
    "description": "Description of success message when public draft/final proposal is forgotten"
  },
  "errorProposalDeleted": "Error deleting proposal",
  "@errorProposalDeleted": {
    "description": "Error message when draft is not deleted"
  },
  "errorProposalDeletedDescription": "Something went wrong, please try again later",
  "@errorProposalDeletedDescription": {
    "description": "Description of error message when draft is not deleted"
  },
  "apiErrorUnknown": "Unknown error response",
  "@apiErrorUnknown": {
    "description": "A fallback error message when api returns error code"
  },
  "apiErrorNotFound": "Not found",
  "@apiErrorNotFound": {
    "description": "Message of an error when api returns not found status code, depends on context."
  },
  "apiErrorTooManyRequests": "Too many requests",
  "@apiErrorTooManyRequests": {
    "description": "Message of an error when api returns matching status code."
  },
  "apiErrorInternalServerError": "Internal server error",
  "@apiErrorInternalServerError": {
    "description": "Message of an error when api returns matching status code."
  },
  "apiErrorServiceUnavailable": "Service Unavailable",
  "@apiErrorServiceUnavailable": {
    "description": "Message of an error when api returns matching status code."
  },
  "apiErrorMalformedBody": "Can not process response body",
  "@apiErrorMalformedBody": {
    "description": "Generic message when any endpoint response is different from expected and can not be processed"
  },
  "degradeFinalToDraftProposal": "You remove this proposal from review/voting stage.",
  "@degradeFinalToDraftProposal": {
    "description": "Information for user that his proposal is going back to draft. "
  },
  "resubmitAsFinalWarning": "You need to resubmit this proposal as final, to be eligible for funding, so make sure to Submit to review stage (Final) after editing.",
  "@resubmitAsFinalWarning": {
    "description": "Information for user that proposal needs to be resubmitted as final to be eligible for funding."
  },
  "removingProposalFromFinalStage": "You remove this proposal from review/voting stage.",
  "@removingProposalFromFinalStage": {
    "description": "Information for user that his proposal is going back to draft. "
  },
  "acknowledgeToResubmitProposal": "I acknowledge that I have to re-submit my draft proposal as Final to be eligible for funding.",
  "@acknowledgeToResubmitProposal": {
    "description": "Information for user that he needs to resubmit his proposal. "
  },
  "caution": "Caution:",
  "@caution": {
    "description": "Title of caution information"
  },
  "youAreSettingFinalToDraft": "You are setting your final proposal back to draft.",
  "@youAreSettingFinalToDraft": {
    "description": "Information for user that his proposal is going back to draft. "
  },
  "unlockEditProposalDialogTitle": "Unlock & Edit ?",
  "@unlockEditProposalDialogTitle": {
    "description": "Title of Unlock & Edit Dialog"
  },
  "forgetProposalDialogDescription": "You are about to remove this proposal from the app.",
  "@forgetProposalDialogDescription": {
    "description": "Description of Forget Proposal Dialog"
  },
  "forgetProposalCantEditWarning": "You will no longer be able to view, edit, or publish this proposal",
  "@forgetProposalCantEditWarning": {
    "description": "Warning for user that his proposal can't be edited"
  },
  "forgetProposalCantGetFundingWarning": "This proposal will not be eligible to win funding, even if it has been previously published.",
  "@forgetProposalCantGetFundingWarning": {
    "description": "Warning for user that his proposal can't get funding"
  },
  "forgetProposalInvisibleWarning": "Your proposal will not be visible to other users.",
  "@forgetProposalInvisibleWarning": {
    "description": "Warning for user that his proposal will be invisible"
  },
  "forgetProposalAgreement": "I acknowledge that this action cannot be undone.",
  "@forgetProposalAgreement": {
    "description": "Text for user that agrees to forget proposal"
  },
  "myOpportunities": "My Opportunities",
  "@myOpportunities": {
    "description": "Options available to user to make more impact in the app"
  },
  "newUpdates": "New updates - see what's new!",
  "@newUpdates": {
    "description": "A message shown when user has new updates"
  },
  "turnOpinionsIntoActions": "Turn Your Opinions into Impact.",
  "@turnOpinionsIntoActions": {
    "description": "Title for becoming a reviewer"
  },
  "becomeReviewer": "Become a Reviewer",
  "@becomeReviewer": {
    "description": "Title for becoming a reviewer"
  },
  "f14Voting": "F14 Voting: Make sure you're ready.",
  "@f14Voting": {
    "description": "Title for registration for F14 voting"
  },
  "votingRegistration": "Voting Registration",
  "@votingRegistration": {
    "description": "Title for registration for voting"
  },
  "stayInvolved": "Stay Involved",
  "@stayInvolved": {
    "description": "Title for the stay involved section"
  },
  "stayInvolvedReviewerDescription": "Your voice has power. Use it to guide others and help improve the Cardano community.\n\nAs a reviewer, you'll make a real impact by sharing thoughtful feedback and influencing decisions.",
  "@stayInvolvedReviewerDescription": {
    "description": "Description for the reviewer cards in stay involved section"
  },
  "stayInvolvedContributorDescription": "Get Ready! This is your chance to have a say in where the funds go. To make sure you're ready to participate.\n\nRemember, by casting your vote, you're not only influencing the development of Cardano but also helping to build a community that reflects the values you care about.",
  "@stayInvolvedContributorDescription": {
    "description": "Description for the contributor cards in stay involved section"
  },
  "votingForF14StartsIn": "Voting for Fund14 start {date}",
  "@votingForF14StartsIn": {
    "description": "Description for the voting for f14 card in stay involved section",
    "placeholders": {
      "date": {
        "type": "String"
      }
    }
  },
  "votingRegistrationForF14": "Voting Registration for Fund14.",
  "@votingRegistrationForF14": {
    "description": "Title for the voting registration for f14 card in stay involved section"
  },
  "mobileAccessDescription": "For the best experience, head over to a desktop to get started. But don't worry - mobile is coming.\n\nStay tuned for more updates, or visit our Gitbook to learn more.\n\nSee you on the other side!",
  "@mobileAccessDescription": {
    "description": "Description for the mobile restricted access page"
  },
  "mobileAccessSubtitle": "We're not quite ready for you on mobile just yet…",
  "@mobileAccessSubtitle": {
    "description": "Subtitle for the mobile restricted access page"
  },
  "mobileAccessTitle": "Easy there, trailblazer",
  "@mobileAccessTitle": {
    "description": "Title for the mobile restricted access page"
  },
  "joinNewsletter": "Join Newsletter",
  "@joinNewsletter": {
    "description": "Action to join newsletter"
  },
  "visitGitbook": "Visit Gitbook",
  "@visitGitbook": {
    "description": "Action to visit gitbook"
  },
  "errorUnknownPublishComment": "Can not publish comment",
  "@errorUnknownPublishComment": {
    "description": "Fallback message when can not publish comment for any reason."
  },
  "preSubmitProposalStageDescription": "Curious? Learn more about the new Catalyst App\nand prepare yourself for success.",
  "@preSubmitProposalStageDescription": {
    "description": "Description for the pre-submission stage"
  },
  "proposalSubmissionStageStartAt": "Proposal submission opens {date} at {time}",
  "@proposalSubmissionStageStartAt": {
    "description": "Description for the pre-submission stage",
    "placeholders": {
      "date": {
        "type": "String"
      },
      "time": {
        "type": "String"
      }
    }
  },
  "days": "{count, plural, =1{Day} other{Days}}",
  "@days": {
    "description": "To represent days",
    "placeholders": {
      "count": {
        "type": "num"
      }
    }
  },
  "hours": "{count, plural, =1{Hour} other{Hours}}",
  "@hours": {
    "description": "To represent hours",
    "placeholders": {
      "count": {
        "type": "num"
      }
    }
  },
  "minutes": "{count, plural, =1{Minute} other{Minutes}}",
  "@minutes": {
    "description": "To represent minutes",
    "placeholders": {
      "count": {
        "type": "num"
      }
    }
  },
  "seconds": "{count, plural, =1{Second} other{Seconds}}",
  "@seconds": {
    "description": "To represent seconds",
    "placeholders": {
      "count": {
        "type": "num"
      }
    }
  },
  "proposalSubmissionIsClosed": "Proposal submission  is closed for Fund14.",
  "@proposalSubmissionIsClosed": {
    "description": "Title text when proposal submission is closed."
  },
  "proposalSubmissionClosedDescription": "We’re moving into the Community Review stage!\nWant to stay involved and earn rewards? Check out our knowledge base.",
  "@proposalSubmissionClosedDescription": {
    "description": "Text used to gave user more information about proposal submission close stage and what to do next."
  },
  "cantFindYourWallet": "We can't find your wallet",
  "@cantFindYourWallet": {
    "description": "Error message when user doesn't have a wallet extension installed"
  },
  "potentialReasons": "Potential reasons",
  "@potentialReasons": {
    "description": "Title for potential reasons for no wallet found"
  },
  "wrongBrowserTitle": "Wrong Browser",
  "@wrongBrowserTitle": {
    "description": "Title for wrong browser reason to not find wallet"
  },
  "wrongBrowserDescription": "Please launch the browser with your wallets extension and revisit Catalyst.",
  "@wrongBrowserDescription": {
    "description": "Description for wrong browser reason to not find wallet"
  },
  "disableExtensionTitle": "Disable Extension",
  "@disableExtensionTitle": {
    "description": "Title for disable extension reason to not find wallet"
  },
  "disableExtensionDescription": "Please enable to continue your wallet extension, and refresh the application.",
  "@disableExtensionDescription": {
    "description": "Description for disable extensions in the browser to not find wallet"
  },
  "failedAuthenticationTitle": "No/Failed Authorisation",
  "@failedAuthenticationTitle": {
    "description": "Title for failed authentication reason to not find wallet"
  },
  "failedAuthenticationDescription": "You did not authorise the Catalyst App in your wallet, follow specific wallet instructions.",
  "@failedAuthenticationDescription": {
    "description": "Description for failed authentication reason to not find wallet"
  },
  "noWalletInstalledTitle": "No wallet installed",
  "@noWalletInstalledTitle": {
    "description": "Title for no wallet installed reason to not find wallet"
  },
  "noWalletInstalledDescription": "You don’t have a (compatible) wallet installed, please select one of the Cardano wallets on the right, and follow installation instructions.",
  "@noWalletInstalledDescription": {
    "description": "Description for no wallet installed reason to not find wallet"
  },
  "visitCatalystWalletDocumentationTextButton": "Visit Catalyst wallet documentation",
  "@visitCatalystWalletDocumentationTextButton": {
    "description": "Text button to visit catalyst wallet documentation"
  },
  "installCardanoWallet": "Install a Cardano wallet",
  "@installCardanoWallet": {
    "description": "Text to install a cardano wallet"
  },
  "currentlySupportedWallets": "We currently support the following wallets:",
  "@currentlySupportedWallets": {
    "description": "Text to show currently supported wallets"
  },
  "goodToKnow": "Good to know",
  "@goodToKnow": {
    "description": "Text to show when some tip will be presented to user"
  },
  "registrationTransactionFeeDescription": "The creation of a Catalyst account costs, a transaction fee of (0,21 ADA), be sure your wallet has a minimum of 1 ADA.",
  "@registrationTransactionFeeDescription": {
    "description": "Description for the registration transaction fee"
  },
  "eternlWallet": "Eternl Wallet",
  "@eternlWallet": {
    "description": "Name of the eternl wallet"
  },
  "laceWallet": "Lace Wallet",
  "@laceWallet": {
    "description": "Name of the lace wallet"
  },
  "namiWallet": "Nami Wallet",
  "@namiWallet": {
    "description": "Name of the nami wallet"
  },
  "dontShowAgain": "Don't show again",
  "@dontShowAgain": {
    "description": "Action to not show again"
  },
  "proposalSubmissionWindowClosesAt": "The proposal submission window closes {date}",
  "@proposalSubmissionWindowClosesAt": {
    "description": "Description for the proposal submission window closes at",
    "placeholders": {
      "date": {
        "type": "String"
      }
    }
  },
  "submitProposalBeforeClosing": "Submit your final proposals to Review stage well before the App closes.",
  "@submitProposalBeforeClosing": {
    "description": "Information for user to submit proposal before the submission window closes"
  },
  "checkMaxProposal": "Check your finals (max 5) in My proposals.",
  "@checkMaxProposal": {
    "description": "Information for user to check their final proposals before submission window closes"
  },
  "catalystAppNotAvailableAfterSubmissionCloses": "The Catalyst App won’t be available after submission close.",
  "@catalystAppNotAvailableAfterSubmissionCloses": {
    "description": "Information that app won't be available after submission closes"
  },
  "wantToBackUpProposals": "Want to back up your proposals?",
  "@wantToBackUpProposals": {
    "description": "Title for section informing user that they can backup their proposals"
  },
  "goMyProposals": "Go My proposals",
  "@goMyProposals": {
    "description": "Action to go to my proposals"
  },
  "exportProposalsIndividually": "Export proposals individually",
  "@exportProposalsIndividually": {
    "description": "Title for section informing user that they can export their proposals individually"
  },
  "storeInSafeLocation": "Store in safe location",
  "@storeInSafeLocation": {
    "description": "Title for section informing user that they can store their proposals in a safe location"
  },
  "catalystAppClosesIn": "Catalyst App closes in {days}d, {hours}h, {minutes}m, {seconds}s.",
  "@catalystAppClosesIn": {
    "description": "Message displayed when the app closes in a few seconds",
    "placeholders": {
      "days": {
        "type": "int",
        "example": "1"
      },
      "hours": {
        "type": "int",
        "example": "1"
      },
      "minutes": {
        "type": "int",
        "example": "1"
      },
      "seconds": {
        "type": "int",
        "example": "10"
      }
    }
  },
  "proposalsLimitReachedSubtitle": "You already published {count} final {count, plural, =0{proposals} =1{proposal} other{proposals}}!",
  "@proposalsLimitReachedSubtitle": {
    "description": "Subtitle in dialog when user tries to publish too many proposals.",
    "placeholders": {
      "count": {
        "type": "int"
      }
    }
  },
  "proposalsLimitReachedPoint1": "You can continue editing local/draft proposals.",
  "@proposalsLimitReachedPoint1": {
    "description": "Explains that local/draft proposals are not limited."
  },
  "proposalsLimitReachedPoint2": "You can't publish more than {count} {count, plural, =0{finals} =1{final} other{finals}}.",
  "@proposalsLimitReachedPoint2": {
    "description": "Explains that user can't publish more proposals that the limit allows.",
    "placeholders": {
      "count": {
        "type": "int"
      }
    }
  },
  "proposalsLimitReachedPoint3": "You can share for feedback.",
  "@proposalsLimitReachedPoint3": {
    "description": "Explains that users can still send proposals for public feedback even if they cannot submit for review."
  },
  "proposalsLimitReachedPoint4": "Publish Final is disabled.",
  "@proposalsLimitReachedPoint4": {
    "description": "Explains that users cannot anymore submit proposals for review."
  },
  "proposalsLimitReachedCaptionTitle": "Want to publish another final?",
  "@proposalsLimitReachedCaptionTitle": {
    "description": "A title of a small note in a dialog that explains a user has reached the proposal limit."
  },
  "proposalsLimitReachedCaptionText": "You need to put one of your final proposals to draft, before you can publish another final.",
  "@proposalsLimitReachedCaptionText": {
    "description": "A message of a small note in a dialog that explains a user has reached the proposal limit."
  },
  "insertNewImageDialogTitle": "Insert New Image",
  "@insertNewImageDialogTitle": {
    "description": "Title of the dialog for inserting a new image"
  },
  "insertNewImageDialogDescription": "Bring your proposal to life with visuals",
  "@insertNewImageDialogDescription": {
    "description": "Description of the dialog for inserting a new image"
  },
  "insertNewImageDialogImageUrl": "Image URL",
  "@insertNewImageDialogImageUrl": {
    "description": "Label for the image URL input field"
  },
  "insertNewImageDialogInsertButtonText": "Insert Image",
  "@insertNewImageDialogInsertButtonText": {
    "description": "Label for the insert button"
  },
  "insertNewImageDialogInvalidUrl": "Please provide a valid image URL to proceed",
  "@insertNewImageDialogInvalidUrl": {
    "description": "Message shown when the image URL is invalid"
  },
  "insertNewImageDialogTextPlaceholder": "Paste link to image here",
  "@insertNewImageDialogTextPlaceholder": {
    "description": "Default text for the image URL input field"
  },
  "richTextEditorImageSupportInfo": "The editor supports images from web URLs, including both traditional web servers and decentralized storage solutions. For more information, visit our",
  "@richTextEditorImageSupportInfo": {
    "description": "Information about supported image sources in the editor"
  },
  "knowledgeBase": "knowledge base",
  "@knowledgeBase": {
    "description": "Text for the knowledge base link"
  },
  "toLearnMore": "to learn more.",
  "@toLearnMore": {
    "description": "Text for the to learn more link"
  },
  "insertNewImageFailedToLoad": "Image failed to load",
  "@insertNewImageFailedToLoad": {
    "description": "Text for the image failed to load"
  },
  "submitCommentErrorDialogTitle": "Unable to add Comment",
  "@submitCommentErrorDialogTitle": {
    "description": "Title for the error dialog when submitting a comment fails"
  },
  "noPublishedProposals": "No published proposals.",
  "@noPublishedProposals": {
    "description": "Text when there are no published proposals"
  },
  "noProposalsToPublish": "You have no proposals to publish, start a new proposal, or create a new iteration of an existing proposal to be able to publish.",
  "@noProposalsToPublish": {
    "description": "Text when there are no proposals to publish"
  },
  "viewProposalComments": "View proposal comments",
  "@viewProposalComments": {
    "description": "Text for the view proposal comments title in the card"
  },
  "viewProposalCommentsDescription": "Open My proposals in the Discovery Space",
  "@viewProposalCommentsDescription": {
    "description": "Text for the view proposal comments description in the card"
  },
  "paginationProposalsCounter": "{from}-{to} of {max} {max, plural, =0{proposals} =1{proposal} other{proposals}}",
  "@paginationProposalsCounter": {
    "description": "Below pagination list, next to page switch controls",
    "placeholders": {
      "from": {
        "type": "int"
      },
      "to": {
        "type": "int"
      },
      "max": {
        "type": "int"
      }
    }
  },
  "shareProposalErrorDescription": "Something went wrong while sharing proposal. Please try again later.",
  "@shareProposalErrorDescription": {
    "description": "Error description when sharing proposal fails"
  },
  "optional": "Optional",
  "@optional": {
    "description": "Generic indicator that some field, for example Email, is optional."
  },
  "emailNotVerifiedDialogTitle": "Verified email not found!",
  "@emailNotVerifiedDialogTitle": {
    "description": "Title of dialog when trying to publish document but does not have verified email"
  },
  "emailNotVerifiedDialogMessage": "Before you can publish proposals, please make sure your \u2028account has a verified email address.",
  "@emailNotVerifiedDialogMessage": {
    "description": "Message of dialog when trying to publish document but does not have verified email"
  },
  "emailNotVerifiedDialogAction": "Go to My Account",
  "@emailNotVerifiedDialogAction": {
    "description": "Action of dialog when trying to publish document but does not have verified email"
  },
  "accountEmailHint": "Please provide an email for proposer and reviewer roles.",
  "@accountEmailHint": {
    "description": "When email is not provided this message is shown instead in Account page"
  },
  "verificationPending": "Verification pending",
  "@verificationPending": {
    "description": "Message of account status chip next to email. Meaning Account is not verified yet."
  },
  "verified": "Verified",
  "@verified": {
    "description": "Message of account status chip next to email. Meaning Account is verified."
  },
  "notVerified": "Not verified",
  "@notVerified": {
    "description": "Message of account status chip next to email. Meaning Account is not verified."
  },
  "accountEmailVerifyHelper": "Please verify email above in your email. Email Title: Catalyst verification",
  "@accountEmailVerifyHelper": {
    "description": "Explanation message blow email field in account page"
  },
  "reSend": "Re-send",
  "@reSend": {
    "description": "In context of verification email"
  },
  "verificationEmailSendTitle": "Verify your email address",
  "@verificationEmailSendTitle": {
    "description": "Title of dialog account verification send"
  },
  "verificationEmailSendMessage": "We sent you an email with a Catalyst verification link.",
  "@verificationEmailSendMessage": {
    "description": "Message of dialog account verification send"
  },
  "verificationEmailSendSubMessage": "Please verify your new email address.",
  "@verificationEmailSendSubMessage": {
    "description": "Sub message of dialog account verification send"
  },
  "invalidSeedPhraseWord": "Invalid",
  "@invalidSeedPhraseWord": {
    "description": "Error shown when user inputs SeedPhrase word but invalid does not match any"
  },
  "submittedForReviewInfoMarkdown": "**Locked final**\n\nYour proposal is locked and visible to everyone. To make changes, you’ll need to unlock it and start a new draft. It’s eligible for both feedback and funding, so stay tuned for next steps.",
  "@submittedForReviewInfoMarkdown": {
    "description": "Info message shown in tooltip info in workspace page"
  },
  "sharedForPublicInfoMarkdown": "**In progress**\n\nYour latest published version is visible to everyone, but edits you make stay private until you share again. Create a new local iteration to keep working. It’s eligible for feedback but not for funding yet.",
  "@sharedForPublicInfoMarkdown": {
    "description": "Info message shown in tooltip info in workspace page"
  },
  "notPublishedInfoMarkdown": "**Not published**\n\nThis draft is saved locally and only you can see it. You can edit it anytime on this device. It’s not eligible for feedback or funding yet. Share for feedback or submit for review to publish it to the network.",
  "@notPublishedInfoMarkdown": {
    "description": "Info message shown in tooltip info in workspace page"
  },
  "deleteLocalVersionIfWantToPublishThisVersion": "If you want to publish this iteration as final, please delete the local draft.",
  "@deleteLocalVersionIfWantToPublishThisVersion": {
    "description": "Message shown when user tries to publish a draft proposal as final proposal but there is a newer local draft proposal."
  },
  "cantEditThisProposal": "Can't edit this proposal",
  "@cantEditThisProposal": {
    "description": "Message shown when user tries to edit a proposal that should not be editable."
  },
  "comingSoon": "Coming Soon",
  "@comingSoon": {
    "description": "Coming soon message"
  },
  "notFoundTitle": "We can't find that page.",
  "@notFoundTitle": {
    "description": "Title on the not found page."
  },
  "notFoundMessage": "Looks like we can't find the page you're looking for.\nMaybe a good time for a coffee break?",
  "@notFoundMessage": {
    "description": "Message on the not found page."
  },
  "notFoundButton": "Go to Catalyst Home",
  "@notFoundButton": {
    "description": "Button label on the not found page to go to home page in the app."
  },
  "anonymousUsername": "Anonymous",
  "@anonymousUsername": {
    "description": "When account does not have specified username this text is shown"
  },
  "commentPickUsernameLabel": "Pick a display name to join the conversation and leave a comment.",
  "@commentPickUsernameLabel": {
    "description": "Message shown when user tries to comment on proposal while not having username"
  },
  "commentPickUsername": "Set Display Name",
  "@commentPickUsername": {
    "description": "Shown as CTA button or title of dialog"
  },
  "commentPickUsernameHint": "Enter Name",
  "@commentPickUsernameHint": {
    "description": "Hint of username text field"
  },
  "confirm": "Confirm",
  "@confirm": {
    "description": "Generic text for confirming actions such as pick username"
  },
  "usernameSavedTitle": "Display Name Saved",
  "@usernameSavedTitle": {
    "description": "Used as username change confirmation snack bar title"
  },
  "usernameSavedMessage": "All set! You can now join the conversation.",
  "@usernameSavedMessage": {
    "description": "Used as username change confirmation snack bar message"
  },
  "devToolsAlreadyDeveloper": "Already developer!",
  "@devToolsAlreadyDeveloper": {
    "description": "SnackBar message when trying to enable dev tools while already enabled"
  },
  "devToolsAlreadyDeveloperMessage": "Open DevTools with cmd+shift+D shortcut",
  "@devToolsAlreadyDeveloperMessage": {
    "description": "Explanation text"
  },
  "devToolsBecameDeveloper": "You became developer!",
  "@devToolsBecameDeveloper": {
    "description": "SnackBar message when enable dev tools"
  },
  "devToolsBecameDeveloperMessage": "Open DevTools with cmd+shift+D shortcut",
  "@devToolsBecameDeveloperMessage": {
    "description": "Explanation text"
  },
  "devToolsTapsLeftToEnable": "{count} taps left",
  "@devToolsTapsLeftToEnable": {
    "description": "SnackBar message while enabling dev tools",
    "placeholders": {
      "count": {
        "type": "int"
      }
    }
  },
  "devToolsTapsLeftToEnableMessage": "Keep on tapping",
  "@devToolsTapsLeftToEnableMessage": {
    "description": "Explanation text"
  },
<<<<<<< HEAD
  "catalystId": "Catalyst ID",
  "@catalystId": {
    "description": "Label of chip with account catalyst ID clearly describing content"
  },
  "tip": "Tip",
  "@tip": {
    "description": "Generic affix which can be used in different scenarios."
  },
  "tipCopyCatalystIdForReviewTool": "Copy your Catalyst ID before you go to the Review tool.",
  "@tipCopyCatalystIdForReviewTool": {
    "description": "Gives context where Catalyst ID can be used"
=======
  "createProposalInCategory": "Create Proposal in {category}",
  "@createProposalInCategory": {
    "description": "Title of the dialog for creating a proposal in a specific category",
    "placeholders": {
      "category": {
        "type": "String"
      }
    }
  },
  "enterTitle": "Enter title",
  "@enterTitle": {
    "description": "CTA text for the title input field"
  },

  "proposalTitleShortDescription": "A strong proposal title can really set the tone and capture attention. ",
  "@proposalTitleShortDescription": {
    "description": "Short description for the title input field"
  },
  "agreementCantChangeCategory": "I understand that I can’t change my category selection in Fund14.",
  "@agreementCantChangeCategory": {
    "description": "Text for the agreement checkbox that explains that user can't change category selection in Fund14"
  },
  "agreementFitToCategoryCriteria": "I understand the category brief and will make sure my proposal fits the criteria.",
  "@agreementFitToCategoryCriteria": {
    "description": "Text for the agreement checkbox that explains that user understands the category brief and will make sure their proposal fits the criteria"
  },
  "categorySelectionDescription": "Choose Wisely! Review the category and its rules carefully as this can’t be changed after you make a selection. To switch, you’ll need to start a new proposal.",
  "@categorySelectionDescription": {
    "description": "Text for the category selection description in new proposal dialog"
  },
  "selectCategory": "Select Category",
  "@selectCategory": {
    "description": "Text for the select category button in new proposal dialog"
  },
  "selectCategoryToSeeDetailsTitle": "Select a category to check if this category is for you.",
  "@selectCategoryToSeeDetailsTitle": {
    "description": "Text for the select category to see details title in new proposal dialog"
  },
  "selectCategoryToSeeDetailsDescription": "Do keep in mind that you can’t change category\nafter starting your proposal.",
  "@selectCategoryToSeeDetailsDescription": {
    "description": "Text for the select category to see details description in new proposal dialog"
>>>>>>> 57622370
  }
}<|MERGE_RESOLUTION|>--- conflicted
+++ resolved
@@ -2814,7 +2814,47 @@
   "@devToolsTapsLeftToEnableMessage": {
     "description": "Explanation text"
   },
-<<<<<<< HEAD
+  "createProposalInCategory": "Create Proposal in {category}",
+  "@createProposalInCategory": {
+    "description": "Title of the dialog for creating a proposal in a specific category",
+    "placeholders": {
+      "category": {
+        "type": "String"
+      }
+    }
+  },
+  "enterTitle": "Enter title",
+  "@enterTitle": {
+    "description": "CTA text for the title input field"
+  },
+  "proposalTitleShortDescription": "A strong proposal title can really set the tone and capture attention. ",
+  "@proposalTitleShortDescription": {
+    "description": "Short description for the title input field"
+  },
+  "agreementCantChangeCategory": "I understand that I can’t change my category selection in Fund14.",
+  "@agreementCantChangeCategory": {
+    "description": "Text for the agreement checkbox that explains that user can't change category selection in Fund14"
+  },
+  "agreementFitToCategoryCriteria": "I understand the category brief and will make sure my proposal fits the criteria.",
+  "@agreementFitToCategoryCriteria": {
+    "description": "Text for the agreement checkbox that explains that user understands the category brief and will make sure their proposal fits the criteria"
+  },
+  "categorySelectionDescription": "Choose Wisely! Review the category and its rules carefully as this can’t be changed after you make a selection. To switch, you’ll need to start a new proposal.",
+  "@categorySelectionDescription": {
+    "description": "Text for the category selection description in new proposal dialog"
+  },
+  "selectCategory": "Select Category",
+  "@selectCategory": {
+    "description": "Text for the select category button in new proposal dialog"
+  },
+  "selectCategoryToSeeDetailsTitle": "Select a category to check if this category is for you.",
+  "@selectCategoryToSeeDetailsTitle": {
+    "description": "Text for the select category to see details title in new proposal dialog"
+  },
+  "selectCategoryToSeeDetailsDescription": "Do keep in mind that you can’t change category\nafter starting your proposal.",
+  "@selectCategoryToSeeDetailsDescription": {
+    "description": "Text for the select category to see details description in new proposal dialog"
+  },
   "catalystId": "Catalyst ID",
   "@catalystId": {
     "description": "Label of chip with account catalyst ID clearly describing content"
@@ -2826,48 +2866,5 @@
   "tipCopyCatalystIdForReviewTool": "Copy your Catalyst ID before you go to the Review tool.",
   "@tipCopyCatalystIdForReviewTool": {
     "description": "Gives context where Catalyst ID can be used"
-=======
-  "createProposalInCategory": "Create Proposal in {category}",
-  "@createProposalInCategory": {
-    "description": "Title of the dialog for creating a proposal in a specific category",
-    "placeholders": {
-      "category": {
-        "type": "String"
-      }
-    }
-  },
-  "enterTitle": "Enter title",
-  "@enterTitle": {
-    "description": "CTA text for the title input field"
-  },
-
-  "proposalTitleShortDescription": "A strong proposal title can really set the tone and capture attention. ",
-  "@proposalTitleShortDescription": {
-    "description": "Short description for the title input field"
-  },
-  "agreementCantChangeCategory": "I understand that I can’t change my category selection in Fund14.",
-  "@agreementCantChangeCategory": {
-    "description": "Text for the agreement checkbox that explains that user can't change category selection in Fund14"
-  },
-  "agreementFitToCategoryCriteria": "I understand the category brief and will make sure my proposal fits the criteria.",
-  "@agreementFitToCategoryCriteria": {
-    "description": "Text for the agreement checkbox that explains that user understands the category brief and will make sure their proposal fits the criteria"
-  },
-  "categorySelectionDescription": "Choose Wisely! Review the category and its rules carefully as this can’t be changed after you make a selection. To switch, you’ll need to start a new proposal.",
-  "@categorySelectionDescription": {
-    "description": "Text for the category selection description in new proposal dialog"
-  },
-  "selectCategory": "Select Category",
-  "@selectCategory": {
-    "description": "Text for the select category button in new proposal dialog"
-  },
-  "selectCategoryToSeeDetailsTitle": "Select a category to check if this category is for you.",
-  "@selectCategoryToSeeDetailsTitle": {
-    "description": "Text for the select category to see details title in new proposal dialog"
-  },
-  "selectCategoryToSeeDetailsDescription": "Do keep in mind that you can’t change category\nafter starting your proposal.",
-  "@selectCategoryToSeeDetailsDescription": {
-    "description": "Text for the select category to see details description in new proposal dialog"
->>>>>>> 57622370
   }
 }