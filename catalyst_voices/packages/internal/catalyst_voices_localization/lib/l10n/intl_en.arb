{
  "@@locale": "en",
  "local": "Local",
  "emailLabelText": "Email",
  "@emailLabelText": {
    "description": "Text shown in email field"
  },
  "emailHintText": "mail@example.com",
  "@emailHintText": {
    "description": "Text shown in email field when empty"
  },
  "emailErrorText": "mail@example.com",
  "@emailErrorText": {
    "description": "Text shown in email field when input is invalid"
  },
  "cancelButtonText": "Cancel",
  "@cancelButtonText": {
    "description": "Text shown in cancel button"
  },
  "editButtonText": "Edit",
  "@editButtonText": {
    "description": "Text shown in edit button"
  },
  "headerTooltipText": "Header",
  "@headerTooltipText": {
    "description": "Text shown in header tooltip"
  },
  "placeholderRichText": "Start writing your text...",
  "@placeholderRichText": {
    "description": "Text shown as placeholder in rich text editor"
  },
  "supportingTextLabelText": "Supporting text",
  "@supportingTextLabelText": {
    "description": "Text shown as placeholder in rich text editor"
  },
  "saveButtonText": "Save",
  "@saveButtonText": {
    "description": "Text shown in save button"
  },
  "passwordLabelText": "Password",
  "@passwordLabelText": {
    "description": "Text shown in password field"
  },
  "passwordHintText": "My1SecretPassword",
  "@passwordHintText": {
    "description": "Text shown in password field when empty"
  },
  "passwordErrorText": "Password must be at least 8 characters long",
  "@passwordErrorText": {
    "description": "Text shown in  password field when input is invalid"
  },
  "homeScreenText": "Catalyst Voices",
  "@homeScreenText": {
    "description": "Text shown in the home screen"
  },
  "comingSoonSubtitle": "Voices",
  "@comingSoonSubtitle": {
    "description": "Text shown after logo in coming soon page"
  },
  "comingSoonTitle1": "Coming",
  "@comingSoonTitle1": {
    "description": "Text shown as main title in coming soon page"
  },
  "comingSoonTitle2": "soon",
  "@comingSoonTitle2": {
    "description": "Text shown as main title in coming soon page"
  },
  "comingSoonDescription": "Project Catalyst is the world's largest decentralized innovation engine for solving real-world challenges.",
  "@comingSoonDescription": {
    "description": "Text shown as description in coming soon page"
  },
  "connectingStatusLabelText": "re-connecting",
  "@connectingStatusLabelText": {
    "description": "Label text shown in the ConnectingStatus widget during re-connection."
  },
  "finishAccountButtonLabelText": "Finish account",
  "@finishAccountButtonLabelText": {
    "description": "Label text shown in the FinishAccountButton widget."
  },
  "getStartedButtonLabelText": "Get Started",
  "@getStartedButtonLabelText": {
    "description": "Label text shown in the GetStartedButton widget."
  },
  "unlockButtonLabelText": "Unlock",
  "@unlockButtonLabelText": {
    "description": "Label text shown in the UnlockButton widget."
  },
  "userProfileGuestLabelText": "Guest",
  "@userProfileGuestLabelText": {
    "description": "Label text shown in the UserProfileButton widget when a user is not connected."
  },
  "searchButtonLabelText": "[cmd=K]",
  "@searchButtonLabelText": {
    "description": "Label text shown in the Search widget."
  },
  "snackbarInfoLabelText": "Info",
  "@snackbarInfoLabelText": {
    "description": "Label text shown in the Snackbar widget when the message is an info message."
  },
  "snackbarInfoMessageText": "This is an info message!",
  "@snackbarInfoMessageText": {
    "description": "Text shown in the Snackbar widget when the message is an info message."
  },
  "snackbarSuccessLabelText": "Success",
  "@snackbarSuccessLabelText": {
    "description": "Label text shown in the Snackbar widget when the message is an success message."
  },
  "snackbarSuccessMessageText": "This is a success message!",
  "@snackbarSuccessMessageText": {
    "description": "Text shown in the Snackbar widget when the message is an success message."
  },
  "snackbarWarningLabelText": "Warning",
  "@snackbarWarningLabelText": {
    "description": "Label text shown in the Snackbar widget when the message is an warning message."
  },
  "snackbarWarningMessageText": "This is a warning message!",
  "@snackbarWarningMessageText": {
    "description": "Text shown in the Snackbar widget when the message is an warning message."
  },
  "snackbarErrorLabelText": "Error",
  "@snackbarErrorLabelText": {
    "description": "Label text shown in the Snackbar widget when the message is an error message."
  },
  "snackbarErrorMessageText": "This is an error message!",
  "@snackbarErrorMessageText": {
    "description": "Text shown in the Snackbar widget when the message is an error message."
  },
  "refresh": "Refresh",
  "ok": "Ok",
  "seedPhraseSlotNr": "Slot {nr}",
  "@seedPhraseSlotNr": {
    "description": "When user arranges seed phrases this text is shown when phrase was not selected",
    "placeholders": {
      "nr": {
        "type": "int"
      }
    }
  },
  "proposalStatusReady": "Ready",
  "@proposalStatusReady": {
    "description": "Indicates to user that status is in ready mode"
  },
  "draft": "Draft",
  "@draft": {
    "description": "Indicates to user that status is in draft mode"
  },
  "inProgress": "In progress",
  "@inProgress": {
    "description": "Indicates to user that status is in progress"
  },
  "private": "Private",
  "@private": {
    "description": "Indicates to user that status is in private mode"
  },
  "live": "Live",
  "@live": {
    "description": "Indicates to user that status is in live mode"
  },
  "completed": "Completed",
  "@completed": {
    "description": "Indicates to user that status is completed"
  },
  "open": "Open",
  "@open": {
    "description": "Indicates to user that status is in open mode"
  },
  "fundedProposal": "Funded proposal",
  "@fundedProposal": {
    "description": "Label shown on a proposal card indicating that the proposal is funded."
  },
  "publishedProposal": "Published proposal",
  "@publishedProposal": {
    "description": "Label shown on a proposal card indicating that the proposal is not yet funded."
  },
  "fundedProposalDate": "Funded {date}",
  "@fundedProposalDate": {
    "description": "Indicates date of funding (a proposal).",
    "placeholders": {
      "date": {
        "type": "DateTime",
        "format": "yMMMMd"
      }
    }
  },
  "lastUpdateDate": "Last update: {date}.",
  "@lastUpdateDate": {
    "description": "Indicates a last update date.",
    "placeholders": {
      "date": {
        "type": "String"
      }
    }
  },
  "fundsRequested": "Funds requested",
  "@fundsRequested": {
    "description": "Indicates the amount of ADA requested in a fund on a proposal card."
  },
  "noOfComments": "{count} {count, plural, =0{comments} =1{comment} other{comments}}",
  "@noOfComments": {
    "description": "Indicates the amount of comments on a proposal card.",
    "placeholders": {
      "count": {
        "type": "num",
        "format": "compact"
      }
    }
  },
  "noOfSegmentsCompleted": "{completed} of {total} ({percentage}%) {total, plural, =0{segments} =1{segment} other{segments}} completed",
  "@noOfSegmentsCompleted": {
    "description": "Indicates the amount of comments on a proposal card.",
    "placeholders": {
      "completed": {
        "type": "num",
        "format": "compact"
      },
      "total": {
        "type": "num",
        "format": "compact"
      },
      "percentage": {
        "type": "num",
        "format": "compact"
      }
    }
  },
  "today": "Today",
  "@today": {
    "description": "Refers to date which is today."
  },
  "yesterday": "Yesterday",
  "@yesterday": {
    "description": "Refers to date which is yesterday."
  },
  "twoDaysAgo": "2 days ago",
  "@twoDaysAgo": {
    "description": "Refers to date which is two days ago."
  },
  "tomorrow": "Tomorrow",
  "@tomorrow": {
    "description": "Refers to date which is tomorrow."
  },
  "activeVotingRound": "Active voting round 14",
  "@activeVotingRound": {
    "description": "Title of the voting space."
  },
  "noOfAllProposals": "All proposals ({count})",
  "@noOfAllProposals": {
    "description": "Tab label for all proposals in voting space",
    "placeholders": {
      "count": {
        "type": "int"
      }
    }
  },
  "favorites": "Favorites",
  "@favorites": {
    "description": "Refers to a list of favorites."
  },
  "treasuryCampaignBuilder": "Campaign builder",
  "@treasuryCampaignBuilder": {
    "description": "Left panel name in treasury space"
  },
  "treasuryCampaignBuilderSegments": "Segments",
  "@treasuryCampaignBuilderSegments": {
    "description": "Tab name in campaign builder panel"
  },
  "treasuryCreateCampaign": "Create Campaign",
  "@treasuryCreateCampaign": {
    "description": "Segment name"
  },
  "setupCampaignDetails": "Setup Campaign Details",
  "@setupCampaignDetails": {
    "description": "Segment step for entering campaign details."
  },
  "setupCampaignStages": "Setup Campaign Stages",
  "@setupCampaignStages": {
    "description": "Segment step for entering campaign start and end dates."
  },
  "setupCampaignStagesTimezone": "You are setting date and times using this Timezone:",
  "@setupCampaignStagesTimezone": {
    "description": "The description of a timezone in which the user sets campaign stages."
  },
  "startAndEndDates": "Start & End Dates",
  "@startAndEndDates": {
    "description": "Refers to a date & time range (start & end)."
  },
  "campaignStart": "Campaign Start",
  "@campaignStart": {
    "description": "Label for the campaign start date."
  },
  "campaignEnd": "Campaign End",
  "@campaignEnd": {
    "description": "Label for the campaign end date."
  },
  "campaignDates": "Campaign Dates",
  "@campaignDates": {
    "description": "Label for the campaign start & end date."
  },
  "noDateTimeSelected": "No date & time selected",
  "@noDateTimeSelected": {
    "description": "Placeholder when date & time not selected."
  },
  "setupBaseProposalTemplate": "Setup Base Proposal Template",
  "@setupBaseProposalTemplate": {
    "description": "Segment step for entering a proposal template for a campaign."
  },
  "setupBaseQuestions": "Setup Base Questions",
  "@setupBaseQuestions": {
    "description": "Segment description for entering a proposal template for a campaign."
  },
  "setupCategories": "Setup Categories",
  "@setupCategories": {
    "description": "Segment step for entering campaign categories."
  },
  "stepEdit": "Edit",
  "@stepEdit": {
    "description": "Button name in step"
  },
  "workspaceProposalNavigation": "Proposal navigation",
  "@workspaceProposalNavigation": {
    "description": "Left panel name in workspace"
  },
  "workspaceProposalNavigationSegments": "Segments",
  "@workspaceProposalNavigationSegments": {
    "description": "Tab name in proposal setup panel"
  },
  "workspaceProposalSetup": "Proposal setup",
  "@workspaceProposalSetup": {
    "description": "Segment name"
  },
  "drawerSpaceTreasury": "Treasury",
  "@drawerSpaceTreasury": {
    "description": "Name shown in spaces shell drawer"
  },
  "drawerSpaceDiscovery": "Discovery",
  "@drawerSpaceDiscovery": {
    "description": "Name shown in spaces shell drawer"
  },
  "drawerSpaceWorkspace": "Workspace",
  "@drawerSpaceWorkspace": {
    "description": "Name shown in spaces shell drawer"
  },
  "drawerSpaceVoting": "Voting",
  "@drawerSpaceVoting": {
    "description": "Name shown in spaces shell drawer"
  },
  "drawerSpaceFundedProjects": "Funded projects",
  "@drawerSpaceFundedProjects": {
    "description": "Name shown in spaces shell drawer"
  },
  "fundedProjectSpace": "Funded project space",
  "@fundedProjectSpace": {
    "description": "Title of the funded project space"
  },
  "noOfFundedProposals": "Funded proposals ({count})",
  "@noOfFundedProposals": {
    "description": "Tab label for funded proposals in funded projects space",
    "placeholders": {
      "count": {
        "type": "int"
      }
    }
  },
  "followed": "Followed",
  "@followed": {
    "description": "Refers to a list of followed items."
  },
  "overallSpacesSearchBrands": "Search Brands",
  "@overallSpacesSearchBrands": {
    "description": "Overall spaces search brands tile name"
  },
  "overallSpacesTasks": "Tasks",
  "@overallSpacesTasks": {
    "description": "Overall spaces tasks tile name"
  },
  "voicesUpdateReady": "Voices update ready",
  "@voicesUpdateReady": {
    "description": "In different places update popup title"
  },
  "clickToRestart": "Click to restart",
  "@clickToRestart": {
    "description": "In different places update popup body"
  },
  "spaceTreasuryName": "Treasury space",
  "@spaceTreasuryName": {
    "description": "Name of space shown in different spaces that indicates its origin"
  },
  "spaceDiscoveryName": "Discovery space",
  "@spaceDiscoveryName": {
    "description": "Name of space shown in different spaces that indicates its origin"
  },
  "spaceWorkspaceName": "Workspace",
  "@spaceWorkspaceName": {
    "description": "Name of space shown in different spaces that indicates its origin"
  },
  "spaceVotingName": "Voting space",
  "@spaceVotingName": {
    "description": "Name of space shown in different spaces that indicates its origin"
  },
  "spaceFundedProjects": "Funded project space",
  "@spaceFundedProjects": {
    "description": "Name of space shown in different spaces that indicates its origin"
  },
  "lock": "Lock",
  "@lock": {
    "description": "Refers to a lock action, i.e. to lock the session."
  },
  "unlock": "Unlock",
  "@unlock": {
    "description": "Refers to a unlock action, i.e. to unlock the session."
  },
  "getStarted": "Get Started",
  "@getStarted": {
    "description": "Refers to a get started action, i.e. to register."
  },
  "guest": "Guest",
  "@guest": {
    "description": "Refers to guest user."
  },
  "visitor": "Visitor",
  "@visitor": {
    "description": "Refers to user that created keychain but is locked"
  },
  "actor": "Actor",
  "@actor": {
    "description": "Refers to user that created keychain and is unlocked."
  },
  "noConnectionBannerRefreshButtonText": "Refresh",
  "@noConnectionBannerRefreshButtonText": {
    "description": "Text shown in the No Internet Connection Banner widget for the refresh button."
  },
  "noConnectionBannerTitle": "No internet connection",
  "@noConnectionBannerTitle": {
    "description": "Text shown in the No Internet Connection Banner widget for the title."
  },
  "noConnectionBannerDescription": "Your internet is playing hide and seek. Check your internet connection, or try again in a moment.",
  "@noConnectionBannerDescription": {
    "description": "Text shown in the No Internet Connection Banner widget for the description below the title."
  },
  "weakPasswordStrength": "Weak password strength",
  "@weakPasswordStrength": {
    "description": "Describes a password that is weak"
  },
  "normalPasswordStrength": "Normal password strength",
  "@normalPasswordStrength": {
    "description": "Describes a password that has medium strength."
  },
  "goodPasswordStrength": "Good password strength",
  "@goodPasswordStrength": {
    "description": "Describes a password that is strong."
  },
  "chooseCardanoWallet": "Choose Cardano Wallet",
  "@chooseCardanoWallet": {
    "description": "A button label to select a cardano wallet."
  },
  "chooseOtherWallet": "Choose other wallet",
  "@chooseOtherWallet": {
    "description": "A button label to select another cardano wallet."
  },
  "learnMore": "Learn More",
  "@learnMore": {
    "description": "A label on a clickable element that can show more content."
  },
  "walletLinkHeader": "Link keys to your Catalyst Keychain",
  "@walletLinkHeader": {
    "description": "A header in link wallet flow in registration."
  },
  "walletLinkWalletSubheader": "Link your Cardano wallet",
  "@walletLinkWalletSubheader": {
    "description": "A subheader in link wallet flow in registration for wallet connection."
  },
  "walletLinkRolesSubheader": "Select your Catalyst roles",
  "@walletLinkRolesSubheader": {
    "description": "A subheader in link wallet flow in registration for role chooser state."
  },
  "walletLinkTransactionSubheader": "Sign your Catalyst roles to the\nCardano mainnet",
  "@walletLinkTransactionSubheader": {
    "description": "A subheader in link wallet flow in registration for RBAC transaction."
  },
  "walletLinkIntroTitle": "Link Cardano Wallet & Catalyst Roles  to you Catalyst Keychain.",
  "@walletLinkIntroTitle": {
    "description": "A title in link wallet flow on intro screen."
  },
  "walletLinkIntroContent": "You're almost there! This is the final and most important step in your account setup.   We're going to link a Cardano Wallet to your Catalyst Keychain, so you can start collecting Role Keys.    We'll start with your Voter/Commenter Key by default. You can decide to add a Proposer Key if you want.",
  "@walletLinkIntroContent": {
    "description": "A message (content) in link wallet flow on intro screen."
  },
  "walletLinkSelectWalletTitle": "Select the Cardano wallet to link\nto your Catalyst Keychain.",
  "@walletLinkSelectWalletTitle": {
    "description": "A title in link wallet flow on select wallet screen."
  },
  "walletLinkSelectWalletContent": "To complete this action, you'll submit a signed transaction to Cardano. There will be an ADA transaction fee.",
  "@walletLinkSelectWalletContent": {
    "description": "A message (content) in link wallet flow on select wallet screen."
  },
  "walletLinkWalletDetailsTitle": "Cardano wallet detection",
  "@walletLinkWalletDetailsTitle": {
    "description": "A title in link wallet flow on wallet details screen."
  },
  "walletLinkWalletDetailsContent": "{wallet} connected successfully!",
  "@walletLinkWalletDetailsContent": {
    "description": "A message in link wallet flow on wallet details screen.",
    "placeholders": {
      "wallet": {
        "type": "String"
      }
    }
  },
  "walletLinkWalletDetailsNotice": "Wallet and role registrations require a minimal transaction fee. You can setup your default dApp connector wallet in your browser extension settings.",
  "@walletLinkWalletDetailsNotice": {
    "description": "A message in link wallet flow on wallet details screen when a user wallet doesn't have enough balance."
  },
  "walletLinkWalletDetailsNoticeTopUp": "Top up ADA",
  "@walletLinkWalletDetailsNoticeTopUp": {
    "description": "A message recommending the user to top up ADA in wallet link on wallet details screen."
  },
  "walletLinkWalletDetailsNoticeTopUpLink": "Link to top-up provider",
  "@walletLinkWalletDetailsNoticeTopUpLink": {
    "description": "A link to top-up provide when the user doesn't have enough balance on wallet link screen"
  },
  "walletLinkTransactionTitle": "Let's make sure everything looks right.",
  "@walletLinkTransactionTitle": {
    "description": "A title in link wallet flow on transaction screen."
  },
  "walletLinkTransactionAccountCompletion": "Account completion for Catalyst",
  "@walletLinkTransactionAccountCompletion": {
    "description": "A subtitle in link wallet flow on transaction screen."
  },
  "walletLinkTransactionLinkItem": "1 {wallet} wallet",
  "@walletLinkTransactionLinkItem": {
    "description": "An item in the transaction summary for the wallet link.",
    "placeholders": {
      "wallet": {
        "type": "String"
      }
    }
  },
  "walletLinkTransactionPositiveSmallPrint": "Positive small print",
  "@walletLinkTransactionPositiveSmallPrint": {
    "description": "A side note on transaction summary in the wallet link explaining the positives about the registration."
  },
  "walletLinkTransactionPositiveSmallPrintItem1": "Your registration is a one time event, cost will not renew periodically.",
  "@walletLinkTransactionPositiveSmallPrintItem1": {
    "description": "The first item for the positive small print message."
  },
  "walletLinkTransactionPositiveSmallPrintItem2": "Your registrations can be found under your account profile after completion.",
  "@walletLinkTransactionPositiveSmallPrintItem2": {
    "description": "The second item for the positive small print message."
  },
  "walletLinkTransactionPositiveSmallPrintItem3": "All registration fees go into the Cardano Treasury.",
  "@walletLinkTransactionPositiveSmallPrintItem3": {
    "description": "The third item for the positive small print message."
  },
  "walletLinkTransactionSign": "Sign transaction with wallet",
  "@walletLinkTransactionSign": {
    "description": "The primary button label to sign a transaction on transaction summary screen."
  },
  "walletLinkTransactionChangeRoles": "Change role setup",
  "@walletLinkTransactionChangeRoles": {
    "description": "The secondary button label to change the roles on transaction summary screen."
  },
  "walletLinkTransactionRoleItem": "1 {role} registration",
  "@walletLinkTransactionRoleItem": {
    "description": "An item in the transaction summary for the role registration",
    "placeholders": {
      "role": {
        "type": "String"
      }
    }
  },
  "registrationTransactionFailed": "Transaction failed",
  "@registrationTransactionFailed": {
    "description": "Indicates an error when submitting a registration transaction failed."
  },
  "registrationInsufficientBalance": "Insufficient balance, please top up your wallet.",
  "@registrationInsufficientBalance": {
    "description": "Indicates an error when preparing a transaction has failed due to low wallet balance."
  },
  "registrationSeedPhraseNotFound": "Seed phrase was not found. Make sure correct words are correct.",
  "@registrationSeedPhraseNotFound": {
    "description": "Error message shown when attempting to register or recover account but seed phrase was not found"
  },
  "registrationUnlockPasswordNotFound": "Password was not found. Make sure valid password was created.",
  "@registrationUnlockPasswordNotFound": {
    "description": "Error message shown when attempting to register or recover account but password was not found"
  },
  "registrationWalletNotFound": "Wallet not found",
  "@registrationWalletNotFound": {
    "description": "Error message shown when connect wallet but matching was not found"
  },
  "walletLinkRoleChooserTitle": "How do you want to participate in Catalyst?",
  "@walletLinkRoleChooserTitle": {
    "description": "A title on the role chooser screen in registration."
  },
  "walletLinkRoleChooserContent": "In Catalyst you can take on different roles, learn more below and choose your additional roles now.",
  "@walletLinkRoleChooserContent": {
    "description": "A message on the role chooser screen in registration."
  },
  "walletLinkRoleSummaryTitle": "Is this your correct Catalyst role setup?",
  "@walletLinkRoleSummaryTitle": {
    "description": "A title on the role summary screen in registration."
  },
  "walletLinkRoleSummaryContent1": "You would like to register ",
  "@walletLinkRoleSummaryContent1": {
    "description": "The first part of the message on the role summary screen in registration."
  },
  "walletLinkRoleSummaryContent2": "{count} active {count, plural, =0{roles} =1{role} other{roles}}",
  "@walletLinkRoleSummaryContent2": {
    "description": "The middle (bold) part of the message on the role summary screen in registration.",
    "placeholders": {
      "count": {
        "type": "num",
        "format": "compact"
      }
    }
  },
  "walletLinkRoleSummaryContent3": " in Catalyst.",
  "@walletLinkRoleSummaryContent3": {
    "description": "The last part of the message on the role summary screen in registration."
  },
  "nameOfWallet": "Name of the wallet",
  "seeAllSupportedWallets": "See all supported wallets",
  "@seeAllSupportedWallets": {
    "description": "Message shown when redirecting to external content that describes which wallets are supported."
  },
  "walletDetectionSummary": "Wallet detection summary",
  "@walletDetectionSummary": {
    "description": "Message shown when presenting the details of a connected wallet."
  },
  "walletBalance": "Wallet balance",
  "@walletBalance": {
    "description": "The wallet balance in terms of Ada."
  },
  "walletAddress": "Wallet address",
  "@walletAddress": {
    "description": "A cardano wallet address"
  },
  "accountCreationCreate": "Create a new  Catalyst Keychain",
  "accountCreationRecover": "Recover your Catalyst Keychain",
  "accountCreationOnThisDevice": "On this device",
  "@accountCreationOnThisDevice": {
    "description": "Indicates that created keychain will be stored in this device only"
  },
  "accountCreationGetStartedTitle": "Welcome to Catalyst",
  "accountCreationGetStatedDesc": "If you already have a Catalyst keychain you can restore it on this device, or you can create a new Catalyst Keychain.",
  "accountCreationGetStatedWhatNext": "What do you want to do?",
  "myAccountProfileKeychain": "My Account / Profile & Keychain",
  "@myAccountProfileKeychain": {
    "description": "Title of My Account page"
  },
  "yourCatalystKeychainAndRoleRegistration": "Your Catalyst keychain & role registration",
  "@yourCatalystKeychainAndRoleRegistration": {
    "description": "Subtitle of My Account page"
  },
  "profileAndKeychain": "Profile & Keychain",
  "@profileAndKeychain": {
    "description": "Tab on My Account page"
  },
  "removeKeychain": "Remove Keychain",
  "@removeKeychain": {
    "description": "Action on Catalyst Keychain card"
  },
  "walletConnected": "Wallet connected",
  "@walletConnected": {
    "description": "Describes that wallet is connected on Catalyst Keychain card"
  },
  "currentRoleRegistrations": "Current Role registrations",
  "@currentRoleRegistrations": {
    "description": "Describes roles on Catalyst Keychain card"
  },
  "voter": "Voter",
  "@voter": {
    "description": "Account role"
  },
  "proposer": "Proposer",
  "@proposer": {
    "description": "Account role"
  },
  "drep": "Drep",
  "@drep": {
    "description": "Account role"
  },
  "defaultRole": "Default",
  "@defaultRole": {
    "description": "Related to account role"
  },
  "catalystKeychain": "Catalyst Keychain",
  "createBaseProfileInstructionsTitle": "Introduction",
  "createBaseProfileInstructionsMessage": "In the following account creation steps we will:\n\n1. Setup your base profile\n2. Create your Catalyst Keychain\n3. Link Cardano wallet & roles\n\nTo ensure a smooth experience, completing your account setup in one session is essential—stay focused and avoid interruptions to finalize everything efficiently.",
  "createBaseProfileInstructionsNext": "Create your Base profile now",
  "createBaseProfileInstructionsEmailRequest": "Email request",
  "createBaseProfileInstructionsEmailReason1": "We store email in a mutable database.",
  "createBaseProfileInstructionsEmailReason2": "We do not store your email on-chain ever.",
  "createBaseProfileInstructionsEmailReason3": "We only use email for communication about Catalyst.",
  "createBaseProfileSetupTitle": "Setup your base profile",
  "createBaseProfileSetupDisplayNameLabel": "What should we call you?",
  "createBaseProfileSetupDisplayNameHint": "Display name",
  "createBaseProfileSetupDisplayNameHelper": "Please provide a nickname or real name.",
  "createBaseProfileSetupEmailLabel": "Your e-mail",
  "createBaseProfileSetupEmailHint": "E-mail",
  "createBaseProfileSetupEmailHelper": "Please provide e-mail used for your Ideascale.",
  "createBaseProfileSetupIdeascaleAccount": "Ideascale account",
  "createBaseProfileSetupIdeascaleReason1": "Please use the e-mail you use on cardano.ideascale.com",
  "createBaseProfileAcknowledgementsTitle": "Mandatory Acknowledgements",
  "createBaseProfileAcknowledgementsToS": "I confirm that I have read and agree to be bound by {tos}.",
  "catalystTos": "Project Catalyst Terms and Conditions",
  "createBaseProfileAcknowledgementsPrivacyPolicy": "I acknowledge and agree that any data I share in connection with my participation in Project Catalyst Funds will be collected, stored, used and processed in accordance with the {privacy_policy}.",
  "catalystPrivacyPolicy": "Catalyst FC’s Privacy Policy",
  "createBaseProfileAcknowledgementsDataUsage": "I acknowledge that the Catalyst Ops team may use my email only for Catalyst communication.",
  "accountCreationSplashTitle": "Create your Catalyst Keychain",
  "accountCreationSplashMessage": "Catalyst Keychain is your ticket to participate in innovation on the global stage.    These next steps will create your Catalyst keychain so you can enter new spaces, discover awesome ideas, and share your feedback to help improve ideas.",
  "accountCreationSplashNextButton": "Create your Keychain now",
  "accountInstructionsTitle": "Great! Your Catalyst Keychain  has been created.",
  "accountInstructionsMessage": "On the next screen, you're going to see 12 words.  This is called your \"Catalyst seed phrase\".     It's like a super secure password that only you know,  that allows you to prove ownership of your keychain.    Use your Catalyst seed phrase to login and recover your account on different devices, so be sure to put it somewhere safe!\n\nIt is a super secure password that only you know, so best is to write it down with pen and paper, so get this ready. ",
  "previous": "Previous",
  "@previous": {
    "description": "(Action) switch to the previous item."
  },
  "next": "Next",
  "@next": {
    "description": "For example in button that goes to next stage of registration"
  },
  "back": "Back",
  "@back": {
    "description": "For example in button that goes to previous stage of registration"
  },
  "retry": "Retry",
  "@retry": {
    "description": "Retry action when something goes wrong."
  },
  "somethingWentWrong": "Something went wrong.",
  "@somethingWentWrong": {
    "description": "Error description when something goes wrong."
  },
  "noWalletFound": "No wallet found.",
  "@noWalletFound": {
    "description": "A description when no wallet extension was found."
  },
  "deleteKeychainDialogTitle": "Delete Keychain?",
  "@deleteKeychainDialogTitle": {
    "description": "A title on delete keychain dialog"
  },
  "deleteKeychainDialogSubtitle": "Are you sure you wants to delete your\nCatalyst Keychain from this device?",
  "@deleteKeychainDialogSubtitle": {
    "description": "A subtitle on delete keychain dialog"
  },
  "deleteKeychainDialogWarning": "Make sure you have a working Catalyst 12-word seedphrase!",
  "@deleteKeychainDialogWarning": {
    "description": "A warning on delete keychain dialog"
  },
  "deleteKeychainDialogWarningInfo": "Your Catalyst account will be removed,\nthis action cannot be undone!",
  "@deleteKeychainDialogWarningInfo": {
    "description": "A warning info on delete keychain dialog"
  },
  "deleteKeychainDialogTypingInfo": "To avoid mistakes, please type ‘Remove Keychain’ below.",
  "@deleteKeychainDialogTypingInfo": {
    "description": "A typing info on delete keychain dialog"
  },
  "deleteKeychainDialogInputLabel": "Confirm removal",
  "@deleteKeychainDialogInputLabel": {
    "description": "An input label on delete keychain dialog"
  },
  "deleteKeychainDialogErrorText": "Error. Please type 'Remove Keychain' to remove your account from this device.",
  "@deleteKeychainDialogErrorText": {
    "description": "An error text on text field on delete keychain dialog"
  },
  "deleteKeychainDialogRemovingPhrase": "Remove Keychain",
  "@deleteKeychainDialogRemovingPhrase": {
    "description": "A removing phrase on delete keychain dialog"
  },
  "accountRoleDialogTitle": "Learn about Catalyst Roles",
  "@accountRoleDialogTitle": {
    "description": "A title on account role dialog"
  },
  "accountRoleDialogButton": "Continue Role setup",
  "@accountRoleDialogButton": {
    "description": "A label on account role dialog's button"
  },
  "accountRoleDialogRoleSummaryTitle": "{role} role summary",
  "@accountRoleDialogRoleSummaryTitle": {
    "description": "A title for role summary on account role dialog",
    "placeholders": {
      "role": {
        "type": "String"
      }
    }
  },
  "voterVerboseName": "Treasury guardian",
  "@voterVerboseName": {
    "description": "A verbose name for voter"
  },
  "proposerVerboseName": "Main proposer",
  "@proposerVerboseName": {
    "description": "A verbose name for proposer"
  },
  "drepVerboseName": "Community expert",
  "@drepVerboseName": {
    "description": "A verbose name for drep"
  },
  "voterDescription": "The Voters are the guardians of Cardano treasury. They vote in projects for the growth of the Cardano Ecosystem.",
  "@voterDescription": {
    "description": "A description for voter"
  },
  "proposerDescription": "The Main Proposers are the Innovators in Project Catalyst, they are the shapers of the future.",
  "@proposerDescription": {
    "description": "A description for proposer"
  },
  "drepDescription": "The dRep has an Expert Role in the Cardano/Catalyst as people can delegate their vote to Cardano Experts.",
  "@drepDescription": {
    "description": "A description for drep"
  },
  "voterSummarySelectFavorites": "Select favorites",
  "voterSummaryComment": "Comment/Vote on Proposals",
  "voterSummaryCastVotes": "Cast your votes",
  "voterSummaryVoterRewards": "Voter rewards",
  "proposerSummaryWriteEdit": "Write/edit functionality",
  "proposerSummarySubmitToFund": "Rights to Submit to Fund",
  "proposerSummaryInviteTeamMembers": "Invite Team Members",
  "proposerSummaryComment": "Comment functionality",
  "drepSummaryDelegatedVotes": "Delegated Votes",
  "drepSummaryRewards": "dRep rewards",
  "drepSummaryCastVotes": "Cast delegated votes",
  "drepSummaryComment": "Comment Functionality",
  "delete": "Delete",
  "close": "Close",
  "notice": "Notice",
  "yes": "Yes",
  "no": "No",
  "total": "Total",
  "file": "file",
  "key": "key",
  "upload": "Upload",
  "browse": "browse",
  "uploadDropInfo": "Drop your {itemNameToUpload} here or ",
  "@uploadDropInfo": {
    "description": "An info on upload dialog",
    "placeholders": {
      "itemNameToUpload": {
        "type": "String"
      }
    }
  },
  "uploadProgressInfo": "Upload in progress",
  "uploadKeychainTitle": "Upload Catalyst Keychain",
  "@uploadKeychainTitle": {
    "description": "A title on keychain upload dialog"
  },
  "uploadKeychainInfo": "Make sure it's a correct Catalyst keychain file.",
  "@uploadKeychainInfo": {
    "description": "An info on keychain upload dialog"
  },
  "theme": "Theme",
  "themeLight": "Light",
  "@themeLight": {
    "description": "Refers to a light theme mode."
  },
  "themeDark": "Dark",
  "@themeDark": {
    "description": "Refers to a dark theme mode."
  },
  "keychainDeletedDialogTitle": "Catalyst keychain removed",
  "keychainDeletedDialogSubtitle": "Your Catalyst Keychain is removed successfully from this device.",
  "keychainDeletedDialogInfo": "We reverted this device to Catalyst first use.",
  "registrationCompletedTitle": "Catalyst account setup",
  "registrationCompletedSubtitle": "Completed!",
  "registrationCompletedSummaryHeader": "Summary",
  "registrationCompletedKeychainTitle": "Catalyst Keychain created",
  "registrationCompletedKeychainInfo": "You created a Catalyst Keychain, backed up its seed phrase and set an unlock password.",
  "registrationCompletedWalletTitle": "Cardano {walletName} wallet selected",
  "@registrationCompletedWalletTitle": {
    "placeholders": {
      "walletName": {
        "type": "String"
      }
    }
  },
  "registrationCompletedWalletInfo": "You selected your {walletName} wallet as primary wallet for your voting power.",
  "@registrationCompletedWalletInfo": {
    "placeholders": {
      "walletName": {
        "type": "String"
      }
    }
  },
  "registrationCompletedRolesTitle": "Catalyst roles selected",
  "registrationCompletedRolesInfo": "You linked your Cardano wallet and selected  Catalyst roles via a signed transaction.",
  "registrationCompletedRoleRegistration": "role registration",
  "registrationCompletedDiscoveryButton": "Open Discovery Dashboard",
  "registrationCompletedAccountButton": "Review my account",
  "createKeychainSeedPhraseSubtitle": "Write down your Catalyst seed phrase",
  "createKeychainSeedPhraseBody": "Make sure you write down your 12-words in  a safe place as well.",
  "createKeychainSeedPhraseExport": "Export Security Words",
  "createKeychainSeedPhraseExportConfirmDialogSubtitle": "Are you sure you want to export your key?",
  "createKeychainSeedPhraseExportConfirmDialogContent": "Before using this feature, please read this {link}",
  "bestPracticesFAQ": "best practices FAQ",
  "exportKey": "Export Key",
  "createKeychainSeedPhraseStoreConfirmation": "I have written down/downloaded my 12 words",
  "createKeychainSeedPhraseCheckInstructionsTitle": "Write down your Catalyst seed phrase",
  "createKeychainSeedPhraseCheckInstructionsSubtitle": "Next, we're going to make sure that you've written down your Catalyst seed phrase correctly.     We don't save your Catalyst seed phrase, so it's important  to make sure you have it right. Thats why we don't trust, we verify before continuing.     It's also good practice to get familiar with using a \nseed phrase if you're new to crypto.",
  "createKeychainSeedPhraseCheckSubtitle": "Input your Catalyst seed phrase",
  "createKeychainSeedPhraseCheckBody": "Select your 12 written down words in  the correct order.",
  "importCatalystKey": "Import Catalyst Key",
  "@importCatalystKey": {
    "description": "When user checks correct seed phrase words order he can upload it too"
  },
  "reset": "Reset",
  "createKeychainSeedPhraseCheckSuccessTitle": "Nice job! You've successfully verified your Catalyst seed phase",
  "createKeychainSeedPhraseCheckSuccessSubtitle": "Enter your seed phrase to recover your Catalyst Keychain on any device.     It's kinda like your email and password all rolled into one, so keep it somewhere safe!  In the next step we’ll add a password to your Catalyst Keychain, so you can lock/unlock access to Voices.",
  "yourNextStep": "Your next step",
  "createKeychainSeedPhraseCheckSuccessNextStep": "Now let’s set your Unlock password for this device!",
  "createKeychainUnlockPasswordInstructionsTitle": "Set your Catalyst unlock password  for this device",
  "createKeychainUnlockPasswordInstructionsSubtitle": "In this next step, you'll set your Unlock Password for this device. It's like a shortcut for proving ownership of your Keychain.    Whenever you recover your account for the first time on a new device, you'll need to use your Catalyst seed phrase to get started. Every time after that, you can use your Unlock Password to quickly regain access.",
  "createBaseProfileCreatedTitle": "Congratulations your Base profile is setup!",
  "createKeychainCreatedTitle": "Congratulations your Catalyst  Keychain is created!",
  "createBaseProfileNextStep": "In the next step you Create your Catalyst Keychain",
  "createKeychainCreatedNextStep": "In the next step you write your Catalyst roles and  account to the Cardano Mainnet.",
  "createKeychainLinkWalletAndRoles": "Link your Cardano Wallet & Roles",
  "registrationCreateBaseProfileStepGroup": "Base profile created",
  "registrationCreateKeychainStepGroup": "Catalyst Keychain created",
  "registrationLinkWalletStepGroup": "Link Cardano Wallet & Roles",
  "registrationCompletedStepGroup": "Catalyst account creation completed!",
  "createKeychainUnlockPasswordIntoSubtitle": "Catalyst unlock password",
  "createKeychainUnlockPasswordIntoBody": "Please provide a password for your Catalyst Keychain.",
  "enterPassword": "Enter password",
  "confirmPassword": "Confirm password",
  "xCharactersMinimum": "{number} characters minimum length",
  "@xCharactersMinimum": {
    "placeholders": {
      "number": {
        "type": "int"
      }
    }
  },
  "passwordDoNotMatch": "Passwords do not match, please correct",
  "@passwordDoNotMatch": {
    "description": "When user confirms password but it does not match original one."
  },
  "warning": "Warning",
  "alert": "Alert",
  "registrationExitConfirmDialogSubtitle": "Account creation incomplete!",
  "registrationExitConfirmDialogContent": "Leaving before creating your keychain means account creation is incomplete.   You cannot login without  completing your key chain.",
  "registrationExitConfirmDialogContinue": "Continue keychain creation",
  "cancelAnyways": "Cancel anyway",
  "recoverCatalystKeychain": "Restore Catalyst keychain",
  "recoverKeychainMethodsTitle": "Restore your Catalyst Keychain",
  "recoverKeychainMethodsNoKeychainFound": "No Catalyst Keychain found on this device.",
  "recoverKeychainMethodsSubtitle": "Not to worry, in the next step you can choose the recovery option that applies to you for this device!",
  "recoverKeychainMethodsListTitle": "How do you want Restore your Catalyst Keychain?",
  "recoverKeychainNonFound": "No Catalyst Keychain found on this device.",
  "recoverKeychainFound": "Keychain found!   Please unlock your device.",
  "recoverWithSeedPhrase12Words": "Restore/Upload with 12-word seed phrase",
  "recoverySeedPhraseInstructionsTitle": "Restore your Catalyst Keychain with  your 12-word Catalyst seed phrase",
  "recoverySeedPhraseInstructionsSubtitle": "Enter your security words in the correct order, and sign into your Catalyst account on a new device.",
  "recoverySeedPhraseInputTitle": "Restore your Catalyst Keychain with  your 12-word Catalyst seed phrase",
  "recoverySeedPhraseInputSubtitle": "Enter each word of your Catalyst seed phrase in the right order to bring your Catalyst account to this device.",
  "recoveryAccountTitle": "Catalyst account recovery",
  "recoveryAccountSuccessTitle": "Keychain recovered successfully!",
  "recoveryAccountDetailsAction": "Set unlock password for this device",
  "recoveryUnlockPasswordInstructionsTitle": "Set your Catalyst unlock password  for this device",
  "recoveryUnlockPasswordInstructionsSubtitle": "In this next step, you'll set your Unlock Password for this device. It's like a shortcut for proving ownership of your Keychain.    Whenever you recover your account for the first time on a new device, you'll need to use your Catalyst seed phrase to get started. Every time after that, you can use your Unlock Password to quickly regain access.",
  "recoverDifferentKeychain": "Restore a different keychain",
  "unlockDialogHeader": "Unlock Catalyst",
  "@unlockDialogHeader": {
    "description": "The header label in unlock dialog."
  },
  "unlockDialogTitle": "Welcome back!",
  "@unlockDialogTitle": {
    "description": "The title label in unlock dialog."
  },
  "unlockDialogContent": "Please enter your device specific unlock password\nto unlock Catalyst Voices.",
  "@unlockDialogContent": {
    "description": "The content (body) in unlock dialog."
  },
  "unlockDialogHint": "Enter your Unlock password",
  "@unlockDialogHint": {
    "description": "The hint for the unlock password field."
  },
  "unlockDialogIncorrectPassword": "Password is incorrect, try again.",
  "@unlockDialogIncorrectPassword": {
    "description": "An error message shown below the password field when the password is incorrect."
  },
  "continueAsGuest": "Continue as guest",
  "@continueAsGuest": {
    "description": "The message shown when asking the user to login/unlock and the user wants to cancel the process."
  },
  "unlockSnackbarTitle": "Catalyst unlocked!",
  "@unlockSnackbarTitle": {
    "description": "The title shown in confirmation snackbar after unlocking the keychain."
  },
  "unlockSnackbarMessage": "You can now fully use the application.",
  "@unlockSnackbarMessage": {
    "description": "The message shown below the title in confirmation snackbar after unlocking the keychain."
  },
  "lockSnackbarTitle": "Catalyst locked",
  "@lockSnackbarTitle": {
    "description": "The title shown in confirmation snackbar after locking the keychain."
  },
  "lockSnackbarMessage": "Catalyst is now in guest/locked mode.",
  "@lockSnackbarMessage": {
    "description": "The message shown below the title in confirmation snackbar after locking the keychain."
  },
  "recoverySuccessTitle": "Congratulations your Catalyst  Keychain is restored!",
  "recoverySuccessSubtitle": "You have successfully restored your Catalyst Keychain, and unlocked Catalyst Voices on this device.",
  "recoverySuccessGoToDashboard": "Jump into the Discovery space / Dashboard",
  "recoverySuccessGoAccount": "Check my account",
  "recoveryExitConfirmDialogSubtitle": "12 word keychain restoration incomplete",
  "recoveryExitConfirmDialogContent": "Please continue your Catalyst Keychain restoration, if you cancel all input will be lost.",
  "recoveryExitConfirmDialogContinue": "Continue recovery process",
  "recoverAccount": "Recover account",
  "@recoverAccount": {
    "description": "Refers to the action label for recovering the user account."
  },
  "uploadConfirmDialogSubtitle": "SWITCH TO FILE UPLOAD",
  "uploadConfirmDialogContent": "Do you want to cancel manual input, and switch to Catalyst key upload?",
  "uploadConfirmDialogYesButton": "Yes, switch to Catalyst key upload",
  "uploadConfirmDialogResumeButton": "Resume manual inputs",
  "incorrectUploadDialogSubtitle": "CATALYST KEY INCORRECT",
  "incorrectUploadDialogContent": "The Catalyst keychain that you entered or uploaded is incorrect, please try again.",
  "incorrectUploadDialogTryAgainButton": "Try again",
  "finishAccountCreation": "Finish account creation",
  "connectDifferentWallet": "Connect a different wallet",
  "@connectDifferentWallet": {
    "description": "A button label to connect a different wallet in wallet detail panel."
  },
  "reviewRegistrationTransaction": "Review registration transaction",
  "@reviewRegistrationTransaction": {
    "description": "A button label to review the registration transaction in wallet detail panel."
  },
  "format": "Format",
  "@format": {
    "description": "A label for the format field in the date picker."
  },
  "datePickerDateRangeError": "Please select a date within the range of today and one year from today.",
  "@datePickerDateRangeError": {
    "description": "Error message for the date picker when the selected date is outside the range of today and one year from today."
  },
  "datePickerDaysInMonthError": "Entered day exceeds the maximum days for this month.",
  "@datePickerDaysInMonthError": {
    "description": "Error message for the date picker when the selected day is greater than the maximum days for the selected month."
  },
  "saveBeforeEditingErrorText": "Please save before editing something else",
  "errorWalletLinkInvalidRequest": "Wallet authorisation invalid request",
  "errorWalletLinkInternalError": "Wallet authorisation internal error",
  "errorWalletLinkRefused": "Wallet authorisation failed",
  "errorWalletLinkAccountChange": "Wallet account change",
  "mandatoryGuidanceType": "Mandatory",
  "@mandatoryGuidanceType": {
    "description": "Guidance type label for mandatory guidance"
  },
  "educationGuidanceType": "Education",
  "@educationGuidanceType": {
    "description": "Guidance type label for education guidance"
  },
  "tipsGuidanceType": "Tips",
  "@tipsGuidanceType": {
    "description": "Guidance type label for tips guidance"
  },
  "all": "All",
  "@all": {
    "description": "Primary used to select all object. To display object without any filter"
  },
  "noGuidanceOfThisType": "There is no guidance of this type",
  "@noGuidanceOfThisType": {
    "description": "Message when there is no guidance of this type"
  },
  "selectASection": "Select a section",
  "@selectASection": {
    "description": "Message when there is no section selected"
  },
  "noGuidanceForThisSection": "There is no guidance for this section",
  "@noGuidanceForThisSection": {
    "description": "Message when there is no guidance for this section"
  },
  "noProposalStateDescription": "Discovery space will show draft proposals you can comment on, currently there are no draft proposals.",
  "@noProposalStateDescription": {
    "description": "Description shown when there are no proposals in the proposals tab"
  },
  "noProposalStateTitle": "No draft proposals yet",
  "@noProposalStateTitle": {
    "description": "Title shown when there are no proposals in the proposals tab"
  },
  "campaignIsLive": "Campaign Is Live (Published)",
  "@campaignIsLive": {
    "description": "Title of the campaign is live (published) space"
  },
  "campaignStartingSoon": "Campaign Starting Soon (Ready to deploy)",
  "@campaignStartingSoon": {
    "description": "Title of the campaign starting soon space"
  },
  "campaignConcluded": "Campaign Concluded, Result are in!",
  "@campaignConcluded": {
    "description": "Title of the campaign concluded space"
  },
  "campaignBeginsOn": "Campaign begins on {date} at {time}",
  "@campaignBeginsOn": {
    "description": "Title of the campaign concluded space",
    "placeholders": {
      "date": {
        "type": "String"
      },
      "time": {
        "type": "String"
      }
    }
  },
  "campaignEndsOn": "Campaign ends on {date} at {time}",
  "@campaignEndsOn": {
    "description": "Title of the campaign concluded space",
    "placeholders": {
      "date": {
        "type": "String"
      },
      "time": {
        "type": "String"
      }
    }
  },
  "viewProposals": "View proposals",
  "@viewProposals": {
    "description": "Title of the view proposals space"
  },
  "viewVotingResults": "View Voting Results",
  "@viewVotingResults": {
    "description": "Title of the view voting results space"
  },
  "campaignDetails": "Campaign Details",
  "description": "Description",
  "startDate": "Start Date",
  "endDate": "End Date",
  "categories": "Categories",
  "fundingCategories": "Funding categories",
  "proposals": "Proposals",
  "totalSubmitted": "Total submitted",
  "inXDays": "{x, plural, =1{In {x} day} other{In {x} days}}",
  "@inXDays": {
    "placeholders": {
      "x": {
        "type": "int"
      }
    }
  },
  "campaignCategories": "Campaign Categories",
  "cardanoUseCases": "Cardano Use Cases",
  "discoverySpaceTitle": "Boost Social Entrepreneurship",
  "@discoverySpaceTitle": {
    "description": "Title for the discovery space for actor (unlocked) user."
  },
  "discoverySpaceDescription": "Project Catalyst is built on the ingenuity of our global network. Ideas can come from anyone, from any background, anywhere in the world. Proposers pitch their ideas to the community by submitting proposals onto the Catalyst collaboration platform.",
  "@discoverySpaceDescription": {
    "description": "Description for the discovery space for actor (unlocked) user."
  },
  "discoverySpaceEmptyProposals": "Once this campaign launches draft proposals will be shared here.",
  "@discoverySpaceEmptyProposals": {
    "description": "Description for empty state on discovery space when there are no draft proposals."
  },
  "campaign": "Campaign",
  "campaignPreviewTitle": "Campaign Preview",
  "@campaignPreviewTitle": {
    "description": "Title for the campaign preview dialog (admin mode)."
  },
  "campaignPreviewEvents": "Events",
  "@campaignPreviewEvents": {
    "description": "Tab label in campaign preview dialog for campaign events."
  },
  "campaignPreviewViews": "Views",
  "@campaignPreviewViews": {
    "description": "Tab label in campaign preview dialog for campaign views."
  },
  "campaignPreviewEventBefore": "Before Campaign",
  "@campaignPreviewEventBefore": {
    "description": "A name of the state of a campaign before it starts."
  },
  "campaignPreviewEventDuring": "During Campaign",
  "@campaignPreviewEventDuring": {
    "description": "A name of the state of a campaign when it is active."
  },
  "campaignPreviewEventAfter": "After Campaign",
  "@campaignPreviewEventAfter": {
    "description": "A name of the state of a campaign when it is active."
  },
  "userAuthenticationState": "User Authentication State",
  "@userAuthenticationState": {
    "description": "The state of the user (keychain), actor, guest, visitor, etc."
  },
  "active": "Active",
  "@active": {
    "description": "Activated state"
  },
  "campaignManagement": "Campaign Management",
  "published": "Published",
  "status": "Status",
  "myProposals": "My Proposals",
  "workspaceDescription": "In this space you can manage your existing proposals, view previous and archived proposal as well as creating new proposals.",
  "@workspaceDescription": {
    "description": "Workspace page description"
  },
  "newDraftProposal": "New Draft Proposal",
  "draftProposalsX": "Draft Proposals ({count})",
  "@draftProposalsX": {
    "description": "Workspace page tab",
    "placeholders": {
      "count": {
        "type": "int"
      }
    }
  },
  "finalProposalsX": "Final Proposals ({count})",
  "@finalProposalsX": {
    "description": "Workspace page tab",
    "placeholders": {
      "count": {
        "type": "int"
      }
    }
  },
  "searchProposals": "Search Proposals",
  "search": "Search…",
  "agree": "I Agree",
  "requestedAmountShouldBeBetweenMinAndMax": "Requested amount should be between {min} and {max}",
  "requestedAmountShouldBeMoreThan": "Requested amount should be at least {min}",
  "requestedAmountShouldBeLessThan": "Requested amount should be at most {max}",
  "errorValidationTokenNotParsed": "Invalid input. Could not parse parse.",
  "@errorValidationTokenNotParsed": {
    "description": "A validation error when user enters input which cannot be parsed into token value."
  },
  "errorValidationMissingRequiredField": "Please fill this field.",
  "@errorValidationMissingRequiredField": {
    "description": "A validation error for a missing required form field."
  },
  "errorValidationNumFieldBelowMin": "The value should be at least {min}.",
  "@errorValidationNumFieldBelowMin": {
    "description": "Validation error when the user entered numerical value is smaller than min",
    "placeholders": {
      "min": {
        "type": "int"
      }
    }
  },
  "errorValidationNumFieldAboveMax": "The value should be no bigger than {max}.",
  "@errorValidationNumFieldAboveMax": {
    "description": "Validation error when the user entered numerical value is bigger than max",
    "placeholders": {
      "max": {
        "type": "int"
      }
    }
  },
  "errorValidationNumFieldOutOfRange": "The value should be between {min} and {max}",
  "@errorValidationNumFieldOutOfRange": {
    "description": "Validation error when the numerical value is out of allowed range between min and max (both inclusive)",
    "placeholders": {
      "min": {
        "type": "int"
      },
      "max": {
        "type": "int"
      }
    }
  },
  "errorValidationStringLengthBelowMin": "The text should be at least {min} {min, plural, =0{characters} =1{character} other{characters}}.",
  "@errorValidationStringLengthBelowMin": {
    "description": "Validation error when the user entered text is shorter than min length",
    "placeholders": {
      "min": {
        "type": "int"
      }
    }
  },
  "errorValidationStringLengthAboveMax": "The text should be no longer than {max} {max, plural, =0{characters} =1{character} other{characters}}.",
  "@errorValidationStringLengthAboveMax": {
    "description": "Validation error when the user entered text is longer than max length",
    "placeholders": {
      "max": {
        "type": "int"
      }
    }
  },
  "errorValidationStringLengthOutOfRange": "The text should be between {min} and {max} {max, plural, =0{characters} =1{character} other{characters}}.",
  "@errorValidationStringLengthOutOfRange": {
    "description": "Validation error when the user entered text is out of allowed range between min and max (both inclusive) characters",
    "placeholders": {
      "min": {
        "type": "int"
      },
      "max": {
        "type": "int"
      }
    }
  },
  "errorValidationListItemsBelowMin": "There should be at least {min} {min, plural, =0{items} =1{item} other{items}}.",
  "@errorValidationListItemsBelowMin": {
    "description": "Validation error when the user entered less than min items in the list.",
    "placeholders": {
      "min": {
        "type": "int"
      }
    }
  },
  "errorValidationListItemsAboveMax": "There should be no more than {max} {max, plural, =0{items} =1{item} other{items}}.",
  "@errorValidationListItemsAboveMax": {
    "description": "Validation error when the user entered more than max items in the list.",
    "placeholders": {
      "max": {
        "type": "int"
      }
    }
  },
  "errorValidationListItemsOutOfRange": "There should be between {min} and {max} {max, plural, =0{items} =1{item} other{items}}.",
  "@errorValidationListItemsOutOfRange": {
    "description": "The number of items in a list/array is out of allowed range between min and max (both inclusive)",
    "placeholders": {
      "min": {
        "type": "int"
      },
      "max": {
        "type": "int"
      }
    }
  },
  "errorValidationListItemsNotUnique": "The values must be unique.",
  "@errorValidationListItemsNotUnique": {
    "description": "The list items must be unique."
  },
  "noTagSelected": "No Tag Selected",
  "@noTagSelected": {
    "description": "For example in context of document builder"
  },
  "errorValidationConstValueMismatch": "The value must be \"{constValue}\".",
  "@errorValidationConstValueMismatch": {
    "description": "Validation error when the user entered value does not match the const value",
    "placeholders": {
      "constValue": {
        "type": "String"
      }
    }
  },
  "errorValidationEnumValuesMismatch": "The value must be one of {enumValues}.",
  "@errorValidationEnumValuesMismatch": {
    "description": "Validation error when the user entered value does not match the enum values",
    "placeholders": {
      "enumValues": {
        "type": "String"
      }
    }
  },
  "errorValidationPatternMismatch": "The value does not match the valid pattern.",
  "@errorValidationPatternMismatch": {
    "description": "Validation error when the user entered value does not match the pattern"
  },
  "singleGroupedTagSelectorTitle": "Please choose the most relevant category group and tag related to the outcomes of your proposal",
  "singleGroupedTagSelectorRelevantTag": "Select the most relevant tag",
  "noUrlAdded": "No URL added",
  "addUrl": "Add URL",
  "clear": "Clear",
  "errorNoActiveCampaignFound": "Currently there is no active campaign running",
  "howItWorksCollaborate": "Innovate together",
  "@howItWorksCollaborate": {
    "description": "Used in discovery page in how it works section"
  },
  "howItWorks": "Here’s how it works",
  "howItWorksCollaborateDescription": "Got an Idea? Create an impactful proposal and collaborate with the community to develop and refine it.",
  "howItWorksVote": "Vote for your favorite ideas",
  "@howItWorksVote": {
    "description": "Used in discovery page in how it works section"
  },
  "howItWorksVoteDescription": "Use a voting app to choose ideas with impact worth funding. Get rewarded in ada for taking part.",
  "howItWorksFollow": "Stay up to date",
  "@howItWorksFollow": {
    "description": "Used in discovery page in how it works section"
  },
  "howItWorksFollowDescription": "Receive regular updates on all the funded ideas, so you can follow along and see how things are progressing.",
  "heroSectionTitle": "Create, fund and deliver the future of Cardano.",
  "projectCatalystDescription": "Project Catalyst is an experiment in community innovation, providing a framework to turn ideas into impactful real world projects.\n\nWe're putting the community at the heart of Cardano's future development. Are you ready for the Challenge?",
  "viewCurrentCampaign": "View Current Campaign",
  "catalystF14": "Catalyst Found 14",
  "@catalystF14": {
    "description": "Used in discovery page in hero section"
  },
  "currentCampaign": "Current Campaign",
  "currentCampaignDescription": "Project Catalyst turns economic power into innovation power by using the Cardano Treasury to incentivize and fund community-approved ideas.",
  "campaignTreasury": "Campaign Treasury",
  "campaignTreasuryDescription": "Total budget, including ecosystem incentives",
  "campaignTotalAsk": "Campaign Total Ask",
  "campaignTotalAskDescription": "Funds requested by all submitted projects",
  "maximumAsk": "Maximum Ask",
  "minimumAsk": "Minimum Ask",
  "ideaJourney": "Idea Journey",
  "ideaJourneyDescription": "#### Ideas comes to life in Catalyst through its key stages below. For the full timeline, deadlines and latest updates, visit the [fund timeline](https://docs.projectcatalyst.io/current-fund/fund-basics/fund-timeline) Gitbook page.",
  "ongoing": "Ongoing",
  "from": "From",
  "to": "To",
  "weekOf": "Week of",
  "errorDisplayNameValidationEmpty": "Display name can not be empty",
  "errorDisplayNameValidationOutOfRange": "Invalid length",
  "headsUp": "Heads up",
  "@headsUp": {
    "description": "In context for important information below"
  },
  "errorEmailValidationPattern": "Incorrect email pattern",
  "errorEmailValidationOutOfRange": "Invalid length",
  "categoryDetails": "Category Details",
  "fundsAvailable": "Funds Available",
  "duration": "Duration",
  "valueMonths": "{value} {value, plural, =0{Month} other{Months}}",
  "@valueMonths": {
    "description": "Used in proposal card",
    "placeholders": {
      "value": {
        "type": "int"
      }
    }
  },
  "finalProposal": "Final",
  "mostRecent": "Most Recent",
  "viewAllProposals": "View All Proposals",
  "publishedOn": "Published on {date} at {time}",
  "@publishedOn": {
    "placeholders": {
      "date": {
        "type": "String"
      },
      "time": {
        "type": "String"
      }
    }
  },
  "accountMenuPopupTooltip": "Account menu",
  "account": "Account",
  "settings": "Settings",
  "setupCatalystRoles": "Setup Catalyst roles",
  "submitSupportRequest": "Submit support request",
  "catalystKnowledgeBase": "Catalyst knowledge base",
  "lockAccount": "Lock account",
  "timezone": "Timezone",
<<<<<<< HEAD
  "createProposal": "Create Proposal",
  "@createProposal": {
    "description": "Create a new proposal"
  },
  "importProposal": "Import Proposal",
  "@importProposal": {
    "description": "Import a proposal from a file"
  },
  "catalyst": "Catalyst",
  "@catalyst": {
    "description": "Catalyst is a project name"
  }
=======
  "displayName": "Display Name",
  "emailAddress": "Email address",
  "myAccount": "My account",
  "myRoles": "My Roles",
  "addRole": "Add role",
  "accountFinishedNotificationTitle": "Account Finalized",
  "accountFinishedNotificationTitleDesc": "Account blockchain verified",
  "accountFinishedNotificationMessage": "You are now able to vote, submit proposals and…",
  "startProposal": "Start Proposal",
  "editRolesDialogTitle": "Editing Roles",
  "editRolesDialogMessage": "Before you can change your role, there are a few steps to complete first. Follow the instructions carefully to ensure a smooth transition.\u2028\u2028To continue you will need to re-register, this will allow you to select new roles. This process will take around 3-7 minutes. \nPlease have your passphrase ready.\u2028",
  "continueText": "Continue"
>>>>>>> c90dca4f
}<|MERGE_RESOLUTION|>--- conflicted
+++ resolved
@@ -1475,7 +1475,6 @@
   "catalystKnowledgeBase": "Catalyst knowledge base",
   "lockAccount": "Lock account",
   "timezone": "Timezone",
-<<<<<<< HEAD
   "createProposal": "Create Proposal",
   "@createProposal": {
     "description": "Create a new proposal"
@@ -1487,8 +1486,7 @@
   "catalyst": "Catalyst",
   "@catalyst": {
     "description": "Catalyst is a project name"
-  }
-=======
+  },
   "displayName": "Display Name",
   "emailAddress": "Email address",
   "myAccount": "My account",
@@ -1499,7 +1497,9 @@
   "accountFinishedNotificationMessage": "You are now able to vote, submit proposals and…",
   "startProposal": "Start Proposal",
   "editRolesDialogTitle": "Editing Roles",
-  "editRolesDialogMessage": "Before you can change your role, there are a few steps to complete first. Follow the instructions carefully to ensure a smooth transition.\u2028\u2028To continue you will need to re-register, this will allow you to select new roles. This process will take around 3-7 minutes. \nPlease have your passphrase ready.\u2028",
+  "editRolesDialogMessage": "Before you can change your role, there are a few steps to complete first. Follow the instructions carefully to ensure a smooth transition. + +To continue you will need to re-register, this will allow you to select new roles. This process will take around 3-7 minutes. \nPlease have your passphrase ready. +",
   "continueText": "Continue"
->>>>>>> c90dca4f
 }