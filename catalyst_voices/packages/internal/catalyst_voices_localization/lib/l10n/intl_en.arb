{
  "@@locale": "en",
  "local": "Local",
  "emailLabelText": "Email",
  "@emailLabelText": {
    "description": "Text shown in email field"
  },
  "emailHintText": "mail@example.com",
  "@emailHintText": {
    "description": "Text shown in email field when empty"
  },
  "emailErrorText": "mail@example.com",
  "@emailErrorText": {
    "description": "Text shown in email field when input is invalid"
  },
  "cancelButtonText": "Cancel",
  "@cancelButtonText": {
    "description": "Text shown in cancel button"
  },
  "editButtonText": "Edit",
  "@editButtonText": {
    "description": "Text shown in edit button"
  },
  "publishButtonText": "Publish",
  "@publishButtonText": {
    "description": "Text shown in publish button"
  },
  "submitButtonText": "Submit",
  "@submitButtonText": {
    "description": "Text shown in submit button"
  },
  "headerTooltipText": "Header",
  "@headerTooltipText": {
    "description": "Text shown in header tooltip"
  },
  "placeholderRichText": "Start writing your text...",
  "@placeholderRichText": {
    "description": "Text shown as placeholder in rich text editor"
  },
  "supportingTextLabelText": "Supporting text",
  "@supportingTextLabelText": {
    "description": "Text shown as placeholder in rich text editor"
  },
  "saveButtonText": "Save",
  "@saveButtonText": {
    "description": "Text shown in save button"
  },
  "passwordLabelText": "Password",
  "@passwordLabelText": {
    "description": "Text shown in password field"
  },
  "passwordHintText": "My1SecretPassword",
  "@passwordHintText": {
    "description": "Text shown in password field when empty"
  },
  "passwordErrorText": "Password must be at least 8 characters long",
  "@passwordErrorText": {
    "description": "Text shown in  password field when input is invalid"
  },
  "homeScreenText": "Catalyst Voices",
  "@homeScreenText": {
    "description": "Text shown in the home screen"
  },
  "comingSoonSubtitle": "Voices",
  "@comingSoonSubtitle": {
    "description": "Text shown after logo in coming soon page"
  },
  "comingSoonTitle1": "Coming",
  "@comingSoonTitle1": {
    "description": "Text shown as main title in coming soon page"
  },
  "comingSoonTitle2": "soon",
  "@comingSoonTitle2": {
    "description": "Text shown as main title in coming soon page"
  },
  "comingSoonDescription": "Project Catalyst is the world's largest decentralized innovation engine for solving real-world challenges.",
  "@comingSoonDescription": {
    "description": "Text shown as description in coming soon page"
  },
  "connectingStatusLabelText": "re-connecting",
  "@connectingStatusLabelText": {
    "description": "Label text shown in the ConnectingStatus widget during re-connection."
  },
  "finishAccountButtonLabelText": "Finish account",
  "@finishAccountButtonLabelText": {
    "description": "Label text shown in the FinishAccountButton widget."
  },
  "getStartedButtonLabelText": "Get Started",
  "@getStartedButtonLabelText": {
    "description": "Label text shown in the GetStartedButton widget."
  },
  "unlockButtonLabelText": "Unlock",
  "@unlockButtonLabelText": {
    "description": "Label text shown in the UnlockButton widget."
  },
  "userProfileGuestLabelText": "Guest",
  "@userProfileGuestLabelText": {
    "description": "Label text shown in the UserProfileButton widget when a user is not connected."
  },
  "searchButtonLabelText": "[cmd=K]",
  "@searchButtonLabelText": {
    "description": "Label text shown in the Search widget."
  },
  "snackbarInfoLabelText": "Info",
  "@snackbarInfoLabelText": {
    "description": "Label text shown in the Snackbar widget when the message is an info message."
  },
  "snackbarInfoMessageText": "This is an info message!",
  "@snackbarInfoMessageText": {
    "description": "Text shown in the Snackbar widget when the message is an info message."
  },
  "snackbarSuccessLabelText": "Success",
  "@snackbarSuccessLabelText": {
    "description": "Label text shown in the Snackbar widget when the message is an success message."
  },
  "snackbarSuccessMessageText": "This is a success message!",
  "@snackbarSuccessMessageText": {
    "description": "Text shown in the Snackbar widget when the message is an success message."
  },
  "snackbarWarningLabelText": "Warning",
  "@snackbarWarningLabelText": {
    "description": "Label text shown in the Snackbar widget when the message is an warning message."
  },
  "snackbarWarningMessageText": "This is a warning message!",
  "@snackbarWarningMessageText": {
    "description": "Text shown in the Snackbar widget when the message is an warning message."
  },
  "snackbarErrorLabelText": "Error",
  "@snackbarErrorLabelText": {
    "description": "Label text shown in the Snackbar widget when the message is an error message."
  },
  "snackbarErrorMessageText": "This is an error message!",
  "@snackbarErrorMessageText": {
    "description": "Text shown in the Snackbar widget when the message is an error message."
  },
  "refresh": "Refresh",
  "ok": "Ok",
  "@ok": {
    "description": "Short confirmation (ok)."
  },
  "okay": "Okay",
  "@okay": {
    "description": "Short confirmation (okay.)"
  },
  "seedPhraseSlotNr": "Slot {nr}",
  "@seedPhraseSlotNr": {
    "description": "When user arranges seed phrases this text is shown when phrase was not selected",
    "placeholders": {
      "nr": {
        "type": "int"
      }
    }
  },
  "proposalStatusReady": "Ready",
  "@proposalStatusReady": {
    "description": "Indicates to user that status is in ready mode"
  },
  "draft": "Draft",
  "@draft": {
    "description": "Indicates to user that status is in draft mode"
  },
  "inProgress": "In progress",
  "@inProgress": {
    "description": "Indicates to user that status is in progress"
  },
  "private": "Private",
  "@private": {
    "description": "Indicates to user that status is in private mode"
  },
  "live": "Live",
  "@live": {
    "description": "Indicates to user that status is in live mode"
  },
  "completed": "Completed",
  "@completed": {
    "description": "Indicates to user that status is completed"
  },
  "open": "Open",
  "@open": {
    "description": "Indicates to user that status is in open mode"
  },
  "fundedProposal": "Funded proposal",
  "@fundedProposal": {
    "description": "Label shown on a proposal card indicating that the proposal is funded."
  },
  "publishedProposal": "Published proposal",
  "@publishedProposal": {
    "description": "Label shown on a proposal card indicating that the proposal is not yet funded."
  },
  "fundedProposalDate": "Funded {date}",
  "@fundedProposalDate": {
    "description": "Indicates date of funding (a proposal).",
    "placeholders": {
      "date": {
        "type": "DateTime",
        "format": "yMMMMd"
      }
    }
  },
  "lastUpdateDate": "Last update: {date}.",
  "@lastUpdateDate": {
    "description": "Indicates a last update date.",
    "placeholders": {
      "date": {
        "type": "String"
      }
    }
  },
  "fundsRequested": "Funds requested",
  "@fundsRequested": {
    "description": "Indicates the amount of ADA requested in a fund on a proposal card."
  },
  "noOfComments": "{count} {count, plural, =0{comments} =1{comment} other{comments}}",
  "@noOfComments": {
    "description": "Indicates the amount of comments on a proposal card.",
    "placeholders": {
      "count": {
        "type": "num",
        "format": "compact"
      }
    }
  },
  "noOfSegmentsCompleted": "{completed} of {total} ({percentage}%) {total, plural, =0{segments} =1{segment} other{segments}} completed",
  "@noOfSegmentsCompleted": {
    "description": "Indicates the amount of comments on a proposal card.",
    "placeholders": {
      "completed": {
        "type": "num",
        "format": "compact"
      },
      "total": {
        "type": "num",
        "format": "compact"
      },
      "percentage": {
        "type": "num",
        "format": "compact"
      }
    }
  },
  "today": "Today",
  "@today": {
    "description": "Refers to date which is today."
  },
  "yesterday": "Yesterday",
  "@yesterday": {
    "description": "Refers to date which is yesterday."
  },
  "twoDaysAgo": "2 days ago",
  "@twoDaysAgo": {
    "description": "Refers to date which is two days ago."
  },
  "tomorrow": "Tomorrow",
  "@tomorrow": {
    "description": "Refers to date which is tomorrow."
  },
  "activeVotingRound": "Active voting round 14",
  "@activeVotingRound": {
    "description": "Title of the voting space."
  },
  "noOfAll": "All ({count})",
  "@noOfAll": {
    "description": "Tab label for all proposals in voting space",
    "placeholders": {
      "count": {
        "type": "int"
      }
    }
  },
  "noOfDraft": "Draft proposals ({count})",
  "@noOfDraft": {
    "description": "Tab label for draft proposals in voting space",
    "placeholders": {
      "count": {
        "type": "int"
      }
    }
  },
  "noOfFinal": "Final proposals ({count})",
  "@noOfFinal": {
    "description": "Tab label for final proposals in voting space",
    "placeholders": {
      "count": {
        "type": "int"
      }
    }
  },
  "noOfMyProposals": "My proposals ({count})",
  "@noOfMyProposals": {
    "description": "Tab label for my proposals in voting space",
    "placeholders": {
      "count": {
        "type": "int"
      }
    }
  },
  "noOfFavorites": "Favorites ({count})",
  "@noOfFavorites": {
    "description": "Tab label for draft proposals in voting space",
    "placeholders": {
      "count": {
        "type": "int"
      }
    }
  },
  "favorites": "Favorites",
  "@favorites": {
    "description": "Refers to a list of favorites."
  },
  "treasuryCampaignBuilder": "Campaign builder",
  "@treasuryCampaignBuilder": {
    "description": "Left panel name in treasury space"
  },
  "treasuryCampaignBuilderSegments": "Segments",
  "@treasuryCampaignBuilderSegments": {
    "description": "Tab name in campaign builder panel"
  },
  "treasuryCreateCampaign": "Create Campaign",
  "@treasuryCreateCampaign": {
    "description": "Segment name"
  },
  "setupCampaignDetails": "Setup Campaign Details",
  "@setupCampaignDetails": {
    "description": "Segment step for entering campaign details."
  },
  "setupCampaignStages": "Setup Campaign Stages",
  "@setupCampaignStages": {
    "description": "Segment step for entering campaign start and end dates."
  },
  "setupCampaignStagesTimezone": "You are setting date and times using this Timezone:",
  "@setupCampaignStagesTimezone": {
    "description": "The description of a timezone in which the user sets campaign stages."
  },
  "startAndEndDates": "Start & End Dates",
  "@startAndEndDates": {
    "description": "Refers to a date & time range (start & end)."
  },
  "campaignStart": "Campaign Start",
  "@campaignStart": {
    "description": "Label for the campaign start date."
  },
  "campaignEnd": "Campaign End",
  "@campaignEnd": {
    "description": "Label for the campaign end date."
  },
  "campaignDates": "Campaign Dates",
  "@campaignDates": {
    "description": "Label for the campaign start & end date."
  },
  "noDateTimeSelected": "No date & time selected",
  "@noDateTimeSelected": {
    "description": "Placeholder when date & time not selected."
  },
  "setupBaseProposalTemplate": "Setup Base Proposal Template",
  "@setupBaseProposalTemplate": {
    "description": "Segment step for entering a proposal template for a campaign."
  },
  "setupBaseQuestions": "Setup Base Questions",
  "@setupBaseQuestions": {
    "description": "Segment description for entering a proposal template for a campaign."
  },
  "setupCategories": "Setup Categories",
  "@setupCategories": {
    "description": "Segment step for entering campaign categories."
  },
  "stepEdit": "Edit",
  "@stepEdit": {
    "description": "Button name in step"
  },
  "workspaceProposalNavigation": "Proposal navigation",
  "@workspaceProposalNavigation": {
    "description": "Left panel name in workspace"
  },
  "workspaceProposalNavigationSegments": "Segments",
  "@workspaceProposalNavigationSegments": {
    "description": "Tab name in proposal setup panel"
  },
  "workspaceProposalSetup": "Proposal setup",
  "@workspaceProposalSetup": {
    "description": "Segment name"
  },
  "drawerSpaceTreasury": "Treasury",
  "@drawerSpaceTreasury": {
    "description": "Name shown in spaces shell drawer"
  },
  "drawerSpaceDiscovery": "Discovery",
  "@drawerSpaceDiscovery": {
    "description": "Name shown in spaces shell drawer"
  },
  "drawerSpaceWorkspace": "Workspace",
  "@drawerSpaceWorkspace": {
    "description": "Name shown in spaces shell drawer"
  },
  "drawerSpaceVoting": "Voting",
  "@drawerSpaceVoting": {
    "description": "Name shown in spaces shell drawer"
  },
  "drawerSpaceFundedProjects": "Funded projects",
  "@drawerSpaceFundedProjects": {
    "description": "Name shown in spaces shell drawer"
  },
  "fundedProjectSpace": "Funded project space",
  "@fundedProjectSpace": {
    "description": "Title of the funded project space"
  },
  "noOfFundedProposals": "Funded proposals ({count})",
  "@noOfFundedProposals": {
    "description": "Tab label for funded proposals in funded projects space",
    "placeholders": {
      "count": {
        "type": "int"
      }
    }
  },
  "followed": "Followed",
  "@followed": {
    "description": "Refers to a list of followed items."
  },
  "overallSpacesSearchBrands": "Search Brands",
  "@overallSpacesSearchBrands": {
    "description": "Overall spaces search brands tile name"
  },
  "overallSpacesTasks": "Tasks",
  "@overallSpacesTasks": {
    "description": "Overall spaces tasks tile name"
  },
  "voicesUpdateReady": "Voices update ready",
  "@voicesUpdateReady": {
    "description": "In different places update popup title"
  },
  "clickToRestart": "Click to restart",
  "@clickToRestart": {
    "description": "In different places update popup body"
  },
  "spaceTreasuryName": "Treasury space",
  "@spaceTreasuryName": {
    "description": "Name of space shown in different spaces that indicates its origin"
  },
  "spaceDiscoveryName": "Discovery space",
  "@spaceDiscoveryName": {
    "description": "Name of space shown in different spaces that indicates its origin"
  },
  "spaceWorkspaceName": "Workspace",
  "@spaceWorkspaceName": {
    "description": "Name of space shown in different spaces that indicates its origin"
  },
  "spaceVotingName": "Voting space",
  "@spaceVotingName": {
    "description": "Name of space shown in different spaces that indicates its origin"
  },
  "spaceFundedProjects": "Funded project space",
  "@spaceFundedProjects": {
    "description": "Name of space shown in different spaces that indicates its origin"
  },
  "lock": "Lock",
  "@lock": {
    "description": "Refers to a lock action, i.e. to lock the session."
  },
  "unlock": "Unlock",
  "@unlock": {
    "description": "Refers to a unlock action, i.e. to unlock the session."
  },
  "getStarted": "Get Started",
  "@getStarted": {
    "description": "Refers to a get started action, i.e. to register."
  },
  "guest": "Guest",
  "@guest": {
    "description": "Refers to guest user."
  },
  "visitor": "Visitor",
  "@visitor": {
    "description": "Refers to user that created keychain but is locked"
  },
  "actor": "Actor",
  "@actor": {
    "description": "Refers to user that created keychain and is unlocked."
  },
  "noConnectionBannerRefreshButtonText": "Refresh",
  "@noConnectionBannerRefreshButtonText": {
    "description": "Text shown in the No Internet Connection Banner widget for the refresh button."
  },
  "noConnectionBannerTitle": "No internet connection",
  "@noConnectionBannerTitle": {
    "description": "Text shown in the No Internet Connection Banner widget for the title."
  },
  "noConnectionBannerDescription": "Your internet is playing hide and seek. Check your internet connection, or try again in a moment.",
  "@noConnectionBannerDescription": {
    "description": "Text shown in the No Internet Connection Banner widget for the description below the title."
  },
  "weakPasswordStrength": "Weak password strength",
  "@weakPasswordStrength": {
    "description": "Describes a password that is weak"
  },
  "normalPasswordStrength": "Normal password strength",
  "@normalPasswordStrength": {
    "description": "Describes a password that has medium strength."
  },
  "goodPasswordStrength": "Good password strength",
  "@goodPasswordStrength": {
    "description": "Describes a password that is strong."
  },
  "chooseCardanoWallet": "Choose Cardano Wallet",
  "@chooseCardanoWallet": {
    "description": "A button label to select a cardano wallet."
  },
  "chooseOtherWallet": "Choose other wallet",
  "@chooseOtherWallet": {
    "description": "A button label to select another cardano wallet."
  },
  "learnMore": "Learn More",
  "@learnMore": {
    "description": "A label on a clickable element that can show more content."
  },
  "walletLinkHeader": "Link keys to your Catalyst Keychain",
  "@walletLinkHeader": {
    "description": "A header in link wallet flow in registration."
  },
  "walletLinkWalletSubheader": "Link your Cardano wallet",
  "@walletLinkWalletSubheader": {
    "description": "A subheader in link wallet flow in registration for wallet connection."
  },
  "walletLinkRolesSubheader": "Select your Catalyst roles",
  "@walletLinkRolesSubheader": {
    "description": "A subheader in link wallet flow in registration for role chooser state."
  },
  "walletLinkTransactionSubheader": "Sign your Catalyst roles to the\nCardano mainnet",
  "@walletLinkTransactionSubheader": {
    "description": "A subheader in link wallet flow in registration for RBAC transaction."
  },
  "walletLinkIntroTitle": "Link Cardano Wallet & Catalyst Roles \u2028to you Catalyst Keychain.",
  "@walletLinkIntroTitle": {
    "description": "A title in link wallet flow on intro screen."
  },
  "walletLinkIntroContent": "You're almost there! This is the final and most important step in your account setup. \u2028\u2028We're going to link a Cardano Wallet to your Catalyst Keychain, so you can start collecting Role Keys.  \u2028\u2028We'll start with your Voter/Commenter Key by default. You can decide to add a Proposer Key if you want.",
  "@walletLinkIntroContent": {
    "description": "A message (content) in link wallet flow on intro screen."
  },
  "walletLinkSelectWalletTitle": "Select the Cardano wallet to link\nto your Catalyst Keychain.",
  "@walletLinkSelectWalletTitle": {
    "description": "A title in link wallet flow on select wallet screen."
  },
  "walletLinkSelectWalletContent": "To complete this action, you'll submit a signed transaction to Cardano. There will be an ADA transaction fee.",
  "@walletLinkSelectWalletContent": {
    "description": "A message (content) in link wallet flow on select wallet screen."
  },
  "walletLinkWalletDetailsTitle": "Cardano wallet detection",
  "@walletLinkWalletDetailsTitle": {
    "description": "A title in link wallet flow on wallet details screen."
  },
  "walletLinkWalletDetailsContent": "{wallet} connected successfully!",
  "@walletLinkWalletDetailsContent": {
    "description": "A message in link wallet flow on wallet details screen.",
    "placeholders": {
      "wallet": {
        "type": "String"
      }
    }
  },
  "walletLinkWalletDetailsNotice": "Wallet and role registrations require a minimal transaction fee. You can setup your default dApp connector wallet in your browser extension settings.",
  "@walletLinkWalletDetailsNotice": {
    "description": "A message in link wallet flow on wallet details screen when a user wallet doesn't have enough balance."
  },
  "walletLinkWalletDetailsNoticeTopUp": "Top up ADA",
  "@walletLinkWalletDetailsNoticeTopUp": {
    "description": "A message recommending the user to top up ADA in wallet link on wallet details screen."
  },
  "walletLinkWalletDetailsNoticeTopUpLink": "Link to top-up provider",
  "@walletLinkWalletDetailsNoticeTopUpLink": {
    "description": "A link to top-up provide when the user doesn't have enough balance on wallet link screen"
  },
  "walletLinkTransactionTitle": "Let's make sure everything looks right.",
  "@walletLinkTransactionTitle": {
    "description": "A title in link wallet flow on transaction screen."
  },
  "walletLinkTransactionAccountCompletion": "Account completion for Catalyst",
  "@walletLinkTransactionAccountCompletion": {
    "description": "A subtitle in link wallet flow on transaction screen."
  },
  "walletLinkTransactionLinkItem": "1 {wallet} wallet",
  "@walletLinkTransactionLinkItem": {
    "description": "An item in the transaction summary for the wallet link.",
    "placeholders": {
      "wallet": {
        "type": "String"
      }
    }
  },
  "walletLinkTransactionPositiveSmallPrint": "Positive small print",
  "@walletLinkTransactionPositiveSmallPrint": {
    "description": "A side note on transaction summary in the wallet link explaining the positives about the registration."
  },
  "walletLinkTransactionPositiveSmallPrintItem1": "Your registration is a one time event, cost will not renew periodically.",
  "@walletLinkTransactionPositiveSmallPrintItem1": {
    "description": "The first item for the positive small print message."
  },
  "walletLinkTransactionPositiveSmallPrintItem2": "Your registrations can be found under your account profile after completion.",
  "@walletLinkTransactionPositiveSmallPrintItem2": {
    "description": "The second item for the positive small print message."
  },
  "walletLinkTransactionPositiveSmallPrintItem3": "All registration fees go into the Cardano Treasury.",
  "@walletLinkTransactionPositiveSmallPrintItem3": {
    "description": "The third item for the positive small print message."
  },
  "walletLinkTransactionSign": "Sign transaction with wallet",
  "@walletLinkTransactionSign": {
    "description": "The primary button label to sign a transaction on transaction summary screen."
  },
  "walletLinkTransactionChangeRoles": "Change role setup",
  "@walletLinkTransactionChangeRoles": {
    "description": "The secondary button label to change the roles on transaction summary screen."
  },
  "walletLinkTransactionRoleItem": "1 {role} registration",
  "@walletLinkTransactionRoleItem": {
    "description": "An item in the transaction summary for the role registration",
    "placeholders": {
      "role": {
        "type": "String"
      }
    }
  },
  "registrationTransactionFailed": "Transaction failed",
  "@registrationTransactionFailed": {
    "description": "Indicates an error when submitting a registration transaction failed."
  },
  "registrationInsufficientBalance": "Insufficient balance, please top up your wallet.",
  "@registrationInsufficientBalance": {
    "description": "Indicates an error when preparing a transaction has failed due to low wallet balance."
  },
  "registrationSeedPhraseNotFound": "Seed phrase was not found. Make sure correct words are correct.",
  "@registrationSeedPhraseNotFound": {
    "description": "Error message shown when attempting to register or recover account but seed phrase was not found"
  },
  "registrationUnlockPasswordNotFound": "Password was not found. Make sure valid password was created.",
  "@registrationUnlockPasswordNotFound": {
    "description": "Error message shown when attempting to register or recover account but password was not found"
  },
  "registrationWalletNotFound": "Wallet not found",
  "@registrationWalletNotFound": {
    "description": "Error message shown when connect wallet but matching was not found"
  },
  "walletLinkRoleChooserTitle": "How do you want to participate in Catalyst?",
  "@walletLinkRoleChooserTitle": {
    "description": "A title on the role chooser screen in registration."
  },
  "walletLinkRoleChooserContent": "In Catalyst you can take on different roles, learn more below and choose your additional roles now.",
  "@walletLinkRoleChooserContent": {
    "description": "A message on the role chooser screen in registration."
  },
  "walletLinkRoleSummaryTitle": "Is this your correct Catalyst role setup?",
  "@walletLinkRoleSummaryTitle": {
    "description": "A title on the role summary screen in registration."
  },
  "walletLinkRoleSummaryContent1": "You would like to register ",
  "@walletLinkRoleSummaryContent1": {
    "description": "The first part of the message on the role summary screen in registration."
  },
  "walletLinkRoleSummaryContent2": "{count} active {count, plural, =0{roles} =1{role} other{roles}}",
  "@walletLinkRoleSummaryContent2": {
    "description": "The middle (bold) part of the message on the role summary screen in registration.",
    "placeholders": {
      "count": {
        "type": "num",
        "format": "compact"
      }
    }
  },
  "walletLinkRoleSummaryContent3": " in Catalyst.",
  "@walletLinkRoleSummaryContent3": {
    "description": "The last part of the message on the role summary screen in registration."
  },
  "nameOfWallet": "Name of the wallet",
  "seeAllSupportedWallets": "See all supported wallets",
  "@seeAllSupportedWallets": {
    "description": "Message shown when redirecting to external content that describes which wallets are supported."
  },
  "walletDetectionSummary": "Wallet detection summary",
  "@walletDetectionSummary": {
    "description": "Message shown when presenting the details of a connected wallet."
  },
  "walletBalance": "Wallet balance",
  "@walletBalance": {
    "description": "The wallet balance in terms of Ada."
  },
  "walletAddress": "Wallet address",
  "@walletAddress": {
    "description": "A cardano wallet address"
  },
  "accountCreationCreate": "Create a new \nCatalyst Keychain",
  "accountCreationRecover": "Recover your\nCatalyst Keychain",
  "accountCreationOnThisDevice": "On this device",
  "@accountCreationOnThisDevice": {
    "description": "Indicates that created keychain will be stored in this device only"
  },
  "accountCreationGetStartedTitle": "Welcome to Catalyst",
  "accountCreationGetStatedDesc": "If you already have a Catalyst keychain you can restore it on this device, or you can create a new Catalyst Keychain.",
  "accountCreationGetStatedWhatNext": "What do you want to do?",
  "myAccountProfileKeychain": "My Account / Profile & Keychain",
  "@myAccountProfileKeychain": {
    "description": "Title of My Account page"
  },
  "yourCatalystKeychainAndRoleRegistration": "Your Catalyst keychain & role registration",
  "@yourCatalystKeychainAndRoleRegistration": {
    "description": "Subtitle of My Account page"
  },
  "profileAndKeychain": "Profile & Keychain",
  "@profileAndKeychain": {
    "description": "Tab on My Account page"
  },
  "removeKeychain": "Remove Keychain",
  "@removeKeychain": {
    "description": "Action on Catalyst Keychain card"
  },
  "walletConnected": "Wallet connected",
  "@walletConnected": {
    "description": "Describes that wallet is connected on Catalyst Keychain card"
  },
  "currentRoleRegistrations": "Current Role registrations",
  "@currentRoleRegistrations": {
    "description": "Describes roles on Catalyst Keychain card"
  },
  "voter": "Voter",
  "@voter": {
    "description": "Account role"
  },
  "proposer": "Proposer",
  "@proposer": {
    "description": "Account role"
  },
  "drep": "Drep",
  "@drep": {
    "description": "Account role"
  },
  "defaultRole": "Default",
  "@defaultRole": {
    "description": "Related to account role"
  },
  "catalystKeychain": "Catalyst Keychain",
  "createBaseProfileInstructionsTitle": "Introduction",
  "createBaseProfileInstructionsMessage": "In the following account creation steps we will:\n\n1. Setup your base profile\n2. Create your Catalyst Keychain\n3. Link Cardano wallet & roles\n\nTo ensure a smooth experience, completing your account setup in one session is essential—stay focused and avoid interruptions to finalize everything efficiently.",
  "createBaseProfileInstructionsNext": "Create your Base profile now",
  "createBaseProfileInstructionsEmailRequest": "Email request",
  "createBaseProfileInstructionsEmailReason1": "We store email in a mutable database.",
  "createBaseProfileInstructionsEmailReason2": "We do not store your email on-chain ever.",
  "createBaseProfileInstructionsEmailReason3": "We only use email for communication about Catalyst.",
  "createBaseProfileSetupTitle": "Setup your base profile",
  "createBaseProfileSetupDisplayNameLabel": "What should we call you?",
  "createBaseProfileSetupDisplayNameHint": "Display name",
  "createBaseProfileSetupDisplayNameHelper": "Please provide a nickname or real name.",
  "createBaseProfileSetupEmailLabel": "Your e-mail",
  "createBaseProfileSetupEmailHint": "E-mail",
  "createBaseProfileSetupEmailHelper": "Please provide e-mail used for your Ideascale.",
  "createBaseProfileSetupIdeascaleAccount": "Ideascale account",
  "createBaseProfileSetupIdeascaleReason1": "Please use the e-mail you use on cardano.ideascale.com",
  "createBaseProfileAcknowledgementsTitle": "Mandatory Acknowledgements",
  "createBaseProfileAcknowledgementsToS": "I confirm that I have read and agree to be bound by {tos}.",
  "catalystTos": "Project Catalyst Terms and Conditions",
  "createBaseProfileAcknowledgementsPrivacyPolicy": "I acknowledge and agree that any data I share in connection with my participation in Project Catalyst Funds will be collected, stored, used and processed in accordance with the {privacy_policy}.",
  "catalystPrivacyPolicy": "Catalyst FC’s Privacy Policy",
  "createBaseProfileAcknowledgementsDataUsage": "I acknowledge that the Catalyst Ops team may use my email only for Catalyst communication.",
  "accountCreationSplashTitle": "Create your Catalyst Keychain",
  "accountCreationSplashMessage": "Catalyst Keychain is your ticket to participate in innovation on the global stage.  \u2028\u2028These next steps will create your Catalyst keychain so you can enter new spaces, discover awesome ideas, and share your feedback to help improve ideas.",
  "accountCreationSplashNextButton": "Create your Keychain now",
  "accountInstructionsTitle": "Great! Your Catalyst Keychain \u2028has been created.",
  "accountInstructionsMessage": "On the next screen, you're going to see 12 words. \u2028This is called your \"Catalyst seed phrase\".   \u2028\u2028It's like a super secure password that only you know, \u2028that allows you to prove ownership of your keychain.  \u2028\u2028Use your Catalyst seed phrase to login and recover your account on different devices, so be sure to put it somewhere safe!\n\nIt is a super secure password that only you know, so best is to write it down with pen and paper, so get this ready. ",
  "previous": "Previous",
  "@previous": {
    "description": "(Action) switch to the previous item."
  },
  "next": "Next",
  "@next": {
    "description": "For example in button that goes to next stage of registration"
  },
  "back": "Back",
  "@back": {
    "description": "For example in button that goes to previous stage of registration"
  },
  "backToList": "Back to list",
  "@backToList": {
    "description": "For example in button that goes to previous screen with a list like proposals"
  },
  "retry": "Retry",
  "@retry": {
    "description": "Retry action when something goes wrong."
  },
  "somethingWentWrong": "Something went wrong.",
  "@somethingWentWrong": {
    "description": "Error description when something goes wrong."
  },
  "noWalletFound": "No wallet found.",
  "@noWalletFound": {
    "description": "A description when no wallet extension was found."
  },
  "removeKeychainDialogTitle": "Remove Keychain?",
  "@removeKeychainDialogTitle": {
    "description": "A title on delete keychain dialog"
  },
  "removeKeychainDialogSubtitle": "Are you sure you wants to delete your Catalyst Keychain from this device? Make sure you have a working Catalyst 12-word seed-phrase!\nYour Catalyst account will be removed, this action cannot be undone!",
  "@removeKeychainDialogSubtitle": {
    "description": "A subtitle on delete keychain dialog"
  },
  "deleteKeychainDialogTypingInfo": "To continue with the removal type: ‘Remove Keychain’.",
  "@deleteKeychainDialogTypingInfo": {
    "description": "A typing info on delete keychain dialog"
  },
  "deleteKeychainDialogInputLabel": "Confirm removal",
  "@deleteKeychainDialogInputLabel": {
    "description": "An input label on delete keychain dialog"
  },
  "deleteKeychainDialogErrorText": "Error. Please type 'Remove Keychain' to remove your account from this device.",
  "@deleteKeychainDialogErrorText": {
    "description": "An error text on text field on delete keychain dialog"
  },
  "deleteKeychainDialogRemovingPhrase": "Remove Keychain",
  "@deleteKeychainDialogRemovingPhrase": {
    "description": "A removing phrase on delete keychain dialog"
  },
  "accountRoleDialogTitle": "Learn about Catalyst Roles",
  "@accountRoleDialogTitle": {
    "description": "A title on account role dialog"
  },
  "accountRoleDialogButton": "Continue Role setup",
  "@accountRoleDialogButton": {
    "description": "A label on account role dialog's button"
  },
  "accountRoleDialogRoleSummaryTitle": "{role} role summary",
  "@accountRoleDialogRoleSummaryTitle": {
    "description": "A title for role summary on account role dialog",
    "placeholders": {
      "role": {
        "type": "String"
      }
    }
  },
  "voterVerboseName": "Treasury guardian",
  "@voterVerboseName": {
    "description": "A verbose name for voter"
  },
  "proposerVerboseName": "Main proposer",
  "@proposerVerboseName": {
    "description": "A verbose name for proposer"
  },
  "drepVerboseName": "Community expert",
  "@drepVerboseName": {
    "description": "A verbose name for drep"
  },
  "voterDescription": "The Voters are the guardians of Cardano treasury. They vote in projects for the growth of the Cardano Ecosystem.",
  "@voterDescription": {
    "description": "A description for voter"
  },
  "proposerDescription": "The Main Proposers are the Innovators in Project Catalyst, they are the shapers of the future.",
  "@proposerDescription": {
    "description": "A description for proposer"
  },
  "drepDescription": "The dRep has an Expert Role in the Cardano/Catalyst as people can delegate their vote to Cardano Experts.",
  "@drepDescription": {
    "description": "A description for drep"
  },
  "voterSummarySelectFavorites": "Select favorites",
  "voterSummaryComment": "Comment/Vote on Proposals",
  "voterSummaryCastVotes": "Cast your votes",
  "voterSummaryVoterRewards": "Voter rewards",
  "proposerSummaryWriteEdit": "Write/edit functionality",
  "proposerSummarySubmitToFund": "Rights to Submit to Fund",
  "proposerSummaryInviteTeamMembers": "Invite Team Members",
  "proposerSummaryComment": "Comment functionality",
  "drepSummaryDelegatedVotes": "Delegated Votes",
  "drepSummaryRewards": "dRep rewards",
  "drepSummaryCastVotes": "Cast delegated votes",
  "drepSummaryComment": "Comment Functionality",
  "delete": "Delete",
  "close": "Close",
  "notice": "Notice",
  "yes": "Yes",
  "no": "No",
  "total": "Total",
  "file": "file",
  "key": "key",
  "upload": "Upload",
  "browse": "browse",
  "uploadDropInfo": "Drop your {itemNameToUpload} here or ",
  "@uploadDropInfo": {
    "description": "An info on upload dialog",
    "placeholders": {
      "itemNameToUpload": {
        "type": "String"
      }
    }
  },
  "uploadProgressInfo": "Upload in progress",
  "uploadKeychainTitle": "Upload Catalyst Keychain",
  "@uploadKeychainTitle": {
    "description": "A title on keychain upload dialog"
  },
  "uploadKeychainInfo": "Make sure it's a correct Catalyst keychain file.",
  "@uploadKeychainInfo": {
    "description": "An info on keychain upload dialog"
  },
  "theme": "Theme",
  "themeLight": "Light",
  "@themeLight": {
    "description": "Refers to a light theme mode."
  },
  "themeDark": "Dark",
  "@themeDark": {
    "description": "Refers to a dark theme mode."
  },
  "keychainDeletedDialogTitle": "Catalyst keychain removed",
  "keychainDeletedDialogSubtitle": "Your Catalyst Keychain is removed successfully from this device.\n\nWe reverted this device to Catalyst first use.",
  "registrationCompletedTitle": "Catalyst account setup",
  "registrationCompletedSubtitle": "Completed!",
  "registrationCompletedSummaryHeader": "Summary",
  "registrationCompletedKeychainTitle": "Catalyst Keychain created",
  "registrationCompletedKeychainInfo": "You created a Catalyst Keychain, backed up its seed phrase and set an unlock password.",
  "registrationCompletedWalletTitle": "Cardano {walletName} wallet selected",
  "@registrationCompletedWalletTitle": {
    "placeholders": {
      "walletName": {
        "type": "String"
      }
    }
  },
  "registrationCompletedWalletInfo": "You selected your {walletName} wallet as primary wallet for your voting power.",
  "@registrationCompletedWalletInfo": {
    "placeholders": {
      "walletName": {
        "type": "String"
      }
    }
  },
  "registrationCompletedRolesTitle": "Catalyst roles selected",
  "registrationCompletedRolesInfo": "You linked your Cardano wallet and selected  Catalyst roles via a signed transaction.",
  "registrationCompletedRoleRegistration": "role registration",
  "registrationCompletedDiscoveryButton": "Open Discovery Dashboard",
  "registrationCompletedAccountButton": "Review my account",
  "createKeychainSeedPhraseSubtitle": "Write down your Catalyst seed phrase",
  "createKeychainSeedPhraseBody": "Make sure you write down your 12-words in a safe place as well.",
  "createKeychainSeedPhraseExport": "Export Security Words",
  "createKeychainSeedPhraseExportConfirmDialogSubtitle": "Are you sure you want to export your key?",
  "createKeychainSeedPhraseExportConfirmDialogContent": "Before using this feature, please read this {link}",
  "bestPracticesFAQ": "best practices FAQ",
  "exportKey": "Export Key",
  "createKeychainSeedPhraseStoreConfirmation": "I have written down/downloaded my 12 words",
  "createKeychainSeedPhraseCheckInstructionsTitle": "Write down your Catalyst seed phrase",
  "createKeychainSeedPhraseCheckInstructionsSubtitle": "Next, we're going to make sure that you've written down your Catalyst seed phrase correctly.   \u2028\u2028We don't save your Catalyst seed phrase, so it's important \u2028to make sure you have it right. Thats why we don't trust, we verify before continuing.   \u2028\u2028It's also good practice to get familiar with using a \nseed phrase if you're new to crypto.",
  "createKeychainSeedPhraseCheckSubtitle": "Input your Catalyst seed phrase",
  "createKeychainSeedPhraseCheckBody": "Select your 12 written down words in \u2028the correct order.",
  "importCatalystKey": "Import Catalyst Key",
  "@importCatalystKey": {
    "description": "When user checks correct seed phrase words order he can upload it too"
  },
  "reset": "Reset",
  "@reset": {
    "description": "Action to reset value in text field"
  },
  "createKeychainSeedPhraseCheckSuccessTitle": "Nice job! You've successfully verified your Catalyst seed phase",
  "createKeychainSeedPhraseCheckSuccessSubtitle": "Enter your seed phrase to recover your Catalyst Keychain on any device.   \u2028\u2028It's kinda like your email and password all rolled into one, so keep it somewhere safe!\u2028\u2028In the next step we’ll add a password to your Catalyst Keychain, so you can lock/unlock access to Voices.",
  "yourNextStep": "Your next step",
  "createKeychainSeedPhraseCheckSuccessNextStep": "Now let’s set your Unlock password for this device!",
  "createKeychainUnlockPasswordInstructionsTitle": "Set your Catalyst unlock password for this device",
  "createKeychainUnlockPasswordInstructionsSubtitle": "In this next step, you'll set your Unlock Password for this device. It's like a shortcut for proving ownership of your Keychain.  \u2028\u2028Whenever you recover your account for the first time on a new device, you'll need to use your Catalyst seed phrase to get started. Every time after that, you can use your Unlock Password to quickly regain access.",
  "createBaseProfileCreatedTitle": "Congratulations your Base profile is setup!",
  "createKeychainCreatedTitle": "Congratulations your Catalyst \u2028Keychain is created!",
  "createBaseProfileNextStep": "In the next step you Create your Catalyst Keychain",
  "createKeychainCreatedNextStep": "In the next step you write your Catalyst roles and \u2028account to the Cardano Mainnet.",
  "createKeychainLinkWalletAndRoles": "Link your Cardano Wallet & Roles",
  "registrationCreateBaseProfileStepGroup": "Base profile created",
  "registrationCreateKeychainStepGroup": "Catalyst Keychain created",
  "registrationLinkWalletStepGroup": "Link Cardano Wallet & Roles",
  "registrationCompletedStepGroup": "Catalyst account creation completed!",
  "createKeychainUnlockPasswordIntoSubtitle": "Catalyst unlock password",
  "createKeychainUnlockPasswordIntoBody": "Please provide a password for your Catalyst Keychain.",
  "enterPassword": "Enter password",
  "confirmPassword": "Confirm password",
  "xCharactersMinimum": "{number} characters minimum length",
  "@xCharactersMinimum": {
    "placeholders": {
      "number": {
        "type": "int"
      }
    }
  },
  "passwordDoNotMatch": "Passwords do not match, please correct",
  "@passwordDoNotMatch": {
    "description": "When user confirms password but it does not match original one."
  },
  "warning": "Warning",
  "alert": "Alert",
  "registrationExitConfirmDialogSubtitle": "Account creation incomplete!",
  "registrationExitConfirmDialogContent": "Leaving before creating your keychain means account creation is incomplete. \u2028\u2028You cannot login without \u2028completing your key chain.",
  "registrationExitConfirmDialogContinue": "Continue keychain creation",
  "cancelAnyways": "Cancel anyway",
  "recoverCatalystKeychain": "Restore Catalyst keychain",
  "recoverKeychainMethodsTitle": "Restore your Catalyst Keychain",
  "recoverKeychainMethodsNoKeychainFound": "No Catalyst Keychain found on this device.",
  "recoverKeychainMethodsSubtitle": "Not to worry, in the next step you can choose the recovery option that applies to you for this device!",
  "recoverKeychainMethodsListTitle": "How do you want Restore your Catalyst Keychain?",
  "recoverKeychainNonFound": "No Catalyst Keychain found\u2028on this device.",
  "recoverKeychainFound": "Keychain found!  \u2028Please unlock your device.",
  "recoverWithSeedPhrase12Words": "Restore/Upload with 12-word seed phrase",
  "recoverySeedPhraseInstructionsTitle": "Restore your Catalyst Keychain with \nyour 12-word Catalyst seed phrase",
  "recoverySeedPhraseInstructionsSubtitle": "Enter your security words in the correct order, and sign into your Catalyst account on a new device.",
  "recoverySeedPhraseInputTitle": "Restore your Catalyst Keychain with \nyour 12-word Catalyst seed phrase",
  "recoverySeedPhraseInputSubtitle": "Enter each word of your Catalyst seed phrase in the right order to bring your Catalyst account to this device.",
  "recoveryAccountTitle": "Catalyst account recovery",
  "recoveryAccountSuccessTitle": "Keychain recovered successfully!",
  "recoveryAccountDetailsAction": "Set unlock password for this device",
  "recoveryUnlockPasswordInstructionsTitle": "Set your Catalyst unlock password for this device",
  "recoveryUnlockPasswordInstructionsSubtitle": "In this next step, you'll set your Unlock Password for this device. It's like a shortcut for proving ownership of your Keychain.  \u2028\u2028Whenever you recover your account for the first time on a new device, you'll need to use your Catalyst seed phrase to get started. Every time after that, you can use your Unlock Password to quickly regain access.",
  "recoverDifferentKeychain": "Restore a different keychain",
  "unlockDialogHeader": "Unlock Catalyst",
  "@unlockDialogHeader": {
    "description": "The header label in unlock dialog."
  },
  "unlockDialogTitle": "Welcome back!",
  "@unlockDialogTitle": {
    "description": "The title label in unlock dialog."
  },
  "unlockDialogContent": "Please enter your device specific unlock password\nto unlock Catalyst Voices.",
  "@unlockDialogContent": {
    "description": "The content (body) in unlock dialog."
  },
  "unlockDialogHint": "Enter your Unlock password",
  "@unlockDialogHint": {
    "description": "The hint for the unlock password field."
  },
  "unlockDialogIncorrectPassword": "Password is incorrect, try again.",
  "@unlockDialogIncorrectPassword": {
    "description": "An error message shown below the password field when the password is incorrect."
  },
  "continueAsGuest": "Continue as guest",
  "@continueAsGuest": {
    "description": "The message shown when asking the user to login/unlock and the user wants to cancel the process."
  },
  "unlockSnackbarTitle": "Catalyst unlocked!",
  "@unlockSnackbarTitle": {
    "description": "The title shown in confirmation snackbar after unlocking the keychain."
  },
  "unlockSnackbarMessage": "You can now fully use the application.",
  "@unlockSnackbarMessage": {
    "description": "The message shown below the title in confirmation snackbar after unlocking the keychain."
  },
  "lockSnackbarTitle": "Catalyst locked",
  "@lockSnackbarTitle": {
    "description": "The title shown in confirmation snackbar after locking the keychain."
  },
  "lockSnackbarMessage": "Catalyst is now in guest/locked mode.",
  "@lockSnackbarMessage": {
    "description": "The message shown below the title in confirmation snackbar after locking the keychain."
  },
  "recoverySuccessTitle": "Congratulations your Catalyst \nKeychain is restored!",
  "recoverySuccessSubtitle": "You have successfully restored your Catalyst Keychain, and unlocked Catalyst Voices on this device.",
  "recoverySuccessGoToDashboard": "Jump into the Discovery space / Dashboard",
  "recoverySuccessGoAccount": "Check my account",
  "recoveryExitConfirmDialogSubtitle": "12 word keychain restoration incomplete",
  "recoveryExitConfirmDialogContent": "Please continue your Catalyst Keychain restoration, if you cancel all input will be lost.",
  "recoveryExitConfirmDialogContinue": "Continue recovery process",
  "recoverAccount": "Recover account",
  "@recoverAccount": {
    "description": "Refers to the action label for recovering the user account."
  },
  "uploadConfirmDialogSubtitle": "SWITCH TO FILE UPLOAD",
  "uploadConfirmDialogContent": "Do you want to cancel manual input, and switch to Catalyst key upload?",
  "uploadConfirmDialogYesButton": "Yes, switch to Catalyst key upload",
  "uploadConfirmDialogResumeButton": "Resume manual inputs",
  "incorrectUploadDialogSubtitle": "CATALYST KEY INCORRECT",
  "incorrectUploadDialogContent": "The Catalyst keychain that you entered or uploaded is incorrect, please try again.",
  "incorrectUploadDialogTryAgainButton": "Try again",
  "finishAccountCreation": "Finish account creation",
  "connectDifferentWallet": "Connect a different wallet",
  "@connectDifferentWallet": {
    "description": "A button label to connect a different wallet in wallet detail panel."
  },
  "reviewRegistrationTransaction": "Review registration transaction",
  "@reviewRegistrationTransaction": {
    "description": "A button label to review the registration transaction in wallet detail panel."
  },
  "format": "Format",
  "@format": {
    "description": "A label for the format field in the date picker."
  },
  "datePickerDateRangeError": "Please select a date within the range of today and one year from today.",
  "@datePickerDateRangeError": {
    "description": "Error message for the date picker when the selected date is outside the range of today and one year from today."
  },
  "datePickerDaysInMonthError": "Entered day exceeds the maximum days for this month.",
  "@datePickerDaysInMonthError": {
    "description": "Error message for the date picker when the selected day is greater than the maximum days for the selected month."
  },
  "saveBeforeEditingErrorText": "Please save before editing something else",
  "errorWalletLinkInvalidRequest": "Wallet authorisation invalid request",
  "errorWalletLinkInternalError": "Wallet authorisation internal error",
  "errorWalletLinkRefused": "Wallet authorisation failed",
  "errorWalletLinkAccountChange": "Wallet account change",
  "all": "All",
  "@all": {
    "description": "Primary used to select all object. To display object without any filter"
  },
  "guidance": "Guidance",
  "@guidance": {
    "description": "A tab name of the guidance for the proposal editor."
  },
  "noGuidanceOfThisType": "There is no guidance of this type",
  "@noGuidanceOfThisType": {
    "description": "Message when there is no guidance of this type"
  },
  "selectASection": "Select a section",
  "@selectASection": {
    "description": "Message when there is no section selected"
  },
  "noGuidanceForThisSection": "There is no guidance for this section.",
  "@noGuidanceForThisSection": {
    "description": "Message when there is no guidance for this section"
  },
  "noProposalStateDescription": "Discovery space will show draft proposals you can comment on, currently there are no draft proposals.",
  "@noProposalStateDescription": {
    "description": "Description shown when there are no proposals in the proposals tab"
  },
  "noProposalStateTitle": "No draft proposals yet",
  "@noProposalStateTitle": {
    "description": "Title shown when there are no proposals in the proposals tab"
  },
  "campaignIsLive": "Campaign Is Live (Published)",
  "@campaignIsLive": {
    "description": "Title of the campaign is live (published) space"
  },
  "campaignStartingSoon": "Campaign Starting Soon (Ready to deploy)",
  "@campaignStartingSoon": {
    "description": "Title of the campaign starting soon space"
  },
  "campaignConcluded": "Campaign Concluded, Result are in!",
  "@campaignConcluded": {
    "description": "Title of the campaign concluded space"
  },
  "campaignBeginsOn": "Campaign begins on {date} at {time}",
  "@campaignBeginsOn": {
    "description": "Title of the campaign concluded space",
    "placeholders": {
      "date": {
        "type": "String"
      },
      "time": {
        "type": "String"
      }
    }
  },
  "campaignEndsOn": "Campaign ends on {date} at {time}",
  "@campaignEndsOn": {
    "description": "Title of the campaign concluded space",
    "placeholders": {
      "date": {
        "type": "String"
      },
      "time": {
        "type": "String"
      }
    }
  },
  "viewProposals": "View proposals",
  "@viewProposals": {
    "description": "Title of the view proposals space"
  },
  "viewVotingResults": "View Voting Results",
  "@viewVotingResults": {
    "description": "Title of the view voting results space"
  },
  "campaignDetails": "Campaign Details",
  "description": "Description",
  "startDate": "Start Date",
  "endDate": "End Date",
  "categories": "Categories",
  "fundingCategories": "Funding categories",
  "proposals": "Proposals",
  "totalSubmitted": "Total submitted",
  "inXDays": "{x, plural, =1{In {x} day} other{In {x} days}}",
  "@inXDays": {
    "placeholders": {
      "x": {
        "type": "int"
      }
    }
  },
  "campaignCategories": "Campaign Categories",
  "cardanoUseCases": "Cardano Use Cases",
  "discoverySpaceTitle": "Boost Social Entrepreneurship",
  "@discoverySpaceTitle": {
    "description": "Title for the discovery space for actor (unlocked) user."
  },
  "discoverySpaceDescription": "Project Catalyst is built on the ingenuity of our global network. Ideas can come from anyone, from any background, anywhere in the world. Proposers pitch their ideas to the community by submitting proposals onto the Catalyst collaboration platform.",
  "@discoverySpaceDescription": {
    "description": "Description for the discovery space for actor (unlocked) user."
  },
  "discoverySpaceEmptyProposals": "Once this campaign launches draft proposals will be shared here.",
  "@discoverySpaceEmptyProposals": {
    "description": "Description for empty state on discovery space when there are no draft proposals."
  },
  "campaign": "Campaign",
  "campaignPreviewTitle": "Campaign Preview",
  "@campaignPreviewTitle": {
    "description": "Title for the campaign preview dialog (admin mode)."
  },
  "campaignPreviewEvents": "Events",
  "@campaignPreviewEvents": {
    "description": "Tab label in campaign preview dialog for campaign events."
  },
  "campaignPreviewViews": "Views",
  "@campaignPreviewViews": {
    "description": "Tab label in campaign preview dialog for campaign views."
  },
  "campaignPreviewEventBefore": "Before Campaign",
  "@campaignPreviewEventBefore": {
    "description": "A name of the state of a campaign before it starts."
  },
  "campaignPreviewEventDuring": "During Campaign",
  "@campaignPreviewEventDuring": {
    "description": "A name of the state of a campaign when it is active."
  },
  "campaignPreviewEventAfter": "After Campaign",
  "@campaignPreviewEventAfter": {
    "description": "A name of the state of a campaign when it is active."
  },
  "userAuthenticationState": "User Authentication State",
  "@userAuthenticationState": {
    "description": "The state of the user (keychain), actor, guest, visitor, etc."
  },
  "active": "Active",
  "@active": {
    "description": "Activated state"
  },
  "campaignManagement": "Campaign Management",
  "published": "Published",
  "status": "Status",
  "myProposals": "My Proposals",
  "workspaceDescription": "In this space you can manage your existing proposals, view previous and archived proposal as well as creating new proposals.",
  "@workspaceDescription": {
    "description": "Workspace page description"
  },
  "newDraftProposal": "New Draft Proposal",
  "draftProposalsX": "Draft Proposals ({count})",
  "@draftProposalsX": {
    "description": "Workspace page tab",
    "placeholders": {
      "count": {
        "type": "int"
      }
    }
  },
  "finalProposalsX": "Final Proposals ({count})",
  "@finalProposalsX": {
    "description": "Workspace page tab",
    "placeholders": {
      "count": {
        "type": "int"
      }
    }
  },
  "searchProposals": "Search Proposals",
  "search": "Search…",
  "agree": "I Agree",
  "requestedAmountShouldBeBetweenMinAndMax": "Requested amount should be between {min} and {max}",
  "requestedAmountShouldBeMoreThan": "Requested amount should be at least {min}",
  "requestedAmountShouldBeLessThan": "Requested amount should be at most {max}",
  "sectionHasErrorsMessage": "Section has input errors that need to be cleared before publishing.",
  "@sectionHasErrorsMessage": {
    "description": "A validation error in proposal editor when user wants to publish a proposal with errors."
  },
  "errorValidationTokenNotParsed": "Invalid input. Could not parse parse.",
  "@errorValidationTokenNotParsed": {
    "description": "A validation error when user enters input which cannot be parsed into token value."
  },
  "errorValidationMissingRequiredField": "Please fill this field.",
  "@errorValidationMissingRequiredField": {
    "description": "A validation error for a missing required form field."
  },
  "errorValidationNumFieldBelowMin": "The value should be at least {min}.",
  "@errorValidationNumFieldBelowMin": {
    "description": "Validation error when the user entered numerical value is smaller than min",
    "placeholders": {
      "min": {
        "type": "int"
      }
    }
  },
  "errorValidationNumFieldAboveMax": "The value should be no bigger than {max}.",
  "@errorValidationNumFieldAboveMax": {
    "description": "Validation error when the user entered numerical value is bigger than max",
    "placeholders": {
      "max": {
        "type": "int"
      }
    }
  },
  "errorValidationNumFieldOutOfRange": "The value should be between {min} and {max}",
  "@errorValidationNumFieldOutOfRange": {
    "description": "Validation error when the numerical value is out of allowed range between min and max (both inclusive)",
    "placeholders": {
      "min": {
        "type": "int"
      },
      "max": {
        "type": "int"
      }
    }
  },
  "errorValidationStringLengthBelowMin": "The text should be at least {min} {min, plural, =0{characters} =1{character} other{characters}}.",
  "@errorValidationStringLengthBelowMin": {
    "description": "Validation error when the user entered text is shorter than min length",
    "placeholders": {
      "min": {
        "type": "int"
      }
    }
  },
  "errorValidationStringLengthAboveMax": "The text should be no longer than {max} {max, plural, =0{characters} =1{character} other{characters}}.",
  "@errorValidationStringLengthAboveMax": {
    "description": "Validation error when the user entered text is longer than max length",
    "placeholders": {
      "max": {
        "type": "int"
      }
    }
  },
  "errorValidationStringLengthOutOfRange": "The text should be between {min} and {max} {max, plural, =0{characters} =1{character} other{characters}}.",
  "@errorValidationStringLengthOutOfRange": {
    "description": "Validation error when the user entered text is out of allowed range between min and max (both inclusive) characters",
    "placeholders": {
      "min": {
        "type": "int"
      },
      "max": {
        "type": "int"
      }
    }
  },
  "errorValidationListItemsBelowMin": "There should be at least {min} {min, plural, =0{items} =1{item} other{items}}.",
  "@errorValidationListItemsBelowMin": {
    "description": "Validation error when the user entered less than min items in the list.",
    "placeholders": {
      "min": {
        "type": "int"
      }
    }
  },
  "errorValidationListItemsAboveMax": "There should be no more than {max} {max, plural, =0{items} =1{item} other{items}}.",
  "@errorValidationListItemsAboveMax": {
    "description": "Validation error when the user entered more than max items in the list.",
    "placeholders": {
      "max": {
        "type": "int"
      }
    }
  },
  "errorValidationListItemsOutOfRange": "There should be between {min} and {max} {max, plural, =0{items} =1{item} other{items}}.",
  "@errorValidationListItemsOutOfRange": {
    "description": "The number of items in a list/array is out of allowed range between min and max (both inclusive)",
    "placeholders": {
      "min": {
        "type": "int"
      },
      "max": {
        "type": "int"
      }
    }
  },
  "errorValidationListItemsNotUnique": "The values must be unique.",
  "@errorValidationListItemsNotUnique": {
    "description": "The list items must be unique."
  },
  "errorValidationConstValueMismatch": "The value must be \"{constValue}\".",
  "@errorValidationConstValueMismatch": {
    "description": "Validation error when the user entered value does not match the const value",
    "placeholders": {
      "constValue": {
        "type": "String"
      }
    }
  },
  "errorValidationEnumValuesMismatch": "The value must be one of {enumValues}.",
  "@errorValidationEnumValuesMismatch": {
    "description": "Validation error when the user entered value does not match the enum values",
    "placeholders": {
      "enumValues": {
        "type": "String"
      }
    }
  },
  "errorValidationPatternMismatch": "The value does not match the valid pattern.",
  "@errorValidationPatternMismatch": {
    "description": "Validation error when the user entered value does not match the pattern"
  },
  "errorValidationStringEmpty": "The text cannot be empty.",
  "@errorValidationStringEmpty": {
    "description": "Validation error when the user entered text is empty"
  },
  "noTagSelected": "No Tag Selected",
  "@noTagSelected": {
    "description": "For example in context of document builder"
  },
  "singleGroupedTagSelectorTitle": "Please choose the most relevant category group and tag related to the outcomes of your proposal",
  "singleGroupedTagSelectorRelevantTag": "Select the most relevant tag",
  "noUrlAdded": "No URL added",
  "addUrl": "Add URL",
  "clear": "Clear",
  "errorNoActiveCampaignFound": "Currently there is no active campaign running",
  "howItWorksCollaborate": "Innovate together",
  "@howItWorksCollaborate": {
    "description": "Used in discovery page in how it works section"
  },
  "howItWorks": "Here’s how it works",
  "howItWorksCollaborateDescription": "Got an Idea? Create an impactful proposal and collaborate with the community to develop and refine it.",
  "howItWorksVote": "Vote for your favorite ideas",
  "@howItWorksVote": {
    "description": "Used in discovery page in how it works section"
  },
  "howItWorksVoteDescription": "Use a voting app to choose ideas with impact worth funding. Get rewarded in ada for taking part.",
  "howItWorksFollow": "Stay up to date",
  "@howItWorksFollow": {
    "description": "Used in discovery page in how it works section"
  },
  "howItWorksFollowDescription": "Receive regular updates on all the funded ideas, so you can follow along and see how things are progressing.",
  "heroSectionTitle": "Create, fund and deliver the future of Cardano.",
  "projectCatalystDescription": "Project Catalyst is an experiment in community innovation, providing a framework to turn ideas into impactful real world projects.\n\nWe're putting the community at the heart of Cardano's future development. Are you ready for the Challenge?",
  "viewCurrentCampaign": "View Current Campaign",
  "catalystF14": "Catalyst Fund 14",
  "@catalystF14": {
    "description": "Used in discovery page in hero section"
  },
  "currentCampaign": "Current Campaign",
  "currentCampaignDescription": "Project Catalyst turns economic power into innovation power by using the Cardano Treasury to incentivize and fund community-approved ideas.",
  "campaignTreasury": "Campaign Treasury",
  "campaignTreasuryDescription": "Total budget, including ecosystem incentives",
  "campaignTotalAsk": "Campaign Total Ask",
  "campaignTotalAskDescription": "Funds requested by all submitted projects",
  "maximumAsk": "Maximum Ask",
  "minimumAsk": "Minimum Ask",
  "ideaJourney": "Idea Journey",
  "ideaJourneyDescription": "#### Ideas comes to life in Catalyst through its key stages below. For the full timeline, deadlines and latest updates, visit the [fund timeline](https://docs.projectcatalyst.io/current-fund/fund-basics/fund-timeline) Gitbook page.",
  "ongoing": "Ongoing",
  "from": "From",
  "to": "To",
  "weekOf": "Week of",
  "errorDisplayNameValidationEmpty": "Display name can not be empty",
  "errorDisplayNameValidationOutOfRange": "Invalid length",
  "headsUp": "Heads up",
  "@headsUp": {
    "description": "In context for important information below"
  },
  "errorEmailValidationPattern": "Incorrect email pattern",
  "errorEmailValidationOutOfRange": "Invalid length",
  "categoryDetails": "Category Details",
  "fundsAvailable": "Funds Available",
  "minBudgetRequest": "Min budget request",
  "@minBudgetRequest": {
    "description": "A label for the minimum budget request for a proposal."
  },
  "maxBudgetRequest": "Max budget request",
  "@maxBudgetRequest": {
    "description": "A label for the maximum budget request for a proposal."
  },
  "duration": "Duration",
  "valueMonths": "{value} {value, plural, =0{Months} =1{Month} other{Months}}",
  "@valueMonths": {
    "description": "Used in proposal card",
    "placeholders": {
      "value": {
        "type": "int"
      }
    }
  },
  "finalProposal": "Final",
  "mostRecent": "Most Recent",
  "viewAllProposals": "View All Proposals",
  "publishedOn": "Published on {date} at {time}",
  "@publishedOn": {
    "placeholders": {
      "date": {
        "type": "String"
      },
      "time": {
        "type": "String"
      }
    }
  },
  "dateAtTime": "{date} at {time}",
  "@dateAtTime": {
    "placeholders": {
      "date": {
        "type": "String"
      },
      "time": {
        "type": "String"
      }
    }
  },
  "accountMenuPopupTooltip": "Account menu",
  "account": "Account",
  "settings": "Settings",
  "setupCatalystRoles": "Setup Catalyst roles",
  "submitSupportRequest": "Submit support request",
  "catalystKnowledgeBase": "Catalyst knowledge base",
  "lockAccount": "Lock account",
  "timezone": "Timezone",
  "proposalsSubmittedCount": "{count} {count, plural, one{Proposal} other{Proposals}} Submitted",
  "@proposalsSubmittedCount": {
    "description": "Used in proposal card in campaign category",
    "placeholders": {
      "count": {
        "type": "int"
      }
    }
  },
  "inObject": "In {object}",
  "@inObject": {
    "description": "In (Category Name)",
    "placeholders": {
      "object": {
        "type": "String"
      }
    }
  },
  "startProposal": "Start Proposal",
  "categoryRequirements": "Category Requirements:",
  "createProposal": "Create Proposal",
  "proposalsSubmissionClose": "Proposals submission close:",
  "backToCampaign": "Back to Campaign",
  "category": "Category",
  "exploreCategories": "Explore Categories",
  "categoryBudget": "Category Budget",
  "fundsAvailableForCategory": "Funds available for this category",
  "currentAsk": "Current Ask",
  "displayName": "Display Name",
  "emailAddress": "Email address",
  "myAccount": "My account",
  "myRoles": "My Roles",
  "addRole": "Add role",
  "accountFinishedNotificationTitle": "Account Finalized",
  "accountFinishedNotificationTitleDesc": "Account blockchain verified",
  "accountFinishedNotificationMessage": "You are now able to vote, submit proposals and…",
  "editRolesDialogTitle": "Editing Roles",
  "editRolesDialogMessage": "Before you can change your role, there are a few steps to complete first. Follow the instructions carefully to ensure a smooth transition.\u2028\u2028To continue you will need to re-register, this will allow you to select new roles. This process will take around 3-7 minutes. \nPlease have your passphrase ready.\u2028",
  "continueText": "Continue",
  "@continueText": {
    "description": "Action to move to the next step"
  },
  "proposalEditorBackToProposals": "Back to Proposals",
  "@proposalEditorBackToProposals": {
    "description": "Action title to navigate back to the proposal index."
  },
  "proposalEditorStatusDropdownViewTitle": "Unnamed proposal",
  "@proposalEditorStatusDropdownViewTitle": {
    "description": "Placeholder for the proposal title in the proposal actions dropdown if the proposal title is empty."
  },
  "proposalEditorStatusDropdownViewDescription": "Iteration {iteration} · Not published",
  "@proposalEditorStatusDropdownViewDescription": {
    "description": "Description of a proposal in the proposal actions dropdown.",
    "placeholders": {
      "iteration": {
        "type": "int"
      }
    }
  },
  "proposalEditorStatusDropdownPublishTitle": "Publish new iteration · Draft Iteration {iteration}",
  "@proposalEditorStatusDropdownPublishTitle": {
    "description": "Action title to publish a new version of the draft proposal.",
    "placeholders": {
      "iteration": {
        "type": "int"
      }
    }
  },
  "proposalEditorStatusDropdownPublishDescription": "Share draft for public feedback",
  "@proposalEditorStatusDropdownPublishDescription": {
    "description": "Action description to publish a new version of the draft proposal."
  },
  "proposalEditorStatusDropdownSubmitTitle": "Submit to review stage · Iteration {iteration} as Final",
  "@proposalEditorStatusDropdownSubmitTitle": {
    "description": "Action title to submit the final proposal.",
    "placeholders": {
      "iteration": {
        "type": "int"
      }
    }
  },
  "proposalEditorStatusDropdownSubmitDescription": "Enter proposal into the next governance round",
  "@proposalEditorStatusDropdownSubmitDescription": {
    "description": "Action description to submit the final proposal."
  },
  "proposalEditorStatusDropdownExportTitle": "Export Proposal",
  "@proposalEditorStatusDropdownExportTitle": {
    "description": "Action title to export a proposal as a file."
  },
  "proposalEditorStatusDropdownDeleteTitle": "Delete Proposal",
  "@proposalEditorStatusDropdownDeleteTitle": {
    "description": "Action title to delete a proposal."
  },
  "proposalOptions": "Proposal Options",
  "@proposalOptions": {
    "description": "Actions related to a proposal like publishing, sharing, exporting, etc."
  },
  "proposalEditorValidationSnackbar": "Fix the following input errors",
  "@proposalEditorValidationSnackbar": {
    "description": "Snackbar title shown when user tries to save a proposal with errors."
  },
  "proposalEditorDeleteDialogTitle": "Delete Proposal?",
  "@proposalEditorDeleteDialogTitle": {
    "description": "A title for the dialog to confirm proposal deletion."
  },
  "proposalEditorDeleteDialogDescription": "Are you sure you want to delete this proposal?\nThis action cannot be undone.",
  "@proposalEditorDeleteDialogDescription": {
    "description": "A description for the dialog to confirm proposal deletion."
  },
  "proposalEditorDeleteDialogDeleteButton": "Delete Proposal",
  "@proposalEditorDeleteDialogDeleteButton": {
    "description": "A button label for the dialog to confirm proposal deletion."
  },
  "proposalEditorSubmitErrorDialogTitle": "Unable to Submit Proposal",
  "@proposalEditorSubmitErrorDialogTitle": {
    "description": "Dialog title in proposal editor when submitting proposal for review failed."
  },
  "proposalEditorSubmitErrorDialogMessage": "We couldn't submit your proposal. Please try again in 5-10 minutes, as it may take some time for your information to update.\n\nIf the issue persists, feel free to contact support.",
  "@proposalEditorSubmitErrorDialogMessage": {
    "description": "Dialog message in proposal editor when submitting proposal for review failed."
  },
  "proposalEditorPublishErrorDialogTitle": "Unable to Publish Proposal",
  "@proposalEditorPublishErrorDialogTitle": {
    "description": "Dialog title in proposal editor when publishing proposal to the server failed."
  },
  "proposalEditorPublishErrorDialogMessage": "We couldn't publish your proposal. Please try again in 5-10 minutes, as it may take some time for your information to update.\n\nIf the issue persists, feel free to contact support.",
  "@proposalEditorPublishErrorDialogMessage": {
    "description": "Dialog message in proposal editor when publishing proposal to the server failed."
  },
  "showAll": "Show All",
  "@showAll": {
    "description": "Show all for when using filtering by some criteria"
  },
  "importProposal": "Import Proposal",
  "@importProposal": {
    "description": "Import a proposal from a file"
  },
  "catalyst": "Catalyst",
  "@catalyst": {
    "description": "Catalyst is a project name"
  },
  "searchResult": "Search Result",
  "@searchResult": {
    "description": "To show that displayed items comes from search result"
  },
  "emptySearchResultTitle": "No search results found",
  "@emptySearchResultTitle": {
    "description": "Title of empty search result"
  },
  "tryDifferentSearch": "Please try another search.",
  "@tryDifferentSearch": {
    "description": "Description of empty search result. Try different search"
  },
  "copyLink": "Copy Link",
  "@copyLink": {
    "description": "Action title to copy a link in share dialog."
  },
  "proposal": "Proposal",
  "@proposal": {
    "description": "Generic name to describe an type of item."
  },
  "shareDirectLinkToItem": "Share a link directly to this {item}",
  "@shareDirectLinkToItem": {
    "description": "Action description to share a link in share dialog.",
    "placeholders": {
      "item": {
        "type": "String"
      }
    }
  },
  "shareLinkOnSocialMedia": "Share this {itemType} link on {socialMedia}",
  "@shareLinkOnSocialMedia": {
    "description": "Action description to share a link in share dialog.",
    "placeholders": {
      "itemType": {
        "type": "String"
      },
      "socialMedia": {
        "type": "String"
      }
    }
  },
  "shareOnSocialMedia": "Share on {socialMedia}",
  "@shareOnSocialMedia": {
    "description": "Action title to share a link in share dialog.",
    "placeholders": {
      "socialMedia": {
        "type": "String"
      }
    }
  },
  "shareType": "Share {itemType}",
  "@shareType": {
    "description": "Action title to share a link in share dialog.",
    "placeholders": {
      "itemType": {
        "type": "String"
      }
    }
  },
  "copied": "Copied!",
  "@copied": {
    "description": "Snackbar message shown when user copies a link."
  },
  "linkCopiedToClipboard": "Link copied to clipboard",
  "@linkCopiedToClipboard": {
    "description": "Snackbar title shown when user copies a link."
  },
  "proposalShareMessage": "Check this out!🌍 #MustSee #SharingIsCaring",
  "@proposalShareMessage": {
    "description": "Share message for proposals."
  },
  "publishNewProposalIterationDialogTitle": "Publish New Iteration?",
  "@publishNewProposalIterationDialogTitle": {
    "description": "Title for the dialog for publishing a new proposal iteration."
  },
  "publishNewProposalIterationDialogSubtitle": "Published proposal drafts are public to other users, including all previous iterations.",
  "@publishNewProposalIterationDialogSubtitle": {
    "description": "Subtitle for the dialog for publishing a new proposal iteration."
  },
  "publishNewProposalIterationDialogList1": "Published iterations are always public.",
  "@publishNewProposalIterationDialogList1": {
    "description": "The bullet point in the dialog for publishing a proposal iteration about proposals being public."
  },
  "publishNewProposalIterationDialogList2": "Voters can comment on the latest iteration.",
  "@publishNewProposalIterationDialogList2": {
    "description": "The bullet point in the dialog for publishing a proposal iteration about voters being able to comment on drafts."
  },
  "publishNewProposalIterationDialogList3": "Drafts are not submitted for voting. Use 'Submit for review' to enter the community review stage.",
  "@publishNewProposalIterationDialogList3": {
    "description": "The bullet point in the dialog for publishing a proposal iteration about drafts not being automatically submitted for voting."
  },
  "publishProposalForReviewDialogTitle": "Submit For Review?",
  "@publishProposalForReviewDialogTitle": {
    "description": "Title for the dialog for submitting a proposal for review."
  },
  "publishProposalForReviewDialogSubtitle": "Submitted final proposals are entered into the community review stage and are eligible for funding.",
  "@publishProposalForReviewDialogSubtitle": {
    "description": "Subtitle for the dialog for submitting a proposal for review."
  },
  "publishProposalForReviewDialogList1": "Published iterations are always public.",
  "@publishProposalForReviewDialogList1": {
    "description": "The bullet point in the dialog for submitting a proposal into review about proposals being public."
  },
  "publishProposalForReviewDialogList2": "Voters can only comment on the latest iteration.",
  "@publishProposalForReviewDialogList2": {
    "description": "The bullet point in the dialog for submitting a proposal into review about voters being able to comment on drafts."
  },
  "publishProposalForReviewDialogList3": "Proposals are entered into the review stage unless a later iteration is published before the deadline.",
  "@publishProposalForReviewDialogList3": {
    "description": "The bullet point in the dialog for submitting a proposal into review about drafts not being automatically submitted for voting."
  },
  "publishProposalForReviewDialogAgreement": "I confirm that I am ready to submit my finalized proposal into the review stage.",
  "@publishProposalForReviewDialogAgreement": {
    "description": "The agreement confirmation in the dialog for submitting a proposal into review."
  },
  "change": "Change",
  "@change": {
    "description": "An action to change/modify something."
  },
  "submittedForReview": "Submitted for Review ({submittedCount}/{maxCount})",
  "@submittedForReview": {
    "description": "Label for the submitted for review section",
    "placeholders": {
      "submittedCount": {
        "type": "int"
      },
      "maxCount": {
        "type": "int"
      }
    }
  },
  "sharedForPublicInProgress": "Shared for public feedback / In progress",
  "@sharedForPublicInProgress": {
    "description": "Label for shared for public feedback or in progress proposals in workspace"
  },
  "notPublished": "Not published",
  "@notPublished": {
    "description": "Label for not published proposals in workspace"
  },
  "lastEditDate": "Last edit {date}",
  "@lastEditDate": {
    "description": "Indicated when item was last updated",
    "placeholders": {
      "date": {
        "type": "String"
      }
    }
  },
  "enterPhrase": "Enter phrase",
  "@enterPhrase": {
    "description": "Action to enter the seed phrase"
  },
  "proposalImportDialogTitle": "Import Proposal",
  "@proposalImportDialogTitle": {
    "description": "The title of the dialog to import a proposal."
  },
  "proposalImportDialogDescription": "Make sure it's a correct Catalyst proposal file.",
  "@proposalImportDialogDescription": {
    "description": "The description of the dialog to import a proposal."
  },
  "spaces": "Spaces",
  "@spaces": {
    "description": "The title of the tile that shows the list of spaces."
  },
  "opportunities": "Opportunities",
  "@opportunities": {
    "description": "The title of the tile that shows the list of opportunities."
  },
  "discoveryHomepage": "Discovery Homepage",
  "@discoveryHomepage": {
    "description": "Title for tile in overall spaces page to go to discovery page"
  },
  "feedbackOnProposals": "Feedback on Proposals",
  "@feedbackOnProposals": {
    "description": "Title for tile in overall spaces page to go to proposals list page"
  },
  "browseMyProposals": "Browse all my proposals",
  "@browseMyProposals": {
    "description": "Title for tile in workspace space page to go to proposals page"
  },
  "notPublishedProposals": "Not published proposals",
  "@notPublishedProposals": {
    "description": "Title for section to show not published proposals"
  },
  "newIterationTitle": "Iteration {iteration} · Not published - {datetime} - {title}",
  "@newIterationTitle": {
    "description": "Title for new iteration card",
    "placeholders": {
      "iteration": {
        "type": "int"
      },
      "datetime": {
        "type": "String"
      },
      "title": {
        "type": "String"
      }
    }
  },
  "noPublishedProposalsOnMaxCount": "Published Proposals ({current}/{max})",
  "@noPublishedProposalsOnMaxCount": {
    "description": "Title for section to show number of published proposals out of max proposals",
    "placeholders": {
      "current": {
        "type": "int"
      },
      "max": {
        "type": "int"
      }
    }
  },
  "nrOfIteration": "Iteration {nr}",
  "@nrOfIteration": {
    "description": "In context of which version of document is presented",
    "placeholders": {
      "nr": {
        "type": "int"
      }
    }
  },
  "proposalViewMetadataOverviewSegment": "Overview",
  "@proposalViewMetadataOverviewSegment": {
    "description": "Viewing proposal navigation segment"
  },
  "proposalViewMetadataSection": "Metadata",
  "@proposalViewMetadataSection": {
    "description": "Viewing proposal navigation section"
  },
  "proposalViewCommentsSegment": "Comments",
  "@proposalViewCommentsSegment": {
    "description": "Viewing proposal navigation section"
  },
  "proposalViewAddCommentSection": "Add comment",
  "@proposalViewAddCommentSection": {
    "description": "Viewing proposal navigation section"
  },
  "proposalViewViewCommentsSection": "View comments",
  "@proposalViewViewCommentsSection": {
    "description": "Viewing proposal navigation section"
  },
  "proposalViewFundingRequested": "Funding Requested",
  "@proposalViewFundingRequested": {
    "description": "When viewing proposal"
  },
  "proposalViewProjectDuration": "Project Duration",
  "@proposalViewProjectDuration": {
    "description": "When viewing proposal"
  },
  "proposalViewProjectDelivery": "Project Delivery",
  "@proposalViewProjectDelivery": {
    "description": "When viewing proposal"
  },
  "valueMilestones": "{count} {count, plural, =0{Milestones} =1{Milestone} other{Milestones}}",
  "@valueMilestones": {
    "description": "In context of proposal. How many milestones there is",
    "placeholders": {
      "count": {
        "type": "int"
      }
    }
  },
  "notFoundError": "The requested data could not be found. Try different search.",
  "@notFoundError": {
    "description": "Error message when user tries to access resourse that does not exist."
  },
  "proposalStageAndIteration": "{stage} - Iteration {iteration}",
  "@proposalStageAndIteration": {
    "description": "In context of proposal. Shows the stage and iteration of the proposal",
    "placeholders": {
      "stage": {
        "type": "String"
      },
      "iteration": {
        "type": "int"
      }
    }
  },
  "fundNoCategory": "Fund{number} Category",
  "@fundNoCategory": {
    "description": "Describes that category comes from fund number",
    "placeholders": {
      "number": {
        "type": "int"
      }
    }
  },
  "comments": "Comments",
  "@comments": {
    "description": "Describes comments"
  },
  "proposalIterationPublishUpdateAndTitle": "Iteration {iteration} - {publish} - {datetime} - {title}",
  "@proposalIterationPublishUpdateAndTitle": {
    "description": "Title for the proposal iteration card",
    "placeholders": {
      "iteration": {
        "type": "int"
      },
      "publish": {
        "type": "String"
      },
      "datetime": {
        "type": "String"
      },
      "title": {
        "type": "String"
      }
    }
  },
  "exportButtonText": "Export",
  "@exportButtonText": {
    "description": "Text shown in export button"
  },
  "publishingHistory": "Publishing history",
  "@publishingHistory": {
    "description": "To let user know that document have history of published documents"
  },
  "notAvailableAbbr": "N/A",
  "@notAvailableAbbr": {
    "description": "Abbreviation for not available"
  },
  "title": "Title",
  "@title": {
    "description": "description of the title field"
  },
  "required": "Required",
  "@required": {
    "description": "description of the required field"
  },
  "selectedCategory": "Selected category",
  "@selectedCategory": {
    "description": "description of the selected category field"
  },
  "jumpToCampaignCategory": "Jump to campaign category",
  "@jumpToCampaignCategory": {
    "description": "description of the button that takes to campaign category page"
  },
  "saveDraft": "Save draft",
  "@saveDraft": {
    "description": "description of the button that saves the draft"
  },
  "openInEditor": "Open in editor",
  "@openInEditor": {
    "description": "description of the button that opens the proposal in editor"
  },
  "latestDocumentVersion": "Latest",
  "@latestDocumentVersion": {
    "description": "When showing different version of proposal we may add suffix indicating this is latest version"
  },
  "viewingOlderDocumentVersion": "You are viewing an older iteration of this proposal",
  "@viewingOlderDocumentVersion": {
    "description": "After changing document version warning"
  },
  "viewLatestDocumentVersion": "View Latest",
  "@viewLatestDocumentVersion": {
    "description": "Action to change back to latest version"
  },
  "commentHideReplies": "Hide replies",
  "@commentHideReplies": {
    "description": "Hide comment replies"
  },
  "commentXReplies": "{count} {count, plural, =0{replies} =1{reply} other{replies}}",
  "@commentXReplies": {
    "description": "Show comment replies",
    "placeholders": {
      "count": {
        "type": "int"
      }
    }
  },
  "emptyUserProposalDescriptionHelp": "Use Create Proposal in the top menu to get started.",
  "@emptyUserProposalDescriptionHelp": {
    "description": "Description shown when user has no proposals in workspace"
  },
  "noFinalUserProposals": "No Final proposals found",
  "@noFinalUserProposals": {
    "description": "Title shown when user has no final proposals in workspace"
  },
  "noDraftUserProposals": "No Draft proposals found",
  "@noDraftUserProposals": {
    "description": "Title shown when user has no draft proposals in workspace"
  },
  "noLocalUserProposals": "No Local proposals found",
  "@noLocalUserProposals": {
    "description": "Title shown when user has no local proposals in workspace"
  },
  "cancelCommit": "Cancel",
  "@cancelCommit": {
    "description": "Cancel comment submission"
  },
  "submitCommit": "Submit",
  "@submitCommit": {
    "description": "Send comment"
  },
  "proposalCommentsSortNewest": "Newest First",
  "@proposalCommentsSortNewest": {
    "description": "One of options for sorting comments under proposal"
  },
  "proposalCommentsSortOldest": "Newest Oldest",
  "@proposalCommentsSortOldest": {
    "description": "One of options for sorting comments under proposal"
  },
  "shortSummary": "Short summary",
  "@shortSummary": {
    "description": "A short description of something"
  },
  "apiErrorUnknown": "Unknown error response",
  "@apiErrorUnknown": {
    "description": "A fallback error message when api returns error code"
  },
  "apiErrorNotFound": "Not found",
  "@apiErrorNotFound": {
    "description": "Message of an error when api returns not found status code, depends on context."
  },
  "apiErrorTooManyRequests": "Too many requests",
  "@apiErrorTooManyRequests": {
    "description": "Message of an error when api returns matching status code."
  },
  "apiErrorInternalServerError": "Internal server error",
  "@apiErrorInternalServerError": {
    "description": "Message of an error when api returns matching status code."
  },
  "apiErrorServiceUnavailable": "Service Unavailable",
  "@apiErrorServiceUnavailable": {
    "description": "Message of an error when api returns matching status code."
  },
<<<<<<< HEAD
  "myOpportunities": "My Opportunities",
  "@myOpportunities": {
    "description": "Options available to user to make more impact in the app"
  },
  "newUpdates": "New updates - see what's new!",
  "@newUpdates": {
    "description": "A message shown when user has new updates"
  },
  "turnOpinionsIntoActions": "Turn Your Opinions into Impact.",
  "@turnOpinionsIntoActions": {
    "description": "Title for becoming a reviewer"
  },
  "becomeReviewer": "Become a Reviewer",
  "@becomeReviewer": {
    "description": "Title for becoming a reviewer"
  },
  "f14Voting": "F14 Voting: Make sure you're ready.",
  "@f14Voting": {
    "description": "Title for registration for F14 voting"
  },
  "votingRegistration": "Voting Registration",
  "@votingRegistration": {
    "description": "Title for registration for voting"
  },
  "copyMyCatalystId": "Copy my Catalyst ID",
  "@copyMyCatalystId": {
    "description": "Action to copy my catalyst id"
=======
  "errorUnknownPublishComment": "Can not publish comment",
  "@errorUnknownPublishComment": {
    "description": "Fallback message when can not publish comment for any reason."
>>>>>>> 2ea0df2e
  }
}<|MERGE_RESOLUTION|>--- conflicted
+++ resolved
@@ -2066,7 +2066,6 @@
   "@apiErrorServiceUnavailable": {
     "description": "Message of an error when api returns matching status code."
   },
-<<<<<<< HEAD
   "myOpportunities": "My Opportunities",
   "@myOpportunities": {
     "description": "Options available to user to make more impact in the app"
@@ -2094,10 +2093,9 @@
   "copyMyCatalystId": "Copy my Catalyst ID",
   "@copyMyCatalystId": {
     "description": "Action to copy my catalyst id"
-=======
+  },
   "errorUnknownPublishComment": "Can not publish comment",
   "@errorUnknownPublishComment": {
     "description": "Fallback message when can not publish comment for any reason."
->>>>>>> 2ea0df2e
   }
 }