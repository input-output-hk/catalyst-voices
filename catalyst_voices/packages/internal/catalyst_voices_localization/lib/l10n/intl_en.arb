{
  "@@locale": "en",
  "emailLabelText": "Email",
  "@emailLabelText": {
    "description": "Text shown in email field"
  },
  "emailHintText": "mail@example.com",
  "@emailHintText": {
    "description": "Text shown in email field when empty"
  },
  "emailErrorText": "mail@example.com",
  "@emailErrorText": {
    "description": "Text shown in email field when input is invalid"
  },
  "cancelButtonText": "Cancel",
  "@cancelButtonText": {
    "description": "Text shown in cancel button"
  },
  "editButtonText": "Edit",
  "@editButtonText": {
    "description": "Text shown in edit button"
  },
  "headerTooltipText": "Header",
  "@headerTooltipText": {
    "description": "Text shown in header tooltip"
  },
  "placeholderRichText": "Start writing your text...",
  "@placeholderRichText": {
    "description": "Text shown as placeholder in rich text editor"
  },
  "supportingTextLabelText": "Supporting text",
  "@supportingTextLabelText": {
    "description": "Text shown as placeholder in rich text editor"
  },
  "saveButtonText": "Save",
  "@saveButtonText": {
    "description": "Text shown in save button"
  },
  "passwordLabelText": "Password",
  "@passwordLabelText": {
    "description": "Text shown in password field"
  },
  "passwordHintText": "My1SecretPassword",
  "@passwordHintText": {
    "description": "Text shown in password field when empty"
  },
  "passwordErrorText": "Password must be at least 8 characters long",
  "@passwordErrorText": {
    "description": "Text shown in  password field when input is invalid"
  },
  "homeScreenText": "Catalyst Voices",
  "@homeScreenText": {
    "description": "Text shown in the home screen"
  },
  "comingSoonSubtitle": "Voices",
  "@comingSoonSubtitle": {
    "description": "Text shown after logo in coming soon page"
  },
  "comingSoonTitle1": "Coming",
  "@comingSoonTitle1": {
    "description": "Text shown as main title in coming soon page"
  },
  "comingSoonTitle2": "soon",
  "@comingSoonTitle2": {
    "description": "Text shown as main title in coming soon page"
  },
  "comingSoonDescription": "Project Catalyst is the world's largest decentralized innovation engine for solving real-world challenges.",
  "@comingSoonDescription": {
    "description": "Text shown as description in coming soon page"
  },
  "connectingStatusLabelText": "re-connecting",
  "@connectingStatusLabelText": {
    "description": "Label text shown in the ConnectingStatus widget during re-connection."
  },
  "finishAccountButtonLabelText": "Finish account",
  "@finishAccountButtonLabelText": {
    "description": "Label text shown in the FinishAccountButton widget."
  },
  "getStartedButtonLabelText": "Get Started",
  "@getStartedButtonLabelText": {
    "description": "Label text shown in the GetStartedButton widget."
  },
  "unlockButtonLabelText": "Unlock",
  "@unlockButtonLabelText": {
    "description": "Label text shown in the UnlockButton widget."
  },
  "userProfileGuestLabelText": "Guest",
  "@userProfileGuestLabelText": {
    "description": "Label text shown in the UserProfileButton widget when a user is not connected."
  },
  "searchButtonLabelText": "[cmd=K]",
  "@searchButtonLabelText": {
    "description": "Label text shown in the Search widget."
  },
  "snackbarInfoLabelText": "Info",
  "@snackbarInfoLabelText": {
    "description": "Label text shown in the Snackbar widget when the message is an info message."
  },
  "snackbarInfoMessageText": "This is an info message!",
  "@snackbarInfoMessageText": {
    "description": "Text shown in the Snackbar widget when the message is an info message."
  },
  "snackbarSuccessLabelText": "Success",
  "@snackbarSuccessLabelText": {
    "description": "Label text shown in the Snackbar widget when the message is an success message."
  },
  "snackbarSuccessMessageText": "This is a success message!",
  "@snackbarSuccessMessageText": {
    "description": "Text shown in the Snackbar widget when the message is an success message."
  },
  "snackbarWarningLabelText": "Warning",
  "@snackbarWarningLabelText": {
    "description": "Label text shown in the Snackbar widget when the message is an warning message."
  },
  "snackbarWarningMessageText": "This is a warning message!",
  "@snackbarWarningMessageText": {
    "description": "Text shown in the Snackbar widget when the message is an warning message."
  },
  "snackbarErrorLabelText": "Error",
  "@snackbarErrorLabelText": {
    "description": "Label text shown in the Snackbar widget when the message is an error message."
  },
  "snackbarErrorMessageText": "This is an error message!",
  "@snackbarErrorMessageText": {
    "description": "Text shown in the Snackbar widget when the message is an error message."
  },
  "refresh": "Refresh",
  "ok": "Ok",
  "seedPhraseSlotNr": "Slot {nr}",
  "@seedPhraseSlotNr": {
    "description": "When user arranges seed phrases this text is shown when phrase was not selected",
    "placeholders": {
      "nr": {
        "type": "int"
      }
    }
  },
  "proposalStatusReady": "Ready",
  "@proposalStatusReady": {
    "description": "Indicates to user that status is in ready mode"
  },
  "draft": "Draft",
  "@draft": {
    "description": "Indicates to user that status is in draft mode"
  },
  "inProgress": "In progress",
  "@inProgress": {
    "description": "Indicates to user that status is in progress"
  },
  "private": "Private",
  "@private": {
    "description": "Indicates to user that status is in private mode"
  },
  "live": "Live",
  "@live": {
    "description": "Indicates to user that status is in live mode"
  },
  "completed": "Completed",
  "@completed": {
    "description": "Indicates to user that status is completed"
  },
  "open": "Open",
  "@open": {
    "description": "Indicates to user that status is in open mode"
  },
  "fundedProposal": "Funded proposal",
  "@fundedProposal": {
    "description": "Label shown on a proposal card indicating that the proposal is funded."
  },
  "publishedProposal": "Published proposal",
  "@publishedProposal": {
    "description": "Label shown on a proposal card indicating that the proposal is not yet funded."
  },
  "fundedProposalDate": "Funded {date}",
  "@fundedProposalDate": {
    "description": "Indicates date of funding (a proposal).",
    "placeholders": {
      "date": {
        "type": "DateTime",
        "format": "yMMMMd"
      }
    }
  },
  "lastUpdateDate": "Last update: {date}.",
  "@lastUpdateDate": {
    "description": "Indicates a last update date.",
    "placeholders": {
      "date": {
        "type": "String"
      }
    }
  },
  "fundsRequested": "Funds requested",
  "@fundsRequested": {
    "description": "Indicates the amount of ADA requested in a fund on a proposal card."
  },
  "noOfComments": "{count} {count, plural, =0{comments} =1{comment} other{comments}}",
  "@noOfComments": {
    "description": "Indicates the amount of comments on a proposal card.",
    "placeholders": {
      "count": {
        "type": "num",
        "format": "compact"
      }
    }
  },
  "noOfSegmentsCompleted": "{completed} of {total} ({percentage}%) {total, plural, =0{segments} =1{segment} other{segments}} completed",
  "@noOfSegmentsCompleted": {
    "description": "Indicates the amount of comments on a proposal card.",
    "placeholders": {
      "completed": {
        "type": "num",
        "format": "compact"
      },
      "total": {
        "type": "num",
        "format": "compact"
      },
      "percentage": {
        "type": "num",
        "format": "compact"
      }
    }
  },
  "today": "Today",
  "@today": {
    "description": "Refers to date which is today."
  },
  "yesterday": "Yesterday",
  "@yesterday": {
    "description": "Refers to date which is yesterday."
  },
  "twoDaysAgo": "2 days ago",
  "@twoDaysAgo": {
    "description": "Refers to date which is two days ago."
  },
  "tomorrow": "Tomorrow",
  "@tomorrow": {
    "description": "Refers to date which is tomorrow."
  },
  "activeVotingRound": "Active voting round 14",
  "@activeVotingRound": {
    "description": "Title of the voting space."
  },
  "noOfAllProposals": "All proposals ({count})",
  "@noOfAllProposals": {
    "description": "Tab label for all proposals in voting space",
    "placeholders": {
      "count": {
        "type": "int"
      }
    }
  },
  "favorites": "Favorites",
  "@favorites": {
    "description": "Refers to a list of favorites."
  },
  "treasuryCampaignBuilder": "Campaign builder",
  "@treasuryCampaignBuilder": {
    "description": "Left panel name in treasury space"
  },
  "treasuryCampaignBuilderSegments": "Segments",
  "@treasuryCampaignBuilderSegments": {
    "description": "Tab name in campaign builder panel"
  },
  "treasuryCreateCampaign": "Create Campaign",
  "@treasuryCreateCampaign": {
    "description": "Segment name"
  },
  "setupCampaignDetails": "Setup Campaign Details",
  "@setupCampaignDetails": {
    "description": "Segment step for entering campaign details."
  },
  "setupCampaignStages": "Setup Campaign Stages",
  "@setupCampaignStages": {
    "description": "Segment step for entering campaign start and end dates."
  },
  "setupCampaignStagesTimezone": "You are setting date and times using this Timezone:",
  "@setupCampaignStagesTimezone": {
    "description": "The description of a timezone in which the user sets campaign stages."
  },
  "startAndEndDates": "Start & End Dates",
  "@startAndEndDates": {
    "description": "Refers to a date & time range (start & end)."
  },
  "campaignStart": "Campaign Start",
  "@campaignStart": {
    "description": "Label for the campaign start date."
  },
  "campaignEnd": "Campaign End",
  "@campaignEnd": {
    "description": "Label for the campaign end date."
  },
  "campaignDates": "Campaign Dates",
  "@campaignDates": {
    "description": "Label for the campaign start & end date."
  },
  "noDateTimeSelected": "No date & time selected",
  "@noDateTimeSelected": {
    "description": "Placeholder when date & time not selected."
  },
  "setupBaseProposalTemplate": "Setup Base Proposal Template",
  "@setupBaseProposalTemplate": {
    "description": "Segment step for entering a proposal template for a campaign."
  },
  "setupBaseQuestions": "Setup Base Questions",
  "@setupBaseQuestions": {
    "description": "Segment description for entering a proposal template for a campaign."
  },
  "setupCategories": "Setup Categories",
  "@setupCategories": {
    "description": "Segment step for entering campaign categories."
  },
  "stepEdit": "Edit",
  "@stepEdit": {
    "description": "Button name in step"
  },
  "workspaceProposalNavigation": "Proposal navigation",
  "@workspaceProposalNavigation": {
    "description": "Left panel name in workspace"
  },
  "workspaceProposalNavigationSegments": "Segments",
  "@workspaceProposalNavigationSegments": {
    "description": "Tab name in proposal setup panel"
  },
  "workspaceProposalSetup": "Proposal setup",
  "@workspaceProposalSetup": {
    "description": "Segment name"
  },
  "drawerSpaceTreasury": "Treasury",
  "@drawerSpaceTreasury": {
    "description": "Name shown in spaces shell drawer"
  },
  "drawerSpaceDiscovery": "Discovery",
  "@drawerSpaceDiscovery": {
    "description": "Name shown in spaces shell drawer"
  },
  "drawerSpaceWorkspace": "Workspace",
  "@drawerSpaceWorkspace": {
    "description": "Name shown in spaces shell drawer"
  },
  "drawerSpaceVoting": "Voting",
  "@drawerSpaceVoting": {
    "description": "Name shown in spaces shell drawer"
  },
  "drawerSpaceFundedProjects": "Funded projects",
  "@drawerSpaceFundedProjects": {
    "description": "Name shown in spaces shell drawer"
  },
  "fundedProjectSpace": "Funded project space",
  "@fundedProjectSpace": {
    "description": "Title of the funded project space"
  },
  "noOfFundedProposals": "Funded proposals ({count})",
  "@noOfFundedProposals": {
    "description": "Tab label for funded proposals in funded projects space",
    "placeholders": {
      "count": {
        "type": "int"
      }
    }
  },
  "followed": "Followed",
  "@followed": {
    "description": "Refers to a list of followed items."
  },
  "overallSpacesSearchBrands": "Search Brands",
  "@overallSpacesSearchBrands": {
    "description": "Overall spaces search brands tile name"
  },
  "overallSpacesTasks": "Tasks",
  "@overallSpacesTasks": {
    "description": "Overall spaces tasks tile name"
  },
  "voicesUpdateReady": "Voices update ready",
  "@voicesUpdateReady": {
    "description": "In different places update popup title"
  },
  "clickToRestart": "Click to restart",
  "@clickToRestart": {
    "description": "In different places update popup body"
  },
  "spaceTreasuryName": "Treasury space",
  "@spaceTreasuryName": {
    "description": "Name of space shown in different spaces that indicates its origin"
  },
  "spaceDiscoveryName": "Discovery space",
  "@spaceDiscoveryName": {
    "description": "Name of space shown in different spaces that indicates its origin"
  },
  "spaceWorkspaceName": "Workspace",
  "@spaceWorkspaceName": {
    "description": "Name of space shown in different spaces that indicates its origin"
  },
  "spaceVotingName": "Voting space",
  "@spaceVotingName": {
    "description": "Name of space shown in different spaces that indicates its origin"
  },
  "spaceFundedProjects": "Funded project space",
  "@spaceFundedProjects": {
    "description": "Name of space shown in different spaces that indicates its origin"
  },
  "lock": "Lock",
  "@lock": {
    "description": "Refers to a lock action, i.e. to lock the session."
  },
  "unlock": "Unlock",
  "@unlock": {
    "description": "Refers to a unlock action, i.e. to unlock the session."
  },
  "getStarted": "Get Started",
  "@getStarted": {
    "description": "Refers to a get started action, i.e. to register."
  },
  "guest": "Guest",
  "@guest": {
    "description": "Refers to guest user."
  },
  "visitor": "Visitor",
  "@visitor": {
    "description": "Refers to user that created keychain but is locked"
  },
  "actor": "Actor",
  "@actor": {
    "description": "Refers to user that created keychain and is unlocked."
  },
  "noConnectionBannerRefreshButtonText": "Refresh",
  "@noConnectionBannerRefreshButtonText": {
    "description": "Text shown in the No Internet Connection Banner widget for the refresh button."
  },
  "noConnectionBannerTitle": "No internet connection",
  "@noConnectionBannerTitle": {
    "description": "Text shown in the No Internet Connection Banner widget for the title."
  },
  "noConnectionBannerDescription": "Your internet is playing hide and seek. Check your internet connection, or try again in a moment.",
  "@noConnectionBannerDescription": {
    "description": "Text shown in the No Internet Connection Banner widget for the description below the title."
  },
  "weakPasswordStrength": "Weak password strength",
  "@weakPasswordStrength": {
    "description": "Describes a password that is weak"
  },
  "normalPasswordStrength": "Normal password strength",
  "@normalPasswordStrength": {
    "description": "Describes a password that has medium strength."
  },
  "goodPasswordStrength": "Good password strength",
  "@goodPasswordStrength": {
    "description": "Describes a password that is strong."
  },
  "chooseCardanoWallet": "Choose Cardano Wallet",
  "@chooseCardanoWallet": {
    "description": "A button label to select a cardano wallet."
  },
  "chooseOtherWallet": "Choose other wallet",
  "@chooseOtherWallet": {
    "description": "A button label to select another cardano wallet."
  },
  "learnMore": "Learn More",
  "@learnMore": {
    "description": "A label on a clickable element that can show more content."
  },
  "walletLinkHeader": "Link keys to your Catalyst Keychain",
  "@walletLinkHeader": {
    "description": "A header in link wallet flow in registration."
  },
  "walletLinkWalletSubheader": "Link your Cardano wallet",
  "@walletLinkWalletSubheader": {
    "description": "A subheader in link wallet flow in registration for wallet connection."
  },
  "walletLinkRolesSubheader": "Select your Catalyst roles",
  "@walletLinkRolesSubheader": {
    "description": "A subheader in link wallet flow in registration for role chooser state."
  },
  "walletLinkTransactionSubheader": "Sign your Catalyst roles to the\nCardano mainnet",
  "@walletLinkTransactionSubheader": {
    "description": "A subheader in link wallet flow in registration for RBAC transaction."
  },
  "walletLinkIntroTitle": "Link Cardano Wallet & Catalyst Roles to you Catalyst Keychain.",
  "@walletLinkIntroTitle": {
    "description": "A title in link wallet flow on intro screen."
  },
  "walletLinkIntroContent": "You're almost there! This is the final and most important step in your account setup.\n\nWe're going to link a Cardano Wallet to your Catalyst Keychain, so you can start collecting Role Keys.\n\nRole Keys allow you to enter new spaces, discover new ways to participate, and unlock new ways to earn rewards.\n\nWe'll start with your Voter Key by default. You can decide to add a Proposer Key and Drep key if you want, or you can always add them later.",
  "@walletLinkIntroContent": {
    "description": "A message (content) in link wallet flow on intro screen."
  },
  "walletLinkSelectWalletTitle": "Select the Cardano wallet to link\nto your Catalyst Keychain.",
  "@walletLinkSelectWalletTitle": {
    "description": "A title in link wallet flow on select wallet screen."
  },
  "walletLinkSelectWalletContent": "To complete this action, you'll submit a signed transaction to Cardano. There will be an ADA transaction fee.",
  "@walletLinkSelectWalletContent": {
    "description": "A message (content) in link wallet flow on select wallet screen."
  },
  "walletLinkWalletDetailsTitle": "Cardano wallet detection",
  "@walletLinkWalletDetailsTitle": {
    "description": "A title in link wallet flow on wallet details screen."
  },
  "walletLinkWalletDetailsContent": "{wallet} connected successfully!",
  "@walletLinkWalletDetailsContent": {
    "description": "A message in link wallet flow on wallet details screen.",
    "placeholders": {
      "wallet": {
        "type": "String"
      }
    }
  },
  "walletLinkWalletDetailsNotice": "Wallet and role registrations require a minimal transaction fee. You can setup your default dApp connector wallet in your browser extension settings.",
  "@walletLinkWalletDetailsNotice": {
    "description": "A message in link wallet flow on wallet details screen when a user wallet doesn't have enough balance."
  },
  "walletLinkWalletDetailsNoticeTopUp": "Top up ADA",
  "@walletLinkWalletDetailsNoticeTopUp": {
    "description": "A message recommending the user to top up ADA in wallet link on wallet details screen."
  },
  "walletLinkWalletDetailsNoticeTopUpLink": "Link to top-up provider",
  "@walletLinkWalletDetailsNoticeTopUpLink": {
    "description": "A link to top-up provide when the user doesn't have enough balance on wallet link screen"
  },
  "walletLinkTransactionTitle": "Let's make sure everything looks right.",
  "@walletLinkTransactionTitle": {
    "description": "A title in link wallet flow on transaction screen."
  },
  "walletLinkTransactionAccountCompletion": "Account completion for Catalyst",
  "@walletLinkTransactionAccountCompletion": {
    "description": "A subtitle in link wallet flow on transaction screen."
  },
  "walletLinkTransactionLinkItem": "1 Link {wallet} to Catalyst Keychain",
  "@walletLinkTransactionLinkItem": {
    "description": "An item in the transaction summary for the wallet link.",
    "placeholders": {
      "wallet": {
        "type": "String"
      }
    }
  },
  "walletLinkTransactionPositiveSmallPrint": "Positive small print",
  "@walletLinkTransactionPositiveSmallPrint": {
    "description": "A side note on transaction summary in the wallet link explaining the positives about the registration."
  },
  "walletLinkTransactionPositiveSmallPrintItem1": "Your registration is a one time event, cost will not renew periodically.",
  "@walletLinkTransactionPositiveSmallPrintItem1": {
    "description": "The first item for the positive small print message."
  },
  "walletLinkTransactionPositiveSmallPrintItem2": "Your registrations can be found under your account profile after completion.",
  "@walletLinkTransactionPositiveSmallPrintItem2": {
    "description": "The second item for the positive small print message."
  },
  "walletLinkTransactionPositiveSmallPrintItem3": "All registration fees go into the Cardano Treasury.",
  "@walletLinkTransactionPositiveSmallPrintItem3": {
    "description": "The third item for the positive small print message."
  },
  "walletLinkTransactionSign": "Sign transaction with wallet",
  "@walletLinkTransactionSign": {
    "description": "The primary button label to sign a transaction on transaction summary screen."
  },
  "walletLinkTransactionChangeRoles": "Change role setup",
  "@walletLinkTransactionChangeRoles": {
    "description": "The secondary button label to change the roles on transaction summary screen."
  },
  "walletLinkTransactionRoleItem": "1 {role} registration to Catalyst Keychain",
  "@walletLinkTransactionRoleItem": {
    "description": "An item in the transaction summary for the role registration",
    "placeholders": {
      "role": {
        "type": "String"
      }
    }
  },
  "registrationTransactionFailed": "Transaction failed",
  "@registrationTransactionFailed": {
    "description": "Indicates an error when submitting a registration transaction failed."
  },
  "registrationInsufficientBalance": "Insufficient balance, please top up your wallet.",
  "@registrationInsufficientBalance": {
    "description": "Indicates an error when preparing a transaction has failed due to low wallet balance."
  },
  "registrationSeedPhraseNotFound": "Seed phrase was not found. Make sure correct words are correct.",
  "@registrationSeedPhraseNotFound": {
    "description": "Error message shown when attempting to register or recover account but seed phrase was not found"
  },
  "registrationUnlockPasswordNotFound": "Password was not found. Make sure valid password was created.",
  "@registrationUnlockPasswordNotFound": {
    "description": "Error message shown when attempting to register or recover account but password was not found"
  },
  "registrationWalletNotFound": "Wallet not found",
  "@registrationWalletNotFound": {
    "description": "Error message shown when connect wallet but matching was not found"
  },
  "walletLinkRoleChooserTitle": "How do you want to participate in Catalyst?",
  "@walletLinkRoleChooserTitle": {
    "description": "A title on the role chooser screen in registration."
  },
  "walletLinkRoleChooserContent": "In Catalyst you can take on different roles, learn more below and choose your additional roles now.",
  "@walletLinkRoleChooserContent": {
    "description": "A message on the role chooser screen in registration."
  },
  "walletLinkRoleSummaryTitle": "Is this your correct Catalyst role setup?",
  "@walletLinkRoleSummaryTitle": {
    "description": "A title on the role summary screen in registration."
  },
  "walletLinkRoleSummaryContent1": "You would like to register ",
  "@walletLinkRoleSummaryContent1": {
    "description": "The first part of the message on the role summary screen in registration."
  },
  "walletLinkRoleSummaryContent2": "{count} active {count, plural, =0{roles} =1{role} other{roles}}",
  "@walletLinkRoleSummaryContent2": {
    "description": "The middle (bold) part of the message on the role summary screen in registration.",
    "placeholders": {
      "count": {
        "type": "num",
        "format": "compact"
      }
    }
  },
  "walletLinkRoleSummaryContent3": " in Catalyst.",
  "@walletLinkRoleSummaryContent3": {
    "description": "The last part of the message on the role summary screen in registration."
  },
  "seeAllSupportedWallets": "See all supported wallets",
  "@seeAllSupportedWallets": {
    "description": "Message shown when redirecting to external content that describes which wallets are supported."
  },
  "walletDetectionSummary": "Wallet detection summary",
  "@walletDetectionSummary": {
    "description": "Message shown when presenting the details of a connected wallet."
  },
  "walletBalance": "Wallet balance",
  "@walletBalance": {
    "description": "The wallet balance in terms of Ada."
  },
  "walletAddress": "Wallet address",
  "@walletAddress": {
    "description": "A cardano wallet address"
  },
  "accountCreationCreate": "Create a new \u2028Catalyst Keychain",
  "accountCreationRecover": "Recover your\u2028Catalyst Keychain",
  "accountCreationOnThisDevice": "On this device",
  "@accountCreationOnThisDevice": {
    "description": "Indicates that created keychain will be stored in this device only"
  },
  "accountCreationGetStartedTitle": "Welcome to Catalyst",
  "accountCreationGetStatedDesc": "If you already have a Catalyst keychain you can restore it on this device, or you can create a new Catalyst Keychain.",
  "accountCreationGetStatedWhatNext": "What do you want to do?",
  "myAccountProfileKeychain": "My Account / Profile & Keychain",
  "@myAccountProfileKeychain": {
    "description": "Title of My Account page"
  },
  "yourCatalystKeychainAndRoleRegistration": "Your Catalyst keychain & role registration",
  "@yourCatalystKeychainAndRoleRegistration": {
    "description": "Subtitle of My Account page"
  },
  "profileAndKeychain": "Profile & Keychain",
  "@profileAndKeychain": {
    "description": "Tab on My Account page"
  },
  "removeKeychain": "Remove Keychain",
  "@removeKeychain": {
    "description": "Action on Catalyst Keychain card"
  },
  "walletConnected": "Wallet connected",
  "@walletConnected": {
    "description": "Describes that wallet is connected on Catalyst Keychain card"
  },
  "currentRoleRegistrations": "Current Role registrations",
  "@currentRoleRegistrations": {
    "description": "Describes roles on Catalyst Keychain card"
  },
  "voter": "Voter",
  "@voter": {
    "description": "Account role"
  },
  "proposer": "Proposer",
  "@proposer": {
    "description": "Account role"
  },
  "drep": "Drep",
  "@drep": {
    "description": "Account role"
  },
  "defaultRole": "Default",
  "@defaultRole": {
    "description": "Related to account role"
  },
  "catalystKeychain": "Catalyst Keychain",
  "createBaseProfileInstructionsTitle": "Introduction",
  "createBaseProfileInstructionsMessage": "In the following account creation steps we will:\n\n1. Setup your base profile\n2. Create your Catalyst Keychain\n3. Link Cardano wallet & roles\n\nTo ensure a smooth experience, completing your account setup in one session is essential—stay focused and avoid interruptions to finalize everything efficiently.",
  "createBaseProfileInstructionsNext": "Create your Base profile now",
  "createBaseProfileInstructionsEmailRequest": "Email request",
  "createBaseProfileInstructionsEmailReason1": "We store email in a mutable database.",
  "createBaseProfileInstructionsEmailReason2": "We do not store your email on-chain ever.",
  "createBaseProfileInstructionsEmailReason3": "We only use email for communication about Catalyst.",
  "createBaseProfileSetupTitle": "Setup your base profile",
  "createBaseProfileSetupDisplayNameLabel": "What should we call you?",
  "createBaseProfileSetupDisplayNameHint": "Display name",
  "createBaseProfileSetupDisplayNameHelper": "Please provide a nickname or real name.",
  "createBaseProfileSetupEmailLabel": "Your e-mail",
  "createBaseProfileSetupEmailHint": "E-mail",
  "createBaseProfileSetupEmailHelper": "Please provide e-mail used for your Ideascale.",
  "createBaseProfileSetupIdeascaleAccount": "Ideascale account",
  "createBaseProfileSetupIdeascaleReason1": "Please use the e-mail you use on cardano.ideascale.com",
  "createBaseProfileAcknowledgementsTitle": "Mandatory Acknowledgements",
  "createBaseProfileAcknowledgementsToS": "I confirm that I have read and agree to be bound by {tos}.",
  "catalystTos": "Project Catalyst Terms and Conditions",
  "createBaseProfileAcknowledgementsPrivacyPolicy": "I acknowledge and agree that any data I share in connection with my participation in Project Catalyst Funds will be collected, stored, used and processed in accordance with the {privacy_policy}.",
  "catalystPrivacyPolicy": "Catalyst FC’s Privacy Policy",
  "createBaseProfileAcknowledgementsDataUsage": "I acknowledge that the Catalyst Ops team may use my email only for Catalyst communication.",
  "accountCreationSplashTitle": "Create your Catalyst Keychain",
  "accountCreationSplashMessage": "Catalyst Keychain is your ticket to participate in innovation on the global stage.  \u2028\u2028These next steps will create your Catalyst keychain so you can enter new spaces, discover awesome ideas, and share your feedback to help improve ideas.",
  "accountCreationSplashNextButton": "Create your Keychain now",
  "accountInstructionsTitle": "Great! Your Catalyst Keychain \u2028has been created.",
  "accountInstructionsMessage": "On the next screen, you're going to see 12 words. \u2028This is called your \"Catalyst seed phrase\".   \u2028\u2028It's like a super secure password that only you know, \u2028that allows you to prove ownership of your keychain.  \u2028\u2028Use your Catalyst seed phrase to login and recover your account on different devices, so be sure to put it somewhere safe!\n\nIt is a super secure password that only you know, so best is to write it down with pen and paper, so get this ready. ",
  "previous": "Previous",
  "@previous": {
    "description": "(Action) switch to the previous item."
  },
  "next": "Next",
  "@next": {
    "description": "For example in button that goes to next stage of registration"
  },
  "back": "Back",
  "@back": {
    "description": "For example in button that goes to previous stage of registration"
  },
  "retry": "Retry",
  "@retry": {
    "description": "Retry action when something goes wrong."
  },
  "somethingWentWrong": "Something went wrong.",
  "@somethingWentWrong": {
    "description": "Error description when something goes wrong."
  },
  "noWalletFound": "No wallet found.",
  "@noWalletFound": {
    "description": "A description when no wallet extension was found."
  },
  "deleteKeychainDialogTitle": "Delete Keychain?",
  "@deleteKeychainDialogTitle": {
    "description": "A title on delete keychain dialog"
  },
  "deleteKeychainDialogSubtitle": "Are you sure you wants to delete your\nCatalyst Keychain from this device?",
  "@deleteKeychainDialogSubtitle": {
    "description": "A subtitle on delete keychain dialog"
  },
  "deleteKeychainDialogWarning": "Make sure you have a working Catalyst 12-word seedphrase!",
  "@deleteKeychainDialogWarning": {
    "description": "A warning on delete keychain dialog"
  },
  "deleteKeychainDialogWarningInfo": "Your Catalyst account will be removed,\nthis action cannot be undone!",
  "@deleteKeychainDialogWarningInfo": {
    "description": "A warning info on delete keychain dialog"
  },
  "deleteKeychainDialogTypingInfo": "To avoid mistakes, please type ‘Remove Keychain’ below.",
  "@deleteKeychainDialogTypingInfo": {
    "description": "A typing info on delete keychain dialog"
  },
  "deleteKeychainDialogInputLabel": "Confirm removal",
  "@deleteKeychainDialogInputLabel": {
    "description": "An input label on delete keychain dialog"
  },
  "deleteKeychainDialogErrorText": "Error. Please type 'Remove Keychain' to remove your account from this device.",
  "@deleteKeychainDialogErrorText": {
    "description": "An error text on text field on delete keychain dialog"
  },
  "deleteKeychainDialogRemovingPhrase": "Remove Keychain",
  "@deleteKeychainDialogRemovingPhrase": {
    "description": "A removing phrase on delete keychain dialog"
  },
  "accountRoleDialogTitle": "Learn about Catalyst Roles",
  "@accountRoleDialogTitle": {
    "description": "A title on account role dialog"
  },
  "accountRoleDialogButton": "Continue Role setup",
  "@accountRoleDialogButton": {
    "description": "A label on account role dialog's button"
  },
  "accountRoleDialogRoleSummaryTitle": "{role} role summary",
  "@accountRoleDialogRoleSummaryTitle": {
    "description": "A title for role summary on account role dialog",
    "placeholders": {
      "role": {
        "type": "String"
      }
    }
  },
  "voterVerboseName": "Treasury guardian",
  "@voterVerboseName": {
    "description": "A verbose name for voter"
  },
  "proposerVerboseName": "Main proposer",
  "@proposerVerboseName": {
    "description": "A verbose name for proposer"
  },
  "drepVerboseName": "Community expert",
  "@drepVerboseName": {
    "description": "A verbose name for drep"
  },
  "voterDescription": "The Voters are the guardians of Cardano treasury. They vote in projects for the growth of the Cardano Ecosystem.",
  "@voterDescription": {
    "description": "A description for voter"
  },
  "proposerDescription": "The Main Proposers are the Innovators in Project Catalyst, they are the shapers of the future.",
  "@proposerDescription": {
    "description": "A description for proposer"
  },
  "drepDescription": "The dRep has an Expert Role in the Cardano/Catalyst as people can delegate their vote to Cardano Experts.",
  "@drepDescription": {
    "description": "A description for drep"
  },
  "voterSummarySelectFavorites": "Select favorites",
  "voterSummaryComment": "Comment/Vote on Proposals",
  "voterSummaryCastVotes": "Cast your votes",
  "voterSummaryVoterRewards": "Voter rewards",
  "proposerSummaryWriteEdit": "Write/edit functionality",
  "proposerSummarySubmitToFund": "Rights to Submit to Fund",
  "proposerSummaryInviteTeamMembers": "Invite Team Members",
  "proposerSummaryComment": "Comment functionality",
  "drepSummaryDelegatedVotes": "Delegated Votes",
  "drepSummaryRewards": "dRep rewards",
  "drepSummaryCastVotes": "Cast delegated votes",
  "drepSummaryComment": "Comment Functionality",
  "delete": "Delete",
  "close": "Close",
  "notice": "Notice",
  "yes": "Yes",
  "no": "No",
  "total": "Total",
  "file": "file",
  "key": "key",
  "upload": "Upload",
  "browse": "browse",
  "uploadDropInfo": "Drop your {itemNameToUpload} here or ",
  "@uploadDropInfo": {
    "description": "An info on upload dialog",
    "placeholders": {
      "itemNameToUpload": {
        "type": "String"
      }
    }
  },
  "uploadProgressInfo": "Upload in progress",
  "uploadKeychainTitle": "Upload Catalyst Keychain",
  "@uploadKeychainTitle": {
    "description": "A title on keychain upload dialog"
  },
  "uploadKeychainInfo": "Make sure it's a correct Catalyst keychain file.",
  "@uploadKeychainInfo": {
    "description": "An info on keychain upload dialog"
  },
  "themeLight": "Light",
  "@themeLight": {
    "description": "Refers to a light theme mode."
  },
  "themeDark": "Dark",
  "@themeDark": {
    "description": "Refers to a dark theme mode."
  },
  "keychainDeletedDialogTitle": "Catalyst keychain removed",
  "keychainDeletedDialogSubtitle": "Your Catalyst Keychain is removed successfully from this device.",
  "keychainDeletedDialogInfo": "We reverted this device to Catalyst first use.",
  "registrationCompletedTitle": "Catalyst account setup",
  "registrationCompletedSubtitle": "Completed!",
  "registrationCompletedSummaryHeader": "Summary",
  "registrationCompletedKeychainTitle": "Catalyst Keychain created",
  "registrationCompletedKeychainInfo": "You created a Catalyst Keychain, backed up its seed phrase and set an unlock password.",
  "registrationCompletedWalletTitle": "Cardano {walletName} wallet selected",
  "@registrationCompletedWalletTitle": {
    "placeholders": {
      "walletName": {
        "type": "String"
      }
    }
  },
  "registrationCompletedWalletInfo": "You selected your {walletName} wallet as primary wallet for your voting power.",
  "@registrationCompletedWalletInfo": {
    "placeholders": {
      "walletName": {
        "type": "String"
      }
    }
  },
  "registrationCompletedRolesTitle": "Catalyst roles selected",
  "registrationCompletedRolesInfo": "You linked your Cardano wallet and selected  Catalyst roles via a signed transaction.",
  "registrationCompletedRoleRegistration": "role registration",
  "registrationCompletedDiscoveryButton": "Open Discovery Dashboard",
  "registrationCompletedAccountButton": "Review my account",
  "createKeychainSeedPhraseSubtitle": "Write down your Catalyst seed phrase",
  "createKeychainSeedPhraseBody": "Make sure you write down your 12-words in \u2028a safe place as well.",
  "createKeychainSeedPhraseExport": "Export Security Words",
  "createKeychainSeedPhraseExportConfirmDialogSubtitle": "Are you sure you want to export your key?",
  "createKeychainSeedPhraseExportConfirmDialogContent": "Before using this feature, please read this {link}",
  "bestPracticesFAQ": "best practices FAQ",
  "exportKey": "Export Key",
  "createKeychainSeedPhraseStoreConfirmation": "I have written down/downloaded my 12 words",
  "createKeychainSeedPhraseCheckInstructionsTitle": "Write down your Catalyst seed phrase",
  "createKeychainSeedPhraseCheckInstructionsSubtitle": "Next, we're going to make sure that you've written down your Catalyst seed phrase correctly.   \u2028\u2028We don't save your Catalyst seed phrase, so it's important \u2028to make sure you have it right. Thats why we don't trust, we verify before continuing.   \u2028\u2028It's also good practice to get familiar with using a \nseed phrase if you're new to crypto.",
  "createKeychainSeedPhraseCheckSubtitle": "Input your Catalyst seed phrase",
  "createKeychainSeedPhraseCheckBody": "Select your 12 written down words in \u2028the correct order.",
  "importCatalystKey": "Import Catalyst Key",
  "@importCatalystKey": {
    "description": "When user checks correct seed phrase words order he can upload it too"
  },
  "reset": "Reset",
  "createKeychainSeedPhraseCheckSuccessTitle": "Nice job! You've successfully verified your Catalyst seed phase",
  "createKeychainSeedPhraseCheckSuccessSubtitle": "Enter your seed phrase to recover your Catalyst Keychain on any device.   \u2028\u2028It's kinda like your email and password all rolled into one, so keep it somewhere safe!\u2028\u2028In the next step we’ll add a password to your Catalyst Keychain, so you can lock/unlock access to Voices.",
  "yourNextStep": "Your next step",
  "createKeychainSeedPhraseCheckSuccessNextStep": "Now let’s set your Unlock password for this device!",
  "createKeychainUnlockPasswordInstructionsTitle": "Set your Catalyst unlock password \u2028for this device",
<<<<<<< HEAD
  "createKeychainUnlockPasswordInstructionsSubtitle": "In this next step, you'll set your Unlock Password for this device. It's like a shortcut for proving ownership of your Keychain.  \u2028\u2028Whenever you recover your account for the first time on a new device, you'll need to use your Catalyst seed phrase to get started. Every time after that, you can use your Unlock Password to quickly regain access.",
=======
  "createKeychainUnlockPasswordInstructionsSubtitle": "With over 300 trillion possible combinations, your 12 word seed phrase is great for keeping your account safe.  \u2028\u2028But it can be a bit tedious to enter every single time you want to use the app.  \u2028\u2028In this next step, you'll set your Unlock Password for your current device. It's like a shortcut for proving ownership of your Keychain.  \u2028\u2028Whenever you recover your account for the first time on a new device, you'll need to use your Catalyst Keychain to get started. Every time after that, you can use your Unlock Password to quickly regain access.",
  "createBaseProfileCreatedTitle": "Congratulations your Base profile is setup!",
>>>>>>> 4488bd5c
  "createKeychainCreatedTitle": "Congratulations your Catalyst \u2028Keychain is created!",
  "createBaseProfileNextStep": "In the next step you Create your Catalyst Keychain",
  "createKeychainCreatedNextStep": "In the next step you write your Catalyst roles and \u2028account to the Cardano Mainnet.",
  "createKeychainLinkWalletAndRoles": "Link your Cardano Wallet & Roles",
  "registrationCreateBaseProfileStepGroup": "Base profile created",
  "registrationCreateKeychainStepGroup": "Catalyst Keychain created",
  "registrationLinkWalletStepGroup": "Link Cardano Wallet & Roles",
  "registrationCompletedStepGroup": "Catalyst account creation completed!",
  "createKeychainUnlockPasswordIntoSubtitle": "Catalyst unlock password",
  "createKeychainUnlockPasswordIntoBody": "Please provide a password for your Catalyst Keychain.",
  "enterPassword": "Enter password",
  "confirmPassword": "Confirm password",
  "xCharactersMinimum": "{number} characters minimum length",
  "@xCharactersMinimum": {
    "placeholders": {
      "number": {
        "type": "int"
      }
    }
  },
  "passwordDoNotMatch": "Passwords do not match, please correct",
  "@passwordDoNotMatch": {
    "description": "When user confirms password but it does not match original one."
  },
  "warning": "Warning",
  "alert": "Alert",
  "registrationExitConfirmDialogSubtitle": "Account creation incomplete!",
  "registrationExitConfirmDialogContent": "Leaving before creating your keychain means account creation is incomplete. \u2028\u2028You cannot login without \u2028completing your key chain.",
  "registrationExitConfirmDialogContinue": "Continue keychain creation",
  "cancelAnyways": "Cancel anyway",
  "recoverCatalystKeychain": "Restore Catalyst keychain",
  "recoverKeychainMethodsTitle": "Restore your Catalyst Keychain",
  "recoverKeychainMethodsNoKeychainFound": "No Catalyst Keychain found on this device.",
  "recoverKeychainMethodsSubtitle": "Not to worry, in the next step you can choose the recovery option that applies to you for this device!",
  "recoverKeychainMethodsListTitle": "How do you want Restore your Catalyst Keychain?",
  "recoverKeychainNonFound": "No Catalyst Keychain found\u2028on this device.",
  "recoverKeychainFound": "Keychain found!  \u2028Please unlock your device.",
  "seedPhrase12Words": "12 security words",
  "recoverySeedPhraseInstructionsTitle": "Restore your Catalyst Keychain with \u2028your 12 security words.",
  "recoverySeedPhraseInstructionsSubtitle": "Enter your security words in the correct order, and sign into your Catalyst account on a new device.",
  "recoverySeedPhraseInputTitle": "Restore your Catalyst Keychain with \u2028your 12 security words",
  "recoverySeedPhraseInputSubtitle": "Enter each word of your Catalyst Key in the right order \u2028to bring your Catalyst account to this device.",
  "recoveryAccountTitle": "Catalyst account recovery",
  "recoveryAccountSuccessTitle": "Keychain recovered successfully!",
  "recoveryAccountDetailsAction": "Set unlock password for this device",
  "recoveryUnlockPasswordInstructionsTitle": "Set your Catalyst unlock password f\u2028or this device",
  "recoveryUnlockPasswordInstructionsSubtitle": "With over 300 trillion possible combinations, your 12 word seed phrase is great for keeping your account safe.  \u2028\u2028But it can be a bit tedious to enter every single time you want to use the app.  \u2028\u2028In this next step, you'll set your Unlock Password for your current device. It's like a shortcut for proving ownership of your Keychain.  \u2028\u2028Whenever you recover your account for the first time on a new device, you'll need to use your Catalyst Keychain to get started. Every time after that, you can use your Unlock Password to quickly regain access.",
  "recoverDifferentKeychain": "Restore a different keychain",
  "unlockDialogHeader": "Unlock Catalyst",
  "@unlockDialogHeader": {
    "description": "The header label in unlock dialog."
  },
  "unlockDialogTitle": "Welcome back!",
  "@unlockDialogTitle": {
    "description": "The title label in unlock dialog."
  },
  "unlockDialogContent": "Please enter your device specific unlock password\nto unlock Catalyst Voices.",
  "@unlockDialogContent": {
    "description": "The content (body) in unlock dialog."
  },
  "unlockDialogHint": "Enter your Unlock password",
  "@unlockDialogHint": {
    "description": "The hint for the unlock password field."
  },
  "unlockDialogIncorrectPassword": "Password is incorrect, try again.",
  "@unlockDialogIncorrectPassword": {
    "description": "An error message shown below the password field when the password is incorrect."
  },
  "continueAsGuest": "Continue as guest",
  "@continueAsGuest": {
    "description": "The message shown when asking the user to login/unlock and the user wants to cancel the process."
  },
  "unlockSnackbarTitle": "Catalyst unlocked!",
  "@unlockSnackbarTitle": {
    "description": "The title shown in confirmation snackbar after unlocking the keychain."
  },
  "unlockSnackbarMessage": "You can now fully use the application.",
  "@unlockSnackbarMessage": {
    "description": "The message shown below the title in confirmation snackbar after unlocking the keychain."
  },
  "lockSnackbarTitle": "Catalyst locked",
  "@lockSnackbarTitle": {
    "description": "The title shown in confirmation snackbar after locking the keychain."
  },
  "lockSnackbarMessage": "Catalyst is now in guest/locked mode.",
  "@lockSnackbarMessage": {
    "description": "The message shown below the title in confirmation snackbar after locking the keychain."
  },
  "recoverySuccessTitle": "Congratulations your Catalyst \u2028Keychain is restored!",
  "recoverySuccessSubtitle": "You have successfully restored your Catalyst Keychain, and unlocked Catalyst Voices on this device.",
  "recoverySuccessGoToDashboard": "Jump into the Discovery space / Dashboard",
  "recoverySuccessGoAccount": "Check my account",
  "recoveryExitConfirmDialogSubtitle": "12 word keychain restoration incomplete",
  "recoveryExitConfirmDialogContent": "Please continue your Catalyst Keychain restoration, if you cancel all input will be lost.",
  "recoveryExitConfirmDialogContinue": "Continue recovery process",
  "recoverAccount": "Recover account",
  "@recoverAccount": {
    "description": "Refers to the action label for recovering the user account."
  },
  "uploadConfirmDialogSubtitle": "SWITCH TO FILE UPLOAD",
  "uploadConfirmDialogContent": "Do you want to cancel manual input, and switch to Catalyst key upload?",
  "uploadConfirmDialogYesButton": "Yes, switch to Catalyst key upload",
  "uploadConfirmDialogResumeButton": "Resume manual inputs",
  "incorrectUploadDialogSubtitle": "CATALYST KEY INCORRECT",
  "incorrectUploadDialogContent": "The Catalyst keychain that you entered or uploaded is incorrect, please try again.",
  "incorrectUploadDialogTryAgainButton": "Try again",
  "finishAccountCreation": "Finish account creation",
  "connectDifferentWallet": "Connect a different wallet",
  "@connectDifferentWallet": {
    "description": "A button label to connect a different wallet in wallet detail panel."
  },
  "reviewRegistrationTransaction": "Review registration transaction",
  "@reviewRegistrationTransaction": {
    "description": "A button label to review the registration transaction in wallet detail panel."
  },
  "format": "Format",
  "@format": {
    "description": "A label for the format field in the date picker."
  },
  "datePickerDateRangeError": "Please select a date within the range of today and one year from today.",
  "@datePickerDateRangeError": {
    "description": "Error message for the date picker when the selected date is outside the range of today and one year from today."
  },
  "datePickerDaysInMonthError": "Entered day exceeds the maximum days for this month.",
  "@datePickerDaysInMonthError": {
    "description": "Error message for the date picker when the selected day is greater than the maximum days for the selected month."
  },
  "saveBeforeEditingErrorText": "Please save before editing something else",
  "mandatoryGuidanceType": "Mandatory",
  "@mandatoryGuidanceType": {
    "description": "Guidance type label for mandatory guidance"
  },
  "educationGuidanceType": "Education",
  "@educationGuidanceType": {
    "description": "Guidance type label for education guidance"
  },
  "tipsGuidanceType": "Tips",
  "@tipsGuidanceType": {
    "description": "Guidance type label for tips guidance"
  },
  "all": "All",
  "@all": {
    "description": "Primary used to select all object. To display object without any filter"
  },
  "noGuidanceOfThisType": "There is no guidance of this type",
  "@noGuidanceOfThisType": {
    "description": "Message when there is no guidance of this type"
  },
  "selectASection": "Select a section",
  "@selectASection": {
    "description": "Message when there is no section selected"
  },
  "noGuidanceForThisSection": "There is no guidance for this section",
  "@noGuidanceForThisSection": {
    "description": "Message when there is no guidance for this section"
  },
  "noProposalStateDescription": "Discovery space will show draft proposals you can comment on, currently there are no draft proposals.",
  "@noProposalStateDescription": {
    "description": "Description shown when there are no proposals in the proposals tab"
  },
  "noProposalStateTitle": "No draft proposals yet",
  "@noProposalStateTitle": {
    "description": "Title shown when there are no proposals in the proposals tab"
  },
  "campaignIsLive": "Campaign Is Live (Published)",
  "@campaignIsLive": {
    "description": "Title of the campaign is live (published) space"
  },
  "campaignStartingSoon": "Campaign Starting Soon (Ready to deploy)",
  "@campaignStartingSoon": {
    "description": "Title of the campaign starting soon space"
  },
  "campaignConcluded": "Campaign Concluded, Result are in!",
  "@campaignConcluded": {
    "description": "Title of the campaign concluded space"
  },
  "campaignBeginsOn": "Campaign begins on {date} at {time}",
  "@campaignBeginsOn": {
    "description": "Title of the campaign concluded space",
    "placeholders": {
      "date": {
        "type": "String"
      },
      "time": {
        "type": "String"
      }
    }
  },
  "campaignEndsOn": "Campaign ends on {date} at {time}",
  "@campaignEndsOn": {
    "description": "Title of the campaign concluded space",
    "placeholders": {
      "date": {
        "type": "String"
      },
      "time": {
        "type": "String"
      }
    }
  },
  "viewProposals": "View proposals",
  "@viewProposals": {
    "description": "Title of the view proposals space"
  },
  "viewVotingResults": "View Voting Results",
  "@viewVotingResults": {
    "description": "Title of the view voting results space"
  },
  "campaignDetails": "Campaign Details",
  "description": "Description",
  "startDate": "Start Date",
  "endDate": "End Date",
  "categories": "Categories",
  "fundingCategories": "Funding categories",
  "proposals": "Proposals",
  "totalSubmitted": "Total submitted",
  "inXDays": "{x, plural, =1{In {x} day} other{In {x} days}}",
  "@inXDays": {
    "placeholders": {
      "x": {
        "type": "int"
      }
    }
  },
  "campaignCategories": "Campaign Categories",
  "cardanoUseCases": "Cardano Use Cases",
  "discoverySpaceTitle": "Boost Social Entrepreneurship",
  "@discoverySpaceTitle": {
    "description": "Title for the discovery space for actor (unlocked) user."
  },
  "discoverySpaceDescription": "Project Catalyst is built on the ingenuity of our global network. Ideas can come from anyone, from any background, anywhere in the world. Proposers pitch their ideas to the community by submitting proposals onto the Catalyst collaboration platform.",
  "@discoverySpaceDescription": {
    "description": "Description for the discovery space for actor (unlocked) user."
  },
  "discoverySpaceEmptyProposals": "Once this campaign launches draft proposals will be shared here.",
  "@discoverySpaceEmptyProposals": {
    "description": "Description for empty state on discovery space when there are no draft proposals."
  },
  "campaign": "Campaign",
  "campaignPreviewTitle": "Campaign Preview",
  "@campaignPreviewTitle": {
    "description": "Title for the campaign preview dialog (admin mode)."
  },
  "campaignPreviewEvents": "Events",
  "@campaignPreviewEvents": {
    "description": "Tab label in campaign preview dialog for campaign events."
  },
  "campaignPreviewViews": "Views",
  "@campaignPreviewViews": {
    "description": "Tab label in campaign preview dialog for campaign views."
  },
  "campaignPreviewEventBefore": "Before Campaign",
  "@campaignPreviewEventBefore": {
    "description": "A name of the state of a campaign before it starts."
  },
  "campaignPreviewEventDuring": "During Campaign",
  "@campaignPreviewEventDuring": {
    "description": "A name of the state of a campaign when it is active."
  },
  "campaignPreviewEventAfter": "After Campaign",
  "@campaignPreviewEventAfter": {
    "description": "A name of the state of a campaign when it is active."
  },
  "userAuthenticationState": "User Authentication State",
  "@userAuthenticationState": {
    "description": "The state of the user (keychain), actor, guest, visitor, etc."
  },
  "active": "Active",
  "@active": {
    "description": "Activated state"
  },
  "campaignManagement": "Campaign Management",
  "published": "Published",
  "status": "Status",
  "myProposals": "My Proposals",
  "workspaceDescription": "In this space you can manage your existing proposals, view previous and archived proposal as well as creating new proposals.",
  "@workspaceDescription": {
    "description": "Workspace page description"
  },
  "newDraftProposal": "New Draft Proposal",
  "draftProposalsX": "Draft Proposals ({count})",
  "@draftProposalsX": {
    "description": "Workspace page tab",
    "placeholders": {
      "count": {
        "type": "int"
      }
    }
  },
  "finalProposalsX": "Final Proposals ({count})",
  "@finalProposalsX": {
    "description": "Workspace page tab",
    "placeholders": {
      "count": {
        "type": "int"
      }
    }
  },
  "searchProposals": "Search Proposals",
  "search": "Search…",
  "agree": "I Agree",
  "requestedAmountShouldBeBetweenMinAndMax": "Requested amount should be between {min} and {max}",
  "requestedAmountShouldBeMoreThan": "Requested amount should be at least {min}",
  "requestedAmountShouldBeLessThan": "Requested amount should be at most {max}",
  "errorValidationTokenNotParsed": "Invalid input. Could not parse parse.",
  "@errorValidationTokenNotParsed": {
    "description": "A validation error when user enters input which cannot be parsed into token value."
  },
  "errorValidationMissingRequiredField": "Please fill this field.",
  "@errorValidationMissingRequiredField": {
    "description": "A validation error for a missing required form field."
  },
  "errorValidationNumFieldBelowMin": "The value should be at least {min}.",
  "@errorValidationNumFieldBelowMin": {
    "description": "Validation error when the user entered numerical value is smaller than min",
    "placeholders": {
      "min": {
        "type": "int"
      }
    }
  },
  "errorValidationNumFieldAboveMax": "The value should be no bigger than {max}.",
  "@errorValidationNumFieldAboveMax": {
    "description": "Validation error when the user entered numerical value is bigger than max",
    "placeholders": {
      "max": {
        "type": "int"
      }
    }
  },
  "errorValidationNumFieldOutOfRange": "The value should be between {min} and {max}",
  "@errorValidationNumFieldOutOfRange": {
    "description": "Validation error when the numerical value is out of allowed range between min and max (both inclusive)",
    "placeholders": {
      "min": {
        "type": "int"
      },
      "max": {
        "type": "int"
      }
    }
  },
  "errorValidationStringLengthBelowMin": "The text should be at least {min} {min, plural, =0{characters} =1{character} other{characters}}.",
  "@errorValidationStringLengthBelowMin": {
    "description": "Validation error when the user entered text is shorter than min length",
    "placeholders": {
      "min": {
        "type": "int"
      }
    }
  },
  "errorValidationStringLengthAboveMax": "The text should be no longer than {max} {max, plural, =0{characters} =1{character} other{characters}}.",
  "@errorValidationStringLengthAboveMax": {
    "description": "Validation error when the user entered text is longer than max length",
    "placeholders": {
      "max": {
        "type": "int"
      }
    }
  },
  "errorValidationStringLengthOutOfRange": "The text should be between {min} and {max} {max, plural, =0{characters} =1{character} other{characters}}.",
  "@errorValidationStringLengthOutOfRange": {
    "description": "Validation error when the user entered text is out of allowed range between min and max (both inclusive) characters",
    "placeholders": {
      "min": {
        "type": "int"
      },
      "max": {
        "type": "int"
      }
    }
  },
  "errorValidationListItemsBelowMin": "There should be at least {min} {min, plural, =0{items} =1{item} other{items}}.",
  "@errorValidationListItemsBelowMin": {
    "description": "Validation error when the user entered less than min items in the list.",
    "placeholders": {
      "min": {
        "type": "int"
      }
    }
  },
  "errorValidationListItemsAboveMax": "There should be no more than {max} {max, plural, =0{items} =1{item} other{items}}.",
  "@errorValidationListItemsAboveMax": {
    "description": "Validation error when the user entered more than max items in the list.",
    "placeholders": {
      "max": {
        "type": "int"
      }
    }
  },
  "errorValidationListItemsOutOfRange": "There should be between {min} and {max} {max, plural, =0{items} =1{item} other{items}}.",
  "@errorValidationListItemsOutOfRange": {
    "description": "The number of items in a list/array is out of allowed range between min and max (both inclusive)",
    "placeholders": {
      "min": {
        "type": "int"
      },
      "max": {
        "type": "int"
      }
    }
  },
  "noTagSelected": "No Tag Selected",
  "@noTagSelected": {
    "description": "For example in context of document builder"
  },
  "errorValidationPatternMismatch": "The value does not match the valid pattern.",
  "@errorValidationPatternMismatch": {
    "description": "Validation error when the user entered value does not match the pattern"
  },
  "singleGroupedTagSelectorTitle": "Please choose the most relevant category group and tag related to the outcomes of your proposal",
  "singleGroupedTagSelectorRelevantTag": "Select the most relevant tag",
  "noUrlAdded": "No URL added",
  "addUrl": "Add URL",
  "clear": "Clear",
  "errorNoActiveCampaignFound": "Currently there is no active campaign running",
  "howItWorksCollaborate": "Innovate together",
  "@howItWorksCollaborate": {
    "description": "Used in discovery page in how it works section"
  },
  "howItWorks": "Here’s how it works",
  "howItWorksCollaborateDescription": "Got an Idea? Create an impactful proposal and collaborate with the community to develop and refine it.",
  "howItWorksVote": "Vote for your favorite ideas",
  "@howItWorksVote": {
    "description": "Used in discovery page in how it works section"
  },
  "howItWorksVoteDescription": "Use a voting app to choose ideas with impact worth funding. Get rewarded in ada for taking part.",
  "howItWorksFollow": "Stay up to date",
  "@howItWorksFollow": {
    "description": "Used in discovery page in how it works section"
  },
  "howItWorksFollowDescription": "Receive regular updates on all the funded ideas, so you can follow along and see how things are progressing.",
  "errorDisplayNameValidationEmpty": "Display name can not be empty",
  "errorDisplayNameValidationOutOfRange": "Invalid length",
  "headsUp": "Heads up",
  "@headsUp": {
    "description": "In context for important information below"
  },
  "errorEmailValidationPattern": "Incorrect email pattern",
  "errorEmailValidationOutOfRange": "Invalid length"
}<|MERGE_RESOLUTION|>--- conflicted
+++ resolved
@@ -906,12 +906,8 @@
   "yourNextStep": "Your next step",
   "createKeychainSeedPhraseCheckSuccessNextStep": "Now let’s set your Unlock password for this device!",
   "createKeychainUnlockPasswordInstructionsTitle": "Set your Catalyst unlock password \u2028for this device",
-<<<<<<< HEAD
   "createKeychainUnlockPasswordInstructionsSubtitle": "In this next step, you'll set your Unlock Password for this device. It's like a shortcut for proving ownership of your Keychain.  \u2028\u2028Whenever you recover your account for the first time on a new device, you'll need to use your Catalyst seed phrase to get started. Every time after that, you can use your Unlock Password to quickly regain access.",
-=======
-  "createKeychainUnlockPasswordInstructionsSubtitle": "With over 300 trillion possible combinations, your 12 word seed phrase is great for keeping your account safe.  \u2028\u2028But it can be a bit tedious to enter every single time you want to use the app.  \u2028\u2028In this next step, you'll set your Unlock Password for your current device. It's like a shortcut for proving ownership of your Keychain.  \u2028\u2028Whenever you recover your account for the first time on a new device, you'll need to use your Catalyst Keychain to get started. Every time after that, you can use your Unlock Password to quickly regain access.",
   "createBaseProfileCreatedTitle": "Congratulations your Base profile is setup!",
->>>>>>> 4488bd5c
   "createKeychainCreatedTitle": "Congratulations your Catalyst \u2028Keychain is created!",
   "createBaseProfileNextStep": "In the next step you Create your Catalyst Keychain",
   "createKeychainCreatedNextStep": "In the next step you write your Catalyst roles and \u2028account to the Cardano Mainnet.",
