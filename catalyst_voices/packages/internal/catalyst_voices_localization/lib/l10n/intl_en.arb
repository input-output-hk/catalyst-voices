{
  "@@locale": "en",
  "local": "Local",
  "emailLabelText": "Email",
  "@emailLabelText": {
    "description": "Text shown in email field"
  },
  "emailHintText": "mail@example.com",
  "@emailHintText": {
    "description": "Text shown in email field when empty"
  },
  "emailErrorText": "mail@example.com",
  "@emailErrorText": {
    "description": "Text shown in email field when input is invalid"
  },
  "cancelButtonText": "Cancel",
  "@cancelButtonText": {
    "description": "Text shown in cancel button"
  },
  "editButtonText": "Edit",
  "@editButtonText": {
    "description": "Text shown in edit button"
  },
  "publishButtonText": "Publish",
  "@publishButtonText": {
    "description": "Text shown in publish button"
  },
  "headerTooltipText": "Header",
  "@headerTooltipText": {
    "description": "Text shown in header tooltip"
  },
  "placeholderRichText": "Start writing your text...",
  "@placeholderRichText": {
    "description": "Text shown as placeholder in rich text editor"
  },
  "supportingTextLabelText": "Supporting text",
  "@supportingTextLabelText": {
    "description": "Text shown as placeholder in rich text editor"
  },
  "saveButtonText": "Save",
  "@saveButtonText": {
    "description": "Text shown in save button"
  },
  "passwordLabelText": "Password",
  "@passwordLabelText": {
    "description": "Text shown in password field"
  },
  "passwordHintText": "My1SecretPassword",
  "@passwordHintText": {
    "description": "Text shown in password field when empty"
  },
  "passwordErrorText": "Password must be at least 8 characters long",
  "@passwordErrorText": {
    "description": "Text shown in  password field when input is invalid"
  },
  "homeScreenText": "Catalyst Voices",
  "@homeScreenText": {
    "description": "Text shown in the home screen"
  },
  "comingSoonSubtitle": "Voices",
  "@comingSoonSubtitle": {
    "description": "Text shown after logo in coming soon page"
  },
  "comingSoonTitle1": "Coming",
  "@comingSoonTitle1": {
    "description": "Text shown as main title in coming soon page"
  },
  "comingSoonTitle2": "soon",
  "@comingSoonTitle2": {
    "description": "Text shown as main title in coming soon page"
  },
  "comingSoonDescription": "Project Catalyst is the world's largest decentralized innovation engine for solving real-world challenges.",
  "@comingSoonDescription": {
    "description": "Text shown as description in coming soon page"
  },
  "connectingStatusLabelText": "re-connecting",
  "@connectingStatusLabelText": {
    "description": "Label text shown in the ConnectingStatus widget during re-connection."
  },
  "finishAccountButtonLabelText": "Finish account",
  "@finishAccountButtonLabelText": {
    "description": "Label text shown in the FinishAccountButton widget."
  },
  "getStartedButtonLabelText": "Get Started",
  "@getStartedButtonLabelText": {
    "description": "Label text shown in the GetStartedButton widget."
  },
  "unlockButtonLabelText": "Unlock",
  "@unlockButtonLabelText": {
    "description": "Label text shown in the UnlockButton widget."
  },
  "userProfileGuestLabelText": "Guest",
  "@userProfileGuestLabelText": {
    "description": "Label text shown in the UserProfileButton widget when a user is not connected."
  },
  "searchButtonLabelText": "[cmd=K]",
  "@searchButtonLabelText": {
    "description": "Label text shown in the Search widget."
  },
  "snackbarInfoLabelText": "Info",
  "@snackbarInfoLabelText": {
    "description": "Label text shown in the Snackbar widget when the message is an info message."
  },
  "snackbarInfoMessageText": "This is an info message!",
  "@snackbarInfoMessageText": {
    "description": "Text shown in the Snackbar widget when the message is an info message."
  },
  "snackbarSuccessLabelText": "Success",
  "@snackbarSuccessLabelText": {
    "description": "Label text shown in the Snackbar widget when the message is an success message."
  },
  "snackbarSuccessMessageText": "This is a success message!",
  "@snackbarSuccessMessageText": {
    "description": "Text shown in the Snackbar widget when the message is an success message."
  },
  "snackbarWarningLabelText": "Warning",
  "@snackbarWarningLabelText": {
    "description": "Label text shown in the Snackbar widget when the message is an warning message."
  },
  "snackbarWarningMessageText": "This is a warning message!",
  "@snackbarWarningMessageText": {
    "description": "Text shown in the Snackbar widget when the message is an warning message."
  },
  "snackbarErrorLabelText": "Error",
  "@snackbarErrorLabelText": {
    "description": "Label text shown in the Snackbar widget when the message is an error message."
  },
  "snackbarErrorMessageText": "This is an error message!",
  "@snackbarErrorMessageText": {
    "description": "Text shown in the Snackbar widget when the message is an error message."
  },
  "refresh": "Refresh",
  "ok": "Ok",
  "seedPhraseSlotNr": "Slot {nr}",
  "@seedPhraseSlotNr": {
    "description": "When user arranges seed phrases this text is shown when phrase was not selected",
    "placeholders": {
      "nr": {
        "type": "int"
      }
    }
  },
  "proposalStatusReady": "Ready",
  "@proposalStatusReady": {
    "description": "Indicates to user that status is in ready mode"
  },
  "draft": "Draft",
  "@draft": {
    "description": "Indicates to user that status is in draft mode"
  },
  "inProgress": "In progress",
  "@inProgress": {
    "description": "Indicates to user that status is in progress"
  },
  "private": "Private",
  "@private": {
    "description": "Indicates to user that status is in private mode"
  },
  "live": "Live",
  "@live": {
    "description": "Indicates to user that status is in live mode"
  },
  "completed": "Completed",
  "@completed": {
    "description": "Indicates to user that status is completed"
  },
  "open": "Open",
  "@open": {
    "description": "Indicates to user that status is in open mode"
  },
  "fundedProposal": "Funded proposal",
  "@fundedProposal": {
    "description": "Label shown on a proposal card indicating that the proposal is funded."
  },
  "publishedProposal": "Published proposal",
  "@publishedProposal": {
    "description": "Label shown on a proposal card indicating that the proposal is not yet funded."
  },
  "fundedProposalDate": "Funded {date}",
  "@fundedProposalDate": {
    "description": "Indicates date of funding (a proposal).",
    "placeholders": {
      "date": {
        "type": "DateTime",
        "format": "yMMMMd"
      }
    }
  },
  "lastUpdateDate": "Last update: {date}.",
  "@lastUpdateDate": {
    "description": "Indicates a last update date.",
    "placeholders": {
      "date": {
        "type": "String"
      }
    }
  },
  "fundsRequested": "Funds requested",
  "@fundsRequested": {
    "description": "Indicates the amount of ADA requested in a fund on a proposal card."
  },
  "noOfComments": "{count} {count, plural, =0{comments} =1{comment} other{comments}}",
  "@noOfComments": {
    "description": "Indicates the amount of comments on a proposal card.",
    "placeholders": {
      "count": {
        "type": "num",
        "format": "compact"
      }
    }
  },
  "noOfSegmentsCompleted": "{completed} of {total} ({percentage}%) {total, plural, =0{segments} =1{segment} other{segments}} completed",
  "@noOfSegmentsCompleted": {
    "description": "Indicates the amount of comments on a proposal card.",
    "placeholders": {
      "completed": {
        "type": "num",
        "format": "compact"
      },
      "total": {
        "type": "num",
        "format": "compact"
      },
      "percentage": {
        "type": "num",
        "format": "compact"
      }
    }
  },
  "today": "Today",
  "@today": {
    "description": "Refers to date which is today."
  },
  "yesterday": "Yesterday",
  "@yesterday": {
    "description": "Refers to date which is yesterday."
  },
  "twoDaysAgo": "2 days ago",
  "@twoDaysAgo": {
    "description": "Refers to date which is two days ago."
  },
  "tomorrow": "Tomorrow",
  "@tomorrow": {
    "description": "Refers to date which is tomorrow."
  },
  "activeVotingRound": "Active voting round 14",
  "@activeVotingRound": {
    "description": "Title of the voting space."
  },
  "noOfAll": "All ({count})",
  "@noOfAll": {
    "description": "Tab label for all proposals in voting space",
    "placeholders": {
      "count": {
        "type": "int"
      }
    }
  },
  "noOfDraft": "Draft proposals ({count})",
  "@noOfDraft": {
    "description": "Tab label for draft proposals in voting space",
    "placeholders": {
      "count": {
        "type": "int"
      }
    }
  },
  "noOfFinal": "Final proposals ({count})",
  "@noOfFinal": {
    "description": "Tab label for final proposals in voting space",
    "placeholders": {
      "count": {
        "type": "int"
      }
    }
  },
  "noOfMyProposals": "My proposals ({count})",
  "@noOfMyProposals": {
    "description": "Tab label for my proposals in voting space",
    "placeholders": {
      "count": {
        "type": "int"
      }
    }
  },
  "noOfFavorites": "Favorites ({count})",
  "@noOfFavorites": {
    "description": "Tab label for draft proposals in voting space",
    "placeholders": {
      "count": {
        "type": "int"
      }
    }
  },
  "favorites": "Favorites",
  "@favorites": {
    "description": "Refers to a list of favorites."
  },
  "treasuryCampaignBuilder": "Campaign builder",
  "@treasuryCampaignBuilder": {
    "description": "Left panel name in treasury space"
  },
  "treasuryCampaignBuilderSegments": "Segments",
  "@treasuryCampaignBuilderSegments": {
    "description": "Tab name in campaign builder panel"
  },
  "treasuryCreateCampaign": "Create Campaign",
  "@treasuryCreateCampaign": {
    "description": "Segment name"
  },
  "setupCampaignDetails": "Setup Campaign Details",
  "@setupCampaignDetails": {
    "description": "Segment step for entering campaign details."
  },
  "setupCampaignStages": "Setup Campaign Stages",
  "@setupCampaignStages": {
    "description": "Segment step for entering campaign start and end dates."
  },
  "setupCampaignStagesTimezone": "You are setting date and times using this Timezone:",
  "@setupCampaignStagesTimezone": {
    "description": "The description of a timezone in which the user sets campaign stages."
  },
  "startAndEndDates": "Start & End Dates",
  "@startAndEndDates": {
    "description": "Refers to a date & time range (start & end)."
  },
  "campaignStart": "Campaign Start",
  "@campaignStart": {
    "description": "Label for the campaign start date."
  },
  "campaignEnd": "Campaign End",
  "@campaignEnd": {
    "description": "Label for the campaign end date."
  },
  "campaignDates": "Campaign Dates",
  "@campaignDates": {
    "description": "Label for the campaign start & end date."
  },
  "noDateTimeSelected": "No date & time selected",
  "@noDateTimeSelected": {
    "description": "Placeholder when date & time not selected."
  },
  "setupBaseProposalTemplate": "Setup Base Proposal Template",
  "@setupBaseProposalTemplate": {
    "description": "Segment step for entering a proposal template for a campaign."
  },
  "setupBaseQuestions": "Setup Base Questions",
  "@setupBaseQuestions": {
    "description": "Segment description for entering a proposal template for a campaign."
  },
  "setupCategories": "Setup Categories",
  "@setupCategories": {
    "description": "Segment step for entering campaign categories."
  },
  "stepEdit": "Edit",
  "@stepEdit": {
    "description": "Button name in step"
  },
  "workspaceProposalNavigation": "Proposal navigation",
  "@workspaceProposalNavigation": {
    "description": "Left panel name in workspace"
  },
  "workspaceProposalNavigationSegments": "Segments",
  "@workspaceProposalNavigationSegments": {
    "description": "Tab name in proposal setup panel"
  },
  "workspaceProposalSetup": "Proposal setup",
  "@workspaceProposalSetup": {
    "description": "Segment name"
  },
  "drawerSpaceTreasury": "Treasury",
  "@drawerSpaceTreasury": {
    "description": "Name shown in spaces shell drawer"
  },
  "drawerSpaceDiscovery": "Discovery",
  "@drawerSpaceDiscovery": {
    "description": "Name shown in spaces shell drawer"
  },
  "drawerSpaceWorkspace": "Workspace",
  "@drawerSpaceWorkspace": {
    "description": "Name shown in spaces shell drawer"
  },
  "drawerSpaceVoting": "Voting",
  "@drawerSpaceVoting": {
    "description": "Name shown in spaces shell drawer"
  },
  "drawerSpaceFundedProjects": "Funded projects",
  "@drawerSpaceFundedProjects": {
    "description": "Name shown in spaces shell drawer"
  },
  "fundedProjectSpace": "Funded project space",
  "@fundedProjectSpace": {
    "description": "Title of the funded project space"
  },
  "noOfFundedProposals": "Funded proposals ({count})",
  "@noOfFundedProposals": {
    "description": "Tab label for funded proposals in funded projects space",
    "placeholders": {
      "count": {
        "type": "int"
      }
    }
  },
  "followed": "Followed",
  "@followed": {
    "description": "Refers to a list of followed items."
  },
  "overallSpacesSearchBrands": "Search Brands",
  "@overallSpacesSearchBrands": {
    "description": "Overall spaces search brands tile name"
  },
  "overallSpacesTasks": "Tasks",
  "@overallSpacesTasks": {
    "description": "Overall spaces tasks tile name"
  },
  "voicesUpdateReady": "Voices update ready",
  "@voicesUpdateReady": {
    "description": "In different places update popup title"
  },
  "clickToRestart": "Click to restart",
  "@clickToRestart": {
    "description": "In different places update popup body"
  },
  "spaceTreasuryName": "Treasury space",
  "@spaceTreasuryName": {
    "description": "Name of space shown in different spaces that indicates its origin"
  },
  "spaceDiscoveryName": "Discovery space",
  "@spaceDiscoveryName": {
    "description": "Name of space shown in different spaces that indicates its origin"
  },
  "spaceWorkspaceName": "Workspace",
  "@spaceWorkspaceName": {
    "description": "Name of space shown in different spaces that indicates its origin"
  },
  "spaceVotingName": "Voting space",
  "@spaceVotingName": {
    "description": "Name of space shown in different spaces that indicates its origin"
  },
  "spaceFundedProjects": "Funded project space",
  "@spaceFundedProjects": {
    "description": "Name of space shown in different spaces that indicates its origin"
  },
  "lock": "Lock",
  "@lock": {
    "description": "Refers to a lock action, i.e. to lock the session."
  },
  "unlock": "Unlock",
  "@unlock": {
    "description": "Refers to a unlock action, i.e. to unlock the session."
  },
  "getStarted": "Get Started",
  "@getStarted": {
    "description": "Refers to a get started action, i.e. to register."
  },
  "guest": "Guest",
  "@guest": {
    "description": "Refers to guest user."
  },
  "visitor": "Visitor",
  "@visitor": {
    "description": "Refers to user that created keychain but is locked"
  },
  "actor": "Actor",
  "@actor": {
    "description": "Refers to user that created keychain and is unlocked."
  },
  "noConnectionBannerRefreshButtonText": "Refresh",
  "@noConnectionBannerRefreshButtonText": {
    "description": "Text shown in the No Internet Connection Banner widget for the refresh button."
  },
  "noConnectionBannerTitle": "No internet connection",
  "@noConnectionBannerTitle": {
    "description": "Text shown in the No Internet Connection Banner widget for the title."
  },
  "noConnectionBannerDescription": "Your internet is playing hide and seek. Check your internet connection, or try again in a moment.",
  "@noConnectionBannerDescription": {
    "description": "Text shown in the No Internet Connection Banner widget for the description below the title."
  },
  "weakPasswordStrength": "Weak password strength",
  "@weakPasswordStrength": {
    "description": "Describes a password that is weak"
  },
  "normalPasswordStrength": "Normal password strength",
  "@normalPasswordStrength": {
    "description": "Describes a password that has medium strength."
  },
  "goodPasswordStrength": "Good password strength",
  "@goodPasswordStrength": {
    "description": "Describes a password that is strong."
  },
  "chooseCardanoWallet": "Choose Cardano Wallet",
  "@chooseCardanoWallet": {
    "description": "A button label to select a cardano wallet."
  },
  "chooseOtherWallet": "Choose other wallet",
  "@chooseOtherWallet": {
    "description": "A button label to select another cardano wallet."
  },
  "learnMore": "Learn More",
  "@learnMore": {
    "description": "A label on a clickable element that can show more content."
  },
  "walletLinkHeader": "Link keys to your Catalyst Keychain",
  "@walletLinkHeader": {
    "description": "A header in link wallet flow in registration."
  },
  "walletLinkWalletSubheader": "Link your Cardano wallet",
  "@walletLinkWalletSubheader": {
    "description": "A subheader in link wallet flow in registration for wallet connection."
  },
  "walletLinkRolesSubheader": "Select your Catalyst roles",
  "@walletLinkRolesSubheader": {
    "description": "A subheader in link wallet flow in registration for role chooser state."
  },
  "walletLinkTransactionSubheader": "Sign your Catalyst roles to the\nCardano mainnet",
  "@walletLinkTransactionSubheader": {
    "description": "A subheader in link wallet flow in registration for RBAC transaction."
  },
  "walletLinkIntroTitle": "Link Cardano Wallet & Catalyst Roles \u2028to you Catalyst Keychain.",
  "@walletLinkIntroTitle": {
    "description": "A title in link wallet flow on intro screen."
  },
  "walletLinkIntroContent": "You're almost there! This is the final and most important step in your account setup. \u2028\u2028We're going to link a Cardano Wallet to your Catalyst Keychain, so you can start collecting Role Keys.  \u2028\u2028We'll start with your Voter/Commenter Key by default. You can decide to add a Proposer Key if you want.",
  "@walletLinkIntroContent": {
    "description": "A message (content) in link wallet flow on intro screen."
  },
  "walletLinkSelectWalletTitle": "Select the Cardano wallet to link\nto your Catalyst Keychain.",
  "@walletLinkSelectWalletTitle": {
    "description": "A title in link wallet flow on select wallet screen."
  },
  "walletLinkSelectWalletContent": "To complete this action, you'll submit a signed transaction to Cardano. There will be an ADA transaction fee.",
  "@walletLinkSelectWalletContent": {
    "description": "A message (content) in link wallet flow on select wallet screen."
  },
  "walletLinkWalletDetailsTitle": "Cardano wallet detection",
  "@walletLinkWalletDetailsTitle": {
    "description": "A title in link wallet flow on wallet details screen."
  },
  "walletLinkWalletDetailsContent": "{wallet} connected successfully!",
  "@walletLinkWalletDetailsContent": {
    "description": "A message in link wallet flow on wallet details screen.",
    "placeholders": {
      "wallet": {
        "type": "String"
      }
    }
  },
  "walletLinkWalletDetailsNotice": "Wallet and role registrations require a minimal transaction fee. You can setup your default dApp connector wallet in your browser extension settings.",
  "@walletLinkWalletDetailsNotice": {
    "description": "A message in link wallet flow on wallet details screen when a user wallet doesn't have enough balance."
  },
  "walletLinkWalletDetailsNoticeTopUp": "Top up ADA",
  "@walletLinkWalletDetailsNoticeTopUp": {
    "description": "A message recommending the user to top up ADA in wallet link on wallet details screen."
  },
  "walletLinkWalletDetailsNoticeTopUpLink": "Link to top-up provider",
  "@walletLinkWalletDetailsNoticeTopUpLink": {
    "description": "A link to top-up provide when the user doesn't have enough balance on wallet link screen"
  },
  "walletLinkTransactionTitle": "Let's make sure everything looks right.",
  "@walletLinkTransactionTitle": {
    "description": "A title in link wallet flow on transaction screen."
  },
  "walletLinkTransactionAccountCompletion": "Account completion for Catalyst",
  "@walletLinkTransactionAccountCompletion": {
    "description": "A subtitle in link wallet flow on transaction screen."
  },
  "walletLinkTransactionLinkItem": "1 {wallet} wallet",
  "@walletLinkTransactionLinkItem": {
    "description": "An item in the transaction summary for the wallet link.",
    "placeholders": {
      "wallet": {
        "type": "String"
      }
    }
  },
  "walletLinkTransactionPositiveSmallPrint": "Positive small print",
  "@walletLinkTransactionPositiveSmallPrint": {
    "description": "A side note on transaction summary in the wallet link explaining the positives about the registration."
  },
  "walletLinkTransactionPositiveSmallPrintItem1": "Your registration is a one time event, cost will not renew periodically.",
  "@walletLinkTransactionPositiveSmallPrintItem1": {
    "description": "The first item for the positive small print message."
  },
  "walletLinkTransactionPositiveSmallPrintItem2": "Your registrations can be found under your account profile after completion.",
  "@walletLinkTransactionPositiveSmallPrintItem2": {
    "description": "The second item for the positive small print message."
  },
  "walletLinkTransactionPositiveSmallPrintItem3": "All registration fees go into the Cardano Treasury.",
  "@walletLinkTransactionPositiveSmallPrintItem3": {
    "description": "The third item for the positive small print message."
  },
  "walletLinkTransactionSign": "Sign transaction with wallet",
  "@walletLinkTransactionSign": {
    "description": "The primary button label to sign a transaction on transaction summary screen."
  },
  "walletLinkTransactionChangeRoles": "Change role setup",
  "@walletLinkTransactionChangeRoles": {
    "description": "The secondary button label to change the roles on transaction summary screen."
  },
  "walletLinkTransactionRoleItem": "1 {role} registration",
  "@walletLinkTransactionRoleItem": {
    "description": "An item in the transaction summary for the role registration",
    "placeholders": {
      "role": {
        "type": "String"
      }
    }
  },
  "registrationTransactionFailed": "Transaction failed",
  "@registrationTransactionFailed": {
    "description": "Indicates an error when submitting a registration transaction failed."
  },
  "registrationInsufficientBalance": "Insufficient balance, please top up your wallet.",
  "@registrationInsufficientBalance": {
    "description": "Indicates an error when preparing a transaction has failed due to low wallet balance."
  },
  "registrationSeedPhraseNotFound": "Seed phrase was not found. Make sure correct words are correct.",
  "@registrationSeedPhraseNotFound": {
    "description": "Error message shown when attempting to register or recover account but seed phrase was not found"
  },
  "registrationUnlockPasswordNotFound": "Password was not found. Make sure valid password was created.",
  "@registrationUnlockPasswordNotFound": {
    "description": "Error message shown when attempting to register or recover account but password was not found"
  },
  "registrationWalletNotFound": "Wallet not found",
  "@registrationWalletNotFound": {
    "description": "Error message shown when connect wallet but matching was not found"
  },
  "walletLinkRoleChooserTitle": "How do you want to participate in Catalyst?",
  "@walletLinkRoleChooserTitle": {
    "description": "A title on the role chooser screen in registration."
  },
  "walletLinkRoleChooserContent": "In Catalyst you can take on different roles, learn more below and choose your additional roles now.",
  "@walletLinkRoleChooserContent": {
    "description": "A message on the role chooser screen in registration."
  },
  "walletLinkRoleSummaryTitle": "Is this your correct Catalyst role setup?",
  "@walletLinkRoleSummaryTitle": {
    "description": "A title on the role summary screen in registration."
  },
  "walletLinkRoleSummaryContent1": "You would like to register ",
  "@walletLinkRoleSummaryContent1": {
    "description": "The first part of the message on the role summary screen in registration."
  },
  "walletLinkRoleSummaryContent2": "{count} active {count, plural, =0{roles} =1{role} other{roles}}",
  "@walletLinkRoleSummaryContent2": {
    "description": "The middle (bold) part of the message on the role summary screen in registration.",
    "placeholders": {
      "count": {
        "type": "num",
        "format": "compact"
      }
    }
  },
  "walletLinkRoleSummaryContent3": " in Catalyst.",
  "@walletLinkRoleSummaryContent3": {
    "description": "The last part of the message on the role summary screen in registration."
  },
  "nameOfWallet": "Name of the wallet",
  "seeAllSupportedWallets": "See all supported wallets",
  "@seeAllSupportedWallets": {
    "description": "Message shown when redirecting to external content that describes which wallets are supported."
  },
  "walletDetectionSummary": "Wallet detection summary",
  "@walletDetectionSummary": {
    "description": "Message shown when presenting the details of a connected wallet."
  },
  "walletBalance": "Wallet balance",
  "@walletBalance": {
    "description": "The wallet balance in terms of Ada."
  },
  "walletAddress": "Wallet address",
  "@walletAddress": {
    "description": "A cardano wallet address"
  },
  "accountCreationCreate": "Create a new \nCatalyst Keychain",
  "accountCreationRecover": "Recover your\nCatalyst Keychain",
  "accountCreationOnThisDevice": "On this device",
  "@accountCreationOnThisDevice": {
    "description": "Indicates that created keychain will be stored in this device only"
  },
  "accountCreationGetStartedTitle": "Welcome to Catalyst",
  "accountCreationGetStatedDesc": "If you already have a Catalyst keychain you can restore it on this device, or you can create a new Catalyst Keychain.",
  "accountCreationGetStatedWhatNext": "What do you want to do?",
  "myAccountProfileKeychain": "My Account / Profile & Keychain",
  "@myAccountProfileKeychain": {
    "description": "Title of My Account page"
  },
  "yourCatalystKeychainAndRoleRegistration": "Your Catalyst keychain & role registration",
  "@yourCatalystKeychainAndRoleRegistration": {
    "description": "Subtitle of My Account page"
  },
  "profileAndKeychain": "Profile & Keychain",
  "@profileAndKeychain": {
    "description": "Tab on My Account page"
  },
  "removeKeychain": "Remove Keychain",
  "@removeKeychain": {
    "description": "Action on Catalyst Keychain card"
  },
  "walletConnected": "Wallet connected",
  "@walletConnected": {
    "description": "Describes that wallet is connected on Catalyst Keychain card"
  },
  "currentRoleRegistrations": "Current Role registrations",
  "@currentRoleRegistrations": {
    "description": "Describes roles on Catalyst Keychain card"
  },
  "voter": "Voter",
  "@voter": {
    "description": "Account role"
  },
  "proposer": "Proposer",
  "@proposer": {
    "description": "Account role"
  },
  "drep": "Drep",
  "@drep": {
    "description": "Account role"
  },
  "defaultRole": "Default",
  "@defaultRole": {
    "description": "Related to account role"
  },
  "catalystKeychain": "Catalyst Keychain",
  "createBaseProfileInstructionsTitle": "Introduction",
  "createBaseProfileInstructionsMessage": "In the following account creation steps we will:\n\n1. Setup your base profile\n2. Create your Catalyst Keychain\n3. Link Cardano wallet & roles\n\nTo ensure a smooth experience, completing your account setup in one session is essential—stay focused and avoid interruptions to finalize everything efficiently.",
  "createBaseProfileInstructionsNext": "Create your Base profile now",
  "createBaseProfileInstructionsEmailRequest": "Email request",
  "createBaseProfileInstructionsEmailReason1": "We store email in a mutable database.",
  "createBaseProfileInstructionsEmailReason2": "We do not store your email on-chain ever.",
  "createBaseProfileInstructionsEmailReason3": "We only use email for communication about Catalyst.",
  "createBaseProfileSetupTitle": "Setup your base profile",
  "createBaseProfileSetupDisplayNameLabel": "What should we call you?",
  "createBaseProfileSetupDisplayNameHint": "Display name",
  "createBaseProfileSetupDisplayNameHelper": "Please provide a nickname or real name.",
  "createBaseProfileSetupEmailLabel": "Your e-mail",
  "createBaseProfileSetupEmailHint": "E-mail",
  "createBaseProfileSetupEmailHelper": "Please provide e-mail used for your Ideascale.",
  "createBaseProfileSetupIdeascaleAccount": "Ideascale account",
  "createBaseProfileSetupIdeascaleReason1": "Please use the e-mail you use on cardano.ideascale.com",
  "createBaseProfileAcknowledgementsTitle": "Mandatory Acknowledgements",
  "createBaseProfileAcknowledgementsToS": "I confirm that I have read and agree to be bound by {tos}.",
  "catalystTos": "Project Catalyst Terms and Conditions",
  "createBaseProfileAcknowledgementsPrivacyPolicy": "I acknowledge and agree that any data I share in connection with my participation in Project Catalyst Funds will be collected, stored, used and processed in accordance with the {privacy_policy}.",
  "catalystPrivacyPolicy": "Catalyst FC’s Privacy Policy",
  "createBaseProfileAcknowledgementsDataUsage": "I acknowledge that the Catalyst Ops team may use my email only for Catalyst communication.",
  "accountCreationSplashTitle": "Create your Catalyst Keychain",
  "accountCreationSplashMessage": "Catalyst Keychain is your ticket to participate in innovation on the global stage.  \u2028\u2028These next steps will create your Catalyst keychain so you can enter new spaces, discover awesome ideas, and share your feedback to help improve ideas.",
  "accountCreationSplashNextButton": "Create your Keychain now",
  "accountInstructionsTitle": "Great! Your Catalyst Keychain \u2028has been created.",
  "accountInstructionsMessage": "On the next screen, you're going to see 12 words. \u2028This is called your \"Catalyst seed phrase\".   \u2028\u2028It's like a super secure password that only you know, \u2028that allows you to prove ownership of your keychain.  \u2028\u2028Use your Catalyst seed phrase to login and recover your account on different devices, so be sure to put it somewhere safe!\n\nIt is a super secure password that only you know, so best is to write it down with pen and paper, so get this ready. ",
  "previous": "Previous",
  "@previous": {
    "description": "(Action) switch to the previous item."
  },
  "next": "Next",
  "@next": {
    "description": "For example in button that goes to next stage of registration"
  },
  "back": "Back",
  "@back": {
    "description": "For example in button that goes to previous stage of registration"
  },
  "retry": "Retry",
  "@retry": {
    "description": "Retry action when something goes wrong."
  },
  "somethingWentWrong": "Something went wrong.",
  "@somethingWentWrong": {
    "description": "Error description when something goes wrong."
  },
  "noWalletFound": "No wallet found.",
  "@noWalletFound": {
    "description": "A description when no wallet extension was found."
  },
  "deleteKeychainDialogTitle": "Delete Keychain?",
  "@deleteKeychainDialogTitle": {
    "description": "A title on delete keychain dialog"
  },
  "deleteKeychainDialogSubtitle": "Are you sure you wants to delete your\nCatalyst Keychain from this device?",
  "@deleteKeychainDialogSubtitle": {
    "description": "A subtitle on delete keychain dialog"
  },
  "deleteKeychainDialogWarning": "Make sure you have a working Catalyst 12-word seedphrase!",
  "@deleteKeychainDialogWarning": {
    "description": "A warning on delete keychain dialog"
  },
  "deleteKeychainDialogWarningInfo": "Your Catalyst account will be removed,\nthis action cannot be undone!",
  "@deleteKeychainDialogWarningInfo": {
    "description": "A warning info on delete keychain dialog"
  },
  "deleteKeychainDialogTypingInfo": "To avoid mistakes, please type ‘Remove Keychain’ below.",
  "@deleteKeychainDialogTypingInfo": {
    "description": "A typing info on delete keychain dialog"
  },
  "deleteKeychainDialogInputLabel": "Confirm removal",
  "@deleteKeychainDialogInputLabel": {
    "description": "An input label on delete keychain dialog"
  },
  "deleteKeychainDialogErrorText": "Error. Please type 'Remove Keychain' to remove your account from this device.",
  "@deleteKeychainDialogErrorText": {
    "description": "An error text on text field on delete keychain dialog"
  },
  "deleteKeychainDialogRemovingPhrase": "Remove Keychain",
  "@deleteKeychainDialogRemovingPhrase": {
    "description": "A removing phrase on delete keychain dialog"
  },
  "accountRoleDialogTitle": "Learn about Catalyst Roles",
  "@accountRoleDialogTitle": {
    "description": "A title on account role dialog"
  },
  "accountRoleDialogButton": "Continue Role setup",
  "@accountRoleDialogButton": {
    "description": "A label on account role dialog's button"
  },
  "accountRoleDialogRoleSummaryTitle": "{role} role summary",
  "@accountRoleDialogRoleSummaryTitle": {
    "description": "A title for role summary on account role dialog",
    "placeholders": {
      "role": {
        "type": "String"
      }
    }
  },
  "voterVerboseName": "Treasury guardian",
  "@voterVerboseName": {
    "description": "A verbose name for voter"
  },
  "proposerVerboseName": "Main proposer",
  "@proposerVerboseName": {
    "description": "A verbose name for proposer"
  },
  "drepVerboseName": "Community expert",
  "@drepVerboseName": {
    "description": "A verbose name for drep"
  },
  "voterDescription": "The Voters are the guardians of Cardano treasury. They vote in projects for the growth of the Cardano Ecosystem.",
  "@voterDescription": {
    "description": "A description for voter"
  },
  "proposerDescription": "The Main Proposers are the Innovators in Project Catalyst, they are the shapers of the future.",
  "@proposerDescription": {
    "description": "A description for proposer"
  },
  "drepDescription": "The dRep has an Expert Role in the Cardano/Catalyst as people can delegate their vote to Cardano Experts.",
  "@drepDescription": {
    "description": "A description for drep"
  },
  "voterSummarySelectFavorites": "Select favorites",
  "voterSummaryComment": "Comment/Vote on Proposals",
  "voterSummaryCastVotes": "Cast your votes",
  "voterSummaryVoterRewards": "Voter rewards",
  "proposerSummaryWriteEdit": "Write/edit functionality",
  "proposerSummarySubmitToFund": "Rights to Submit to Fund",
  "proposerSummaryInviteTeamMembers": "Invite Team Members",
  "proposerSummaryComment": "Comment functionality",
  "drepSummaryDelegatedVotes": "Delegated Votes",
  "drepSummaryRewards": "dRep rewards",
  "drepSummaryCastVotes": "Cast delegated votes",
  "drepSummaryComment": "Comment Functionality",
  "delete": "Delete",
  "close": "Close",
  "notice": "Notice",
  "yes": "Yes",
  "no": "No",
  "total": "Total",
  "file": "file",
  "key": "key",
  "upload": "Upload",
  "browse": "browse",
  "uploadDropInfo": "Drop your {itemNameToUpload} here or ",
  "@uploadDropInfo": {
    "description": "An info on upload dialog",
    "placeholders": {
      "itemNameToUpload": {
        "type": "String"
      }
    }
  },
  "uploadProgressInfo": "Upload in progress",
  "uploadKeychainTitle": "Upload Catalyst Keychain",
  "@uploadKeychainTitle": {
    "description": "A title on keychain upload dialog"
  },
  "uploadKeychainInfo": "Make sure it's a correct Catalyst keychain file.",
  "@uploadKeychainInfo": {
    "description": "An info on keychain upload dialog"
  },
  "theme": "Theme",
  "themeLight": "Light",
  "@themeLight": {
    "description": "Refers to a light theme mode."
  },
  "themeDark": "Dark",
  "@themeDark": {
    "description": "Refers to a dark theme mode."
  },
  "keychainDeletedDialogTitle": "Catalyst keychain removed",
  "keychainDeletedDialogSubtitle": "Your Catalyst Keychain is removed successfully from this device.",
  "keychainDeletedDialogInfo": "We reverted this device to Catalyst first use.",
  "registrationCompletedTitle": "Catalyst account setup",
  "registrationCompletedSubtitle": "Completed!",
  "registrationCompletedSummaryHeader": "Summary",
  "registrationCompletedKeychainTitle": "Catalyst Keychain created",
  "registrationCompletedKeychainInfo": "You created a Catalyst Keychain, backed up its seed phrase and set an unlock password.",
  "registrationCompletedWalletTitle": "Cardano {walletName} wallet selected",
  "@registrationCompletedWalletTitle": {
    "placeholders": {
      "walletName": {
        "type": "String"
      }
    }
  },
  "registrationCompletedWalletInfo": "You selected your {walletName} wallet as primary wallet for your voting power.",
  "@registrationCompletedWalletInfo": {
    "placeholders": {
      "walletName": {
        "type": "String"
      }
    }
  },
  "registrationCompletedRolesTitle": "Catalyst roles selected",
  "registrationCompletedRolesInfo": "You linked your Cardano wallet and selected  Catalyst roles via a signed transaction.",
  "registrationCompletedRoleRegistration": "role registration",
  "registrationCompletedDiscoveryButton": "Open Discovery Dashboard",
  "registrationCompletedAccountButton": "Review my account",
  "createKeychainSeedPhraseSubtitle": "Write down your Catalyst seed phrase",
  "createKeychainSeedPhraseBody": "Make sure you write down your 12-words in a safe place as well.",
  "createKeychainSeedPhraseExport": "Export Security Words",
  "createKeychainSeedPhraseExportConfirmDialogSubtitle": "Are you sure you want to export your key?",
  "createKeychainSeedPhraseExportConfirmDialogContent": "Before using this feature, please read this {link}",
  "bestPracticesFAQ": "best practices FAQ",
  "exportKey": "Export Key",
  "createKeychainSeedPhraseStoreConfirmation": "I have written down/downloaded my 12 words",
  "createKeychainSeedPhraseCheckInstructionsTitle": "Write down your Catalyst seed phrase",
  "createKeychainSeedPhraseCheckInstructionsSubtitle": "Next, we're going to make sure that you've written down your Catalyst seed phrase correctly.   \u2028\u2028We don't save your Catalyst seed phrase, so it's important \u2028to make sure you have it right. Thats why we don't trust, we verify before continuing.   \u2028\u2028It's also good practice to get familiar with using a \nseed phrase if you're new to crypto.",
  "createKeychainSeedPhraseCheckSubtitle": "Input your Catalyst seed phrase",
  "createKeychainSeedPhraseCheckBody": "Select your 12 written down words in \u2028the correct order.",
  "importCatalystKey": "Import Catalyst Key",
  "@importCatalystKey": {
    "description": "When user checks correct seed phrase words order he can upload it too"
  },
  "reset": "Reset",
  "createKeychainSeedPhraseCheckSuccessTitle": "Nice job! You've successfully verified your Catalyst seed phase",
  "createKeychainSeedPhraseCheckSuccessSubtitle": "Enter your seed phrase to recover your Catalyst Keychain on any device.   \u2028\u2028It's kinda like your email and password all rolled into one, so keep it somewhere safe!\u2028\u2028In the next step we’ll add a password to your Catalyst Keychain, so you can lock/unlock access to Voices.",
  "yourNextStep": "Your next step",
  "createKeychainSeedPhraseCheckSuccessNextStep": "Now let’s set your Unlock password for this device!",
  "createKeychainUnlockPasswordInstructionsTitle": "Set your Catalyst unlock password for this device",
  "createKeychainUnlockPasswordInstructionsSubtitle": "In this next step, you'll set your Unlock Password for this device. It's like a shortcut for proving ownership of your Keychain.  \u2028\u2028Whenever you recover your account for the first time on a new device, you'll need to use your Catalyst seed phrase to get started. Every time after that, you can use your Unlock Password to quickly regain access.",
  "createBaseProfileCreatedTitle": "Congratulations your Base profile is setup!",
  "createKeychainCreatedTitle": "Congratulations your Catalyst \u2028Keychain is created!",
  "createBaseProfileNextStep": "In the next step you Create your Catalyst Keychain",
  "createKeychainCreatedNextStep": "In the next step you write your Catalyst roles and \u2028account to the Cardano Mainnet.",
  "createKeychainLinkWalletAndRoles": "Link your Cardano Wallet & Roles",
  "registrationCreateBaseProfileStepGroup": "Base profile created",
  "registrationCreateKeychainStepGroup": "Catalyst Keychain created",
  "registrationLinkWalletStepGroup": "Link Cardano Wallet & Roles",
  "registrationCompletedStepGroup": "Catalyst account creation completed!",
  "createKeychainUnlockPasswordIntoSubtitle": "Catalyst unlock password",
  "createKeychainUnlockPasswordIntoBody": "Please provide a password for your Catalyst Keychain.",
  "enterPassword": "Enter password",
  "confirmPassword": "Confirm password",
  "xCharactersMinimum": "{number} characters minimum length",
  "@xCharactersMinimum": {
    "placeholders": {
      "number": {
        "type": "int"
      }
    }
  },
  "passwordDoNotMatch": "Passwords do not match, please correct",
  "@passwordDoNotMatch": {
    "description": "When user confirms password but it does not match original one."
  },
  "warning": "Warning",
  "alert": "Alert",
  "registrationExitConfirmDialogSubtitle": "Account creation incomplete!",
  "registrationExitConfirmDialogContent": "Leaving before creating your keychain means account creation is incomplete. \u2028\u2028You cannot login without \u2028completing your key chain.",
  "registrationExitConfirmDialogContinue": "Continue keychain creation",
  "cancelAnyways": "Cancel anyway",
  "recoverCatalystKeychain": "Restore Catalyst keychain",
  "recoverKeychainMethodsTitle": "Restore your Catalyst Keychain",
  "recoverKeychainMethodsNoKeychainFound": "No Catalyst Keychain found on this device.",
  "recoverKeychainMethodsSubtitle": "Not to worry, in the next step you can choose the recovery option that applies to you for this device!",
  "recoverKeychainMethodsListTitle": "How do you want Restore your Catalyst Keychain?",
  "recoverKeychainNonFound": "No Catalyst Keychain found\u2028on this device.",
  "recoverKeychainFound": "Keychain found!  \u2028Please unlock your device.",
  "recoverWithSeedPhrase12Words": "Restore/Upload with 12-word seed phrase",
  "recoverySeedPhraseInstructionsTitle": "Restore your Catalyst Keychain with \u2028your 12-word Catalyst seed phrase",
  "recoverySeedPhraseInstructionsSubtitle": "Enter your security words in the correct order, and sign into your Catalyst account on a new device.",
  "recoverySeedPhraseInputTitle": "Restore your Catalyst Keychain with \u2028your 12-word Catalyst seed phrase",
  "recoverySeedPhraseInputSubtitle": "Enter each word of your Catalyst seed phrase in the right order to bring your Catalyst account to this device.",
  "recoveryAccountTitle": "Catalyst account recovery",
  "recoveryAccountSuccessTitle": "Keychain recovered successfully!",
  "recoveryAccountDetailsAction": "Set unlock password for this device",
  "recoveryUnlockPasswordInstructionsTitle": "Set your Catalyst unlock password for this device",
  "recoveryUnlockPasswordInstructionsSubtitle": "In this next step, you'll set your Unlock Password for this device. It's like a shortcut for proving ownership of your Keychain.  \u2028\u2028Whenever you recover your account for the first time on a new device, you'll need to use your Catalyst seed phrase to get started. Every time after that, you can use your Unlock Password to quickly regain access.",
  "recoverDifferentKeychain": "Restore a different keychain",
  "unlockDialogHeader": "Unlock Catalyst",
  "@unlockDialogHeader": {
    "description": "The header label in unlock dialog."
  },
  "unlockDialogTitle": "Welcome back!",
  "@unlockDialogTitle": {
    "description": "The title label in unlock dialog."
  },
  "unlockDialogContent": "Please enter your device specific unlock password\nto unlock Catalyst Voices.",
  "@unlockDialogContent": {
    "description": "The content (body) in unlock dialog."
  },
  "unlockDialogHint": "Enter your Unlock password",
  "@unlockDialogHint": {
    "description": "The hint for the unlock password field."
  },
  "unlockDialogIncorrectPassword": "Password is incorrect, try again.",
  "@unlockDialogIncorrectPassword": {
    "description": "An error message shown below the password field when the password is incorrect."
  },
  "continueAsGuest": "Continue as guest",
  "@continueAsGuest": {
    "description": "The message shown when asking the user to login/unlock and the user wants to cancel the process."
  },
  "unlockSnackbarTitle": "Catalyst unlocked!",
  "@unlockSnackbarTitle": {
    "description": "The title shown in confirmation snackbar after unlocking the keychain."
  },
  "unlockSnackbarMessage": "You can now fully use the application.",
  "@unlockSnackbarMessage": {
    "description": "The message shown below the title in confirmation snackbar after unlocking the keychain."
  },
  "lockSnackbarTitle": "Catalyst locked",
  "@lockSnackbarTitle": {
    "description": "The title shown in confirmation snackbar after locking the keychain."
  },
  "lockSnackbarMessage": "Catalyst is now in guest/locked mode.",
  "@lockSnackbarMessage": {
    "description": "The message shown below the title in confirmation snackbar after locking the keychain."
  },
  "recoverySuccessTitle": "Congratulations your Catalyst \u2028Keychain is restored!",
  "recoverySuccessSubtitle": "You have successfully restored your Catalyst Keychain, and unlocked Catalyst Voices on this device.",
  "recoverySuccessGoToDashboard": "Jump into the Discovery space / Dashboard",
  "recoverySuccessGoAccount": "Check my account",
  "recoveryExitConfirmDialogSubtitle": "12 word keychain restoration incomplete",
  "recoveryExitConfirmDialogContent": "Please continue your Catalyst Keychain restoration, if you cancel all input will be lost.",
  "recoveryExitConfirmDialogContinue": "Continue recovery process",
  "recoverAccount": "Recover account",
  "@recoverAccount": {
    "description": "Refers to the action label for recovering the user account."
  },
  "uploadConfirmDialogSubtitle": "SWITCH TO FILE UPLOAD",
  "uploadConfirmDialogContent": "Do you want to cancel manual input, and switch to Catalyst key upload?",
  "uploadConfirmDialogYesButton": "Yes, switch to Catalyst key upload",
  "uploadConfirmDialogResumeButton": "Resume manual inputs",
  "incorrectUploadDialogSubtitle": "CATALYST KEY INCORRECT",
  "incorrectUploadDialogContent": "The Catalyst keychain that you entered or uploaded is incorrect, please try again.",
  "incorrectUploadDialogTryAgainButton": "Try again",
  "finishAccountCreation": "Finish account creation",
  "connectDifferentWallet": "Connect a different wallet",
  "@connectDifferentWallet": {
    "description": "A button label to connect a different wallet in wallet detail panel."
  },
  "reviewRegistrationTransaction": "Review registration transaction",
  "@reviewRegistrationTransaction": {
    "description": "A button label to review the registration transaction in wallet detail panel."
  },
  "format": "Format",
  "@format": {
    "description": "A label for the format field in the date picker."
  },
  "datePickerDateRangeError": "Please select a date within the range of today and one year from today.",
  "@datePickerDateRangeError": {
    "description": "Error message for the date picker when the selected date is outside the range of today and one year from today."
  },
  "datePickerDaysInMonthError": "Entered day exceeds the maximum days for this month.",
  "@datePickerDaysInMonthError": {
    "description": "Error message for the date picker when the selected day is greater than the maximum days for the selected month."
  },
  "saveBeforeEditingErrorText": "Please save before editing something else",
  "errorWalletLinkInvalidRequest": "Wallet authorisation invalid request",
  "errorWalletLinkInternalError": "Wallet authorisation internal error",
  "errorWalletLinkRefused": "Wallet authorisation failed",
  "errorWalletLinkAccountChange": "Wallet account change",
  "all": "All",
  "@all": {
    "description": "Primary used to select all object. To display object without any filter"
  },
  "guidance": "Guidance",
  "@guidance": {
    "description": "A tab name of the guidance for the proposal editor."
  },
  "noGuidanceOfThisType": "There is no guidance of this type",
  "@noGuidanceOfThisType": {
    "description": "Message when there is no guidance of this type"
  },
  "selectASection": "Select a section",
  "@selectASection": {
    "description": "Message when there is no section selected"
  },
  "noGuidanceForThisSection": "There is no guidance for this section.",
  "@noGuidanceForThisSection": {
    "description": "Message when there is no guidance for this section"
  },
  "noProposalStateDescription": "Discovery space will show draft proposals you can comment on, currently there are no draft proposals.",
  "@noProposalStateDescription": {
    "description": "Description shown when there are no proposals in the proposals tab"
  },
  "noProposalStateTitle": "No draft proposals yet",
  "@noProposalStateTitle": {
    "description": "Title shown when there are no proposals in the proposals tab"
  },
  "campaignIsLive": "Campaign Is Live (Published)",
  "@campaignIsLive": {
    "description": "Title of the campaign is live (published) space"
  },
  "campaignStartingSoon": "Campaign Starting Soon (Ready to deploy)",
  "@campaignStartingSoon": {
    "description": "Title of the campaign starting soon space"
  },
  "campaignConcluded": "Campaign Concluded, Result are in!",
  "@campaignConcluded": {
    "description": "Title of the campaign concluded space"
  },
  "campaignBeginsOn": "Campaign begins on {date} at {time}",
  "@campaignBeginsOn": {
    "description": "Title of the campaign concluded space",
    "placeholders": {
      "date": {
        "type": "String"
      },
      "time": {
        "type": "String"
      }
    }
  },
  "campaignEndsOn": "Campaign ends on {date} at {time}",
  "@campaignEndsOn": {
    "description": "Title of the campaign concluded space",
    "placeholders": {
      "date": {
        "type": "String"
      },
      "time": {
        "type": "String"
      }
    }
  },
  "viewProposals": "View proposals",
  "@viewProposals": {
    "description": "Title of the view proposals space"
  },
  "viewVotingResults": "View Voting Results",
  "@viewVotingResults": {
    "description": "Title of the view voting results space"
  },
  "campaignDetails": "Campaign Details",
  "description": "Description",
  "startDate": "Start Date",
  "endDate": "End Date",
  "categories": "Categories",
  "fundingCategories": "Funding categories",
  "proposals": "Proposals",
  "totalSubmitted": "Total submitted",
  "inXDays": "{x, plural, =1{In {x} day} other{In {x} days}}",
  "@inXDays": {
    "placeholders": {
      "x": {
        "type": "int"
      }
    }
  },
  "campaignCategories": "Campaign Categories",
  "cardanoUseCases": "Cardano Use Cases",
  "discoverySpaceTitle": "Boost Social Entrepreneurship",
  "@discoverySpaceTitle": {
    "description": "Title for the discovery space for actor (unlocked) user."
  },
  "discoverySpaceDescription": "Project Catalyst is built on the ingenuity of our global network. Ideas can come from anyone, from any background, anywhere in the world. Proposers pitch their ideas to the community by submitting proposals onto the Catalyst collaboration platform.",
  "@discoverySpaceDescription": {
    "description": "Description for the discovery space for actor (unlocked) user."
  },
  "discoverySpaceEmptyProposals": "Once this campaign launches draft proposals will be shared here.",
  "@discoverySpaceEmptyProposals": {
    "description": "Description for empty state on discovery space when there are no draft proposals."
  },
  "campaign": "Campaign",
  "campaignPreviewTitle": "Campaign Preview",
  "@campaignPreviewTitle": {
    "description": "Title for the campaign preview dialog (admin mode)."
  },
  "campaignPreviewEvents": "Events",
  "@campaignPreviewEvents": {
    "description": "Tab label in campaign preview dialog for campaign events."
  },
  "campaignPreviewViews": "Views",
  "@campaignPreviewViews": {
    "description": "Tab label in campaign preview dialog for campaign views."
  },
  "campaignPreviewEventBefore": "Before Campaign",
  "@campaignPreviewEventBefore": {
    "description": "A name of the state of a campaign before it starts."
  },
  "campaignPreviewEventDuring": "During Campaign",
  "@campaignPreviewEventDuring": {
    "description": "A name of the state of a campaign when it is active."
  },
  "campaignPreviewEventAfter": "After Campaign",
  "@campaignPreviewEventAfter": {
    "description": "A name of the state of a campaign when it is active."
  },
  "userAuthenticationState": "User Authentication State",
  "@userAuthenticationState": {
    "description": "The state of the user (keychain), actor, guest, visitor, etc."
  },
  "active": "Active",
  "@active": {
    "description": "Activated state"
  },
  "campaignManagement": "Campaign Management",
  "published": "Published",
  "status": "Status",
  "myProposals": "My Proposals",
  "workspaceDescription": "In this space you can manage your existing proposals, view previous and archived proposal as well as creating new proposals.",
  "@workspaceDescription": {
    "description": "Workspace page description"
  },
  "newDraftProposal": "New Draft Proposal",
  "draftProposalsX": "Draft Proposals ({count})",
  "@draftProposalsX": {
    "description": "Workspace page tab",
    "placeholders": {
      "count": {
        "type": "int"
      }
    }
  },
  "finalProposalsX": "Final Proposals ({count})",
  "@finalProposalsX": {
    "description": "Workspace page tab",
    "placeholders": {
      "count": {
        "type": "int"
      }
    }
  },
  "searchProposals": "Search Proposals",
  "search": "Search…",
  "agree": "I Agree",
  "requestedAmountShouldBeBetweenMinAndMax": "Requested amount should be between {min} and {max}",
  "requestedAmountShouldBeMoreThan": "Requested amount should be at least {min}",
  "requestedAmountShouldBeLessThan": "Requested amount should be at most {max}",
  "sectionHasErrorsMessage": "Section has input errors that need to be cleared before publishing.",
  "@sectionHasErrorsMessage": {
    "description": "A validation error in proposal editor when user wants to publish a proposal with errors."
  },
  "errorValidationTokenNotParsed": "Invalid input. Could not parse parse.",
  "@errorValidationTokenNotParsed": {
    "description": "A validation error when user enters input which cannot be parsed into token value."
  },
  "errorValidationMissingRequiredField": "Please fill this field.",
  "@errorValidationMissingRequiredField": {
    "description": "A validation error for a missing required form field."
  },
  "errorValidationNumFieldBelowMin": "The value should be at least {min}.",
  "@errorValidationNumFieldBelowMin": {
    "description": "Validation error when the user entered numerical value is smaller than min",
    "placeholders": {
      "min": {
        "type": "int"
      }
    }
  },
  "errorValidationNumFieldAboveMax": "The value should be no bigger than {max}.",
  "@errorValidationNumFieldAboveMax": {
    "description": "Validation error when the user entered numerical value is bigger than max",
    "placeholders": {
      "max": {
        "type": "int"
      }
    }
  },
  "errorValidationNumFieldOutOfRange": "The value should be between {min} and {max}",
  "@errorValidationNumFieldOutOfRange": {
    "description": "Validation error when the numerical value is out of allowed range between min and max (both inclusive)",
    "placeholders": {
      "min": {
        "type": "int"
      },
      "max": {
        "type": "int"
      }
    }
  },
  "errorValidationStringLengthBelowMin": "The text should be at least {min} {min, plural, =0{characters} =1{character} other{characters}}.",
  "@errorValidationStringLengthBelowMin": {
    "description": "Validation error when the user entered text is shorter than min length",
    "placeholders": {
      "min": {
        "type": "int"
      }
    }
  },
  "errorValidationStringLengthAboveMax": "The text should be no longer than {max} {max, plural, =0{characters} =1{character} other{characters}}.",
  "@errorValidationStringLengthAboveMax": {
    "description": "Validation error when the user entered text is longer than max length",
    "placeholders": {
      "max": {
        "type": "int"
      }
    }
  },
  "errorValidationStringLengthOutOfRange": "The text should be between {min} and {max} {max, plural, =0{characters} =1{character} other{characters}}.",
  "@errorValidationStringLengthOutOfRange": {
    "description": "Validation error when the user entered text is out of allowed range between min and max (both inclusive) characters",
    "placeholders": {
      "min": {
        "type": "int"
      },
      "max": {
        "type": "int"
      }
    }
  },
  "errorValidationListItemsBelowMin": "There should be at least {min} {min, plural, =0{items} =1{item} other{items}}.",
  "@errorValidationListItemsBelowMin": {
    "description": "Validation error when the user entered less than min items in the list.",
    "placeholders": {
      "min": {
        "type": "int"
      }
    }
  },
  "errorValidationListItemsAboveMax": "There should be no more than {max} {max, plural, =0{items} =1{item} other{items}}.",
  "@errorValidationListItemsAboveMax": {
    "description": "Validation error when the user entered more than max items in the list.",
    "placeholders": {
      "max": {
        "type": "int"
      }
    }
  },
  "errorValidationListItemsOutOfRange": "There should be between {min} and {max} {max, plural, =0{items} =1{item} other{items}}.",
  "@errorValidationListItemsOutOfRange": {
    "description": "The number of items in a list/array is out of allowed range between min and max (both inclusive)",
    "placeholders": {
      "min": {
        "type": "int"
      },
      "max": {
        "type": "int"
      }
    }
  },
  "errorValidationListItemsNotUnique": "The values must be unique.",
  "@errorValidationListItemsNotUnique": {
    "description": "The list items must be unique."
  },
  "noTagSelected": "No Tag Selected",
  "@noTagSelected": {
    "description": "For example in context of document builder"
  },
  "errorValidationConstValueMismatch": "The value must be \"{constValue}\".",
  "@errorValidationConstValueMismatch": {
    "description": "Validation error when the user entered value does not match the const value",
    "placeholders": {
      "constValue": {
        "type": "String"
      }
    }
  },
  "errorValidationEnumValuesMismatch": "The value must be one of {enumValues}.",
  "@errorValidationEnumValuesMismatch": {
    "description": "Validation error when the user entered value does not match the enum values",
    "placeholders": {
      "enumValues": {
        "type": "String"
      }
    }
  },
  "errorValidationPatternMismatch": "The value does not match the valid pattern.",
  "@errorValidationPatternMismatch": {
    "description": "Validation error when the user entered value does not match the pattern"
  },
  "singleGroupedTagSelectorTitle": "Please choose the most relevant category group and tag related to the outcomes of your proposal",
  "singleGroupedTagSelectorRelevantTag": "Select the most relevant tag",
  "noUrlAdded": "No URL added",
  "addUrl": "Add URL",
  "clear": "Clear",
  "errorNoActiveCampaignFound": "Currently there is no active campaign running",
  "howItWorksCollaborate": "Innovate together",
  "@howItWorksCollaborate": {
    "description": "Used in discovery page in how it works section"
  },
  "howItWorks": "Here’s how it works",
  "howItWorksCollaborateDescription": "Got an Idea? Create an impactful proposal and collaborate with the community to develop and refine it.",
  "howItWorksVote": "Vote for your favorite ideas",
  "@howItWorksVote": {
    "description": "Used in discovery page in how it works section"
  },
  "howItWorksVoteDescription": "Use a voting app to choose ideas with impact worth funding. Get rewarded in ada for taking part.",
  "howItWorksFollow": "Stay up to date",
  "@howItWorksFollow": {
    "description": "Used in discovery page in how it works section"
  },
  "howItWorksFollowDescription": "Receive regular updates on all the funded ideas, so you can follow along and see how things are progressing.",
  "heroSectionTitle": "Create, fund and deliver the future of Cardano.",
  "projectCatalystDescription": "Project Catalyst is an experiment in community innovation, providing a framework to turn ideas into impactful real world projects.\n\nWe're putting the community at the heart of Cardano's future development. Are you ready for the Challenge?",
  "viewCurrentCampaign": "View Current Campaign",
  "catalystF14": "Catalyst Fund14",
  "@catalystF14": {
    "description": "Used in discovery page in hero section"
  },
  "currentCampaign": "Current Campaign",
  "currentCampaignDescription": "Project Catalyst turns economic power into innovation power by using the Cardano Treasury to incentivize and fund community-approved ideas.",
  "campaignTreasury": "Campaign Treasury",
  "campaignTreasuryDescription": "Total budget, including ecosystem incentives",
  "campaignTotalAsk": "Campaign Total Ask",
  "campaignTotalAskDescription": "Funds requested by all submitted projects",
  "maximumAsk": "Maximum Ask",
  "minimumAsk": "Minimum Ask",
  "ideaJourney": "Idea Journey",
  "ideaJourneyDescription": "#### Ideas comes to life in Catalyst through its key stages below. For the full timeline, deadlines and latest updates, visit the [fund timeline](https://docs.projectcatalyst.io/current-fund/fund-basics/fund-timeline) Gitbook page.",
  "ongoing": "Ongoing",
  "from": "From",
  "to": "To",
  "weekOf": "Week of",
  "errorDisplayNameValidationEmpty": "Display name can not be empty",
  "errorDisplayNameValidationOutOfRange": "Invalid length",
  "headsUp": "Heads up",
  "@headsUp": {
    "description": "In context for important information below"
  },
  "errorEmailValidationPattern": "Incorrect email pattern",
  "errorEmailValidationOutOfRange": "Invalid length",
  "categoryDetails": "Category Details",
  "fundsAvailable": "Funds Available",
  "duration": "Duration",
  "valueMonths": "{value} {value, plural, =0{Month} other{Months}}",
  "@valueMonths": {
    "description": "Used in proposal card",
    "placeholders": {
      "value": {
        "type": "int"
      }
    }
  },
  "finalProposal": "Final",
  "mostRecent": "Most Recent",
  "viewAllProposals": "View All Proposals",
  "publishedOn": "Published on {date} at {time}",
  "@publishedOn": {
    "placeholders": {
      "date": {
        "type": "String"
      },
      "time": {
        "type": "String"
      }
    }
  },
  "dateAtTime": "{date} at {time}",
  "@dateAtTime": {
    "placeholders": {
      "date": {
        "type": "String"
      },
      "time": {
        "type": "String"
      }
    }
  },
  "accountMenuPopupTooltip": "Account menu",
  "account": "Account",
  "settings": "Settings",
  "setupCatalystRoles": "Setup Catalyst roles",
  "submitSupportRequest": "Submit support request",
  "catalystKnowledgeBase": "Catalyst knowledge base",
  "lockAccount": "Lock account",
  "timezone": "Timezone",
  "proposalsSubmittedCount": "{count} {count, plural, one{Proposal} other{Proposals}} Submitted",
  "@proposalsSubmittedCount": {
    "description": "Used in proposal card in campaign category",
    "placeholders": {
      "count": {
        "type": "int"
      }
    }
  },
  "inObject": "In {object}",
  "@inObject": {
    "description": "In (Category Name)",
    "placeholders": {
      "object": {
        "type": "String"
      }
    }
  },
  "startProposal": "Start Proposal",
  "categoryRequirements": "Category Requirements:",
  "createProposal": "Create Proposal",
  "proposalsSubmissionClose": "Proposals submission close:",
  "backToCampaign": "Back to Campaign",
  "category": "Category",
  "exploreCategories": "Explore Categories",
  "categoryBudget": "Category Budget",
  "fundsAvailableForCategory": "Funds available for this category",
  "currentAsk": "Current Ask",
  "displayName": "Display Name",
  "emailAddress": "Email address",
  "myAccount": "My account",
  "myRoles": "My Roles",
  "addRole": "Add role",
  "accountFinishedNotificationTitle": "Account Finalized",
  "accountFinishedNotificationTitleDesc": "Account blockchain verified",
  "accountFinishedNotificationMessage": "You are now able to vote, submit proposals and…",
  "startProposal": "Start Proposal",
  "editRolesDialogTitle": "Editing Roles",
  "editRolesDialogMessage": "Before you can change your role, there are a few steps to complete first. Follow the instructions carefully to ensure a smooth transition.\u2028\u2028To continue you will need to re-register, this will allow you to select new roles. This process will take around 3-7 minutes. \nPlease have your passphrase ready.\u2028",
  "continueText": "Continue",
  "proposalEditorStatusDropdownBackTitle": "Back to Proposal Index",
  "@proposalEditorStatusDropdownBackTitle": {
    "description": "Action title to navigate back to the proposal index."
  },
  "proposalEditorStatusDropdownPublishTitle": "Publish as new iteration · Draft",
  "@proposalEditorStatusDropdownPublishTitle": {
    "description": "Action title to publish a new version of the draft proposal."
  },
  "proposalEditorStatusDropdownPublishDescription": "Update proposal iteration as a public draft",
  "@proposalEditorStatusDropdownPublishDescription": {
    "description": "Action description to publish a new version of the draft proposal."
  },
  "proposalEditorStatusDropdownSubmitTitle": "Submit to review stage · Final",
  "@proposalEditorStatusDropdownSubmitTitle": {
    "description": "Action title to submit the final proposal."
  },
  "proposalEditorStatusDropdownSubmitDescription": "Enter proposal into the next governance round",
  "@proposalEditorStatusDropdownSubmitDescription": {
    "description": "Action description to submit the final proposal."
  },
  "proposalEditorStatusDropdownShareTitle": "Share Proposal",
  "@proposalEditorStatusDropdownShareTitle": {
    "description": "Action title to share a proposal."
  },
  "proposalEditorStatusDropdownExportTitle": "Export Proposal",
  "@proposalEditorStatusDropdownExportTitle": {
    "description": "Action title to export a proposal as a file."
  },
  "proposalEditorValidationSnackbar": "Fix the following input errors",
  "@proposalEditorValidationSnackbar": {
    "description": "Snackbar title shown when user tries to save a proposal with errors."
  },
  "showAll": "Show All",
  "importProposal": "Import Proposal",
  "@importProposal": {
    "description": "Import a proposal from a file"
  },
  "catalyst": "Catalyst",
  "@catalyst": {
    "description": "Catalyst is a project name"
  },
<<<<<<< HEAD
  "copyLink": "Copy Link",
  "@copyLink": {
    "description": "Action title to copy a link in share dialog."
  },
  "proposal": "Proposal",
  "@proposal": {
    "description": "Generic name to describe an type of item. Used in share dialog eg. Share {Proposal}."
  },
  "shareDirectLinkToItem": "Share a link directly to this {item}",
  "@shareDirectLinkToItem": {
    "description": "Action description to share a link in share dialog.",
    "placeholders": {
      "item": {
        "type": "String"
      }
    }
  },
  "shareLinkOnSocialMedia": "Share this {itemType} link on {socialMedia}",
  "@shareLinkOnSocialMedia": {
    "description": "Action description to share a link in share dialog.",
    "placeholders": {
      "itemType": {
        "type": "String"
      },
      "socialMedia": {
        "type": "String"
      }
    }
  },
  "shareOnSocialMedia": "Share on {socialMedia}",
  "@shareOnSocialMedia": {
    "description": "Action title to share a link in share dialog.",
    "placeholders": {
      "socialMedia": {
        "type": "String"
      }
    }
  },
  "shareType": "Share {itemType}",
  "@shareType": {
    "description": "Action title to share a link in share dialog.",
    "placeholders": {
      "itemType": {
        "type": "String"
      }
    }
  },
  "copied": "Copied!",
  "@copied": {
    "description": "Snackbar message shown when user copies a link."
  },
  "linkCopiedToClipboard": "Link copied to clipboard",
  "@linkCopiedToClipboard": {
    "description": "Snackbar title shown when user copies a link."
  },
  "proposalShareMessage": "Check this out!🌍 #MustSee #SharingIsCaring",
  "@proposalShareMessage": {
    "description": "Share message for proposals."
=======
  "publishNewProposalIterationDialogTitle": "Publish New Iteration?",
  "@publishNewProposalIterationDialogTitle": {
    "description": "Title for the dialog for publishing a new proposal iteration."
  },
  "publishNewProposalIterationDialogSubtitle": "Published proposal drafts are public to other users, including all previous iterations.",
  "@publishNewProposalIterationDialogSubtitle": {
    "description": "Subtitle for the dialog for publishing a new proposal iteration."
  },
  "publishNewProposalIterationDialogList1": "Published iterations are always public.",
  "@publishNewProposalIterationDialogList1": {
    "description": "The bullet point in the dialog for publishing a proposal iteration about proposals being public."
  },
  "publishNewProposalIterationDialogList2": "Voters can comment on the latest iteration.",
  "@publishNewProposalIterationDialogList2": {
    "description": "The bullet point in the dialog for publishing a proposal iteration voters being able to comment on drafts."
  },
  "publishNewProposalIterationDialogList3": "Drafts are not submitted for voting. Use 'Submit for review' to enter the community review stage.",
  "@publishNewProposalIterationDialogList3": {
    "description": "The bullet point in the dialog for publishing a proposal iteration about drafts not being automatically submitted for voting."
  },
  "change": "Change",
  "@change": {
    "description": "An action to change/modify something."
>>>>>>> d756cfb5
  }
}<|MERGE_RESOLUTION|>--- conflicted
+++ resolved
@@ -1560,7 +1560,6 @@
   "@catalyst": {
     "description": "Catalyst is a project name"
   },
-<<<<<<< HEAD
   "copyLink": "Copy Link",
   "@copyLink": {
     "description": "Action title to copy a link in share dialog."
@@ -1619,7 +1618,7 @@
   "proposalShareMessage": "Check this out!🌍 #MustSee #SharingIsCaring",
   "@proposalShareMessage": {
     "description": "Share message for proposals."
-=======
+  },
   "publishNewProposalIterationDialogTitle": "Publish New Iteration?",
   "@publishNewProposalIterationDialogTitle": {
     "description": "Title for the dialog for publishing a new proposal iteration."
@@ -1643,6 +1642,5 @@
   "change": "Change",
   "@change": {
     "description": "An action to change/modify something."
->>>>>>> d756cfb5
   }
 }