--- conflicted
+++ resolved
@@ -1726,7 +1726,6 @@
   "@change": {
     "description": "An action to change/modify something."
   },
-<<<<<<< HEAD
   "submittedForReview": "Submitted for Review ({submittedCount}/{maxCount})",
   "@submittedForReview": {
     "description": "Label for the submitted for review section",
@@ -1735,7 +1734,27 @@
         "type": "int"
       },
       "maxCount": {
-=======
+        "type": "int"
+      }
+    }
+  },
+  "sharedForPublicInProgress": "Shared for public feedback / In progress",
+  "@sharedForPublicInProgress": {
+    "description": "Label for shared for public feedback or in progress proposals in workspace"
+  },
+  "notPublished": "Not published",
+  "@notPublished": {
+    "description": "Label for not published proposals in workspace"
+  },
+  "lastEditDate": "Last edit {date}.",
+  "@lastEditDate": {
+    "description": "Indicated when item was last updated",
+    "placeholders": {
+      "date": {
+        "type": "String"
+      }
+    }
+  },
   "enterPhrase": "Enter phrase",
   "@enterPhrase": {
     "description": "Action to enter the seed phrase"
@@ -1804,29 +1823,10 @@
     "description": "In context of which version of document is presented",
     "placeholders": {
       "nr": {
->>>>>>> c795f908
-        "type": "int"
-      }
-    }
-  },
-<<<<<<< HEAD
-  "sharedForPublicInProgress": "Shared for public feedback / In progress",
-  "@sharedForPublicInProgress": {
-    "description": "Label for shared for public feedback or in progress proposals in workspace"
-  },
-  "notPublished": "Not published",
-  "@notPublished": {
-    "description": "Label for not published proposals in workspace"
-  },
-  "lastEditDate": "Last edit {date}.",
-  "@lastEditDate": {
-    "description": "Indicated when item was last updated",
-    "placeholders": {
-      "date": {
-        "type": "String"
-      }
-    }
-=======
+        "type": "int"
+      }
+    }
+  },
   "proposalViewMetadataOverviewSegment": "Overview",
   "@proposalViewMetadataOverviewSegment": {
     "description": "Viewing proposal navigation segment"
@@ -1871,6 +1871,5 @@
   "notFoundError": "The requested data could not be found. Try different search.",
   "@notFoundError": {
     "description": "Error message when user tries to access resourse that does not exist."
->>>>>>> c795f908
   }
 }