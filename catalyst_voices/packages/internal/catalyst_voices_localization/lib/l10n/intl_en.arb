--- conflicted
+++ resolved
@@ -1348,7 +1348,7 @@
   "heroSectionTitle": "Create, fund and deliver the future of Cardano.",
   "projectCatalystDescription": "Project Catalyst is an experiment in community innovation, providing a framework to turn ideas into impactful real world projects.\n\nWe're putting the community at the heart of Cardano's future development. Are you ready for the Challenge?",
   "viewCurrentCampaign": "View Current Campaign",
-<<<<<<< HEAD
+
   "catalystF14": "Catalyst Found 14",
   "@catalystF14": {
     "description": "Used in discovery page in hero section"
@@ -1366,8 +1366,7 @@
   "ongoing": "Ongoing",
   "from": "From",
   "to": "To",
-  "weekOf": "Week of"
-=======
+  "weekOf": "Week of",
   "errorDisplayNameValidationEmpty": "Display name can not be empty",
   "errorDisplayNameValidationOutOfRange": "Invalid length",
   "headsUp": "Heads up",
@@ -1376,6 +1375,4 @@
   },
   "errorEmailValidationPattern": "Incorrect email pattern",
   "errorEmailValidationOutOfRange": "Invalid length"
-
->>>>>>> 78d9323d
 }