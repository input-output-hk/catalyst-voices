--- conflicted
+++ resolved
@@ -1345,11 +1345,9 @@
     "description": "Used in discovery page in how it works section"
   },
   "howItWorksFollowDescription": "Receive regular updates on all the funded ideas, so you can follow along and see how things are progressing.",
-<<<<<<< HEAD
   "heroSectionTitle": "Create, fund and deliver the future of Cardano.",
   "projectCatalystDescription": "Project Catalyst is an experiment in community innovation, providing a framework to turn ideas into impactful real world projects.\n\nWe're putting the community at the heart of Cardano's future development. Are you ready for the Challenge?",
-  "viewCurrentCampaign": "View Current Campaign"
-=======
+  "viewCurrentCampaign": "View Current Campaign",
   "errorDisplayNameValidationEmpty": "Display name can not be empty",
   "errorDisplayNameValidationOutOfRange": "Invalid length",
   "headsUp": "Heads up",
@@ -1358,5 +1356,5 @@
   },
   "errorEmailValidationPattern": "Incorrect email pattern",
   "errorEmailValidationOutOfRange": "Invalid length"
->>>>>>> 24a8eae1
+
 }