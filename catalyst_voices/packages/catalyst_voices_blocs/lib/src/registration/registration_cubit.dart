--- conflicted
+++ resolved
@@ -88,21 +88,16 @@
     _keychainCreationCubit.setSeedPhraseStoredConfirmed(confirmed);
   }
 
-<<<<<<< HEAD
-  Future<void> downloadSeedPhrase() {
-    return _keychainCreationCubit.downloadSeedPhrase();
-  }
-
-  void refreshCardanoWallets() {
-    unawaited(_walletLinkCubit.refreshCardanoWallets());
-=======
   void refreshWallets() {
     unawaited(_walletLinkCubit.refreshWallets());
   }
 
   Future<void> selectWallet(CardanoWallet wallet) {
     return _walletLinkCubit.selectWallet(wallet);
->>>>>>> 4bef0d5c
+  }
+
+  Future<void> downloadSeedPhrase() {
+    return _keychainCreationCubit.downloadSeedPhrase();
   }
 
   RegistrationStep? _nextStep({RegistrationStep? from}) {
