import 'dart:async';

import 'package:catalyst_voices_blocs/catalyst_voices_blocs.dart';
import 'package:catalyst_voices_blocs/src/registration/cubits/keychain_creation_cubit.dart';
import 'package:catalyst_voices_blocs/src/registration/cubits/wallet_link_cubit.dart';
import 'package:catalyst_voices_blocs/src/registration/state_data/keychain_state_data.dart';
import 'package:catalyst_voices_models/catalyst_voices_models.dart';
import 'package:catalyst_voices_services/catalyst_voices_services.dart';
import 'package:flutter/widgets.dart';
import 'package:flutter_bloc/flutter_bloc.dart';

/// Manages the registration state.
final class RegistrationCubit extends Cubit<RegistrationState> {
  final KeychainCreationCubit _keychainCreationCubit;
  final WalletLinkCubit _walletLinkCubit;

  RegistrationCubit({
    required Downloader downloader,
  })  : _keychainCreationCubit = KeychainCreationCubit(
          downloader: downloader,
        ),
        _walletLinkCubit = WalletLinkCubit(),
        super(const RegistrationState()) {
    _keychainCreationCubit.stream.listen(_onKeychainStateDataChanged);
    _walletLinkCubit.stream.listen(_onWalletLinkStateDataChanged);
  }

  KeychainCreationManager get keychainCreation => _keychainCreationCubit;

  WalletLinkManager get walletLink => _walletLinkCubit;

  /// Returns [RegistrationCubit] if found in widget tree. Does not add
  /// rebuild dependency when called.
  static RegistrationCubit of(BuildContext context) {
    return context.read<RegistrationCubit>();
  }

  @override
  Future<void> close() {
    _keychainCreationCubit.close();
    _walletLinkCubit.close();
    return super.close();
  }

  void createNewKeychainStep() {
    final nextStep = _nextStep(from: const CreateKeychainStep());
    if (nextStep != null) {
      _goToStep(nextStep);
    }
  }

  void recoverKeychainStep() {
    final nextStep = _nextStep(from: const RecoverStep());
    if (nextStep != null) {
      _goToStep(nextStep);
    }
  }

  void chooseOtherWallet() {
    _goToStep(const WalletLinkStep(stage: WalletLinkStage.selectWallet));
  }

  void changeRoleSetup() {
    _goToStep(const WalletLinkStep(stage: WalletLinkStage.rolesChooser));
  }

  void nextStep() {
    final nextStep = _nextStep();
    if (nextStep != null) {
      _goToStep(nextStep);
    }
  }

  void previousStep() {
    final previousStep = _previousStep();
    if (previousStep != null) {
      _goToStep(previousStep);
    }
  }

<<<<<<< HEAD
=======
  void buildSeedPhrase({
    bool forceRefresh = false,
  }) {
    if (forceRefresh) {
      _keychainCreationCubit.buildSeedPhrase();
    } else {
      _keychainCreationCubit.ensureSeedPhraseCreated();
    }
  }

  void confirmSeedPhraseStored({
    required bool confirmed,
  }) {
    _keychainCreationCubit.setSeedPhraseStoredConfirmed(confirmed);
  }

  Future<void> downloadSeedPhrase() {
    return _keychainCreationCubit.downloadSeedPhrase();
  }

  void setSeedPhraseCheckConfirmed({
    required bool isConfirmed,
  }) {
    _keychainCreationCubit.setSeedPhraseCheckConfirmed(
      isConfirmed: isConfirmed,
    );
  }

  void setPassword(String newValue) {
    _keychainCreationCubit.setPassword(newValue);
  }

  void setConfirmPassword(String newValue) {
    _keychainCreationCubit.setConfirmPassword(newValue);
  }

  Future<void> createKeychain() => _keychainCreationCubit.createKeychain();

  void refreshWallets() {
    unawaited(_walletLinkCubit.refreshWallets());
  }

  Future<void> selectWallet(CardanoWallet wallet) {
    return _walletLinkCubit.selectWallet(wallet);
  }

  void selectRoles(Set<AccountRole> roles) {
    _walletLinkCubit.selectRoles(roles);
  }

  void submitRegistration() {
    // TODO(dtscalac): submit RBAC transaction
  }

>>>>>>> 0f060ac4
  RegistrationStep? _nextStep({RegistrationStep? from}) {
    final step = from ?? state.step;

    RegistrationStep nextKeychainStep() {
      final step = state.step;

      // if current step is not from create keychain just return current one
      if (step is! CreateKeychainStep) {
        return const CreateKeychainStep();
      }

      // if there is no next step from keychain creation go to finish account.
      final nextStage = step.stage.next;
      return nextStage != null
          ? CreateKeychainStep(stage: nextStage)
          : const FinishAccountCreationStep();
    }

    RegistrationStep nextWalletLinkStep() {
      final step = state.step;

      // if current step is not from create WalletLink just return current one
      if (step is! WalletLinkStep) {
        return const WalletLinkStep();
      }

      // if there is no next step from wallet link go to account completed.
      final nextStage = step.stage.next;
      return nextStage != null
          ? WalletLinkStep(stage: nextStage)
          : const AccountCompletedStep();
    }

    return switch (step) {
      GetStartedStep() => null,
      RecoverStep() => throw UnimplementedError(),
      CreateKeychainStep() => nextKeychainStep(),
      FinishAccountCreationStep() => const WalletLinkStep(),
      WalletLinkStep() => nextWalletLinkStep(),
      AccountCompletedStep() => null,
    };
  }

  RegistrationStep? _previousStep({RegistrationStep? from}) {
    final step = from ?? state.step;

    /// Nested function. Responsible only for keychain steps logic.
    RegistrationStep previousKeychainStep() {
      final step = state.step;

      final previousStep =
          step is CreateKeychainStep ? step.stage.previous : null;

      return previousStep != null
          ? CreateKeychainStep(stage: previousStep)
          : const GetStartedStep();
    }

    /// Nested function. Responsible only for wallet link steps logic.
    RegistrationStep previousWalletLinkStep() {
      final step = state.step;

      final previousStep = step is WalletLinkStep ? step.stage.previous : null;

      return previousStep != null
          ? WalletLinkStep(stage: previousStep)
          : const FinishAccountCreationStep();
    }

    return switch (step) {
      GetStartedStep() => null,
      RecoverStep() => null,
      CreateKeychainStep() => previousKeychainStep(),
      FinishAccountCreationStep() => null,
      WalletLinkStep() => previousWalletLinkStep(),
      AccountCompletedStep() => null,
    };
  }

  void _goToStep(RegistrationStep step) {
    emit(state.copyWith(step: step));
  }

  void _onKeychainStateDataChanged(KeychainStateData data) {
    emit(state.copyWith(keychainStateData: data));
  }

  void _onWalletLinkStateDataChanged(WalletLinkStateData data) {
    emit(state.copyWith(walletLinkStateData: data));
  }
}<|MERGE_RESOLUTION|>--- conflicted
+++ resolved
@@ -78,63 +78,6 @@
     }
   }
 
-<<<<<<< HEAD
-=======
-  void buildSeedPhrase({
-    bool forceRefresh = false,
-  }) {
-    if (forceRefresh) {
-      _keychainCreationCubit.buildSeedPhrase();
-    } else {
-      _keychainCreationCubit.ensureSeedPhraseCreated();
-    }
-  }
-
-  void confirmSeedPhraseStored({
-    required bool confirmed,
-  }) {
-    _keychainCreationCubit.setSeedPhraseStoredConfirmed(confirmed);
-  }
-
-  Future<void> downloadSeedPhrase() {
-    return _keychainCreationCubit.downloadSeedPhrase();
-  }
-
-  void setSeedPhraseCheckConfirmed({
-    required bool isConfirmed,
-  }) {
-    _keychainCreationCubit.setSeedPhraseCheckConfirmed(
-      isConfirmed: isConfirmed,
-    );
-  }
-
-  void setPassword(String newValue) {
-    _keychainCreationCubit.setPassword(newValue);
-  }
-
-  void setConfirmPassword(String newValue) {
-    _keychainCreationCubit.setConfirmPassword(newValue);
-  }
-
-  Future<void> createKeychain() => _keychainCreationCubit.createKeychain();
-
-  void refreshWallets() {
-    unawaited(_walletLinkCubit.refreshWallets());
-  }
-
-  Future<void> selectWallet(CardanoWallet wallet) {
-    return _walletLinkCubit.selectWallet(wallet);
-  }
-
-  void selectRoles(Set<AccountRole> roles) {
-    _walletLinkCubit.selectRoles(roles);
-  }
-
-  void submitRegistration() {
-    // TODO(dtscalac): submit RBAC transaction
-  }
-
->>>>>>> 0f060ac4
   RegistrationStep? _nextStep({RegistrationStep? from}) {
     final step = from ?? state.step;
 
