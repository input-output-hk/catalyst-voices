// ignore_for_file: avoid_positional_boolean_parameters
import 'dart:async';
import 'dart:convert' show utf8;

import 'package:catalyst_voices_blocs/catalyst_voices_blocs.dart';
import 'package:catalyst_voices_blocs/src/registration/cubits/unlock_password_manager.dart';
import 'package:catalyst_voices_blocs/src/registration/state_data/keychain_state_data.dart';
import 'package:catalyst_voices_models/catalyst_voices_models.dart';
import 'package:catalyst_voices_services/catalyst_voices_services.dart';
import 'package:catalyst_voices_shared/catalyst_voices_shared.dart';
import 'package:catalyst_voices_view_models/catalyst_voices_view_models.dart';
import 'package:flutter/foundation.dart';
import 'package:flutter_bloc/flutter_bloc.dart';

final _logger = Logger('KeychainCreationCubit');

abstract interface class KeychainCreationManager
    implements UnlockPasswordManager {
  void buildSeedPhrase({
    bool forceRefresh = false,
  });

  void setSeedPhraseStored(bool value);

  void setUserSeedPhraseWords(List<SeedPhraseWord> words);

  Future<void> downloadSeedPhrase();

<<<<<<< HEAD
  Future<void> createKeychain();
}

final class KeychainCreationCubit extends Cubit<KeychainStateData>
    with UnlockPasswordMixin
=======
  void setPassword(String value);

  void setConfirmPassword(String value);

  Future<bool> createKeychain();
}

final class KeychainCreationCubit extends Cubit<KeychainStateData>
    with BlocErrorEmitterMixin
>>>>>>> 1965ac3f
    implements KeychainCreationManager {
  final Downloader _downloader;
  final RegistrationService _registrationService;

  KeychainCreationCubit({
    required Downloader downloader,
    required RegistrationService registrationService,
  })  : _downloader = downloader,
        _registrationService = registrationService,
        super(const KeychainStateData());

  SeedPhraseStateData get _seedPhraseStateData {
    return state.seedPhraseStateData;
  }

  set _seedPhraseStateData(SeedPhraseStateData newValue) {
    if (state.seedPhraseStateData != newValue) {
      emit(state.copyWith(seedPhraseStateData: newValue));
    }
  }

  @override
  void buildSeedPhrase({
    bool forceRefresh = false,
  }) {
    if (forceRefresh) {
      _buildSeedPhrase();
    } else {
      _ensureSeedPhraseCreated();
    }
  }

  @override
  void setSeedPhraseStored(bool value) {
    _seedPhraseStateData = _seedPhraseStateData.copyWith(
      isStoredConfirmed: value,
    );
  }

  @override
  void setUserSeedPhraseWords(List<SeedPhraseWord> words) {
    final seedPhrase = _seedPhraseStateData.seedPhrase;
    final seedPhraseWords = seedPhrase?.mnemonicWords;

    final areUserWordsCorrect =
        seedPhraseWords != null && listEquals(seedPhraseWords, words);

    _seedPhraseStateData = _seedPhraseStateData.copyWith(
      userWords: words,
      areUserWordsCorrect: areUserWordsCorrect,
    );
  }

  @override
  Future<void> downloadSeedPhrase() async {
    final mnemonic = _seedPhraseStateData.seedPhrase?.mnemonic;
    if (mnemonic == null) {
      emitError(const LocalizedRegistrationSeedPhraseNotFoundException());
      return;
    }

    FutureOr<Uri> buildWebMnemonicDownloadUri() {
      return Uri.dataFromString(
        mnemonic,
        encoding: utf8,
        base64: true,
      );
    }

    FutureOr<Uri> buildIOMnemonicDownloadUri() {
      throw UnimplementedError();
    }

    final uri = CatalystPlatform.isWeb
        ? await buildWebMnemonicDownloadUri()
        : await buildIOMnemonicDownloadUri();

    final path = Uri(path: 'catalyst_seed_phrase.txt');

    try {
      await _downloader.download(uri, path: path);
    } catch (error, stackTrace) {
      _logger.severe('Downloading keychain failed', error, stackTrace);
      emitError(const LocalizedUnknownException());
    }
  }

  @override
  void onUnlockPasswordStateChanged(UnlockPasswordState data) {
    emit(state.copyWith(unlockPasswordState: data));
  }

  @override
  Future<bool> createKeychain() async {
    try {
      final seedPhrase = _seedPhraseStateData.seedPhrase;
      final password = _unlockPasswordState.password;

      if (seedPhrase == null) {
        throw const LocalizedRegistrationSeedPhraseNotFoundException();
      }
      if (password.isEmpty) {
        throw const LocalizedRegistrationUnlockPasswordNotFoundException();
      }

      await _registrationService.createKeychain(
        seedPhrase: seedPhrase,
        unlockPassword: password,
      );

      return true;
    } catch (error, stack) {
      _logger.severe('Create keychain', error, stack);

      emitError(error);

      return false;
    }
  }

  void _buildSeedPhrase() {
    final seedPhrase = SeedPhrase();

    _seedPhraseStateData = _seedPhraseStateData.copyWith(
      seedPhrase: Optional(seedPhrase),
      shuffledWords: seedPhrase.shuffledMnemonicWords,
      // Note. In debug mode we're prefilling correct seed phrase words
      // so its faster to test screens
      userWords: kDebugMode ? seedPhrase.mnemonicWords : const [],
      areUserWordsCorrect: kDebugMode,
    );
  }

  void _ensureSeedPhraseCreated() {
    if (state.seedPhraseStateData.seedPhrase == null) {
      _buildSeedPhrase();
    }
  }
}<|MERGE_RESOLUTION|>--- conflicted
+++ resolved
@@ -26,23 +26,11 @@
 
   Future<void> downloadSeedPhrase();
 
-<<<<<<< HEAD
-  Future<void> createKeychain();
-}
-
-final class KeychainCreationCubit extends Cubit<KeychainStateData>
-    with UnlockPasswordMixin
-=======
-  void setPassword(String value);
-
-  void setConfirmPassword(String value);
-
   Future<bool> createKeychain();
 }
 
 final class KeychainCreationCubit extends Cubit<KeychainStateData>
-    with BlocErrorEmitterMixin
->>>>>>> 1965ac3f
+    with BlocErrorEmitterMixin, UnlockPasswordMixin
     implements KeychainCreationManager {
   final Downloader _downloader;
   final RegistrationService _registrationService;
@@ -139,18 +127,18 @@
   Future<bool> createKeychain() async {
     try {
       final seedPhrase = _seedPhraseStateData.seedPhrase;
-      final password = _unlockPasswordState.password;
+      final password = this.password;
 
       if (seedPhrase == null) {
         throw const LocalizedRegistrationSeedPhraseNotFoundException();
       }
-      if (password.isEmpty) {
+      if (password.isNotValid) {
         throw const LocalizedRegistrationUnlockPasswordNotFoundException();
       }
 
       await _registrationService.createKeychain(
         seedPhrase: seedPhrase,
-        unlockPassword: password,
+        unlockPassword: password.value,
       );
 
       return true;
