// ignore_for_file: avoid_positional_boolean_parameters
import 'dart:async';
import 'dart:convert' show utf8;

import 'package:catalyst_voices_blocs/catalyst_voices_blocs.dart';
import 'package:catalyst_voices_blocs/src/registration/cubits/unlock_password_manager.dart';
import 'package:catalyst_voices_blocs/src/registration/state_data/keychain_state_data.dart';
import 'package:catalyst_voices_models/catalyst_voices_models.dart';
import 'package:catalyst_voices_services/catalyst_voices_services.dart';
import 'package:catalyst_voices_shared/catalyst_voices_shared.dart';
import 'package:catalyst_voices_view_models/catalyst_voices_view_models.dart';
import 'package:flutter/foundation.dart';
import 'package:flutter_bloc/flutter_bloc.dart';

final _logger = Logger('KeychainCreationCubit');

abstract interface class KeychainCreationManager
    implements UnlockPasswordManager {
  void buildSeedPhrase({
    bool forceRefresh = false,
  });

  void setSeedPhraseStored(bool value);

  void setUserSeedPhraseWords(List<SeedPhraseWord> words);

  Future<void> downloadSeedPhrase();
<<<<<<< HEAD
=======

  bool areWordsMatching(List<SeedPhraseWord> words);

  Future<bool> createKeychain();
>>>>>>> 8ce19a95
}

final class KeychainCreationCubit extends Cubit<KeychainStateData>
    with BlocErrorEmitterMixin, UnlockPasswordMixin
    implements KeychainCreationManager {
  final Downloader _downloader;
  final RegistrationProgressNotifier _progressNotifier;

  SeedPhrase? _seedPhrase;

  KeychainCreationCubit({
    required Downloader downloader,
    required RegistrationProgressNotifier progressNotifier,
  })  : _downloader = downloader,
        _progressNotifier = progressNotifier,
        super(const KeychainStateData());

  SeedPhrase? get seedPhrase => _seedPhrase;

  SeedPhraseStateData get _seedPhraseStateData {
    return state.seedPhraseStateData;
  }

  set _seedPhraseStateData(SeedPhraseStateData newValue) {
    if (state.seedPhraseStateData != newValue) {
      emit(state.copyWith(seedPhraseStateData: newValue));
    }
  }

  void recoverSeedPhrase(SeedPhrase value) {
    _seedPhrase = value;
    setSeedPhraseStored(true);
    setUserSeedPhraseWords(value.mnemonicWords);
  }

  @override
  void buildSeedPhrase({
    bool forceRefresh = false,
  }) {
    if (forceRefresh) {
      _buildSeedPhrase();
    } else {
      _ensureSeedPhraseCreated();
    }
  }

  @override
  void setSeedPhraseStored(bool value) {
    _seedPhraseStateData = _seedPhraseStateData.copyWith(
      isStoredConfirmed: value,
    );
  }

  @override
  void setUserSeedPhraseWords(List<SeedPhraseWord> words) {
    final seedPhrase = _seedPhrase;
    final seedPhraseWords = seedPhrase?.mnemonicWords;

    final matches = listEquals(seedPhraseWords, words);

    _progressNotifier.value = _progressNotifier.value.copyWith(
      seedPhrase: matches ? Optional(seedPhrase) : const Optional.empty(),
    );

    _seedPhraseStateData = _seedPhraseStateData.copyWith(
      userWords: words,
      areUserWordsCorrect: matches,
    );
  }

  @override
  Future<void> downloadSeedPhrase() async {
    final mnemonic = _seedPhrase?.mnemonic;
    if (mnemonic == null) {
      emitError(const LocalizedRegistrationSeedPhraseNotFoundException());
      return;
    }

    FutureOr<Uri> buildWebMnemonicDownloadUri() {
      return Uri.dataFromString(
        mnemonic,
        encoding: utf8,
        base64: true,
      );
    }

    FutureOr<Uri> buildIOMnemonicDownloadUri() {
      throw UnimplementedError();
    }

    final uri = CatalystPlatform.isWeb
        ? await buildWebMnemonicDownloadUri()
        : await buildIOMnemonicDownloadUri();

    final path = Uri(path: 'catalyst_seed_phrase.txt');

    try {
      await _downloader.download(uri, path: path);
    } catch (error, stackTrace) {
      _logger.severe('Downloading keychain failed', error, stackTrace);
      emitError(const LocalizedUnknownException());
    }
  }

  @override
  void onUnlockPasswordStateChanged(UnlockPasswordState data) {
    _progressNotifier.value = _progressNotifier.value.copyWith(
      password: data.isNextEnabled
          ? Optional(data.password.value)
          : const Optional.empty(),
    );
    emit(state.copyWith(unlockPasswordState: data));
  }

  void _buildSeedPhrase() {
    final seedPhrase = SeedPhrase();
    _seedPhrase = seedPhrase;

    _progressNotifier.value = _progressNotifier.value.copyWith(
      seedPhrase: kDebugMode ? Optional(seedPhrase) : const Optional.empty(),
    );

    _seedPhraseStateData = _seedPhraseStateData.copyWith(
      seedPhraseWords: seedPhrase.mnemonicWords,
      shuffledWords: seedPhrase.shuffledMnemonicWords,
      // Note. In debug mode we're prefilling correct seed phrase words
      // so its faster to test screens
      userWords: kDebugMode ? seedPhrase.mnemonicWords : const [],
      areUserWordsCorrect: kDebugMode,
    );
  }

  void _ensureSeedPhraseCreated() {
    if (_seedPhrase == null) {
      _buildSeedPhrase();
    }
  }

  @override
  bool areWordsMatching(List<SeedPhraseWord> words) {
    final mappedWords = words.map((e) => e.data).toList()..sort();
    final mappedShuffledWords =
        _seedPhraseStateData.shuffledWords.map((e) => e.data).toList()..sort();

    return listEquals(mappedWords, mappedShuffledWords);
  }
}<|MERGE_RESOLUTION|>--- conflicted
+++ resolved
@@ -25,13 +25,8 @@
   void setUserSeedPhraseWords(List<SeedPhraseWord> words);
 
   Future<void> downloadSeedPhrase();
-<<<<<<< HEAD
-=======
 
   bool areWordsMatching(List<SeedPhraseWord> words);
-
-  Future<bool> createKeychain();
->>>>>>> 8ce19a95
 }
 
 final class KeychainCreationCubit extends Cubit<KeychainStateData>
@@ -83,6 +78,16 @@
     _seedPhraseStateData = _seedPhraseStateData.copyWith(
       isStoredConfirmed: value,
     );
+  }
+
+  @override
+  bool areWordsMatching(List<SeedPhraseWord> words) {
+    final seedPhrase = _seedPhrase;
+    final seedPhraseWords = seedPhrase?.mnemonicWords;
+
+    final sortedWords = [...words]..sort();
+
+    return listEquals(seedPhraseWords, sortedWords);
   }
 
   @override
@@ -169,13 +174,4 @@
       _buildSeedPhrase();
     }
   }
-
-  @override
-  bool areWordsMatching(List<SeedPhraseWord> words) {
-    final mappedWords = words.map((e) => e.data).toList()..sort();
-    final mappedShuffledWords =
-        _seedPhraseStateData.shuffledWords.map((e) => e.data).toList()..sort();
-
-    return listEquals(mappedWords, mappedShuffledWords);
-  }
 }