// ignore_for_file: one_member_abstracts

import 'package:catalyst_voices_blocs/catalyst_voices_blocs.dart';
import 'package:catalyst_voices_blocs/src/registration/cubits/unlock_password_manager.dart';
import 'package:catalyst_voices_models/catalyst_voices_models.dart';
import 'package:catalyst_voices_services/catalyst_voices_services.dart';
import 'package:catalyst_voices_shared/catalyst_voices_shared.dart';
import 'package:catalyst_voices_view_models/catalyst_voices_view_models.dart';
import 'package:flutter/foundation.dart';
import 'package:flutter_bloc/flutter_bloc.dart';
import 'package:result_type/result_type.dart';

final _logger = Logger('RecoverCubit');

abstract interface class RecoverManager implements UnlockPasswordManager {
  Future<void> checkLocalKeychains();

  void setSeedPhraseWords(List<SeedPhraseWord> words);

  Future<void> recoverAccount();
}

final class RecoverCubit extends Cubit<RecoverStateData>
<<<<<<< HEAD
    with UnlockPasswordMixin
=======
    with BlocErrorEmitterMixin
>>>>>>> 1965ac3f
    implements RecoverManager {
  final RegistrationService _registrationService;

  SeedPhrase? _seedPhrase;

  RecoverCubit({
    required RegistrationService registrationService,
  })  : _registrationService = registrationService,
        super(const RecoverStateData()) {
    /// pre-populate all available words
    emit(state.copyWith(seedPhraseWords: SeedPhrase.wordList));

    if (kDebugMode) {
      setSeedPhraseWords(_testWords);
    }
  }

  @override
  Future<void> checkLocalKeychains() async {
    // TODO(damian-molinski): to be implemented
  }

  @override
  void setSeedPhraseWords(List<SeedPhraseWord> words) {
    final isValid = SeedPhrase.isValid(words: words);
    if (isValid) {
      _seedPhrase = SeedPhrase.fromWords(words);
    }

    emit(
      state.copyWith(
        userSeedPhraseWords: words,
        isSeedPhraseValid: isValid,
      ),
    );
  }

  @override
  Future<void> recoverAccount() async {
    try {
      emit(state.copyWith(accountDetails: const Optional.empty()));

      final seedPhrase = _seedPhrase;
      if (seedPhrase == null) {
        const exception = LocalizedRegistrationSeedPhraseNotFoundException();
        emit(state.copyWith(accountDetails: Optional(Failure(exception))));
        return;
      }

      final walletDetails =
          await _registrationService.recoverCardanoWalletDetails(seedPhrase);

      final accountDetails = AccountSummaryData(
        walletConnection: WalletConnectionData(
          name: walletDetails.wallet.name,
          icon: walletDetails.wallet.icon,
        ),
        walletSummary: WalletSummaryData(
          balance: CryptocurrencyFormatter.formatAmount(walletDetails.balance),
          address: WalletAddressFormatter.formatShort(walletDetails.address),
          clipboardAddress: walletDetails.address.toBech32(),
          showLowBalance: false,
        ),
      );

      emit(state.copyWith(accountDetails: Optional(Success(accountDetails))));
    } on RegistrationException catch (error, stack) {
      _logger.severe('recover account', error, stack);

      final exception = LocalizedRegistrationException.from(error);
      emit(state.copyWith(accountDetails: Optional(Failure(exception))));
    } catch (error, stack) {
      _logger.severe('recover account', error, stack);

      const exception = LocalizedUnknownException();
      emit(state.copyWith(accountDetails: Optional(Failure(exception))));
    }
  }

  @override
  void onUnlockPasswordStateChanged(UnlockPasswordState data) {
    emit(state.copyWith(unlockPasswordState: data));
  }
}

const _testWords = [
  SeedPhraseWord('broken', nr: 1),
  SeedPhraseWord('member', nr: 2),
  SeedPhraseWord('repeat', nr: 3),
  SeedPhraseWord('liquid', nr: 4),
  SeedPhraseWord('barely', nr: 5),
  SeedPhraseWord('electric', nr: 6),
  SeedPhraseWord('theory', nr: 7),
  SeedPhraseWord('paddle', nr: 8),
  SeedPhraseWord('coyote', nr: 9),
  SeedPhraseWord('behind', nr: 10),
  SeedPhraseWord('unique', nr: 11),
  SeedPhraseWord('member', nr: 12),
];<|MERGE_RESOLUTION|>--- conflicted
+++ resolved
@@ -21,11 +21,7 @@
 }
 
 final class RecoverCubit extends Cubit<RecoverStateData>
-<<<<<<< HEAD
-    with UnlockPasswordMixin
-=======
-    with BlocErrorEmitterMixin
->>>>>>> 1965ac3f
+    with BlocErrorEmitterMixin, UnlockPasswordMixin
     implements RecoverManager {
   final RegistrationService _registrationService;
 
