--- conflicted
+++ resolved
@@ -1,64 +1,30 @@
-<<<<<<< HEAD
-import 'package:catalyst_voices_blocs/src/registration/registration_state.dart';
-import 'package:catalyst_voices_models/catalyst_voices_models.dart';
-import 'package:flutter/foundation.dart';
-=======
+import 'dart:async';
+
 import 'package:catalyst_cardano/catalyst_cardano.dart';
-import 'package:catalyst_voices_blocs/src/registration/registration_navigator.dart';
-import 'package:catalyst_voices_blocs/src/registration/registration_state.dart';
+import 'package:catalyst_voices_blocs/catalyst_voices_blocs.dart';
 import 'package:catalyst_voices_models/catalyst_voices_models.dart';
 import 'package:catalyst_voices_shared/catalyst_voices_shared.dart';
 import 'package:flutter/foundation.dart';
 import 'package:result_type/result_type.dart';
->>>>>>> b76bd6dd
 
-// ignore: one_member_abstracts
-abstract interface class WalletLinkController {
-  /// A value listenable with available cardano wallets.
-  ValueListenable<Result<List<CardanoWallet>, Exception>?> get cardanoWallets;
+final class WalletLinkController with ChangeNotifier {
+  Result<List<CardanoWallet>, Exception>? _wallets;
 
-  /// Refreshes the [cardanoWallets].
-  Future<void> refreshCardanoWallets();
-}
-
-final class RegistrationWalletLinkController
-<<<<<<< HEAD
-    with ChangeNotifier
-    implements WalletLinkController {
-  RegistrationWalletLinkController();
+  void handleEvent(WalletLinkEvent event) {
+    switch (event) {
+      case RefreshCardanoWalletsEvent():
+        unawaited(_refreshCardanoWallets());
+    }
+  }
 
   WalletLink buildState(WalletLinkStage stage) {
     return WalletLink(
       stage: stage,
+      state: WalletLinkStateData(
+        wallets: _wallets,
+      ),
     );
   }
-=======
-    implements WalletLinkController, RegistrationNavigator<WalletLink> {
-  final ValueNotifier<Result<List<CardanoWallet>, Exception>?> _wallets =
-      ValueNotifier(null);
-
-  WalletLinkStage _stage;
-
-  RegistrationWalletLinkController({
-    WalletLinkStage stage = WalletLinkStage.intro,
-  }) : _stage = stage;
-
-  @override
-  WalletLink? nextStep() {
-    final nextStep = switch (_stage) {
-      WalletLinkStage.intro =>
-        const WalletLink(stage: WalletLinkStage.selectWallet),
-      WalletLinkStage.selectWallet =>
-        const WalletLink(stage: WalletLinkStage.walletDetails),
-      WalletLinkStage.walletDetails =>
-        const WalletLink(stage: WalletLinkStage.rolesChooser),
-      WalletLinkStage.rolesChooser =>
-        const WalletLink(stage: WalletLinkStage.rolesSummary),
-      WalletLinkStage.rolesSummary =>
-        const WalletLink(stage: WalletLinkStage.rbacTransaction),
-      WalletLinkStage.rbacTransaction => null,
-    };
->>>>>>> b76bd6dd
 
   WalletLinkStep? nextStep(WalletLinkStage stage) {
     final currentStageIndex = WalletLinkStage.values.indexOf(stage);
@@ -82,20 +48,18 @@
     return WalletLinkStep(stage: previousStage);
   }
 
-  @override
-  ValueListenable<Result<List<CardanoWallet>, Exception>?> get cardanoWallets =>
-      _wallets;
-
-  @override
-  Future<void> refreshCardanoWallets() async {
+  Future<void> _refreshCardanoWallets() async {
     try {
-      _wallets.value = null;
+      _wallets = null;
+      notifyListeners();
 
       final wallets =
           await CatalystCardano.instance.getWallets().withMinimumDelay();
-      _wallets.value = Success(wallets);
+      _wallets = Success(wallets);
+      notifyListeners();
     } on Exception catch (error) {
-      _wallets.value = Failure(error);
+      _wallets = Failure(error);
+      notifyListeners();
     }
   }
 }