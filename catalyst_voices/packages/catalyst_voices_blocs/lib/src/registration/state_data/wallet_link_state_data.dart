--- conflicted
+++ resolved
@@ -49,11 +49,8 @@
   List<Object?> get props => [
         wallets,
         selectedWallet,
-<<<<<<< HEAD
         walletConnection,
         walletSummary,
-=======
->>>>>>> 008c637f
         selectedRoles,
       ];
 }