--- conflicted
+++ resolved
@@ -57,14 +57,8 @@
     print('Check signature by using xpub $checkXpubSig');
 
     const path = "m/1852'/1815'/0'/2/0";
-<<<<<<< HEAD
     final childXprv = await xprv.derivePrivateKey(path: path);
-
     print('Derive xprv with $path: ${childXprv.toHex()}');
-=======
-    final childXprv = await xprv.deriveXprv(path: path);
-    print('Derive xprv with $path: ${childXprv.inner}');
->>>>>>> cc8fc40d
 
     final childXprvHex = childXprv.toHex();
     print('Master xprv hex $childXprvHex');
