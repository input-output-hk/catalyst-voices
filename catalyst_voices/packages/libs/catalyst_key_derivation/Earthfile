VERSION 0.8

IMPORT github.com/input-output-hk/catalyst-ci/earthly/flutter_rust_bridge:feat/add-flutter-rust-bridge AS flutter_rust_bridge

builder:
    FROM flutter_rust_bridge+builder
    COPY . .

# Generated necessary files for running Flutter web locally and save it locally.
code-generator:
    ARG local = false
    FROM +builder
    DO flutter_rust_bridge+CODE_GENERATOR_WEB

<<<<<<< HEAD
    IF $local
        SAVE ARTIFACT ./web/pkg AS LOCAL ./web/pkg
        SAVE ARTIFACT ./rust/src/frb_generated.rs AS LOCAL ./rust/src/frb_generated.rs
        SAVE ARTIFACT ./lib/src AS LOCAL ./lib/src
    ELSE 
        SAVE ARTIFACT ./web/pkg web/pkg
=======
    IF [ $local = true ]
        SAVE ARTIFACT ./assets/js AS LOCAL ./assets/js
        SAVE ARTIFACT ./rust/src/frb_generated.rs AS LOCAL ./rust/src/frb_generated.rs
        SAVE ARTIFACT ./lib/src AS LOCAL ./lib/src
    ELSE 
        SAVE ARTIFACT ./assets/js assets_js
>>>>>>> df6b7e00
        SAVE ARTIFACT ./rust/src/frb_generated.rs frb_generated.rs
        SAVE ARTIFACT ./lib/src src
    END<|MERGE_RESOLUTION|>--- conflicted
+++ resolved
@@ -12,21 +12,12 @@
     FROM +builder
     DO flutter_rust_bridge+CODE_GENERATOR_WEB
 
-<<<<<<< HEAD
-    IF $local
-        SAVE ARTIFACT ./web/pkg AS LOCAL ./web/pkg
-        SAVE ARTIFACT ./rust/src/frb_generated.rs AS LOCAL ./rust/src/frb_generated.rs
-        SAVE ARTIFACT ./lib/src AS LOCAL ./lib/src
-    ELSE 
-        SAVE ARTIFACT ./web/pkg web/pkg
-=======
     IF [ $local = true ]
         SAVE ARTIFACT ./assets/js AS LOCAL ./assets/js
         SAVE ARTIFACT ./rust/src/frb_generated.rs AS LOCAL ./rust/src/frb_generated.rs
         SAVE ARTIFACT ./lib/src AS LOCAL ./lib/src
     ELSE 
         SAVE ARTIFACT ./assets/js assets_js
->>>>>>> df6b7e00
         SAVE ARTIFACT ./rust/src/frb_generated.rs frb_generated.rs
         SAVE ARTIFACT ./lib/src src
     END