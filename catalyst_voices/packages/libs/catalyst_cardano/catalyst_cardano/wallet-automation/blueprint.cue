project: {
<<<<<<< HEAD
    name: "voices-wallet-automation-test"
    ci: {
    targets: {
    }
  }
=======
	name: "voices-wallet-automation-test"
	ci: {
		targets: {
			"nightly-test": privileged: true
		}
	}
>>>>>>> c8023a8b
}<|MERGE_RESOLUTION|>--- conflicted
+++ resolved
@@ -1,16 +1,7 @@
 project: {
-<<<<<<< HEAD
     name: "voices-wallet-automation-test"
     ci: {
     targets: {
     }
   }
-=======
-	name: "voices-wallet-automation-test"
-	ci: {
-		targets: {
-			"nightly-test": privileged: true
-		}
-	}
->>>>>>> c8023a8b
 }