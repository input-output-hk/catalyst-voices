--- conflicted
+++ resolved
@@ -1,12 +1,6 @@
 VERSION 0.8
-<<<<<<< HEAD
-IMPORT github.com/input-output-hk/catalyst-ci/earthly/flutter:v3.2.31 AS flutter-ci
-#IMPORT github.com/input-output-hk/catalyst-ci/earthly/flutter/installer:v3.2.33 AS flutter-installer
+IMPORT github.com/input-output-hk/catalyst-ci/earthly/flutter:v3.2.35 AS flutter-ci
 IMPORT github.com/input-output-hk/catalyst-ci/earthly/playwright:temp1 AS playwright-ci
-=======
-IMPORT github.com/input-output-hk/catalyst-ci/earthly/flutter:v3.2.35 AS flutter-ci
-IMPORT github.com/input-output-hk/catalyst-ci/earthly/playwright:v3.2.35 AS playwright-ci
->>>>>>> 6cc4285f
 
 deps:
     DO playwright-ci+SETUP --workdir=/wallet-automation
@@ -57,12 +51,6 @@
 nightly-test:
     FROM earthly/dind:alpine-3.20-docker-26.1.5-r0
     COPY compose.yml .
-#    RUN apt-get update --fix-missing && \
-#                    apt-get install -y \
-#                    apt-utils \
-#                    curl \
-#                    unzip
-#    DO flutter-installer+INSTALL_CHROME_LINUX64
     WITH DOCKER \
         --compose compose.yml \
         --load test-app:latest=(+package-app) \
