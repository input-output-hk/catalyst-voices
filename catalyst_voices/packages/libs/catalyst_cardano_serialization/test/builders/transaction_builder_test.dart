import 'package:catalyst_cardano_serialization/catalyst_cardano_serialization.dart';
import 'package:test/test.dart';

import '../test_utils/fee_utils.dart';
import '../test_utils/selection_utils.dart';
import '../test_utils/test_data.dart';

void main() {
  group(TransactionBuilder, () {
    test('transaction with outputs with too little '
        ' ada throws $TxValueBelowMinUtxoValueException', () {
      final txOutput = PreBabbageTransactionOutput(
        address: testnetAddr,
        amount: const Balance(coin: Coin(1)),
      );

      final txBuilder = TransactionBuilder(
        config: transactionBuilderConfig(),
        inputs: const {},
        outputs: [txOutput],
        fee: Coin.fromAda(0.2),
      );

      expect(
        txBuilder.buildBody,
        throwsA(isA<TxValueBelowMinUtxoValueException>()),
      );
    });

    test('transaction with too big outputs throws $TxValueSizeExceededException', () {
      final txOutput = PreBabbageTransactionOutput(
        address: testnetAddr,
        amount: Balance(
          coin: const Coin.fromWholeAda(10),
          multiAsset: MultiAsset(
            bundle: {
              for (int i = 0; i < 150; i++)
                PolicyId(SelectionUtils.randomHexString(PolicyId.hashLength)): {
                  AssetName('RND'): Coin(i),
                },
            },
          ),
        ),
      );

      final txBuilder = TransactionBuilder(
        config: transactionBuilderConfig(),
        inputs: const {},
        outputs: [txOutput],
        fee: Coin.fromAda(0.2),
      );

      expect(
        txBuilder.buildBody,
        throwsA(isA<TxValueSizeExceededException>()),
      );
    });

    test('transaction without fee throws $TxFeeNotSpecifiedException', () {
      final txBuilder = TransactionBuilder(
        config: transactionBuilderConfig(),
        inputs: const {},
      );

      expect(
        txBuilder.buildBody,
        throwsA(isA<TxFeeNotSpecifiedException>()),
      );
    });

    test('transaction with mismatch between inputs and outputs'
        ' throws $TxBalanceMismatchException', () {
      final utxo = TransactionUnspentOutput(
        input: TransactionInput(
          transactionId: testTransactionHash,
          index: 1,
        ),
        output: PreBabbageTransactionOutput(
          address: SelectionUtils.randomAddress(),
          amount: const Balance(
            coin: Coin.fromWholeAda(1),
          ),
        ),
      );

      final txOutput = PreBabbageTransactionOutput(
        address: testnetAddr,
        amount: const Balance(coin: Coin.fromWholeAda(2)),
      );

      final txBuilder = TransactionBuilder(
        config: transactionBuilderConfig(),
        inputs: {utxo},
        outputs: [txOutput],
        fee: Coin.fromAda(0.2),
      );

      expect(
        txBuilder.buildBody,
        throwsA(isA<TxBalanceMismatchException>()),
      );
    });

    test('transaction with too small fee throws $TxFeeTooSmallException', () {
      final utxo = TransactionUnspentOutput(
        input: TransactionInput(
          transactionId: testTransactionHash,
          index: 1,
        ),
        output: PreBabbageTransactionOutput(
          address: SelectionUtils.randomAddress(),
          amount: const Balance(
            coin: Coin.fromWholeAda(1),
          ),
        ),
      );

      final txOutput = PreBabbageTransactionOutput(
        address: testnetAddr,
        amount: const Balance(coin: Coin(900000)),
      );

      final txBuilder = TransactionBuilder(
        config: transactionBuilderConfig(),
        inputs: {utxo},
        outputs: [txOutput],
        fee: const Coin(100000),
      );

      expect(
        txBuilder.buildBody,
        throwsA(isA<TxFeeTooSmallException>()),
      );
    });

    test('transaction too large throws $MaxTxSizeExceededException', () {
      final utxo = TransactionUnspentOutput(
        input: TransactionInput(
          transactionId: testTransactionHash,
          index: 1,
        ),
        output: PreBabbageTransactionOutput(
          address: SelectionUtils.randomAddress(),
          amount: const Balance(
            coin: Coin.fromWholeAda(1002),
          ),
        ),
      );

      final txOutput = PreBabbageTransactionOutput(
        address: testnetAddr,
        amount: const Balance(coin: Coin.fromWholeAda(1)),
      );

      final txBuilder = TransactionBuilder(
        config: transactionBuilderConfig(),
        inputs: {utxo},
        outputs: List.filled(1000, txOutput),
        fee: const Coin.fromWholeAda(2),
      );

      expect(
        txBuilder.buildBody,
        throwsA(isA<MaxTxSizeExceededException>()),
      );
    });

    test('transaction output with too many assets '
        'throws $TxMaxAssetsPerOutputExceededException', () {
      final changeAddress = SelectionUtils.randomAddress();
      final policyId = PolicyId(SelectionUtils.randomHexString(PolicyId.hashLength));

      final utxoWithNativeAssets = TransactionUnspentOutput(
        input: TransactionInput(
          transactionId: testTransactionHash,
          index: 1,
        ),
        output: PreBabbageTransactionOutput(
          address: SelectionUtils.randomAddress(),
          amount: Balance(
            coin: const Coin(9298446742),
            multiAsset: MultiAsset(
              bundle: {
                policyId: {
                  AssetName('ASSET_1'): const Coin(100),
                  AssetName('ASSET_2'): const Coin(100),
                },
              },
            ),
          ),
        ),
      );

      final txBuilder = TransactionBuilder(
        config: transactionBuilderConfig(maxAssetsPerOutput: 1),
        inputs: {utxoWithNativeAssets},
        outputs: [
          PreBabbageTransactionOutput(
            address: testnetAddr,
            amount: Balance(
              coin: const Coin(2000000),
              multiAsset: MultiAsset(
                bundle: {
                  policyId: {
                    AssetName('ASSET_1'): const Coin(100),
                    AssetName('ASSET_2'): const Coin(100),
                  },
                },
              ),
            ),
          ),
        ],
        networkId: NetworkId.testnet,
        changeAddress: changeAddress,
      );

      final updatedTxBuilder = txBuilder.withChangeIfNeeded();

      expect(
        updatedTxBuilder.buildBody,
        throwsA(isA<TxMaxAssetsPerOutputExceededException>()),
      );
    });

    test('transaction with utxos each below min ada required '
        'for change output will prefer selecting two utxos '
        'over burning remaining Ada as fee', () {
      final changeAddress = SelectionUtils.randomAddress();
      const ada = Coin(969750);

      final utxos = List.generate(5, (index) {
        return TransactionUnspentOutput(
          input: TransactionInput(
            transactionId: TransactionHash.fromHex(
              SelectionUtils.randomHexString(TransactionHash.hashLength),
            ),
            index: index,
          ),
          output: PreBabbageTransactionOutput(
            address: changeAddress,
            amount: const Balance(coin: ada),
          ),
        );
      });

      final txBuilder = TransactionBuilder(
        config: transactionBuilderConfig(),
        inputs: utxos.toSet(),
        networkId: NetworkId.testnet,
        changeAddress: changeAddress,
      );

      final txBody = txBuilder.applySelection().buildBody();
      expect(txBody.inputs, hasLength(2));
      expect(txBody.fee, lessThan(ada));
    });

    test('transaction with one utxo below min ada required '
        'for change output will burn remaining ada as fee '
        'when change output strategy allows to burn ada', () {
      final changeAddress = SelectionUtils.randomAddress();
      const ada = Coin(969750);

      final utxo = TransactionUnspentOutput(
        input: TransactionInput(
          transactionId: testTransactionHash,
          index: 1,
        ),
        output: PreBabbageTransactionOutput(
          address: changeAddress,
          amount: const Balance(coin: ada),
        ),
      );

      final txBuilder = TransactionBuilder(
        config: transactionBuilderConfig(),
        inputs: {utxo},
        networkId: NetworkId.testnet,
        changeAddress: changeAddress,
      );

      final txBody = txBuilder
          .applySelection(
            // ignore: avoid_redundant_argument_values
            changeOutputStrategy: ChangeOutputAdaStrategy.burn,
          )
          .buildBody();

      expect(txBody.inputs, hasLength(1));
      expect(txBody.fee, equals(ada));
    });

    test('transaction with one utxo below min ada required '
        'for change output will throw exception '
        'when change output strategy does not allow to burn ada', () {
      final changeAddress = SelectionUtils.randomAddress();
      const ada = Coin(969750);

      final utxo = TransactionUnspentOutput(
        input: TransactionInput(
          transactionId: testTransactionHash,
          index: 1,
        ),
        output: PreBabbageTransactionOutput(
          address: changeAddress,
          amount: const Balance(coin: ada),
        ),
      );

      final txBuilder = TransactionBuilder(
        config: transactionBuilderConfig(),
        inputs: {utxo},
        networkId: NetworkId.testnet,
        changeAddress: changeAddress,
      );

      expect(
        () => txBuilder
            .applySelection(
              changeOutputStrategy: ChangeOutputAdaStrategy.noBurn,
            )
            .buildBody(),
        throwsA(isA<InsufficientUtxoBalanceException>()),
      );
    });

<<<<<<< HEAD
    test(
        'transaction with one utxo below min ada required '
=======
    test('transaction with one utxo below min ada required '
>>>>>>> dbd6bdaa
        'for change output will throw exception '
        'when change output strategy enforces change outputs', () {
      final changeAddress = SelectionUtils.randomAddress();
      const ada = Coin(969750);

      final utxo = TransactionUnspentOutput(
        input: TransactionInput(
          transactionId: testTransactionHash,
          index: 1,
        ),
        output: PreBabbageTransactionOutput(
          address: changeAddress,
          amount: const Balance(coin: ada),
        ),
      );

      final txBuilder = TransactionBuilder(
        config: transactionBuilderConfig(),
        inputs: {utxo},
        networkId: NetworkId.testnet,
        changeAddress: changeAddress,
      );

      expect(
        () => txBuilder
            .applySelection(
              changeOutputStrategy: ChangeOutputAdaStrategy.mustInclude,
            )
            .buildBody(),
        throwsA(isA<InsufficientUtxoBalanceException>()),
      );
    });

<<<<<<< HEAD
    test(
        'transaction with one utxo exactly enough to cover the fee '
=======
    test('transaction with one utxo exactly enough to cover the fee '
>>>>>>> dbd6bdaa
        'will throw exception when change output strategy enforces change outputs', () {
      final changeAddress = SelectionUtils.randomAddress();
      const ada = Coin(162245);

      final utxo = TransactionUnspentOutput(
        input: TransactionInput(
          transactionId: testTransactionHash,
          index: 1,
        ),
        output: PreBabbageTransactionOutput(
          address: changeAddress,
          amount: const Balance(coin: ada),
        ),
      );

      final txBuilder = TransactionBuilder(
        config: transactionBuilderConfig(),
        inputs: {utxo},
        networkId: NetworkId.testnet,
        changeAddress: changeAddress,
      );

      expect(
        ada,
        equals(txBuilder.minFee()),
        reason: 'Ada in UTXO must be equal the fee',
      );

      expect(
        () => txBuilder
            .applySelection(
              changeOutputStrategy: ChangeOutputAdaStrategy.mustInclude,
            )
            .buildBody(),
        throwsA(isA<InsufficientUtxoBalanceException>()),
      );
    });

    test('transaction with native assets has correctly calculated fee', () {
      final changeAddress = SelectionUtils.randomAddress();

      final utxoWithNativeAssets = TransactionUnspentOutput(
        input: TransactionInput(
          transactionId: testTransactionHash,
          index: 1,
        ),
        output: PreBabbageTransactionOutput(
          address: SelectionUtils.randomAddress(),
          amount: Balance(
            coin: const Coin(9298446742),
            multiAsset: MultiAsset(
              bundle: {
                PolicyId('4a1686988e9b9ab944c0c166dc2fcc417a5e7fd186aa8f3a7bee40f6'): {
                  /* cSpell:disable */
                  AssetName('MDEX1'): const Coin(9316725),
                  /* cSpell:enable */
                },
                PolicyId('e16c2dc8ae937e8d3790c7fd7168d7b994621ba14ca11415f39fed72'): {
                  AssetName('MIN'): const Coin(1157667848),
                },
              },
            ),
          ),
        ),
      );

      final txOutput = PreBabbageTransactionOutput(
        address: testnetAddr,
        amount: const Balance(coin: Coin(1000000)),
      );

      final txBuilder = TransactionBuilder(
        config: transactionBuilderConfig(),
        inputs: {utxoWithNativeAssets},
        networkId: NetworkId.testnet,
        changeAddress: changeAddress,
      );

      final txBody = txBuilder.withOutput(txOutput).withChangeIfNeeded().buildBody();

      expect(txBody.fee, equals(const Coin(170605)));
    });

    test('transaction with maximum allowed native tokens in '
        'a single output should create a single output', () {
      const maxNativeAssetsFittingInSingleOutput = 1011;
      final changeAddress = SelectionUtils.randomAddress();

      final utxoWithNativeAssets = TransactionUnspentOutput(
        input: TransactionInput(
          transactionId: testTransactionHash,
          index: 1,
        ),
        output: PreBabbageTransactionOutput(
          address: SelectionUtils.randomAddress(),
          amount: Balance(
            coin: const Coin(81111040),
            multiAsset: MultiAsset(
              bundle: {
                PolicyId('00000000000000000000000000000000000000000000000000000000'): {
                  for (int i = 0; i < maxNativeAssetsFittingInSingleOutput; i++)
                    AssetName('$i'): const Coin(1),
                },
              },
            ),
          ),
        ),
      );

      final txBuilder = TransactionBuilder(
        config: transactionBuilderConfig(maxAssetsPerOutput: 2000),
        inputs: {utxoWithNativeAssets},
        changeAddress: changeAddress,
      );

      final updatedBuilder = txBuilder.applySelection();
      final txBody = updatedBuilder.buildBody();
      final transaction = Transaction(
        body: txBody,
        isValid: true,
        witnessSet: TransactionBuilder.generateFakeWitnessSet(
          updatedBuilder.inputs,
          updatedBuilder.requiredSigners,
        ),
        auxiliaryData: updatedBuilder.auxiliaryData,
      );

      verifyTransactionFee(transaction, updatedBuilder);
      expect(txBody.outputs, hasLength(1));
    });

    test('transaction with one over the maximum allowed native tokens '
        'in a single output should create two outputs', () {
      const maxNativeAssetsFittingInSingleOutput = 1011;
      final changeAddress = SelectionUtils.randomAddress();

      final utxoWithNativeAssets = TransactionUnspentOutput(
        input: TransactionInput(
          transactionId: testTransactionHash,
          index: 1,
        ),
        output: PreBabbageTransactionOutput(
          address: SelectionUtils.randomAddress(),
          amount: Balance(
            coin: const Coin(81111040),
            multiAsset: MultiAsset(
              bundle: {
                PolicyId('00000000000000000000000000000000000000000000000000000000'): {
                  for (int i = 0; i <= maxNativeAssetsFittingInSingleOutput; i++)
                    AssetName('$i'): const Coin(1),
                },
              },
            ),
          ),
        ),
      );

      final txBuilder = TransactionBuilder(
        config: transactionBuilderConfig(maxAssetsPerOutput: 2000),
        inputs: {utxoWithNativeAssets},
        changeAddress: changeAddress,
      );

      final updatedBuilder = txBuilder.applySelection();
      final txBody = updatedBuilder.buildBody();
      final transaction = Transaction(
        body: txBody,
        isValid: true,
        witnessSet: TransactionBuilder.generateFakeWitnessSet(
          updatedBuilder.inputs,
          updatedBuilder.requiredSigners,
        ),
        auxiliaryData: updatedBuilder.auxiliaryData,
      );

      verifyTransactionFee(transaction, updatedBuilder);
      expect(txBody.outputs, hasLength(2));

      final firstOutput = txBody.outputs[0];
      expect(
        firstOutput.amount.listNonZeroAssetIds(),
        // length: ada asset + native assets
        hasLength(maxNativeAssetsFittingInSingleOutput + 1),
      );

      final secondOutput = txBody.outputs[1];
      expect(
        secondOutput.amount.listNonZeroAssetIds(),
        // length: ada asset + single native asset
        hasLength(2),
      );
    });

    test('transaction with too big asset name throws exception', () {
      final txOutput = PreBabbageTransactionOutput(
        address: testnetAddr,
        amount: Balance(
          coin: const Coin.fromWholeAda(10),
          multiAsset: MultiAsset(
            bundle: {
              PolicyId(SelectionUtils.randomHexString(PolicyId.hashLength)): {
                AssetName.bytes(List.filled(AssetName.maxLength * 2, 1)): const Coin(1000),
              },
            },
          ),
        ),
      );

      final txBuilder = TransactionBuilder(
        config: transactionBuilderConfig(),
        inputs: const {},
        outputs: [txOutput],
        fee: Coin.fromAda(0.2),
      );

      expect(
        txBuilder.buildBody,
        throwsA(isA<AssetNameTooLongException>()),
      );
    });
  });
}<|MERGE_RESOLUTION|>--- conflicted
+++ resolved
@@ -324,12 +324,7 @@
       );
     });
 
-<<<<<<< HEAD
-    test(
-        'transaction with one utxo below min ada required '
-=======
     test('transaction with one utxo below min ada required '
->>>>>>> dbd6bdaa
         'for change output will throw exception '
         'when change output strategy enforces change outputs', () {
       final changeAddress = SelectionUtils.randomAddress();
@@ -363,12 +358,7 @@
       );
     });
 
-<<<<<<< HEAD
-    test(
-        'transaction with one utxo exactly enough to cover the fee '
-=======
     test('transaction with one utxo exactly enough to cover the fee '
->>>>>>> dbd6bdaa
         'will throw exception when change output strategy enforces change outputs', () {
       final changeAddress = SelectionUtils.randomAddress();
       const ada = Coin(162245);
