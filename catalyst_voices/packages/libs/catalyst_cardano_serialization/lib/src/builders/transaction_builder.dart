import 'package:catalyst_cardano_serialization/catalyst_cardano_serialization.dart';
import 'package:catalyst_cardano_serialization/src/builders/input_builder.dart';
import 'package:catalyst_cardano_serialization/src/builders/types.dart';
import 'package:catalyst_cardano_serialization/src/utils/cbor.dart';
import 'package:cbor/cbor.dart';
import 'package:equatable/equatable.dart';

/// A builder which helps to create the [TransactionBody].
///
/// The class collects the [inputs], [outputs], calculates the [fee]
/// and adds a change address if some UTXOs are not fully spent.
///
/// Algorithms inspired by [cardano-multiplatform-lib](https://github.com/dcSpark/cardano-multiplatform-lib/blob/255500b3c683618849fb38107896170ea09c95dc/chain/rust/src/builders/tx_builder.rs#L380) implementation.
final class TransactionBuilder extends Equatable {
  /// Contains the protocol parameters for Cardano blockchain.
  final TransactionBuilderConfig config;

  /// The list of transaction outputs from previous transactions
  /// that will be spent in the next transaction.
  ///
  /// Enough [inputs] must be provided to be greater or equal
  /// the amount of [outputs] + [fee].
  final Set<TransactionUnspentOutput> inputs;

  /// The list of transaction outputs which describes which address
  /// will receive what amount of [Coin].
  final List<ShelleyMultiAssetTransactionOutput> outputs;

  /// The amount of lovelaces that will be charged as the fee
  /// for adding the transaction to the blockchain.
  ///
  /// If left null then it will be auto calculated,
  /// set explicitly with [withFee] to specify a custom fee.
  final Coin? fee;

  /// The absolute slot value before the tx becomes invalid.
  final SlotBigNum? ttl;

  /// The transaction metadata as a list of key-value pairs (a map).
  final AuxiliaryData? auxiliaryData;

  /// Validity interval start as integer.
  final SlotBigNum? validityStart;

  /// Mint as a non-zero uint64 multiasset.
  final MultiAsset? mint;

  /// The transaction metadata as a list of key-value pairs (a map).
  final ScriptData? scriptData;

  /// Collateral inputs as nonempty set.
  final Set<TransactionInput>? collateralInputs;

  /// The list of public key hashes of addresses that are required to sign the
  /// transaction. A nonempty set of addr key hashes.
  final Set<Ed25519PublicKeyHash>? requiredSigners;

  /// Specifies on which network the code will run.
  final NetworkId? networkId;

  /// Collateral return's transaction output.
  final ShelleyMultiAssetTransactionOutput? collateralReturn;

  /// Total collateral as coin (uint64).
  final Coin? totalCollateral;

  /// Reference inputs as nonempty set of transaction inputs.
  final Set<TransactionUnspentOutput>? referenceInputs;

  /// The builder that builds the witness set of the transaction.
  ///
  /// The caller must know in advance how many witnesses there will be to
  /// reserve a correct amount of bytes in the transaction as it influences
  /// the fee.
  final TransactionWitnessSetBuilder witnessBuilder;

  /// The address to receive any remaining change from the transaction.
  ///
  /// Coin selection typically results in a total input value that exceeds the
  /// total output value plus transaction fees. If provided, any remaining
  /// balance is sent to this [changeAddress]. When omitted and a remaining
  /// balance exists, an exception will be thrown, as change must be properly
  /// handled.
  ///
  /// If the leftover amount is below the minimum ADA required for a UTXO, it
  /// will be added to the transaction fee. However, if the leftover balance
  /// includes multi-assets, an exception will occur, as change with
  /// multi-assets cannot be treated as transaction fees.
  ///
  /// - Optional: If omitted, the transaction must have no leftover funds.
  final ShelleyAddress? changeAddress;

  /// The default constructor for [TransactionBuilder].
  const TransactionBuilder({
    required this.config,
    required this.inputs,
    this.outputs = const [],
    this.fee,
    this.ttl,
    this.auxiliaryData,
    this.validityStart,
    this.mint,
    this.scriptData,
    this.collateralInputs,
    this.requiredSigners,
    this.networkId,
    this.collateralReturn,
    this.totalCollateral,
    this.referenceInputs,
    this.witnessBuilder = const TransactionWitnessSetBuilder(
      vkeys: {},
      vkeysCount: 1,
    ),
    this.changeAddress,
  });

  /// Returns a copy of this [TransactionBuilder] with extra [address] used
  /// to spend any remaining change from the transaction, if it is needed.
  ///
  /// Since in a Cardano transaction the input amount must match the output
  /// amount plus fee, the method must ensure that there are no unspent utxos.
  ///
  /// The algorithm first tries to create a [ShelleyMultiAssetTransactionOutput]
  /// which will transfer any remaining [Coin] back to the [address].
  /// The [address] should be the change address of the wallet initiating the
  /// transaction.
  ///
  /// If creating an extra [ShelleyMultiAssetTransactionOutput] is not possible
  /// because i.e. the remaining change is too small to cover for extra fee that
  /// such extra output would generate then the transaction fee is increased to
  ///  burn any remaining change.
  ///
  /// Follows code style of Cardano Multiplatform Lib to make patching easy.
  TransactionBuilder withChangeAddressIfNeeded(ShelleyAddress address) {
    if (this.fee != null) {
      // generating the change output involves changing the fee
      return this;
    }

    final fee = minFee();

    final inputTotal = inputs.map((e) => e.output.amount).reduce((a, b) => a + b);
    final outputTotal = outputs.isNotEmpty
        ? outputs.map((e) => e.amount).reduce((a, b) => a + b)
        : const Balance.zero();
    final outputTotalPlusFee = outputTotal + Balance(coin: fee);

    if (outputTotalPlusFee.coin == inputTotal.coin) {
      // ignore: avoid_returning_this
      return this;
    } else if (outputTotalPlusFee.coin > inputTotal.coin) {
      throw InsufficientUtxoBalanceException(
        actualAmount: inputTotal,
        requiredAmount: outputTotalPlusFee,
      );
    } else {
      final changeEstimator = inputTotal - outputTotal;
      if (changeEstimator.hasMultiAssets()) {
        return _withChangeAddressIfNeededWithMultiAssets(
          address: address,
          fee: fee,
          changeEstimator: changeEstimator,
        );
      } else {
        return _withChangeAddressIfNeededWithoutMultiAssets(
          address: address,
          fee: fee,
          changeEstimator: changeEstimator,
        );
      }
    }
  }

  /// Returns a copy of this [TransactionBuilder] with the [fee].
  TransactionBuilder withFee(Coin fee) {
    return copyWith(fee: fee);
  }

  /// Returns a copy of this [TransactionBuilder] with extra [output].
  ///
  /// The [output] must reach a minimum [Coin] value as calculated
  /// by [TransactionOutputBuilder.minimumAdaForOutput],
  /// otherwise [TxValueBelowMinUtxoValueException] is thrown.
  TransactionBuilder withOutput(ShelleyMultiAssetTransactionOutput output) {
    final valueSize = cbor.encode(output.amount.toCbor()).length;

    if (!TransactionOutputBuilder.isOutputSizeValid(
      output,
      config.maxValueSize,
    )) {
      throw TxValueSizeExceededException(
        actualValueSize: valueSize,
        maxValueSize: config.maxValueSize,
      );
    }

    final minAdaPerUtxoEntry = TransactionOutputBuilder.minimumAdaForOutput(
      output,
      config.coinsPerUtxoByte,
    );

    if (output.amount.coin < minAdaPerUtxoEntry) {
      throw TxValueBelowMinUtxoValueException(
        actualAmount: output.amount.coin,
        requiredAmount: minAdaPerUtxoEntry,
      );
    }

    return copyWith(outputs: [...outputs, output]);
  }

  /// Returns a copy of this [TransactionBuilder] with extra [vkeyWitness].
  TransactionBuilder withWitnessVkey(VkeyWitness vkeyWitness) {
    final builder = witnessBuilder.addVkey(vkeyWitness);
    return copyWith(witnessBuilder: builder);
  }

  /// Builds a [TransactionBody] and measures the final transaction size
  /// that will be submitted to the blockchain.
  ///
  /// Knowing the final transaction size is very important as it influences
  /// the [fee] the wallet must pay for the transaction.
  ///
  /// Since the transaction body is signed before all
  (TransactionBody, int) buildAndSize() {
    final built = _buildBody();

    // we must build a tx with fake data (of correct size)
    // to check the final transaction size
    final fullTx = buildFakeTransaction(built);
    final fullTxSize = cbor.encode(fullTx.toCbor()).length;
    return (fullTx.body, fullTxSize);
  }

  /// Returns the body of the new transaction.
  ///
  /// Throws [MaxTxSizeExceededException] if maximum transaction
  /// size is reached.
  TransactionBody buildBody() {
    final (body, fullTxSize) = buildAndSize();
    if (fullTxSize > config.maxTxSize) {
      throw MaxTxSizeExceededException(
        maxTxSize: config.maxTxSize,
        actualTxSize: fullTxSize,
      );
    }

    return body;
  }

  /// Selects UTXO inputs for the transaction based on the given strategy.
  ///
  /// This method uses the provided [CoinSelectionStrategy] to select the
  /// optimal set of inputs for the transaction. It also allows specifying the
  /// minimum and maximum number of inputs to be considered during selection.
  ///
  /// Parameters:
  /// - [strategy]: The coin selection strategy to use.
  /// - [minInputs]: The minimum number of inputs to include.
  /// - [maxInputs]: The maximum number of inputs to include.
  ///
  /// Returns:
  /// - A [SelectionResult] containing the selected inputs, change outputs, and
  ///   the total (witnesses included) transaction fee.
  ///
  SelectionResult selectInputs({
    CoinSelectionStrategy strategy = const GreedySelectionStrategy(),
    int minInputs = CoinSelector.minInputs,
    int maxInputs = CoinSelector.maxInputs,
  }) {
    final selector = InputBuilder(
      selectionStrategy: strategy,
    );

    return selector.selectInputs(
      builder: this,
      minInputs: minInputs,
      maxInputs: maxInputs,
    );
  }

  /// Applies coin selection to the transaction and updates its state.
  ///
  /// This method selects inputs and calculates change outputs and fees using
  /// the provided [CoinSelectionStrategy]. It returns a new
  /// [TransactionBuilder] instance with the updated inputs, outputs, and fee.
  ///
  /// Parameters:
  /// - [strategy]: The coin selection strategy to use.
  /// - [minInputs]: The minimum number of inputs to include.
  /// - [maxInputs]: The maximum number of inputs to include.
  ///
  /// Returns:
  /// - A new [TransactionBuilder] instance with the updated state.
  TransactionBuilder applySelection({
    CoinSelectionStrategy strategy = const GreedySelectionStrategy(),
    int minInputs = CoinSelector.minInputs,
    int maxInputs = CoinSelector.maxInputs,
  }) {
    final (selectedInputs, changes, totalFee) = selectInputs(
      strategy: strategy,
      minInputs: minInputs,
      maxInputs: maxInputs,
    );

    return copyWith(
      inputs: selectedInputs,
      outputs: [...outputs, ...changes],
      fee: totalFee,
    );
  }

  /// Constructs a placeholder [Transaction] using fake witness data.
  ///
  /// This method generates a [Transaction] for estimating the final size by
  /// creating fake witness data of the appropriate length. If [useWitnesses]
  /// is set to `true`, it generates a witness set based on the unique input
  /// addresses. Otherwise, it uses the existing `buildFake` method for
  /// backward compatibility.
  ///
  /// Parameters:
  /// - [txBody]: The body of the transaction being constructed.
  /// - [useWitnesses]: If `true`, generates a witness set based on the inputs.
  ///   Defaults to `false` for backward compatibility.
  ///
  /// Returns:
  /// - A proper [Transaction] with a body, placeholder witness set, and
  ///   auxiliary data.
  Transaction buildFakeTransaction(
    TransactionBody txBody, {
    bool useWitnesses = false,
  }) {
    return Transaction(
      body: txBody,
      // TODO(ilap): The buildFake should be refactored instead.
      witnessSet: useWitnesses ? generateFakeWitnessSet(inputs) : witnessBuilder.buildFake(),
      isValid: true,
      auxiliaryData: auxiliaryData,
    );
  }

  /// Generates a fake `TransactionWitnessSet` for accurate transaction fee
  /// calculation, ensuring the correct number of VKey witnesses based on
  /// the builder's unique input addresses.
  static TransactionWitnessSet generateFakeWitnessSet(
    Set<TransactionUnspentOutput> inputs,
  ) {
    final uniqueAddresses = inputs.map((input) => input.output.address.publicKeyHash).toSet();

    return TransactionWitnessSet(
      vkeyWitnesses: {
        for (var i = 0; i < uniqueAddresses.length; i++) VkeyWitness.seeded(i),
      },
    );
  }

  /// Returns the size of the full transaction in bytes.
  int fullSize() {
    return buildAndSize().$2;
  }

  /// Calculates the minimum fee for the transaction.
  ///
  /// This method calculates the minimum fee required for the transaction,
  /// optionally considering the witnesses based on the inputs' addresses.
  ///
  /// - [useWitnesses]: If `true`, the fee calculation will include witnesses
  ///   based on the inputs' addresses, making the fee more accurate by using
  ///   the proper number of witnesses.
  ///
  /// Returns:
  /// - A [Coin] representing the minimum fee required for the transaction.
  Coin minFee({bool useWitnesses = false}) {
    final txBody = copyWith(fee: Coin(config.feeAlgo.constant)).buildBody();
    final fullTx = buildFakeTransaction(txBody, useWitnesses: useWitnesses);

    return config.feeAlgo.minFee(fullTx, {...inputs, ...?referenceInputs});
  }

  @override
  List<Object?> get props => [
        config,
        inputs,
        outputs,
        fee,
        ttl,
        auxiliaryData,
        validityStart,
        mint,
        scriptData,
        collateralInputs,
        requiredSigners,
        networkId,
        collateralReturn,
        totalCollateral,
        referenceInputs,
        witnessBuilder,
      ];

  TransactionBuilder _withChangeAddressIfNeededWithMultiAssets({
    required ShelleyAddress address,
    required Coin fee,
    required Balance changeEstimator,
  }) {
    var builder = this;
    var changeLeft = changeEstimator;
    var newFee = fee;

    while (changeLeft.hasMultiAssets()) {
      final nftChanges = _packNftsForChange(
        changeAddress: address,
        changeEstimator: changeLeft,
      );

      for (final nftChange in nftChanges) {
        final changeOutput = TransactionOutputBuilder.withAssetAndMinRequiredCoin(
          address: address,
          multiAsset: nftChange,
          coinsPerUtxoByte: config.coinsPerUtxoByte,
        );

        final feeForChange = TransactionOutputBuilder.feeForOutput(
          config,
          changeOutput,
          numOutputs: outputs.length,
        );

        newFee = newFee + feeForChange;

        final changeAdaPlusFee = changeOutput.amount.coin + newFee;
        if (changeLeft.coin < changeAdaPlusFee) {
          throw const InsufficientAdaForAssetsException();
        }

        changeLeft -= changeOutput.amount;
        builder = builder.withOutput(changeOutput);
      }
    }

    changeLeft -= Balance(coin: newFee);
    builder = builder.withFee(newFee);

    if (!changeLeft.isZero) {
      final outputs = List.of(builder.outputs);
      final lastOutput = outputs.removeLast();
      final newOutput = lastOutput.copyWith(amount: lastOutput.amount + changeLeft);
      outputs.add(newOutput);
      builder = builder.copyWith(outputs: outputs);
    }

    return builder;
  }

  TransactionBuilder _withChangeAddressIfNeededWithoutMultiAssets({
    required ShelleyAddress address,
    required Coin fee,
    required Balance changeEstimator,
  }) {
    final minAda = TransactionOutputBuilder.minimumAdaForOutput(
      PreBabbageTransactionOutput(
        address: address,
        amount: changeEstimator,
      ),
      config.coinsPerUtxoByte,
    );

    switch (changeEstimator.coin >= minAda) {
      case false:
        // burn remaining change as fee
        return withFee(changeEstimator.coin);
      case true:
        final feeForChange = TransactionOutputBuilder.feeForOutput(
          config,
          PreBabbageTransactionOutput(
            address: address,
            amount: changeEstimator,
          ),
          numOutputs: outputs.length,
        );

        final newFee = fee + feeForChange;

        switch (changeEstimator.coin >= minAda) {
          case false:
            // burn remaining change as fee
            return withFee(changeEstimator.coin);
          case true:
            return withFee(newFee).withOutput(
              PreBabbageTransactionOutput(
                address: address,
                amount: changeEstimator - Balance(coin: newFee),
              ),
            );
        }
    }
  }

  /// Returns true if adding additional [assetToAdd] to [currentAssets]
  /// will trigger size overflow in [output].
  ///
  /// The function is used to split native assets into
  /// multiple outputs if they don't fit in one output.
  bool _willAddingAssetMakeOutputOverflow({
    required ShelleyMultiAssetTransactionOutput output,
    required Map<AssetName, Coin> currentAssets,
    required (PolicyId, AssetName, Coin) assetToAdd,
  }) {
    final (policy, assetName, value) = assetToAdd;

    final valueWithExtraMultiAssets = Balance(
      coin: const Coin(0),
      multiAsset: MultiAsset(
        bundle: {
          policy: {
            ...currentAssets,
            assetName: value,
          },
        },
      ),
    );

    final outputWithExtraMultiAssets = TransactionOutput(
      address: output.address,
      amount: output.amount + valueWithExtraMultiAssets,
    );

    final minAdaForExtraOutput = TransactionOutputBuilder.minimumAdaForOutput(
      outputWithExtraMultiAssets,
      config.coinsPerUtxoByte,
    );

    final valueWithExtraAmountAndMultiAssets = Balance(
      coin: minAdaForExtraOutput,
      multiAsset: outputWithExtraMultiAssets.amount.multiAsset,
    );

    final bytes = cbor.encode(valueWithExtraAmountAndMultiAssets.toCbor());
    return bytes.length > config.maxValueSize;
  }

  /// Splits the native assets into multiple [MultiAsset]
  /// if they don't fit into one transaction output.
  List<MultiAsset> _packNftsForChange({
    required ShelleyAddress changeAddress,
    required Balance changeEstimator,
  }) {
    final baseMultiAsset = changeEstimator.multiAsset;
    if (baseMultiAsset == null) return [];

    final changeAssets = <MultiAsset>[];
    var baseCoin = Balance(coin: changeEstimator.coin);
    var output = TransactionOutput(address: changeAddress, amount: baseCoin);

    for (final policy in baseMultiAsset.bundle.entries) {
      var oldAmount = output.amount;
      var val = const Balance.zero();
      var nextNft = const MultiAsset(bundle: {});
      var rebuiltAssets = <AssetName, Coin>{};

      for (final asset in policy.value.entries) {
        if (_willAddingAssetMakeOutputOverflow(
          output: output,
          currentAssets: rebuiltAssets,
          assetToAdd: (policy.key, asset.key, asset.value),
        )) {
          // if we got here, this means we will run into a overflow error,
          // so we want to split into multiple outputs, for that we...

          // 1. insert the current assets as they are, as this won't overflow
          nextNft = MultiAsset(
            bundle: {
              ...nextNft.bundle,
              policy.key: rebuiltAssets,
            },
          );

          val = val.copyWith(multiAsset: nextNft);
          output = output.copyWith(amount: output.amount + val);
          changeAssets.add(output.amount.multiAsset!);

          // 2. create a new output with the base coin value as zero
          baseCoin = const Balance.zero();
          output = TransactionOutput(
            address: changeAddress,
            amount: baseCoin,
          );

          // 3. continue building the new output from the asset we stopped
          oldAmount = output.amount;
          val = const Balance.zero();
          nextNft = const MultiAsset(bundle: {});
          rebuiltAssets = {};
        }

        rebuiltAssets[asset.key] = asset.value;
      }

      nextNft = MultiAsset(
        bundle: {
          ...nextNft.bundle,
          policy.key: rebuiltAssets,
        },
      );
      val = val.copyWith(multiAsset: nextNft);
      output = output.copyWith(amount: output.amount + val);

      final outputCopy = output.copyWith(amount: val);
      final minAda = TransactionOutputBuilder.minimumAdaForOutput(
        outputCopy,
        config.coinsPerUtxoByte,
      );

      final amountCopy = output.amount.copyWith(coin: minAda);
      final bytes = cbor.encode(amountCopy.toCbor());
      if (bytes.length > config.maxValueSize) {
        output = output.copyWith(amount: oldAmount);
        break;
      }
    }

    changeAssets.add(output.amount.multiAsset!);
    return changeAssets;
  }

  TransactionBody _buildBody() {
    final fee = this.fee;
    if (fee == null) {
      throw const TxFeeNotSpecifiedException();
    }

    return TransactionBody(
      inputs: Set.of(inputs.map((e) => e.input)),
      outputs: List.of(outputs),
      fee: fee,
      ttl: ttl,
      auxiliaryDataHash:
          auxiliaryData != null ? AuxiliaryDataHash.fromAuxiliaryData(auxiliaryData!) : null,
      validityStart: validityStart,
      mint: mint,
      scriptDataHash: scriptData != null ? ScriptDataHash.fromScriptData(scriptData!) : null,
      collateralInputs: collateralInputs,
      requiredSigners: requiredSigners,
      networkId: networkId,
      collateralReturn: collateralReturn,
      totalCollateral: totalCollateral,
      referenceInputs: referenceInputs?.map((utxo) => utxo.input).toSet(),
    );
  }

  /// Creates a copy of this transaction builder with modified fields.
  ///
  /// Only the specified parameters will be updated; all other fields
  /// remain unchanged.
  TransactionBuilder copyWith({
    Set<TransactionUnspentOutput>? inputs,
    List<ShelleyMultiAssetTransactionOutput>? outputs,
    Coin? fee,
    TransactionWitnessSetBuilder? witnessBuilder,
  }) {
    return TransactionBuilder(
      config: config,
      inputs: inputs ?? this.inputs,
      outputs: outputs ?? this.outputs,
      fee: fee ?? this.fee,
      ttl: ttl,
      auxiliaryData: auxiliaryData,
      validityStart: validityStart,
      mint: mint,
      scriptData: scriptData,
      collateralInputs: collateralInputs,
      requiredSigners: requiredSigners,
      networkId: networkId,
      collateralReturn: collateralReturn,
      totalCollateral: totalCollateral,
      referenceInputs: referenceInputs,
      witnessBuilder: witnessBuilder ?? this.witnessBuilder,
      changeAddress: changeAddress,
    );
  }
}

/// A configuration for the [TransactionBuilder] which holds
/// protocol parameters and other constants.
final class TransactionBuilderConfig extends Equatable {
  /// The protocol parameter which describes the transaction fee algorithm.
  final TieredFee feeAlgo;

  /// The protocol parameter which limits the maximum transaction size in bytes.
  final int maxTxSize;

  /// The protocol parameter which limits the maximum transaction output value
  /// size in bytes.
  final int maxValueSize;

  /// The protocol parameter that establishes the minimum amount of [Coin]
  /// required per UTXO entry.
  ///
  /// This prevents storing too many tiny UTXOs on the network.
  final Coin coinsPerUtxoByte;

  /// The coin selection strategy for automatic input selection for the
  /// transaction.
  ///
  /// Default: It uses [GreedySelectionStrategy].
  final CoinSelectionStrategy selectionStrategy;

  /// The default constructor for [TransactionBuilderConfig].
  const TransactionBuilderConfig({
    required this.feeAlgo,
    required this.maxTxSize,
    required this.maxValueSize,
    required this.coinsPerUtxoByte,
    this.selectionStrategy = const GreedySelectionStrategy(),
  });

  @override
<<<<<<< HEAD
  List<Object?> get props => [
        feeAlgo,
        maxTxSize,
        maxValueSize,
        coinsPerUtxoByte,
      ];

  /// Creates copy of this config with updated parameters.
  TransactionBuilderConfig copyWith({
    TieredFee? feeAlgo,
    int? maxTxSize,
    int? maxValueSize,
    Coin? coinsPerUtxoByte,
    CoinSelectionStrategy? selectionStrategy,
  }) {
    return TransactionBuilderConfig(
      feeAlgo: feeAlgo ?? this.feeAlgo,
      maxTxSize: maxTxSize ?? this.maxTxSize,
      maxValueSize: maxValueSize ?? this.maxValueSize,
      coinsPerUtxoByte: coinsPerUtxoByte ?? this.coinsPerUtxoByte,
      selectionStrategy: selectionStrategy ?? this.selectionStrategy,
    );
  }
=======
  List<Object?> get props => [feeAlgo, maxTxSize, maxValueSize, coinsPerUtxoByte];
>>>>>>> 9498faa9
}

/// Builder and utils around [TransactionOutput].
final class TransactionOutputBuilder {
  /// Constant from figure 5 in Babbage spec meant to represent
  /// the size of the input in a UTXO.
  static const int constantOverhead = 160;

  /// Prevents creating instances of [TransactionOutputBuilder].
  const TransactionOutputBuilder._();

  /// Creates a new [TransactionOutput] that transfers
  /// the [multiAsset] to the address.
  ///
  /// Adds a minimum amount of [Coin] to the transaction to pass
  /// the [minimumAdaForOutput] validation.
  static ShelleyMultiAssetTransactionOutput withAssetAndMinRequiredCoin({
    required ShelleyAddress address,
    required MultiAsset multiAsset,
    required Coin coinsPerUtxoByte,
  }) {
    final minOutput = PreBabbageTransactionOutput(
      address: address,
      amount: const Balance.zero(),
    );

    final minPossibleCoin = minimumAdaForOutput(minOutput, coinsPerUtxoByte);

    final checkOutput = minOutput.copyWith(
      amount: Balance(
        coin: minPossibleCoin,
        multiAsset: multiAsset,
      ),
    );

    final requiredCoin = minimumAdaForOutput(checkOutput, coinsPerUtxoByte);
    return PreBabbageTransactionOutput(
      address: address,
      amount: Balance(coin: requiredCoin, multiAsset: multiAsset),
    );
  }

  /// Calculates the transaction fee for the given [output].
  ///
  /// The output fee is computed by multiplying the encoded output size
  /// (in bytes) by the fee coefficient from the builder's configuration.
  ///
  /// The encoding switches from a definite-length array (98FE) at length 254
  /// to an indefinite-length array (9F ... FF), making this calculation
  /// sufficient.
  static Coin feeForOutput(
    TransactionBuilderConfig config,
    ShelleyMultiAssetTransactionOutput output, {
    required int numOutputs,
  }) =>
      Coin(
        cbor.encode(output.toCbor()).length * config.feeAlgo.coefficient,
      );

  /// Calculates the minimum amount of extra [Coin] for UTXO input.
  ///
  /// Adding extra output raises the transaction size which raises the fee,
  /// raising the fee can increase the transaction size as more bytes might
  /// need to be allocated to cover the higher fee.
  ///
  /// The algorithm considers all of above cases.
  static Coin minimumAdaForOutput(
    ShelleyMultiAssetTransactionOutput output,
    Coin coinsPerUtxoByte,
  ) {
    final outputSize = cbor.encode(output.toCbor()).length;

    // how many bytes the coin part of the value will take,
    // can vary based on encoding used
    final oldCoinSize = 1 + CborSize.ofInt(output.amount.coin.value).bytes;

    // most recent estimate of the size in bytes to include
    // the minimum ada value
    var latestCoinSize = oldCoinSize;

    // we calculate min ada in a loop because every time we increase
    // the min ada, it may increase the cbor size in bytes
    while (true) {
      final sizeDiff = latestCoinSize - oldCoinSize;
      final tentativeMinAda = Coin(outputSize + constantOverhead + sizeDiff) * coinsPerUtxoByte;

      final newCoinSize = 1 + CborSize.ofInt(tentativeMinAda.value).bytes;
      final isDone = latestCoinSize == newCoinSize;
      latestCoinSize = newCoinSize;

      if (isDone) {
        break;
      }
    }

    // how many bytes the size changed from including the minimum ada value
    final sizeChange = latestCoinSize - oldCoinSize;

    final adjustedMinAda = Coin(outputSize + constantOverhead + sizeChange) * coinsPerUtxoByte;

    return adjustedMinAda;
  }

  /// Validates the value of a transaction output.
  ///
  /// A transaction output value is valid if:
  /// - **Coin (Lovelace)**:
  ///   - The value is an unsigned integer within the range [0, 2^64 - 1].
  ///   - Although Dart's maximum safe integer for web applications is 2^53 - 1,
  ///     this range is sufficient for Cardano's lovelace maximum value
  ///     `(4.5 × 10^15)`, which fits well within this range above.
  /// - **Multi-asset amount**:
  ///   - The value is a positive uint64 (1 to 2^64 - 1).
  ///   - Since this range exceeds Dart's `int` limits on the web, `BigInt`
  ///     should be used.
  // TODO(ilap): Consider using BigInt for multiasset's values.
  static bool isOutputValueValid(TransactionOutput output) {
    final balance = output.amount;
    final coin = balance.coin;
    final (lowerBound, upperBound) = CoinSelector.coinValueRange;

    final coinValid = coin >= lowerBound && coin <= upperBound;

    /// It's evaluated using short-circuit logic, so no separation is needed.
    if (!coinValid || !output.amount.hasMultiAssets()) return coinValid;

    final (assetLowerBound, assetUpperBound) = CoinSelector.assetValueRange;

    for (final entry in balance.multiAsset!.bundle.entries) {
      final assets = entry.value;

      for (final assetEntry in assets.entries) {
        final coin = assetEntry.value;
        final valueValid = coin >= assetLowerBound && coin <= assetUpperBound;
        if (!valueValid) return false;
      }
    }

    /// No failures till now, so the output has valid values.
    return true;
  }

  /// Validates the size of a transaction output against protocol parameters.
  ///
  /// A transaction output is valid if:
  /// - The total value size (including lovelace and multi-assets) does not
  ///   exceed `maxValueSize`.
  ///
  /// These constraints ensure consistent and predictable transaction
  /// processing.
  static bool isOutputSizeValid(
    ShelleyMultiAssetTransactionOutput output,
    int maxValueSize,
  ) =>
      cbor.encode(output.amount.toCbor()).length <= maxValueSize;
}<|MERGE_RESOLUTION|>--- conflicted
+++ resolved
@@ -714,7 +714,6 @@
   });
 
   @override
-<<<<<<< HEAD
   List<Object?> get props => [
         feeAlgo,
         maxTxSize,
@@ -738,9 +737,6 @@
       selectionStrategy: selectionStrategy ?? this.selectionStrategy,
     );
   }
-=======
-  List<Object?> get props => [feeAlgo, maxTxSize, maxValueSize, coinsPerUtxoByte];
->>>>>>> 9498faa9
 }
 
 /// Builder and utils around [TransactionOutput].
