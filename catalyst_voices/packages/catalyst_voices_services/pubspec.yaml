--- conflicted
+++ resolved
@@ -5,11 +5,7 @@
 
 environment:
   sdk: ">=3.2.6 <4.0.0"
-<<<<<<< HEAD
-  flutter: 3.19.3
-=======
   flutter: 3.19.5
->>>>>>> 228ff1a2
 
 dependencies:
   chopper: ^7.2.0
