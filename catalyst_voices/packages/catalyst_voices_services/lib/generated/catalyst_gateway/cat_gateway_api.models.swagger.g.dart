--- conflicted
+++ resolved
@@ -354,8 +354,6 @@
       'reason': reasonRejectedToJson(instance.reason),
     };
 
-<<<<<<< HEAD
-=======
 Response$ _$Response$FromJson(Map<String, dynamic> json) => Response$(
       chainRoot: json['chain_root'] as String,
     );
@@ -364,7 +362,6 @@
       'chain_root': instance.chainRoot,
     };
 
->>>>>>> 5a14f872
 Sentry _$SentryFromJson(Map<String, dynamic> json) => Sentry(
       dsn: json['dsn'] as String,
       release: json['release'] as String?,
