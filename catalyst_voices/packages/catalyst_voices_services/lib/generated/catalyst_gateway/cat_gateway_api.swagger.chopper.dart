--- conflicted
+++ resolved
@@ -196,8 +196,6 @@
   }
 
   @override
-<<<<<<< HEAD
-=======
   Future<Response<Response$>> _apiDraftRbacChainRootStakeAddressGet(
       {required String? stakeAddress}) {
     final Uri $url = Uri.parse('/api/draft/rbac/chain_root/${stakeAddress}');
@@ -236,7 +234,6 @@
   }
 
   @override
->>>>>>> 5a14f872
   Future<Response<FrontendConfig>> _apiDraftConfigFrontendGet() {
     final Uri $url = Uri.parse('/api/draft/config/frontend');
     final Request $request = Request(
