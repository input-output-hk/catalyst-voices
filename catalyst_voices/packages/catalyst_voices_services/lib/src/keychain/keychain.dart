import 'package:catalyst_cardano_serialization/catalyst_cardano_serialization.dart';
import 'package:catalyst_voices_models/catalyst_voices_models.dart';
<<<<<<< HEAD
import 'package:catalyst_voices_services/src/keychain/key_derivation.dart';
import 'package:catalyst_voices_services/src/storage/vault/lock_factor.dart';
import 'package:catalyst_voices_services/src/storage/vault/vault.dart';
import 'package:flutter/foundation.dart';
import 'package:logging/logging.dart';
=======
import 'package:catalyst_voices_services/src/lockable.dart';
>>>>>>> 2664e532

abstract interface class Keychain implements Lockable {
  String get id;

  Future<bool> get isEmpty;

<<<<<<< HEAD
// TODO(damian-molinski): because we have dummy lock factors vault unlocking
// is dummy too. Any operation on vault require correct lock factor input.
final class Keychain extends ChangeNotifier {
  final _logger = Logger('Keychain');
=======
  Future<KeychainMetadata> get metadata;
>>>>>>> 2664e532

  Future<Ed25519PrivateKey?> getMasterKey();

  Future<void> setMasterKey(Ed25519PrivateKey key);

<<<<<<< HEAD
  /// See [Vault.isUnlocked].
  Future<bool> get isUnlocked => _vault.isUnlocked;

  /// See [Vault.hasLock].
  Future<bool> get hasLock => _vault.hasLock;

  /// Returns true if the keychain contains the seed phrase, false otherwise.
  Future<bool> get hasSeedPhrase async => _hasSeedPhrase;

  /// Initializes the keychain with [seedPhrase] and the [unlockFactor].
  ///
  /// In most cases the [unlockFactor] is going to be
  /// an instance of a [PasswordLockFactor].
  Future<void> setLockAndBeginWith({
    required SeedPhrase seedPhrase,
    required LockFactor unlockFactor,
    bool unlocked = true,
  }) async {
    _logger.info('setLockAndBeginWith, unlocked: $unlocked');

    await _changeLock(unlockFactor);
    await _vault.unlock(unlockFactor);
    await _beginWith(seedPhrase: seedPhrase);

    if (!unlocked) {
      await _vault.lock();
    }

    notifyListeners();
  }

  /// Clears the keychain and all associated data.
  ///
  /// Locks the keychain and removes the lock factor
  /// from the underlying storage.
  Future<void> clearAndLock() async {
    _logger.info('clearAndLock');
    await _vault.clear();
    await _vault.lock();
    notifyListeners();
  }

  /// Unlocks the keychain.
  ///
  /// The [unlock] factor must be the same [LockFactor]
  /// as provided to the [setLockAndBeginWith].
  ///
  /// In most cases the [unlock] is going to be
  /// an instance of a [PasswordLockFactor].
  Future<bool> unlock(LockFactor unlock) async {
    _logger.info('unlock');
    final result = await _vault.unlock(unlock);
    notifyListeners();
    return result;
  }

  /// Locks the keychain.
  Future<void> lock() async {
    _logger.info('lock');
    await _vault.lock();
    notifyListeners();
  }

  /// Derives an [Ed25519KeyPair] related to the [role].
  ///
  /// The method can only be called when [isUnlocked] returns true.
  Future<Ed25519KeyPair> deriveKeyPair(AccountRole role) async {
    _logger.info('deriveKeyPair: $role');
    await _ensureUnlocked();

    final seedPhrase = await _readSeedPhrase();
    if (seedPhrase != null) {
      return _keyDerivation.deriveAccountRoleKeyPair(
        seedPhrase: seedPhrase,
        role: role,
      );
    } else {
      throw StateError('Cannot derive key pair without a seed phrase');
    }
  }

  Future<void> _ensureUnlocked() async {
    if (!await isUnlocked) {
      throw StateError('Keychain is locked, cannot proceed');
    }
  }

  Future<void> _changeLock(LockFactor lockFactor) async {
    await _vault.setLock(lockFactor);
  }

  Future<void> _beginWith({
    required SeedPhrase seedPhrase,
  }) async {
    await _writeSeedPhrase(seedPhrase);
  }

  Future<bool> get _hasSeedPhrase async {
    return _vault.contains(key: _seedPhraseKey);
  }

  Future<SeedPhrase?> _readSeedPhrase() async {
    final hexEntropy = await _vault.readString(key: _seedPhraseKey);
    if (hexEntropy != null) {
      return SeedPhrase.fromHexEntropy(hexEntropy);
    } else {
      return null;
    }
  }

  // TODO(dtscalac): in the future when key derivation spec is more stable
  // the seed phrase should not be stored but only the master key that
  // is derived from the seed phrase
  Future<void> _writeSeedPhrase(SeedPhrase seedPhrase) async {
    await _vault.writeString(seedPhrase.hexEntropy, key: _seedPhraseKey);
  }
=======
  Future<void> clear();
>>>>>>> 2664e532
}<|MERGE_RESOLUTION|>--- conflicted
+++ resolved
@@ -1,151 +1,17 @@
 import 'package:catalyst_cardano_serialization/catalyst_cardano_serialization.dart';
 import 'package:catalyst_voices_models/catalyst_voices_models.dart';
-<<<<<<< HEAD
-import 'package:catalyst_voices_services/src/keychain/key_derivation.dart';
-import 'package:catalyst_voices_services/src/storage/vault/lock_factor.dart';
-import 'package:catalyst_voices_services/src/storage/vault/vault.dart';
-import 'package:flutter/foundation.dart';
-import 'package:logging/logging.dart';
-=======
 import 'package:catalyst_voices_services/src/lockable.dart';
->>>>>>> 2664e532
 
 abstract interface class Keychain implements Lockable {
   String get id;
 
   Future<bool> get isEmpty;
 
-<<<<<<< HEAD
-// TODO(damian-molinski): because we have dummy lock factors vault unlocking
-// is dummy too. Any operation on vault require correct lock factor input.
-final class Keychain extends ChangeNotifier {
-  final _logger = Logger('Keychain');
-=======
   Future<KeychainMetadata> get metadata;
->>>>>>> 2664e532
 
   Future<Ed25519PrivateKey?> getMasterKey();
 
   Future<void> setMasterKey(Ed25519PrivateKey key);
 
-<<<<<<< HEAD
-  /// See [Vault.isUnlocked].
-  Future<bool> get isUnlocked => _vault.isUnlocked;
-
-  /// See [Vault.hasLock].
-  Future<bool> get hasLock => _vault.hasLock;
-
-  /// Returns true if the keychain contains the seed phrase, false otherwise.
-  Future<bool> get hasSeedPhrase async => _hasSeedPhrase;
-
-  /// Initializes the keychain with [seedPhrase] and the [unlockFactor].
-  ///
-  /// In most cases the [unlockFactor] is going to be
-  /// an instance of a [PasswordLockFactor].
-  Future<void> setLockAndBeginWith({
-    required SeedPhrase seedPhrase,
-    required LockFactor unlockFactor,
-    bool unlocked = true,
-  }) async {
-    _logger.info('setLockAndBeginWith, unlocked: $unlocked');
-
-    await _changeLock(unlockFactor);
-    await _vault.unlock(unlockFactor);
-    await _beginWith(seedPhrase: seedPhrase);
-
-    if (!unlocked) {
-      await _vault.lock();
-    }
-
-    notifyListeners();
-  }
-
-  /// Clears the keychain and all associated data.
-  ///
-  /// Locks the keychain and removes the lock factor
-  /// from the underlying storage.
-  Future<void> clearAndLock() async {
-    _logger.info('clearAndLock');
-    await _vault.clear();
-    await _vault.lock();
-    notifyListeners();
-  }
-
-  /// Unlocks the keychain.
-  ///
-  /// The [unlock] factor must be the same [LockFactor]
-  /// as provided to the [setLockAndBeginWith].
-  ///
-  /// In most cases the [unlock] is going to be
-  /// an instance of a [PasswordLockFactor].
-  Future<bool> unlock(LockFactor unlock) async {
-    _logger.info('unlock');
-    final result = await _vault.unlock(unlock);
-    notifyListeners();
-    return result;
-  }
-
-  /// Locks the keychain.
-  Future<void> lock() async {
-    _logger.info('lock');
-    await _vault.lock();
-    notifyListeners();
-  }
-
-  /// Derives an [Ed25519KeyPair] related to the [role].
-  ///
-  /// The method can only be called when [isUnlocked] returns true.
-  Future<Ed25519KeyPair> deriveKeyPair(AccountRole role) async {
-    _logger.info('deriveKeyPair: $role');
-    await _ensureUnlocked();
-
-    final seedPhrase = await _readSeedPhrase();
-    if (seedPhrase != null) {
-      return _keyDerivation.deriveAccountRoleKeyPair(
-        seedPhrase: seedPhrase,
-        role: role,
-      );
-    } else {
-      throw StateError('Cannot derive key pair without a seed phrase');
-    }
-  }
-
-  Future<void> _ensureUnlocked() async {
-    if (!await isUnlocked) {
-      throw StateError('Keychain is locked, cannot proceed');
-    }
-  }
-
-  Future<void> _changeLock(LockFactor lockFactor) async {
-    await _vault.setLock(lockFactor);
-  }
-
-  Future<void> _beginWith({
-    required SeedPhrase seedPhrase,
-  }) async {
-    await _writeSeedPhrase(seedPhrase);
-  }
-
-  Future<bool> get _hasSeedPhrase async {
-    return _vault.contains(key: _seedPhraseKey);
-  }
-
-  Future<SeedPhrase?> _readSeedPhrase() async {
-    final hexEntropy = await _vault.readString(key: _seedPhraseKey);
-    if (hexEntropy != null) {
-      return SeedPhrase.fromHexEntropy(hexEntropy);
-    } else {
-      return null;
-    }
-  }
-
-  // TODO(dtscalac): in the future when key derivation spec is more stable
-  // the seed phrase should not be stored but only the master key that
-  // is derived from the seed phrase
-  Future<void> _writeSeedPhrase(SeedPhrase seedPhrase) async {
-    await _vault.writeString(seedPhrase.hexEntropy, key: _seedPhraseKey);
-  }
-=======
   Future<void> clear();
->>>>>>> 2664e532
 }