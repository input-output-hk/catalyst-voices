name: catalyst_voices_repositories
description: Catalyst Voices Repositories.
version: 0.1.0+1
publish_to: none

environment:
  sdk: ">=3.2.6 <4.0.0"
  flutter: 3.19.0

dependencies:
  catalyst_voices_models:
    path: ../catalyst_voices_models
  catalyst_voices_services:
    path: ../catalyst_voices_services
  chopper: ^7.2.0
  flutter:
    sdk: flutter
  result_type: ^0.2.0
  rxdart: ^0.27.7

dev_dependencies:
<<<<<<< HEAD
  catalyst_analysis:
    path: ../../../catalyst_voices_packages/catalyst_analysis
=======
  build_runner: ^2.4.9
  catalyst_analysis:
    path: ../../../catalyst_voices_packages/catalyst_analysis
  mockito: ^5.4.4
>>>>>>> 41e8781d
  test: ^1.24.9<|MERGE_RESOLUTION|>--- conflicted
+++ resolved
@@ -19,13 +19,8 @@
   rxdart: ^0.27.7
 
 dev_dependencies:
-<<<<<<< HEAD
-  catalyst_analysis:
-    path: ../../../catalyst_voices_packages/catalyst_analysis
-=======
   build_runner: ^2.4.9
   catalyst_analysis:
     path: ../../../catalyst_voices_packages/catalyst_analysis
   mockito: ^5.4.4
->>>>>>> 41e8781d
   test: ^1.24.9