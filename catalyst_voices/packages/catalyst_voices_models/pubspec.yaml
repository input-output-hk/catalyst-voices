name: catalyst_voices_models
description: Catalyst Voices Models.
version: 0.1.0+1
publish_to: none

environment:
  sdk: ">=3.5.0 <4.0.0"

dependencies:
  bip39: ^1.0.6
  catalyst_cardano_serialization: ^0.4.0
  convert: ^3.1.1
  equatable: ^2.0.5
  flutter_quill: ^10.5.13
  meta: ^1.10.0
  password_strength: ^0.2.0

dev_dependencies:
  catalyst_analysis: ^2.0.0
  flutter_test:
<<<<<<< HEAD
    sdk: flutter
  test: ^1.24.9
=======
    sdk: flutter
>>>>>>> 50348cd8
<|MERGE_RESOLUTION|>--- conflicted
+++ resolved
@@ -18,9 +18,4 @@
 dev_dependencies:
   catalyst_analysis: ^2.0.0
   flutter_test:
-<<<<<<< HEAD
-    sdk: flutter
-  test: ^1.24.9
-=======
-    sdk: flutter
->>>>>>> 50348cd8
+    sdk: flutter