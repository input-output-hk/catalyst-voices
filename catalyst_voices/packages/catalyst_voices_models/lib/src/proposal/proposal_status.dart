enum ProposalStatus {
  ready,
  draft,
<<<<<<< HEAD
  private,
  open,
  live,
  completed;
=======
  inProgress;
>>>>>>> 6b53a99b
}<|MERGE_RESOLUTION|>--- conflicted
+++ resolved
@@ -1,12 +1,9 @@
 enum ProposalStatus {
   ready,
   draft,
-<<<<<<< HEAD
+  inProgress,
   private,
   open,
   live,
   completed;
-=======
-  inProgress;
->>>>>>> 6b53a99b
 }