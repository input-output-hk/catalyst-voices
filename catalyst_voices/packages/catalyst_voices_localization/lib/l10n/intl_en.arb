--- conflicted
+++ resolved
@@ -747,7 +747,12 @@
   "createKeychainSeedPhraseCheckSuccessNextStep": "Now let’s set your Unlock password for this device!",
   "createKeychainUnlockPasswordInstructionsTitle": "Set your Catalyst unlock password \u2028for this device",
   "createKeychainUnlockPasswordInstructionsSubtitle": "With over 300 trillion possible combinations, your 12 word seed phrase is great for keeping your account safe.  \u2028\u2028But it can be a bit tedious to enter every single time you want to use the app.  \u2028\u2028In this next step, you'll set your Unlock Password for your current device. It's like a shortcut for proving ownership of your Keychain.  \u2028\u2028Whenever you recover your account for the first time on a new device, you'll need to use your Catalyst Keychain to get started. Every time after that, you can use your Unlock Password to quickly regain access.",
-<<<<<<< HEAD
+  "createKeychainCreatedTitle": "Congratulations your Catalyst \u2028Keychain is created!",
+  "createKeychainCreatedNextStep": "In the next step you write your Catalyst roles and \u2028account to the Cardano Mainnet.",
+  "createKeychainLinkWalletAndRoles": "Link your Cardano Wallet & Roles",
+  "registrationCreateKeychainStepGroup": "Catalyst Keychain created",
+  "registrationLinkWalletStepGroup": "Link Cardano Wallet & Roles",
+  "registrationCompletedStepGroup": "Catalyst account creation completed!",
   "createKeychainUnlockPasswordIntoSubtitle": "Catalyst unlock password",
   "createKeychainUnlockPasswordIntoBody": "Please provide a password for your Catalyst Keychain.",
   "enterPassword": "Enter password",
@@ -764,12 +769,4 @@
   "@passwordDoNotMatch": {
     "description": "When user confirms password but it does not match original one."
   }
-=======
-  "createKeychainCreatedTitle": "Congratulations your Catalyst \u2028Keychain is created!",
-  "createKeychainCreatedNextStep": "In the next step you write your Catalyst roles and \u2028account to the Cardano Mainnet.",
-  "createKeychainLinkWalletAndRoles": "Link your Cardano Wallet & Roles",
-  "registrationCreateKeychainStepGroup": "Catalyst Keychain created",
-  "registrationLinkWalletStepGroup": "Link Cardano Wallet & Roles",
-  "registrationCompletedStepGroup": "Catalyst account creation completed!"
->>>>>>> 7278e22a
 }