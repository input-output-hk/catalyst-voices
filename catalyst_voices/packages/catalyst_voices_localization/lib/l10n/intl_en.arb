{
  "@@locale": "en",
  "emailLabelText": "Email",
  "@emailLabelText": {
    "description": "Text shown in email field"
  },
  "emailHintText": "mail@example.com",
  "@emailHintText": {
    "description": "Text shown in email field when empty"
  },
  "emailErrorText": "mail@example.com",
  "@emailErrorText": {
    "description": "Text shown in email field when input is invalid"
  },
  "cancelButtonText": "Cancel",
  "@cancelButtonText": {
    "description": "Text shown in cancel button"
  },
  "editButtonText": "Edit",
  "@editButtonText": {
    "description": "Text shown in edit button"
  },
  "headerTooltipText": "Header",
  "@headerTooltipText": {
    "description": "Text shown in header tooltip"
  },
  "placeholderRichText": "Start writing your text...",
  "@placeholderRichText": {
    "description": "Text shown as placeholder in rich text editor"
  },
  "supportingTextLabelText": "Supporting text",
  "@supportingTextLabelText": {
    "description": "Text shown as placeholder in rich text editor"
  },
  "saveButtonText": "Save",
  "@saveButtonText": {
    "description": "Text shown in save button"
  },
  "passwordLabelText": "Password",
  "@passwordLabelText": {
    "description": "Text shown in password field"
  },
  "passwordHintText": "My1SecretPassword",
  "@passwordHintText": {
    "description": "Text shown in password field when empty"
  },
  "passwordErrorText": "Password must be at least 8 characters long",
  "@passwordErrorText": {
    "description": "Text shown in  password field when input is invalid"
  },
  "loginTitleText": "Login",
  "@loginTitleText": {
    "description": "Text shown in the login screen title"
  },
  "loginButtonText": "Login",
  "@loginButtonText": {
    "description": "Text shown in the login screen for the login button"
  },
  "loginScreenErrorMessage": "Wrong credentials",
  "@loginScreenErrorMessage": {
    "description": "Text shown in the login screen when the user enters wrong credentials"
  },
  "homeScreenText": "Catalyst Voices",
  "@homeScreenText": {
    "description": "Text shown in the home screen"
  },
  "comingSoonSubtitle": "Voices",
  "@comingSoonSubtitle": {
    "description": "Text shown after logo in coming soon page"
  },
  "comingSoonTitle1": "Coming",
  "@comingSoonTitle1": {
    "description": "Text shown as main title in coming soon page"
  },
  "comingSoonTitle2": "soon",
  "@comingSoonTitle2": {
    "description": "Text shown as main title in coming soon page"
  },
  "comingSoonDescription": "Project Catalyst is the world's largest decentralized innovation engine for solving real-world challenges.",
  "@comingSoonDescription": {
    "description": "Text shown as description in coming soon page"
  },
  "connectingStatusLabelText": "re-connecting",
  "@connectingStatusLabelText": {
    "description": "Label text shown in the ConnectingStatus widget during re-connection."
  },
  "finishAccountButtonLabelText": "Finish account",
  "@finishAccountButtonLabelText": {
    "description": "Label text shown in the FinishAccountButton widget."
  },
  "getStartedButtonLabelText": "Get Started",
  "@getStartedButtonLabelText": {
    "description": "Label text shown in the GetStartedButton widget."
  },
  "unlockButtonLabelText": "Unlock",
  "@unlockButtonLabelText": {
    "description": "Label text shown in the UnlockButton widget."
  },
  "userProfileGuestLabelText": "Guest",
  "@userProfileGuestLabelText": {
    "description": "Label text shown in the UserProfileButton widget when a user is not connected."
  },
  "searchButtonLabelText": "[cmd=K]",
  "@searchButtonLabelText": {
    "description": "Label text shown in the Search widget."
  },
  "snackbarInfoLabelText": "Info",
  "@snackbarInfoLabelText": {
    "description": "Label text shown in the Snackbar widget when the message is an info message."
  },
  "snackbarInfoMessageText": "This is an info message!",
  "@snackbarInfoMessageText": {
    "description": "Text shown in the Snackbar widget when the message is an info message."
  },
  "snackbarSuccessLabelText": "Success",
  "@snackbarSuccessLabelText": {
    "description": "Label text shown in the Snackbar widget when the message is an success message."
  },
  "snackbarSuccessMessageText": "This is a success message!",
  "@snackbarSuccessMessageText": {
    "description": "Text shown in the Snackbar widget when the message is an success message."
  },
  "snackbarWarningLabelText": "Warning",
  "@snackbarWarningLabelText": {
    "description": "Label text shown in the Snackbar widget when the message is an warning message."
  },
  "snackbarWarningMessageText": "This is a warning message!",
  "@snackbarWarningMessageText": {
    "description": "Text shown in the Snackbar widget when the message is an warning message."
  },
  "snackbarErrorLabelText": "Error",
  "@snackbarErrorLabelText": {
    "description": "Label text shown in the Snackbar widget when the message is an error message."
  },
  "snackbarErrorMessageText": "This is an error message!",
  "@snackbarErrorMessageText": {
    "description": "Text shown in the Snackbar widget when the message is an error message."
  },
  "snackbarRefreshButtonText": "Refresh",
  "@snackbarRefreshButtonText": {
    "description": "Text shown in the Snackbar widget for the refresh button."
  },
  "snackbarMoreButtonText": "Learn more",
  "@snackbarMoreButtonText": {
    "description": "Text shown in the Snackbar widget for the more button."
  },
  "snackbarOkButtonText": "Ok",
  "@snackbarOkButtonText": {
    "description": "Text shown in the Snackbar widget for the ok button."
  },
  "seedPhraseSlotNr": "Slot {nr}",
  "@seedPhraseSlotNr": {
    "description": "When user arranges seed phrases this text is shown when phrase was not selected",
    "placeholders": {
      "nr": {
        "type": "int"
      }
    }
  },
  "proposalStatusReady": "Ready",
  "@proposalStatusReady": {
    "description": "Indicates to user that status is in ready mode"
  },
  "proposalStatusDraft": "Draft",
  "@proposalStatusDraft": {
    "description": "Indicates to user that status is in draft mode"
  },
  "proposalStatusInProgress": "In progress",
  "@proposalStatusInProgress": {
    "description": "Indicates to user that status is in progress"
  },
  "proposalStatusPrivate": "Private",
  "@proposalStatusPrivate": {
    "description": "Indicates to user that status is in private mode"
  },
  "proposalStatusLive": "LIVE",
  "@proposalStatusLive": {
    "description": "Indicates to user that status is in live mode"
  },
  "proposalStatusCompleted": "Completed",
  "@proposalStatusCompleted": {
    "description": "Indicates to user that status is completed"
  },
  "proposalStatusOpen": "Open",
  "@proposalStatusOpen": {
    "description": "Indicates to user that status is in open mode"
  },
  "fundedProposal": "Funded proposal",
  "@fundedProposal": {
    "description": "Label shown on a proposal card indicating that the proposal is funded."
  },
  "publishedProposal": "Published proposal",
  "@publishedProposal": {
    "description": "Label shown on a proposal card indicating that the proposal is not yet funded."
  },
  "fundedProposalDate": "Funded {date}",
  "@fundedProposalDate": {
    "description": "Indicates date of funding (a proposal).",
    "placeholders": {
      "date": {
        "type": "DateTime",
        "format": "yMMMMd"
      }
    }
  },
  "lastUpdateDate": "Last update: {date}.",
  "@lastUpdateDate": {
    "description": "Indicates a last update date.",
    "placeholders": {
      "date": {
        "type": "String"
      }
    }
  },
  "fundsRequested": "Funds requested",
  "@fundsRequested": {
    "description": "Indicates the amount of ADA requested in a fund on a proposal card."
  },
  "noOfComments": "{count} {count, plural, =0{comments} =1{comment} other{comments}}",
  "@noOfComments": {
    "description": "Indicates the amount of comments on a proposal card.",
    "placeholders": {
      "count": {
        "type": "num",
        "format": "compact"
      }
    }
  },
  "noOfSegmentsCompleted": "{completed} of {total} ({percentage}%) {total, plural, =0{segments} =1{segment} other{segments}} completed",
  "@noOfSegmentsCompleted": {
    "description": "Indicates the amount of comments on a proposal card.",
    "placeholders": {
      "completed": {
        "type": "num",
        "format": "compact"
      },
      "total": {
        "type": "num",
        "format": "compact"
      },
      "percentage": {
        "type": "num",
        "format": "compact"
      }
    }
  },
  "today": "Today",
  "@today": {
    "description": "Refers to date which is today."
  },
  "yesterday": "Yesterday",
  "@yesterday": {
    "description": "Refers to date which is yesterday."
  },
  "twoDaysAgo": "2 days ago",
  "@twoDaysAgo": {
    "description": "Refers to date which is two days ago."
  },
  "tomorrow": "Tomorrow",
  "@tomorrow": {
    "description": "Refers to date which is tomorrow."
  },
  "activeVotingRound": "Active voting round 14",
  "@activeVotingRound": {
    "description": "Title of the voting space."
  },
  "noOfAllProposals": "All proposals ({count})",
  "@noOfAllProposals": {
    "description": "Tab label for all proposals in voting space",
    "placeholders": {
      "count": {
        "type": "int"
      }
    }
  },
  "favorites": "Favorites",
  "@favorites": {
    "description": "Refers to a list of favorites."
  },
  "treasuryCampaignBuilder": "Campaign builder",
  "@treasuryCampaignBuilder": {
    "description": "Left panel name in treasury space"
  },
  "treasuryCampaignBuilderSegments": "Segments",
  "@treasuryCampaignBuilderSegments": {
    "description": "Tab name in campaign builder panel"
  },
  "treasuryCampaignSetup": "Setup Campaign",
  "@treasuryCampaignSetup": {
    "description": "Segment name"
  },
  "treasuryCampaignTitle": "Campaign title",
  "@treasuryCampaignTitle": {
    "description": "Campaign title"
  },
  "stepEdit": "Edit",
  "@stepEdit": {
    "description": "Button name in step"
  },
  "workspaceProposalNavigation": "Proposal navigation",
  "@workspaceProposalNavigation": {
    "description": "Left panel name in workspace"
  },
  "workspaceProposalNavigationSegments": "Segments",
  "@workspaceProposalNavigationSegments": {
    "description": "Tab name in proposal setup panel"
  },
  "workspaceProposalSetup": "Proposal setup",
  "@workspaceProposalSetup": {
    "description": "Segment name"
  },
  "drawerSpaceTreasury": "Treasury",
  "@drawerSpaceTreasury": {
    "description": "Name shown in spaces shell drawer"
  },
  "drawerSpaceDiscovery": "Discovery",
  "@drawerSpaceDiscovery": {
    "description": "Name shown in spaces shell drawer"
  },
  "drawerSpaceWorkspace": "Workspace",
  "@drawerSpaceWorkspace": {
    "description": "Name shown in spaces shell drawer"
  },
  "drawerSpaceVoting": "Voting",
  "@drawerSpaceVoting": {
    "description": "Name shown in spaces shell drawer"
  },
  "drawerSpaceFundedProjects": "Funded projects",
  "@drawerSpaceFundedProjects": {
    "description": "Name shown in spaces shell drawer"
  },
  "fundedProjectSpace": "Funded project space",
  "@fundedProjectSpace": {
    "description": "Title of the funded project space"
  },
  "noOfFundedProposals": "Funded proposals ({count})",
  "@noOfFundedProposals": {
    "description": "Tab label for funded proposals in funded projects space",
    "placeholders": {
      "count": {
        "type": "int"
      }
    }
  },
  "followed": "Followed",
  "@followed": {
    "description": "Refers to a list of followed items."
  },
  "overallSpacesSearchBrands": "Search Brands",
  "@overallSpacesSearchBrands": {
    "description": "Overall spaces search brands tile name"
  },
  "overallSpacesTasks": "Tasks",
  "@overallSpacesTasks": {
    "description": "Overall spaces tasks tile name"
  },
  "voicesUpdateReady": "Voices update ready",
  "@voicesUpdateReady": {
    "description": "In different places update popup title"
  },
  "clickToRestart": "Click to restart",
  "@clickToRestart": {
    "description": "In different places update popup body"
  },
  "spaceTreasuryName": "Treasury space",
  "@spaceTreasuryName": {
    "description": "Name of space shown in different spaces that indicates its origin"
  },
  "spaceDiscoveryName": "Discovery space",
  "@spaceDiscoveryName": {
    "description": "Name of space shown in different spaces that indicates its origin"
  },
  "spaceWorkspaceName": "Workspace",
  "@spaceWorkspaceName": {
    "description": "Name of space shown in different spaces that indicates its origin"
  },
  "spaceVotingName": "Voting space",
  "@spaceVotingName": {
    "description": "Name of space shown in different spaces that indicates its origin"
  },
  "spaceFundedProjects": "Funded project space",
  "@spaceFundedProjects": {
    "description": "Name of space shown in different spaces that indicates its origin"
  },
  "lock": "Lock",
  "@lock": {
    "description": "Refers to a lock action, i.e. to lock the session."
  },
  "unlock": "Unlock",
  "@unlock": {
    "description": "Refers to a unlock action, i.e. to unlock the session."
  },
  "getStarted": "Get Started",
  "@getStarted": {
    "description": "Refers to a get started action, i.e. to register."
  },
  "guest": "Guest",
  "@guest": {
    "description": "Refers to guest user."
  },
  "visitor": "Visitor",
  "@visitor": {
    "description": "Refers to user that created keychain but is locked"
  },
  "noConnectionBannerRefreshButtonText": "Refresh",
  "@noConnectionBannerRefreshButtonText": {
    "description": "Text shown in the No Internet Connection Banner widget for the refresh button."
  },
  "noConnectionBannerTitle": "No internet connection",
  "@noConnectionBannerTitle": {
    "description": "Text shown in the No Internet Connection Banner widget for the title."
  },
  "noConnectionBannerDescription": "Your internet is playing hide and seek. Check your internet connection, or try again in a moment.",
  "@noConnectionBannerDescription": {
    "description": "Text shown in the No Internet Connection Banner widget for the description below the title."
  },
  "weakPasswordStrength": "Weak password strength",
  "@weakPasswordStrength": {
    "description": "Describes a password that is weak"
  },
  "normalPasswordStrength": "Normal password strength",
  "@normalPasswordStrength": {
    "description": "Describes a password that has medium strength."
  },
  "goodPasswordStrength": "Good password strength",
  "@goodPasswordStrength": {
    "description": "Describes a password that is strong."
  },
  "chooseCardanoWallet": "Choose Cardano Wallet",
  "@chooseCardanoWallet": {
    "description": "A button label to select a cardano wallet."
  },
  "chooseOtherWallet": "Choose other wallet",
  "@chooseOtherWallet": {
    "description": "A button label to select another cardano wallet."
  },
  "learnMore": "Learn More",
  "@learnMore": {
    "description": "A label on a clickable element that can show more content."
  },
  "walletLinkHeader": "Link keys to your Catalyst Keychain",
  "@walletLinkHeader": {
    "description": "A header in link wallet flow in registration."
  },
  "walletLinkWalletSubheader": "Link your Cardano wallet",
  "@walletLinkWalletSubheader": {
    "description": "A subheader in link wallet flow in registration for wallet connection."
  },
  "walletLinkRolesSubheader": "Select your Catalyst roles",
  "@walletLinkRolesSubheader": {
    "description": "A subheader in link wallet flow in registration for role chooser state."
  },
  "walletLinkTransactionSubheader": "Sign your Catalyst roles to the\nCardano mainnet",
  "@walletLinkTransactionSubheader": {
    "description": "A subheader in link wallet flow in registration for RBAC transaction."
  },
  "walletLinkIntroTitle": "Link Cardano Wallet & Catalyst Roles to you Catalyst Keychain.",
  "@walletLinkIntroTitle": {
    "description": "A title in link wallet flow on intro screen."
  },
  "walletLinkIntroContent": "You're almost there! This is the final and most important step in your account setup.\n\nWe're going to link a Cardano Wallet to your Catalyst Keychain, so you can start collecting Role Keys.\n\nRole Keys allow you to enter new spaces, discover new ways to participate, and unlock new ways to earn rewards.\n\nWe'll start with your Voter Key by default. You can decide to add a Proposer Key and Drep key if you want, or you can always add them later.",
  "@walletLinkIntroContent": {
    "description": "A message (content) in link wallet flow on intro screen."
  },
  "walletLinkSelectWalletTitle": "Select the Cardano wallet to link\nto your Catalyst Keychain.",
  "@walletLinkSelectWalletTitle": {
    "description": "A title in link wallet flow on select wallet screen."
  },
  "walletLinkSelectWalletContent": "To complete this action, you'll submit a signed transaction to Cardano. There will be an ADA transaction fee.",
  "@walletLinkSelectWalletContent": {
    "description": "A message (content) in link wallet flow on select wallet screen."
  },
  "walletLinkWalletDetailsTitle": "Cardano wallet detection",
  "@walletLinkWalletDetailsTitle": {
    "description": "A title in link wallet flow on wallet details screen."
  },
  "walletLinkWalletDetailsContent": "{wallet} connected successfully!",
  "@walletLinkWalletDetailsContent": {
    "description": "A message in link wallet flow on wallet details screen.",
    "placeholders": {
      "wallet": {
        "type": "String"
      }
    }
  },
  "walletLinkWalletDetailsNotice": "Wallet and role registrations require a minimal transaction fee. You can setup your default dApp connector wallet in your browser extension settings.",
  "@walletLinkWalletDetailsNotice": {
    "description": "A message in link wallet flow on wallet details screen when a user wallet doesn't have enough balance."
  },
  "walletLinkWalletDetailsNoticeTopUp": "Top up ADA",
  "@walletLinkWalletDetailsNoticeTopUp": {
    "description": "A message recommending the user to top up ADA in wallet link on wallet details screen."
  },
  "walletLinkWalletDetailsNoticeTopUpLink": "Link to top-up provider",
  "@walletLinkWalletDetailsNoticeTopUpLink": {
    "description": "A link to top-up provide when the user doesn't have enough balance on wallet link screen"
  },
  "walletLinkTransactionTitle": "Let's make sure everything looks right.",
  "@walletLinkTransactionTitle": {
    "description": "A title in link wallet flow on transaction screen."
  },
  "walletLinkTransactionAccountCompletion": "Account completion for Catalyst",
  "@walletLinkTransactionAccountCompletion": {
    "description": "A subtitle in link wallet flow on transaction screen."
  },
  "walletLinkTransactionLinkItem": "1 Link {wallet} to Catalyst Keychain",
  "@walletLinkTransactionLinkItem": {
    "description": "An item in the transaction summary for the wallet link.",
    "placeholders": {
      "wallet": {
        "type": "String"
      }
    }
  },
  "walletLinkTransactionPositiveSmallPrint": "Positive small print",
  "@walletLinkTransactionPositiveSmallPrint": {
    "description": "A side note on transaction summary in the wallet link explaining the positives about the registration."
  },
  "walletLinkTransactionPositiveSmallPrintItem1": "Your registration is a one time event, cost will not renew periodically.",
  "@walletLinkTransactionPositiveSmallPrintItem1": {
    "description": "The first item for the positive small print message."
  },
  "walletLinkTransactionPositiveSmallPrintItem2": "Your registrations can be found under your account profile after completion.",
  "@walletLinkTransactionPositiveSmallPrintItem2": {
    "description": "The second item for the positive small print message."
  },
  "walletLinkTransactionPositiveSmallPrintItem3": "All registration fees go into the Cardano Treasury.",
  "@walletLinkTransactionPositiveSmallPrintItem3": {
    "description": "The third item for the positive small print message."
  },
  "walletLinkTransactionSign": "Sign transaction with wallet",
  "@walletLinkTransactionSign": {
    "description": "The primary button label to sign a transaction on transaction summary screen."
  },
  "walletLinkTransactionChangeRoles": "Change role setup",
  "@walletLinkTransactionChangeRoles": {
    "description": "The secondary button label to change the roles on transaction summary screen."
  },
  "walletLinkTransactionRoleItem": "1 {role} registration to Catalyst Keychain",
  "@walletLinkTransactionRoleItem": {
    "description": "An item in the transaction summary for the role registration",
    "placeholders": {
      "role": {
        "type": "String"
      }
    }
  },
  "walletLinkRoleChooserTitle": "How do you want to participate in Catalyst?",
  "@walletLinkRoleChooserTitle": {
    "description": "A title on the role chooser screen in registration."
  },
  "walletLinkRoleChooserContent": "In Catalyst you can take on different roles, learn more below and choose your additional roles now.",
  "@walletLinkRoleChooserContent": {
    "description": "A message on the role chooser screen in registration."
  },
  "walletLinkRoleSummaryTitle": "Is this your correct Catalyst role setup?",
  "@walletLinkRoleSummaryTitle": {
    "description": "A title on the role summary screen in registration."
  },
  "walletLinkRoleSummaryContent1": "You would like to register ",
  "@walletLinkRoleSummaryContent1": {
    "description": "The first part of the message on the role summary screen in registration."
  },
  "walletLinkRoleSummaryContent2": "{count} active {count, plural, =0{roles} =1{role} other{roles}}",
  "@walletLinkRoleSummaryContent2": {
    "description": "The middle (bold) part of the message on the role summary screen in registration.",
    "placeholders": {
      "count": {
        "type": "num",
        "format": "compact"
      }
    }
  },
  "walletLinkRoleSummaryContent3": " in Catalyst.",
  "@walletLinkRoleSummaryContent3": {
    "description": "The last part of the message on the role summary screen in registration."
  },
  "walletLinkRoleSummaryButton": "Confirm & Sign with wallet",
  "@walletLinkRoleSummaryButton": {
    "description": "A button label on the role summary screen in registration for the next step."
  },
  "seeAllSupportedWallets": "See all supported wallets",
  "@seeAllSupportedWallets": {
    "description": "Message shown when redirecting to external content that describes which wallets are supported."
  },
  "walletDetectionSummary": "Wallet detection summary",
  "@walletDetectionSummary": {
    "description": "Message shown when presenting the details of a connected wallet."
  },
  "walletBalance": "Wallet balance",
  "@walletBalance": {
    "description": "The wallet balance in terms of Ada."
  },
  "walletAddress": "Wallet address",
  "@walletAddress": {
    "description": "A cardano wallet address"
  },
  "accountCreationCreate": "Create a new \u2028Catalyst Keychain",
  "accountCreationRecover": "Recover your\u2028Catalyst Keychain",
  "accountCreationOnThisDevice": "On this device",
  "@accountCreationOnThisDevice": {
    "description": "Indicates that created keychain will be stored in this device only"
  },
  "accountCreationGetStartedTitle": "Welcome to Catalyst",
  "accountCreationGetStatedDesc": "If you already have a Catalyst keychain you can restore it on this device, or you can create a new Catalyst Keychain.",
  "accountCreationGetStatedWhatNext": "What do you want to do?",
  "myAccountProfileKeychain": "My Account / Profile & Keychain",
  "@myAccountProfileKeychain": {
    "description": "Title of My Account page"
  },
  "yourCatalystKeychainAndRoleRegistration": "Your Catalyst keychain & role registration",
  "@yourCatalystKeychainAndRoleRegistration": {
    "description": "Subtitle of My Account page"
  },
  "profileAndKeychain": "Profile & Keychain",
  "@profileAndKeychain": {
    "description": "Tab on My Account page"
  },
  "removeKeychain": "Remove Keychain",
  "@removeKeychain": {
    "description": "Action on Catalyst Keychain card"
  },
  "walletConnected": "Wallet connected",
  "@walletConnected": {
    "description": "Describes that wallet is connected on Catalyst Keychain card"
  },
  "currentRoleRegistrations": "Current Role registrations",
  "@currentRoleRegistrations": {
    "description": "Describes roles on Catalyst Keychain card"
  },
  "voter": "Voter",
  "@voter": {
    "description": "Account role"
  },
  "proposer": "Proposer",
  "@proposer": {
    "description": "Account role"
  },
  "drep": "Drep",
  "@drep": {
    "description": "Account role"
  },
  "defaultRole": "Default",
  "@defaultRole": {
    "description": "Related to account role"
  },
  "catalystKeychain": "Catalyst Keychain",
  "accountCreationSplashTitle": "Create your Catalyst Keychain",
  "accountCreationSplashMessage": "Your keychain is your ticket to participate in \u2028distributed innovation on the global stage.  \u2028\u2028Once you have it, you'll be able to enter different spaces, discover awesome ideas, and share your feedback to hep improve ideas.  \u2028\u2028As you add new keys to your keychain, you'll be able to enter new spaces, unlock new rewards opportunities, and have your voice heard in community decisions.",
  "accountCreationSplashNextButton": "Create your Keychain now",
  "accountInstructionsTitle": "Great! Your Catalyst Keychain \u2028has been created.",
  "accountInstructionsMessage": "On the next screen, you're going to see 12 words. \u2028This is called your \"seed phrase\".   \u2028\u2028It's like a super secure password that only you know, \u2028that allows you to prove ownership of your keychain.  \u2028\u2028You'll use it to login and recover your account on \u2028different devices, so be sure to put it somewhere safe!\n\nYou need to write this seed phrase down with pen and paper, so get this ready.",
  "next": "Next",
  "@next": {
    "description": "For example in button that goes to next stage of registration"
  },
  "back": "Back",
  "@back": {
    "description": "For example in button that goes to previous stage of registration"
  },
  "retry": "Retry",
  "@retry": {
    "description": "Retry action when something goes wrong."
  },
  "somethingWentWrong": "Something went wrong.",
  "@somethingWentWrong": {
    "description": "Error description when something goes wrong."
  },
  "noWalletFound": "No wallet found.",
  "@noWalletFound": {
    "description": "A description when no wallet extension was found."
  },
  "deleteKeychainDialogTitle": "Delete Keychain?",
  "@deleteKeychainDialogTitle": {
    "description": "A title on delete keychain dialog"
  },
  "deleteKeychainDialogSubtitle": "Are you sure you wants to delete your\nCatalyst Keychain from this device?",
  "@deleteKeychainDialogSubtitle": {
    "description": "A subtitle on delete keychain dialog"
  },
  "deleteKeychainDialogWarning": "Make sure you have a working Catalyst 12-word seedphrase!",
  "@deleteKeychainDialogWarning": {
    "description": "A warning on delete keychain dialog"
  },
  "deleteKeychainDialogWarningInfo": "Your Catalyst account will be removed,\nthis action cannot be undone!",
  "@deleteKeychainDialogWarningInfo": {
    "description": "A warning info on delete keychain dialog"
  },
  "deleteKeychainDialogTypingInfo": "To avoid mistakes, please type ‘Remove Keychain’ below.",
  "@deleteKeychainDialogTypingInfo": {
    "description": "A typing info on delete keychain dialog"
  },
  "deleteKeychainDialogInputLabel": "Confirm removal",
  "@deleteKeychainDialogInputLabel": {
    "description": "An input label on delete keychain dialog"
  },
  "deleteKeychainDialogErrorText": "Error. Please type 'Remove keychain' to remove your account from this device.",
  "@deleteKeychainDialogErrorText": {
    "description": "An error text on text field on delete keychain dialog"
  },
  "deleteKeychainDialogRemovingPhrase": "Remove Keychain",
  "@deleteKeychainDialogRemovingPhrase": {
    "description": "A removing phrase on delete keychain dialog"
  },
  "delete": "Delete",
  "close": "Close",
  "notice": "Notice",
  "yes": "Yes",
  "no": "No",
  "total": "Total",
  "file": "file",
  "key": "key",
  "upload": "Upload",
  "browse": "browse",
  "uploadDropInfo": "Drop your {itemNameToUpload} here or ",
  "@uploadDropInfo": {
    "description": "An info on upload dialog",
    "placeholders": {
      "itemNameToUpload": {
        "type": "String"
      }
    }
  },
  "uploadProgressInfo": "Upload in progress",
  "uploadKeychainTitle": "Upload Catalyst Keychain",
  "@uploadKeychainTitle": {
    "description": "A title on keychain upload dialog"
  },
  "uploadKeychainInfo": "Make sure it's a correct Catalyst keychain file.",
  "@uploadKeychainInfo": {
    "description": "An info on keychain upload dialog"
  },
  "themeLight": "Light",
  "@themeLight": {
    "description": "Refers to a light theme mode."
  },
  "themeDark": "Dark",
  "@themeDark": {
    "description": "Refers to a dark theme mode."
  },
  "keychainDeletedDialogTitle": "Catalyst keychain removed",
  "@keychainDeletedDialogTitle": {
    "description": "A title on keychain deleted dialog"
  },
  "keychainDeletedDialogSubtitle": "Catalyst keychain removed",
  "@keychainDeletedDialogSubtitle": {
    "description": "A subtitle on keychain deleted dialog"
  },
  "keychainDeletedDialogInfo": "Catalyst keychain removed",
  "@keychainDeletedDialogInfo": {
    "description": "An info on keychain deleted dialog"
  },
  "createKeychainSeedPhraseSubtitle": "Write down your 12 Catalyst \u2028security words",
  "createKeychainSeedPhraseBody": "Make sure you create an offline backup of your recovery phrase as well.",
  "createKeychainSeedPhraseDownload": "Download Catalyst key",
  "createKeychainSeedPhraseStoreConfirmation": "I have written down/downloaded my 12 words",
  "createKeychainSeedPhraseCheckInstructionsTitle": "Check your Catalyst security keys",
  "createKeychainSeedPhraseCheckInstructionsSubtitle": "Next, we're going to make sure that you've written down your words correctly.   \u2028\u2028We don't save your seed phrase, so it's important \u2028to make sure you have it right. That's why we do this confirmation before continuing.   \u2028\u2028It's also good practice to get familiar with using a seed phrase if you're new to crypto.",
  "createKeychainSeedPhraseCheckSubtitle": "Input your Catalyst security keys",
  "createKeychainSeedPhraseCheckBody": "Select your 12 written down words in \u2028the correct order.",
  "uploadCatalystKey": "Upload Catalyst Key",
  "@uploadCatalystKey": {
    "description": "When user checks correct seed phrase words order he can upload it too"
  },
  "reset": "Reset",
  "createKeychainSeedPhraseCheckSuccessTitle": "Nice job! You've successfully verified the seed phrase for your keychain.",
  "createKeychainSeedPhraseCheckSuccessSubtitle": "Enter your seed phrase to recover your Catalyst Keychain on any device.\u2028\u2028It's kinda like your email and password all rolled into one, so keep it somewhere safe!\u2028\u2028In the next step we’ll add a password to your Catalyst Keychain, so you can lock/unlock access to Voices.",
  "yourNextStep": "Your next step",
  "createKeychainSeedPhraseCheckSuccessNextStep": "Now let’s set your Unlock password for this device!",
  "createKeychainUnlockPasswordInstructionsTitle": "Set your Catalyst unlock password \u2028for this device",
  "createKeychainUnlockPasswordInstructionsSubtitle": "With over 300 trillion possible combinations, your 12 word seed phrase is great for keeping your account safe.  \u2028\u2028But it can be a bit tedious to enter every single time you want to use the app.  \u2028\u2028In this next step, you'll set your Unlock Password for your current device. It's like a shortcut for proving ownership of your Keychain.  \u2028\u2028Whenever you recover your account for the first time on a new device, you'll need to use your Catalyst Keychain to get started. Every time after that, you can use your Unlock Password to quickly regain access.",
  "createKeychainCreatedTitle": "Congratulations your Catalyst \u2028Keychain is created!",
  "createKeychainCreatedNextStep": "In the next step you write your Catalyst roles and \u2028account to the Cardano Mainnet.",
  "createKeychainLinkWalletAndRoles": "Link your Cardano Wallet & Roles",
  "registrationCreateKeychainStepGroup": "Catalyst Keychain created",
  "registrationLinkWalletStepGroup": "Link Cardano Wallet & Roles",
  "registrationCompletedStepGroup": "Catalyst account creation completed!",
  "createKeychainUnlockPasswordIntoSubtitle": "Catalyst unlock password",
  "createKeychainUnlockPasswordIntoBody": "Please provide a password for your Catalyst Keychain.",
  "enterPassword": "Enter password",
  "confirmPassword": "Confirm password",
  "xCharactersMinimum": "{number} characters minimum length",
  "@xCharactersMinimum": {
    "placeholders": {
      "number": {
        "type": "int"
      }
    }
  },
  "passwordDoNotMatch": "Passwords do not match, please correct",
  "@passwordDoNotMatch": {
    "description": "When user confirms password but it does not match original one."
  },
<<<<<<< HEAD
  "recoverCatalystKeychain": "Restore Catalyst keychain",
  "recoverKeychainMethodsTitle": "Restore your Catalyst Keychain",
  "recoverKeychainMethodsNoKeychainFound": "No Catalyst Keychain found on this device.",
  "recoverKeychainMethodsSubtitle": "Not to worry, in the next step you can choose the recovery option that applies to you for this device!",
  "recoverKeychainMethodsListTitle": "How do you want Restore your Catalyst Keychain?",
  "recoverKeychainNonFound": "No Catalyst Keychain found\u2028on this device.",
  "recoverKeychainFound": "Keychain found!  \u2028Please unlock your device.",
  "seedPhrase12Words": "12 security words",
  "recoverySeedPhraseInstructionsTitle": "Restore your Catalyst Keychain with \u2028your 12 security words.",
  "recoverySeedPhraseInstructionsSubtitle": "Enter your security words in the correct order, and sign into your Catalyst account on a new device."
=======
  "warning": "Warning",
  "registrationExitConfirmDialogSubtitle": "Account creation incomplete!",
  "registrationExitConfirmDialogContent": "If attempt to leave without creating your keychain - account creation will be incomplete. \u2028\u2028You are not able to login without \u2028completing your keychain.",
  "registrationExitConfirmDialogContinue": "Continue keychain creation",
  "registrationExitConfirmDialogCancel": "Cancel anyway"
>>>>>>> 041af7f3
}<|MERGE_RESOLUTION|>--- conflicted
+++ resolved
@@ -791,7 +791,11 @@
   "@passwordDoNotMatch": {
     "description": "When user confirms password but it does not match original one."
   },
-<<<<<<< HEAD
+  "warning": "Warning",
+  "registrationExitConfirmDialogSubtitle": "Account creation incomplete!",
+  "registrationExitConfirmDialogContent": "If attempt to leave without creating your keychain - account creation will be incomplete. \u2028\u2028You are not able to login without \u2028completing your keychain.",
+  "registrationExitConfirmDialogContinue": "Continue keychain creation",
+  "registrationExitConfirmDialogCancel": "Cancel anyway",
   "recoverCatalystKeychain": "Restore Catalyst keychain",
   "recoverKeychainMethodsTitle": "Restore your Catalyst Keychain",
   "recoverKeychainMethodsNoKeychainFound": "No Catalyst Keychain found on this device.",
@@ -802,11 +806,4 @@
   "seedPhrase12Words": "12 security words",
   "recoverySeedPhraseInstructionsTitle": "Restore your Catalyst Keychain with \u2028your 12 security words.",
   "recoverySeedPhraseInstructionsSubtitle": "Enter your security words in the correct order, and sign into your Catalyst account on a new device."
-=======
-  "warning": "Warning",
-  "registrationExitConfirmDialogSubtitle": "Account creation incomplete!",
-  "registrationExitConfirmDialogContent": "If attempt to leave without creating your keychain - account creation will be incomplete. \u2028\u2028You are not able to login without \u2028completing your keychain.",
-  "registrationExitConfirmDialogContinue": "Continue keychain creation",
-  "registrationExitConfirmDialogCancel": "Cancel anyway"
->>>>>>> 041af7f3
 }