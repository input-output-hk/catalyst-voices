--- conflicted
+++ resolved
@@ -533,23 +533,20 @@
   "@back": {
     "description": "For example in button that goes to previous stage of registration"
   },
-<<<<<<< HEAD
+  "retry": "Retry",
+  "@retry": {
+    "description": "Retry action when something goes wrong."
+  },
+  "somethingWentWrong": "Something went wrong.",
+  "@somethingWentWrong": {
+    "description": "Error description when something goes wrong."
+  },
+  "noWalletFound": "No wallet found.",
+  "@noWalletFound": {
+    "description": "A description when no wallet extension was found."
+  },
   "createKeychainSeedPhraseSubtitle": "Write down your 12 Catalyst \u2028security words",
   "createKeychainSeedPhraseBody": "Make sure you create an offline backup of your recovery phrase as well.",
   "createKeychainSeedPhraseDownload": "Download Catalyst key",
   "createKeychainSeedPhraseStoreConfirmation": "I have written down/downloaded my 12 words"
-=======
-  "retry": "Retry",
-  "@retry": {
-    "description": "Retry action when something goes wrong."
-  },
-  "somethingWentWrong": "Something went wrong.",
-  "@somethingWentWrong": {
-    "description": "Error description when something goes wrong."
-  },
-  "noWalletFound": "No wallet found.",
-  "@noWalletFound": {
-    "description": "A description when no wallet extension was found."
-  }
->>>>>>> b76bd6dd
 }