{
  "@@locale": "en",
  "emailLabelText": "Email",
  "@emailLabelText": {
    "description": "Text shown in email field"
  },
  "emailHintText": "mail@example.com",
  "@emailHintText": {
    "description": "Text shown in email field when empty"
  },
  "emailErrorText": "mail@example.com",
  "@emailErrorText": {
    "description": "Text shown in email field when input is invalid"
  },
  "cancelButtonText": "Cancel",
  "@cancelButtonText": {
    "description": "Text shown in cancel button"
  },
  "editButtonText": "Edit",
  "@editButtonText": {
    "description": "Text shown in edit button"
  },
  "headerTooltipText": "Header",
  "@headerTooltipText": {
    "description": "Text shown in header tooltip"
  },
  "placeholderRichText": "Start writing your text...",
  "@placeholderRichText": {
    "description": "Text shown as placeholder in rich text editor"
  },
  "supportingTextLabelText": "Supporting text",
  "@supportingTextLabelText": {
    "description": "Text shown as placeholder in rich text editor"
  },
  "saveButtonText": "Save",
  "@saveButtonText": {
    "description": "Text shown in save button"
  },
  "passwordLabelText": "Password",
  "@passwordLabelText": {
    "description": "Text shown in password field"
  },
  "passwordHintText": "My1SecretPassword",
  "@passwordHintText": {
    "description": "Text shown in password field when empty"
  },
  "passwordErrorText": "Password must be at least 8 characters long",
  "@passwordErrorText": {
    "description": "Text shown in  password field when input is invalid"
  },
  "loginTitleText": "Login",
  "@loginTitleText": {
    "description": "Text shown in the login screen title"
  },
  "loginButtonText": "Login",
  "@loginButtonText": {
    "description": "Text shown in the login screen for the login button"
  },
  "loginScreenErrorMessage": "Wrong credentials",
  "@loginScreenErrorMessage": {
    "description": "Text shown in the login screen when the user enters wrong credentials"
  },
  "homeScreenText": "Catalyst Voices",
  "@homeScreenText": {
    "description": "Text shown in the home screen"
  },
  "comingSoonSubtitle": "Voices",
  "@comingSoonSubtitle": {
    "description": "Text shown after logo in coming soon page"
  },
  "comingSoonTitle1": "Coming",
  "@comingSoonTitle1": {
    "description": "Text shown as main title in coming soon page"
  },
  "comingSoonTitle2": "soon",
  "@comingSoonTitle2": {
    "description": "Text shown as main title in coming soon page"
  },
  "comingSoonDescription": "Project Catalyst is the world's largest decentralized innovation engine for solving real-world challenges.",
  "@comingSoonDescription": {
    "description": "Text shown as description in coming soon page"
  },
  "connectingStatusLabelText": "re-connecting",
  "@connectingStatusLabelText": {
    "description": "Label text shown in the ConnectingStatus widget during re-connection."
  },
  "finishAccountButtonLabelText": "Finish account",
  "@finishAccountButtonLabelText": {
    "description": "Label text shown in the FinishAccountButton widget."
  },
  "getStartedButtonLabelText": "Get Started",
  "@getStartedButtonLabelText": {
    "description": "Label text shown in the GetStartedButton widget."
  },
  "unlockButtonLabelText": "Unlock",
  "@unlockButtonLabelText": {
    "description": "Label text shown in the UnlockButton widget."
  },
  "userProfileGuestLabelText": "Guest",
  "@userProfileGuestLabelText": {
    "description": "Label text shown in the UserProfileButton widget when a user is not connected."
  },
  "searchButtonLabelText": "[cmd=K]",
  "@searchButtonLabelText": {
    "description": "Label text shown in the Search widget."
  },
  "snackbarInfoLabelText": "Info",
  "@snackbarInfoLabelText": {
    "description": "Label text shown in the Snackbar widget when the message is an info message."
  },
  "snackbarInfoMessageText": "This is an info message!",
  "@snackbarInfoMessageText": {
    "description": "Text shown in the Snackbar widget when the message is an info message."
  },
  "snackbarSuccessLabelText": "Success",
  "@snackbarSuccessLabelText": {
    "description": "Label text shown in the Snackbar widget when the message is an success message."
  },
  "snackbarSuccessMessageText": "This is a success message!",
  "@snackbarSuccessMessageText": {
    "description": "Text shown in the Snackbar widget when the message is an success message."
  },
  "snackbarWarningLabelText": "Warning",
  "@snackbarWarningLabelText": {
    "description": "Label text shown in the Snackbar widget when the message is an warning message."
  },
  "snackbarWarningMessageText": "This is a warning message!",
  "@snackbarWarningMessageText": {
    "description": "Text shown in the Snackbar widget when the message is an warning message."
  },
  "snackbarErrorLabelText": "Error",
  "@snackbarErrorLabelText": {
    "description": "Label text shown in the Snackbar widget when the message is an error message."
  },
  "snackbarErrorMessageText": "This is an error message!",
  "@snackbarErrorMessageText": {
    "description": "Text shown in the Snackbar widget when the message is an error message."
  },
  "snackbarRefreshButtonText": "Refresh",
  "@snackbarRefreshButtonText": {
    "description": "Text shown in the Snackbar widget for the refresh button."
  },
  "snackbarMoreButtonText": "Learn more",
  "@snackbarMoreButtonText": {
    "description": "Text shown in the Snackbar widget for the more button."
  },
  "snackbarOkButtonText": "Ok",
  "@snackbarOkButtonText": {
    "description": "Text shown in the Snackbar widget for the ok button."
  },
  "seedPhraseSlotNr": "Slot {nr}",
  "@seedPhraseSlotNr": {
    "description": "When user arranges seed phrases this text is shown when phrase was not selected",
    "placeholders": {
      "nr": {
        "type": "int"
      }
    }
  },
  "proposalStatusReady": "Ready",
  "@proposalStatusReady": {
    "description": "Indicates to user that status is in ready mode"
  },
  "proposalStatusDraft": "Draft",
  "@proposalStatusDraft": {
    "description": "Indicates to user that status is in draft mode"
  },
  "proposalStatusInProgress": "In progress",
  "@proposalStatusInProgress": {
    "description": "Indicates to user that status is in progress"
  },
  "proposalStatusPrivate": "Private",
  "@proposalStatusPrivate": {
    "description": "Indicates to user that status is in private mode"
  },
  "proposalStatusLive": "LIVE",
  "@proposalStatusLive": {
    "description": "Indicates to user that status is in live mode"
  },
  "proposalStatusCompleted": "Completed",
  "@proposalStatusCompleted": {
    "description": "Indicates to user that status is completed"
  },
  "proposalStatusOpen": "Open",
  "@proposalStatusOpen": {
    "description": "Indicates to user that status is in open mode"
  },
  "fundedProposal": "Funded proposal",
  "@fundedProposal": {
    "description": "Label shown on a proposal card indicating that the proposal is funded."
  },
  "publishedProposal": "Published proposal",
  "@publishedProposal": {
    "description": "Label shown on a proposal card indicating that the proposal is not yet funded."
  },
  "fundedProposalDate": "Funded {date}",
  "@fundedProposalDate": {
    "description": "Indicates date of funding (a proposal).",
    "placeholders": {
      "date": {
        "type": "DateTime",
        "format": "yMMMMd"
      }
    }
  },
  "lastUpdateDate": "Last update: {date}.",
  "@lastUpdateDate": {
    "description": "Indicates a last update date.",
    "placeholders": {
      "date": {
        "type": "String"
      }
    }
  },
  "fundsRequested": "Funds requested",
  "@fundsRequested": {
    "description": "Indicates the amount of ADA requested in a fund on a proposal card."
  },
  "noOfComments": "{count} {count, plural, =0{comments} =1{comment} other{comments}}",
  "@noOfComments": {
    "description": "Indicates the amount of comments on a proposal card.",
    "placeholders": {
      "count": {
        "type": "num",
        "format": "compact"
      }
    }
  },
  "noOfSegmentsCompleted": "{completed} of {total} ({percentage}%) {total, plural, =0{segments} =1{segment} other{segments}} completed",
  "@noOfSegmentsCompleted": {
    "description": "Indicates the amount of comments on a proposal card.",
    "placeholders": {
      "completed": {
        "type": "num",
        "format": "compact"
      },
      "total": {
        "type": "num",
        "format": "compact"
      },
      "percentage": {
        "type": "num",
        "format": "compact"
      }
    }
  },
  "today": "Today",
  "@today": {
    "description": "Refers to date which is today."
  },
  "yesterday": "Yesterday",
  "@yesterday": {
    "description": "Refers to date which is yesterday."
  },
  "twoDaysAgo": "2 days ago",
  "@twoDaysAgo": {
    "description": "Refers to date which is two days ago."
  },
  "tomorrow": "Tomorrow",
  "@tomorrow": {
    "description": "Refers to date which is tomorrow."
  },
  "activeVotingRound": "Active voting round 14",
  "@activeVotingRound": {
    "description": "Title of the voting space."
  },
  "noOfAllProposals": "All proposals ({count})",
  "@noOfAllProposals": {
    "description": "Tab label for all proposals in voting space",
    "placeholders": {
      "count": {
        "type": "int"
      }
    }
  },
  "favorites": "Favorites",
  "@favorites": {
    "description": "Refers to a list of favorites."
  },
  "treasuryCampaignBuilder": "Campaign builder",
  "@treasuryCampaignBuilder": {
    "description": "Left panel name in treasury space"
  },
  "treasuryCampaignBuilderSegments": "Segments",
  "@treasuryCampaignBuilderSegments": {
    "description": "Tab name in campaign builder panel"
  },
  "treasuryCampaignSetup": "Setup Campaign",
  "@treasuryCampaignSetup": {
    "description": "Segment name"
  },
  "treasuryCampaignTitle": "Campaign title",
  "@treasuryCampaignTitle": {
    "description": "Campaign title"
  },
  "stepEdit": "Edit",
  "@stepEdit": {
    "description": "Button name in step"
  },
  "workspaceProposalNavigation": "Proposal navigation",
  "@workspaceProposalNavigation": {
    "description": "Left panel name in workspace"
  },
  "workspaceProposalNavigationSegments": "Segments",
  "@workspaceProposalNavigationSegments": {
    "description": "Tab name in proposal setup panel"
  },
  "workspaceProposalSetup": "Proposal setup",
  "@workspaceProposalSetup": {
    "description": "Segment name"
  },
  "drawerSpaceTreasury": "Treasury",
  "@drawerSpaceTreasury": {
    "description": "Name shown in spaces shell drawer"
  },
  "drawerSpaceDiscovery": "Discovery",
  "@drawerSpaceDiscovery": {
    "description": "Name shown in spaces shell drawer"
  },
  "drawerSpaceWorkspace": "Workspace",
  "@drawerSpaceWorkspace": {
    "description": "Name shown in spaces shell drawer"
  },
  "drawerSpaceVoting": "Voting",
  "@drawerSpaceVoting": {
    "description": "Name shown in spaces shell drawer"
  },
  "drawerSpaceFundedProjects": "Funded projects",
  "@drawerSpaceFundedProjects": {
    "description": "Name shown in spaces shell drawer"
  },
  "fundedProjectSpace": "Funded project space",
  "@fundedProjectSpace": {
    "description": "Title of the funded project space"
  },
  "noOfFundedProposals": "Funded proposals ({count})",
  "@noOfFundedProposals": {
    "description": "Tab label for funded proposals in funded projects space",
    "placeholders": {
      "count": {
        "type": "int"
      }
    }
  },
  "followed": "Followed",
  "@followed": {
    "description": "Refers to a list of followed items."
  },
  "overallSpacesSearchBrands": "Search Brands",
  "@overallSpacesSearchBrands": {
    "description": "Overall spaces search brands tile name"
  },
  "overallSpacesTasks": "Tasks",
  "@overallSpacesTasks": {
    "description": "Overall spaces tasks tile name"
  },
  "voicesUpdateReady": "Voices update ready",
  "@voicesUpdateReady": {
    "description": "In different places update popup title"
  },
  "clickToRestart": "Click to restart",
  "@clickToRestart": {
    "description": "In different places update popup body"
  },
  "spaceTreasuryName": "Treasury space",
  "@spaceTreasuryName": {
    "description": "Name of space shown in different spaces that indicates its origin"
  },
  "spaceDiscoveryName": "Discovery space",
  "@spaceDiscoveryName": {
    "description": "Name of space shown in different spaces that indicates its origin"
  },
  "spaceWorkspaceName": "Workspace",
  "@spaceWorkspaceName": {
    "description": "Name of space shown in different spaces that indicates its origin"
  },
  "spaceVotingName": "Voting space",
  "@spaceVotingName": {
    "description": "Name of space shown in different spaces that indicates its origin"
  },
  "spaceFundedProjects": "Funded project space",
  "@spaceFundedProjects": {
    "description": "Name of space shown in different spaces that indicates its origin"
  },
  "lock": "Lock",
  "@lock": {
    "description": "Refers to a lock action, i.e. to lock the session."
  },
  "unlock": "Unlock",
  "@unlock": {
    "description": "Refers to a unlock action, i.e. to unlock the session."
  },
  "getStarted": "Get Started",
  "@getStarted": {
    "description": "Refers to a get started action, i.e. to register."
  },
  "guest": "Guest",
  "@guest": {
    "description": "Refers to guest user."
  },
  "visitor": "Visitor",
  "@visitor": {
    "description": "Refers to user that created keychain but is locked"
  },
  "noConnectionBannerRefreshButtonText": "Refresh",
  "@noConnectionBannerRefreshButtonText": {
    "description": "Text shown in the No Internet Connection Banner widget for the refresh button."
  },
  "noConnectionBannerTitle": "No internet connection",
  "@noConnectionBannerTitle": {
    "description": "Text shown in the No Internet Connection Banner widget for the title."
  },
  "noConnectionBannerDescription": "Your internet is playing hide and seek. Check your internet connection, or try again in a moment.",
  "@noConnectionBannerDescription": {
    "description": "Text shown in the No Internet Connection Banner widget for the description below the title."
  },
  "weakPasswordStrength": "Weak password strength",
  "@weakPasswordStrength": {
    "description": "Describes a password that is weak"
  },
  "normalPasswordStrength": "Normal password strength",
  "@normalPasswordStrength": {
    "description": "Describes a password that has medium strength."
  },
  "goodPasswordStrength": "Good password strength",
  "@goodPasswordStrength": {
    "description": "Describes a password that is strong."
  },
  "chooseCardanoWallet": "Choose Cardano Wallet",
  "@chooseCardanoWallet": {
    "description": "A button label to select a cardano wallet."
  },
  "learnMore": "Learn More",
  "@learnMore": {
    "description": "A label on a clickable element that can show more content."
  },
  "walletLink_header": "Link keys to your Catalyst Keychain",
  "@walletLink_header": {
    "description": "A header in link wallet flow in registration."
  },
  "walletLink_subheader": "Link your Cardano wallet",
  "@walletLink_subheader": {
    "description": "A subheader in link wallet flow in registration."
  },
  "walletLink_intro_title": "Link Cardano Wallet & Catalyst Roles to you Catalyst Keychain.",
  "@walletLink_intro_title": {
    "description": "A title in link wallet flow on intro screen."
  },
  "walletLink_intro_content": "You're almost there! This is the final and most important step in your account setup.\n\nWe're going to link a Cardano Wallet to your Catalyst Keychain, so you can start collecting Role Keys.\n\nRole Keys allow you to enter new spaces, discover new ways to participate, and unlock new ways to earn rewards.\n\nWe'll start with your Voter Key by default. You can decide to add a Proposer Key and Drep key if you want, or you can always add them later.",
  "@walletLink_intro_content": {
    "description": "A message (content) in link wallet flow on intro screen."
  },
  "accountCreationCreate": "Create a new \u2028Catalyst Keychain",
  "accountCreationRecover": "Recover your\u2028Catalyst Keychain",
  "accountCreationOnThisDevice": "On this device",
  "@accountCreationOnThisDevice": {
    "description": "Indicates that created keychain will be stored in this device only"
  },
  "accountCreationGetStartedTitle": "Welcome to Catalyst",
  "accountCreationGetStatedDesc": "If you already have a Catalyst keychain you can restore it on this device, or you can create a new Catalyst Keychain.",
  "accountCreationGetStatedWhatNext": "What do you want to do?",
<<<<<<< HEAD
  "catalystKeychain": "Catalyst Keychain",
  "accountCreationSplashTitle": "Create your Catalyst Keychain",
  "accountCreationSplashMessage": "Your keychain is your ticket to participate in \u2028distributed innovation on the global stage.  \u2028\u2028Once you have it, you'll be able to enter different spaces, discover awesome ideas, and share your feedback to hep improve ideas.  \u2028\u2028As you add new keys to your keychain, you'll be able to enter new spaces, unlock new rewards opportunities, and have your voice heard in community decisions.",
  "accountCreationSplashNextButton": "Create your Keychain now"
=======
 "myAccountProfileKeychain": "My Account / Profile & Keychain",
  "@myAccountProfileKeychain": {
    "description": "Title of My Account page"
  },
  "yourCatalystKeychainAndRoleRegistration": "Your Catalyst keychain & role registration",
  "@yourCatalystKeychainAndRoleRegistration": {
    "description": "Subtitle of My Account page"
  },
  "profileAndKeychain": "Profile & Keychain",
  "@profileAndKeychain": {
    "description": "Tab on My Account page"
  },
  "catalystKeychain": "Catalyst Keychain",
  "@catalystKeychain": {
    "description": "Title of Catalyst Keychain card"
  },
  "removeKeychain": "Remove Keychain",
  "@removeKeychain": {
    "description": "Action on Catalyst Keychain card"
  },
  "walletConnected": "Wallet connected",
  "@walletConnected": {
    "description": "Describes that wallet is connected on Catalyst Keychain card"
  },
  "currentRoleRegistrations": "Current Role registrations",
  "@currentRoleRegistrations": {
    "description": "Describes roles on Catalyst Keychain card"
  },
  "voter": "Voter",
  "@voter": {
    "description": "Account role"
  },
  "proposer": "Proposer",
  "@proposer": {
    "description": "Account role"
  },
  "drep": "Drep",
  "@drep": {
    "description": "Account role"
  },
  "defaultRole": "Default",
  "@defaultRole": {
    "description": "Related to account role"
  }
>>>>>>> 69e19ec5
}<|MERGE_RESOLUTION|>--- conflicted
+++ resolved
@@ -459,55 +459,48 @@
   "accountCreationGetStartedTitle": "Welcome to Catalyst",
   "accountCreationGetStatedDesc": "If you already have a Catalyst keychain you can restore it on this device, or you can create a new Catalyst Keychain.",
   "accountCreationGetStatedWhatNext": "What do you want to do?",
-<<<<<<< HEAD
+  "myAccountProfileKeychain": "My Account / Profile & Keychain",
+  "@myAccountProfileKeychain": {
+    "description": "Title of My Account page"
+  },
+  "yourCatalystKeychainAndRoleRegistration": "Your Catalyst keychain & role registration",
+  "@yourCatalystKeychainAndRoleRegistration": {
+    "description": "Subtitle of My Account page"
+  },
+  "profileAndKeychain": "Profile & Keychain",
+  "@profileAndKeychain": {
+    "description": "Tab on My Account page"
+  },
+  "removeKeychain": "Remove Keychain",
+  "@removeKeychain": {
+    "description": "Action on Catalyst Keychain card"
+  },
+  "walletConnected": "Wallet connected",
+  "@walletConnected": {
+    "description": "Describes that wallet is connected on Catalyst Keychain card"
+  },
+  "currentRoleRegistrations": "Current Role registrations",
+  "@currentRoleRegistrations": {
+    "description": "Describes roles on Catalyst Keychain card"
+  },
+  "voter": "Voter",
+  "@voter": {
+    "description": "Account role"
+  },
+  "proposer": "Proposer",
+  "@proposer": {
+    "description": "Account role"
+  },
+  "drep": "Drep",
+  "@drep": {
+    "description": "Account role"
+  },
+  "defaultRole": "Default",
+  "@defaultRole": {
+    "description": "Related to account role"
+  },
   "catalystKeychain": "Catalyst Keychain",
   "accountCreationSplashTitle": "Create your Catalyst Keychain",
   "accountCreationSplashMessage": "Your keychain is your ticket to participate in \u2028distributed innovation on the global stage.  \u2028\u2028Once you have it, you'll be able to enter different spaces, discover awesome ideas, and share your feedback to hep improve ideas.  \u2028\u2028As you add new keys to your keychain, you'll be able to enter new spaces, unlock new rewards opportunities, and have your voice heard in community decisions.",
   "accountCreationSplashNextButton": "Create your Keychain now"
-=======
- "myAccountProfileKeychain": "My Account / Profile & Keychain",
-  "@myAccountProfileKeychain": {
-    "description": "Title of My Account page"
-  },
-  "yourCatalystKeychainAndRoleRegistration": "Your Catalyst keychain & role registration",
-  "@yourCatalystKeychainAndRoleRegistration": {
-    "description": "Subtitle of My Account page"
-  },
-  "profileAndKeychain": "Profile & Keychain",
-  "@profileAndKeychain": {
-    "description": "Tab on My Account page"
-  },
-  "catalystKeychain": "Catalyst Keychain",
-  "@catalystKeychain": {
-    "description": "Title of Catalyst Keychain card"
-  },
-  "removeKeychain": "Remove Keychain",
-  "@removeKeychain": {
-    "description": "Action on Catalyst Keychain card"
-  },
-  "walletConnected": "Wallet connected",
-  "@walletConnected": {
-    "description": "Describes that wallet is connected on Catalyst Keychain card"
-  },
-  "currentRoleRegistrations": "Current Role registrations",
-  "@currentRoleRegistrations": {
-    "description": "Describes roles on Catalyst Keychain card"
-  },
-  "voter": "Voter",
-  "@voter": {
-    "description": "Account role"
-  },
-  "proposer": "Proposer",
-  "@proposer": {
-    "description": "Account role"
-  },
-  "drep": "Drep",
-  "@drep": {
-    "description": "Account role"
-  },
-  "defaultRole": "Default",
-  "@defaultRole": {
-    "description": "Related to account role"
-  }
->>>>>>> 69e19ec5
 }