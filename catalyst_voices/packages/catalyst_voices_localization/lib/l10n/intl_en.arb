--- conflicted
+++ resolved
@@ -637,11 +637,8 @@
   "createKeychainSeedPhraseBody": "Make sure you create an offline backup of your recovery phrase as well.",
   "createKeychainSeedPhraseDownload": "Download Catalyst key",
   "createKeychainSeedPhraseStoreConfirmation": "I have written down/downloaded my 12 words",
-<<<<<<< HEAD
   "yes": "Yes",
-  "no": "No"
-=======
+  "no": "No",
   "createKeychainSeedPhraseCheckInstructionsTitle": "Check your Catalyst security keys",
   "createKeychainSeedPhraseCheckInstructionsSubtitle": "Next, we're going to make sure that you've written down your words correctly.   \u2028\u2028We don't save your seed phrase, so it's important \u2028to make sure you have it right. That's why we do this confirmation before continuing.   \u2028\u2028It's also good practice to get familiar with using a seed phrase if you're new to crypto."
->>>>>>> f1a69fbd
 }