--- conflicted
+++ resolved
@@ -165,7 +165,6 @@
   "@proposalStatusDraft": {
     "description": "Indicates to user that status is in draft mode"
   },
-<<<<<<< HEAD
   "fundedProposal": "Funded proposal",
   "@fundedProposal": {
     "description": "Label shown on a proposal card indicating that the proposal is funded."
@@ -174,15 +173,9 @@
   "@publishedProposal": {
     "description": "Label shown on a proposal card indicating that the proposal is not yet funded."
   },
-=======
-  "fundedProposal": "Funded Proposal",
-  "@fundedProposal": {
-    "description": "Label shown on a proposal card indicating that the proposal is funded."
-  },
->>>>>>> 2068c09e
   "fundedProposalDate": "Funded {date}",
   "@fundedProposalDate": {
-    "description": "Indicates when a proposal has been funded on a proposal card.",
+    "description": "Indicates date of funding (a proposal).",
     "placeholders": {
       "date": {
         "type": "DateTime",
@@ -190,18 +183,15 @@
       }
     }
   },
-<<<<<<< HEAD
   "lastUpdateDate": "Last update: {date}.",
   "@lastUpdateDate": {
-    "description": "Indicates when a proposal has been last updated on a proposal card.",
+    "description": "Indicates a last update date.",
     "placeholders": {
       "date": {
         "type": "String"
       }
     }
   },
-=======
->>>>>>> 2068c09e
   "fundsRequested": "Funds requested",
   "@fundsRequested": {
     "description": "Indicates the amount of ADA requested in a fund on a proposal card."
@@ -215,7 +205,6 @@
         "format": "compact"
       }
     }
-<<<<<<< HEAD
   },
   "noOfSegmentsCompleted": "{completed} of {total} ({percentage}%) {total, plural, =0{segments} =1{segment} other{segments}} completed",
   "@noOfSegmentsCompleted": {
@@ -250,7 +239,5 @@
   "tomorrow": "Tomorrow",
   "@tomorrow": {
     "description": "Refers to date which is tomorrow."
-=======
->>>>>>> 2068c09e
   }
 }