--- conflicted
+++ resolved
@@ -960,15 +960,12 @@
   "recoveryExitConfirmDialogSubtitle": "12 word keychain restoration incomplete",
   "recoveryExitConfirmDialogContent": "Please continue your Catalyst Keychain restoration, if you cancel all input will be lost.",
   "recoveryExitConfirmDialogContinue": "Continue recovery process",
-<<<<<<< HEAD
-  "finishAccountCreation": "Finish account creation"
-=======
   "uploadConfirmDialogSubtitle": "SWITCH TO FILE UPLOAD",
   "uploadConfirmDialogContent": "Do you want to cancel manual input, and switch to Catalyst key upload?",
   "uploadConfirmDialogYesButton": "Yes, switch to Catalyst key upload",
   "uploadConfirmDialogResumeButton": "Resume manual inputs",
   "incorrectUploadDialogSubtitle": "CATALYST KEY INCORRECT",
   "incorrectUploadDialogContent": "The Catalyst keychain that you entered or uploaded is incorrect, please try again.",
-  "incorrectUploadDialogTryAgainButton": "Try again"
->>>>>>> 8ce19a95
+  "incorrectUploadDialogTryAgainButton": "Try again",
+  "finishAccountCreation": "Finish account creation"
 }