{
  "@@locale": "en",
  "emailLabelText": "Email",
  "@emailLabelText": {
    "description": "Text shown in email field"
  },
  "emailHintText": "mail@example.com",
  "@emailHintText": {
    "description": "Text shown in email field when empty"
  },
  "emailErrorText": "mail@example.com",
  "@emailErrorText": {
    "description": "Text shown in email field when input is invalid"
  },
  "cancelButtonText": "Cancel",
  "@cancelButtonText": {
    "description": "Text shown in cancel button"
  },
  "editButtonText": "Edit",
  "@editButtonText": {
    "description": "Text shown in edit button"
  },
  "headerTooltipText": "Header",
  "@headerTooltipText": {
    "description": "Text shown in header tooltip"
  },
  "placeholderRichText": "Start writing your text...",
  "@placeholderRichText": {
    "description": "Text shown as placeholder in rich text editor"
  },
  "supportingTextLabelText": "Supporting text",
  "@supportingTextLabelText": {
    "description": "Text shown as placeholder in rich text editor"
  },
  "saveButtonText": "Save",
  "@saveButtonText": {
    "description": "Text shown in save button"
  },
  "passwordLabelText": "Password",
  "@passwordLabelText": {
    "description": "Text shown in password field"
  },
  "passwordHintText": "My1SecretPassword",
  "@passwordHintText": {
    "description": "Text shown in password field when empty"
  },
  "passwordErrorText": "Password must be at least 8 characters long",
  "@passwordErrorText": {
    "description": "Text shown in  password field when input is invalid"
  },
  "loginTitleText": "Login",
  "@loginTitleText": {
    "description": "Text shown in the login screen title"
  },
  "loginButtonText": "Login",
  "@loginButtonText": {
    "description": "Text shown in the login screen for the login button"
  },
  "loginScreenErrorMessage": "Wrong credentials",
  "@loginScreenErrorMessage": {
    "description": "Text shown in the login screen when the user enters wrong credentials"
  },
  "homeScreenText": "Catalyst Voices",
  "@homeScreenText": {
    "description": "Text shown in the home screen"
  },
  "comingSoonSubtitle": "Voices",
  "@comingSoonSubtitle": {
    "description": "Text shown after logo in coming soon page"
  },
  "comingSoonTitle1": "Coming",
  "@comingSoonTitle1": {
    "description": "Text shown as main title in coming soon page"
  },
  "comingSoonTitle2": "soon",
  "@comingSoonTitle2": {
    "description": "Text shown as main title in coming soon page"
  },
  "comingSoonDescription": "Project Catalyst is the world's largest decentralized innovation engine for solving real-world challenges.",
  "@comingSoonDescription": {
    "description": "Text shown as description in coming soon page"
  },
  "connectingStatusLabelText": "re-connecting",
  "@connectingStatusLabelText": {
    "description": "Label text shown in the ConnectingStatus widget during re-connection."
  },
  "finishAccountButtonLabelText": "Finish account",
  "@finishAccountButtonLabelText": {
    "description": "Label text shown in the FinishAccountButton widget."
  },
  "getStartedButtonLabelText": "Get Started",
  "@getStartedButtonLabelText": {
    "description": "Label text shown in the GetStartedButton widget."
  },
  "unlockButtonLabelText": "Unlock",
  "@unlockButtonLabelText": {
    "description": "Label text shown in the UnlockButton widget."
  },
  "userProfileGuestLabelText": "Guest",
  "@userProfileGuestLabelText": {
    "description": "Label text shown in the UserProfileButton widget when a user is not connected."
  },
  "searchButtonLabelText": "[cmd=K]",
  "@searchButtonLabelText": {
    "description": "Label text shown in the Search widget."
  },
  "snackbarInfoLabelText": "Info",
  "@snackbarInfoLabelText": {
    "description": "Label text shown in the Snackbar widget when the message is an info message."
  },
  "snackbarInfoMessageText": "This is an info message!",
  "@snackbarInfoMessageText": {
    "description": "Text shown in the Snackbar widget when the message is an info message."
  },
  "snackbarSuccessLabelText": "Success",
  "@snackbarSuccessLabelText": {
    "description": "Label text shown in the Snackbar widget when the message is an success message."
  },
  "snackbarSuccessMessageText": "This is a success message!",
  "@snackbarSuccessMessageText": {
    "description": "Text shown in the Snackbar widget when the message is an success message."
  },
  "snackbarWarningLabelText": "Warning",
  "@snackbarWarningLabelText": {
    "description": "Label text shown in the Snackbar widget when the message is an warning message."
  },
  "snackbarWarningMessageText": "This is a warning message!",
  "@snackbarWarningMessageText": {
    "description": "Text shown in the Snackbar widget when the message is an warning message."
  },
  "snackbarErrorLabelText": "Error",
  "@snackbarErrorLabelText": {
    "description": "Label text shown in the Snackbar widget when the message is an error message."
  },
  "snackbarErrorMessageText": "This is an error message!",
  "@snackbarErrorMessageText": {
    "description": "Text shown in the Snackbar widget when the message is an error message."
  },
  "snackbarRefreshButtonText": "Refresh",
  "@snackbarRefreshButtonText": {
    "description": "Text shown in the Snackbar widget for the refresh button."
  },
  "snackbarMoreButtonText": "Learn more",
  "@snackbarMoreButtonText": {
    "description": "Text shown in the Snackbar widget for the more button."
  },
  "snackbarOkButtonText": "Ok",
  "@snackbarOkButtonText": {
    "description": "Text shown in the Snackbar widget for the ok button."
  },
  "seedPhraseSlotNr": "Slot {nr}",
  "@seedPhraseSlotNr": {
    "description": "When user arranges seed phrases this text is shown when phrase was not selected",
    "placeholders": {
      "nr": {
        "type": "int"
      }
    }
  },
  "proposalStatusReady": "Ready",
  "@proposalStatusReady": {
    "description": "Indicates to user that status is in ready mode"
  },
  "proposalStatusDraft": "Draft",
  "@proposalStatusDraft": {
    "description": "Indicates to user that status is in draft mode"
  },
  "proposalStatusInProgress": "In progress",
  "@proposalStatusInProgress": {
    "description": "Indicates to user that status is in progress"
  },
  "proposalStatusPrivate": "Private",
  "@proposalStatusPrivate": {
    "description": "Indicates to user that status is in private mode"
  },
  "proposalStatusLive": "LIVE",
  "@proposalStatusLive": {
    "description": "Indicates to user that status is in live mode"
  },
  "proposalStatusCompleted": "Completed",
  "@proposalStatusCompleted": {
    "description": "Indicates to user that status is completed"
  },
  "proposalStatusOpen": "Open",
  "@proposalStatusOpen": {
    "description": "Indicates to user that status is in open mode"
  },
  "fundedProposal": "Funded proposal",
  "@fundedProposal": {
    "description": "Label shown on a proposal card indicating that the proposal is funded."
  },
  "publishedProposal": "Published proposal",
  "@publishedProposal": {
    "description": "Label shown on a proposal card indicating that the proposal is not yet funded."
  },
  "fundedProposalDate": "Funded {date}",
  "@fundedProposalDate": {
    "description": "Indicates date of funding (a proposal).",
    "placeholders": {
      "date": {
        "type": "DateTime",
        "format": "yMMMMd"
      }
    }
  },
  "lastUpdateDate": "Last update: {date}.",
  "@lastUpdateDate": {
    "description": "Indicates a last update date.",
    "placeholders": {
      "date": {
        "type": "String"
      }
    }
  },
  "fundsRequested": "Funds requested",
  "@fundsRequested": {
    "description": "Indicates the amount of ADA requested in a fund on a proposal card."
  },
  "noOfComments": "{count} {count, plural, =0{comments} =1{comment} other{comments}}",
  "@noOfComments": {
    "description": "Indicates the amount of comments on a proposal card.",
    "placeholders": {
      "count": {
        "type": "num",
        "format": "compact"
      }
    }
  },
  "noOfSegmentsCompleted": "{completed} of {total} ({percentage}%) {total, plural, =0{segments} =1{segment} other{segments}} completed",
  "@noOfSegmentsCompleted": {
    "description": "Indicates the amount of comments on a proposal card.",
    "placeholders": {
      "completed": {
        "type": "num",
        "format": "compact"
      },
      "total": {
        "type": "num",
        "format": "compact"
      },
      "percentage": {
        "type": "num",
        "format": "compact"
      }
    }
  },
  "today": "Today",
  "@today": {
    "description": "Refers to date which is today."
  },
  "yesterday": "Yesterday",
  "@yesterday": {
    "description": "Refers to date which is yesterday."
  },
  "twoDaysAgo": "2 days ago",
  "@twoDaysAgo": {
    "description": "Refers to date which is two days ago."
  },
  "tomorrow": "Tomorrow",
  "@tomorrow": {
    "description": "Refers to date which is tomorrow."
  },
  "activeVotingRound": "Active voting round 14",
  "@activeVotingRound": {
    "description": "Title of the voting space."
  },
  "noOfAllProposals": "All proposals ({count})",
  "@noOfAllProposals": {
    "description": "Tab label for all proposals in voting space",
    "placeholders": {
      "count": {
        "type": "int"
      }
    }
  },
  "favorites": "Favorites",
  "@favorites": {
    "description": "Refers to a list of favorites."
  },
  "treasuryCampaignBuilder": "Campaign builder",
  "@treasuryCampaignBuilder": {
    "description": "Left panel name in treasury space"
  },
  "treasuryCampaignBuilderSegments": "Segments",
  "@treasuryCampaignBuilderSegments": {
    "description": "Tab name in campaign builder panel"
  },
  "treasuryCampaignSetup": "Setup Campaign",
  "@treasuryCampaignSetup": {
    "description": "Segment name"
  },
  "treasuryCampaignTitle": "Campaign title",
  "@treasuryCampaignTitle": {
    "description": "Campaign title"
  },
  "stepEdit": "Edit",
  "@stepEdit": {
    "description": "Button name in step"
  },
  "workspaceProposalNavigation": "Proposal navigation",
  "@workspaceProposalNavigation": {
    "description": "Left panel name in workspace"
  },
  "workspaceProposalNavigationSegments": "Segments",
  "@workspaceProposalNavigationSegments": {
    "description": "Tab name in proposal setup panel"
  },
  "workspaceProposalSetup": "Proposal setup",
  "@workspaceProposalSetup": {
    "description": "Segment name"
  },
  "drawerSpaceTreasury": "Treasury",
  "@drawerSpaceTreasury": {
    "description": "Name shown in spaces shell drawer"
  },
  "drawerSpaceDiscovery": "Discovery",
  "@drawerSpaceDiscovery": {
    "description": "Name shown in spaces shell drawer"
  },
  "drawerSpaceWorkspace": "Workspace",
  "@drawerSpaceWorkspace": {
    "description": "Name shown in spaces shell drawer"
  },
  "drawerSpaceVoting": "Voting",
  "@drawerSpaceVoting": {
    "description": "Name shown in spaces shell drawer"
  },
  "drawerSpaceFundedProjects": "Funded projects",
  "@drawerSpaceFundedProjects": {
    "description": "Name shown in spaces shell drawer"
  },
  "fundedProjectSpace": "Funded project space",
  "@fundedProjectSpace": {
    "description": "Title of the funded project space"
  },
  "noOfFundedProposals": "Funded proposals ({count})",
  "@noOfFundedProposals": {
    "description": "Tab label for funded proposals in funded projects space",
    "placeholders": {
      "count": {
        "type": "int"
      }
    }
  },
  "followed": "Followed",
  "@followed": {
    "description": "Refers to a list of followed items."
  },
  "overallSpacesSearchBrands": "Search Brands",
  "@overallSpacesSearchBrands": {
    "description": "Overall spaces search brands tile name"
  },
  "overallSpacesTasks": "Tasks",
  "@overallSpacesTasks": {
    "description": "Overall spaces tasks tile name"
  },
  "voicesUpdateReady": "Voices update ready",
  "@voicesUpdateReady": {
    "description": "In different places update popup title"
  },
  "clickToRestart": "Click to restart",
  "@clickToRestart": {
    "description": "In different places update popup body"
  },
  "spaceTreasuryName": "Treasury space",
  "@spaceTreasuryName": {
    "description": "Name of space shown in different spaces that indicates its origin"
  },
  "spaceDiscoveryName": "Discovery space",
  "@spaceDiscoveryName": {
    "description": "Name of space shown in different spaces that indicates its origin"
  },
  "spaceWorkspaceName": "Workspace",
  "@spaceWorkspaceName": {
    "description": "Name of space shown in different spaces that indicates its origin"
  },
  "spaceVotingName": "Voting space",
  "@spaceVotingName": {
    "description": "Name of space shown in different spaces that indicates its origin"
  },
  "spaceFundedProjects": "Funded project space",
  "@spaceFundedProjects": {
    "description": "Name of space shown in different spaces that indicates its origin"
  },
  "lock": "Lock",
  "@lock": {
    "description": "Refers to a lock action, i.e. to lock the session."
  },
  "unlock": "Unlock",
  "@unlock": {
    "description": "Refers to a unlock action, i.e. to unlock the session."
  },
  "getStarted": "Get Started",
  "@getStarted": {
    "description": "Refers to a get started action, i.e. to register."
  },
  "guest": "Guest",
  "@guest": {
    "description": "Refers to guest user."
  },
  "visitor": "Visitor",
  "@visitor": {
    "description": "Refers to user that created keychain but is locked"
  },
  "noConnectionBannerRefreshButtonText": "Refresh",
  "@noConnectionBannerRefreshButtonText": {
    "description": "Text shown in the No Internet Connection Banner widget for the refresh button."
  },
  "noConnectionBannerTitle": "No internet connection",
  "@noConnectionBannerTitle": {
    "description": "Text shown in the No Internet Connection Banner widget for the title."
  },
  "noConnectionBannerDescription": "Your internet is playing hide and seek. Check your internet connection, or try again in a moment.",
  "@noConnectionBannerDescription": {
    "description": "Text shown in the No Internet Connection Banner widget for the description below the title."
  },
  "weakPasswordStrength": "Weak password strength",
  "@weakPasswordStrength": {
    "description": "Describes a password that is weak"
  },
  "normalPasswordStrength": "Normal password strength",
  "@normalPasswordStrength": {
    "description": "Describes a password that has medium strength."
  },
  "goodPasswordStrength": "Good password strength",
  "@goodPasswordStrength": {
    "description": "Describes a password that is strong."
  },
  "chooseCardanoWallet": "Choose Cardano Wallet",
  "@chooseCardanoWallet": {
    "description": "A button label to select a cardano wallet."
  },
  "learnMore": "Learn More",
  "@learnMore": {
    "description": "A label on a clickable element that can show more content."
  },
  "walletLinkHeader": "Link keys to your Catalyst Keychain",
  "@walletLinkHeader": {
    "description": "A header in link wallet flow in registration."
  },
  "walletLinkWalletSubheader": "Link your Cardano wallet",
  "@walletLinkWalletSubheader": {
    "description": "A subheader in link wallet flow in registration for wallet connection."
  },
  "walletLinkRolesSubheader": "Select your Catalyst roles",
  "@walletLinkRolesSubheader": {
    "description": "A subheader in link wallet flow in registration for role chooser state."
  },
  "walletLinkTransactionSubheader": "Sign your Catalyst roles to the\nCardano mainnet",
  "@walletLinkTransactionSubheader": {
    "description": "A subheader in link wallet flow in registration for RBAC transaction."
  },
  "walletLinkIntroTitle": "Link Cardano Wallet & Catalyst Roles to you Catalyst Keychain.",
  "@walletLinkIntroTitle": {
    "description": "A title in link wallet flow on intro screen."
  },
  "walletLinkIntroContent": "You're almost there! This is the final and most important step in your account setup.\n\nWe're going to link a Cardano Wallet to your Catalyst Keychain, so you can start collecting Role Keys.\n\nRole Keys allow you to enter new spaces, discover new ways to participate, and unlock new ways to earn rewards.\n\nWe'll start with your Voter Key by default. You can decide to add a Proposer Key and Drep key if you want, or you can always add them later.",
  "@walletLinkIntroContent": {
    "description": "A message (content) in link wallet flow on intro screen."
  },
  "walletLinkSelectWalletTitle": "Select the Cardano wallet to link\nto your Catalyst Keychain.",
  "@walletLinkSelectWalletTitle": {
    "description": "A title in link wallet flow on select wallet screen."
  },
  "walletLinkSelectWalletContent": "To complete this action, you'll submit a signed transaction to Cardano. There will be an ADA transaction fee.",
  "@walletLinkSelectWalletContent": {
    "description": "A message (content) in link wallet flow on select wallet screen."
  },
  "seeAllSupportedWallets": "See all supported wallets",
  "@seeAllSupportedWallets": {
    "description": "Message shown when redirecting to external content that describes which wallets are supported."
  },
  "accountCreationCreate": "Create a new \u2028Catalyst Keychain",
  "accountCreationRecover": "Recover your\u2028Catalyst Keychain",
  "accountCreationOnThisDevice": "On this device",
  "@accountCreationOnThisDevice": {
    "description": "Indicates that created keychain will be stored in this device only"
  },
  "accountCreationGetStartedTitle": "Welcome to Catalyst",
  "accountCreationGetStatedDesc": "If you already have a Catalyst keychain you can restore it on this device, or you can create a new Catalyst Keychain.",
  "accountCreationGetStatedWhatNext": "What do you want to do?",
  "myAccountProfileKeychain": "My Account / Profile & Keychain",
  "@myAccountProfileKeychain": {
    "description": "Title of My Account page"
  },
  "yourCatalystKeychainAndRoleRegistration": "Your Catalyst keychain & role registration",
  "@yourCatalystKeychainAndRoleRegistration": {
    "description": "Subtitle of My Account page"
  },
  "profileAndKeychain": "Profile & Keychain",
  "@profileAndKeychain": {
    "description": "Tab on My Account page"
  },
  "removeKeychain": "Remove Keychain",
  "@removeKeychain": {
    "description": "Action on Catalyst Keychain card"
  },
  "walletConnected": "Wallet connected",
  "@walletConnected": {
    "description": "Describes that wallet is connected on Catalyst Keychain card"
  },
  "currentRoleRegistrations": "Current Role registrations",
  "@currentRoleRegistrations": {
    "description": "Describes roles on Catalyst Keychain card"
  },
  "voter": "Voter",
  "@voter": {
    "description": "Account role"
  },
  "proposer": "Proposer",
  "@proposer": {
    "description": "Account role"
  },
  "drep": "Drep",
  "@drep": {
    "description": "Account role"
  },
  "defaultRole": "Default",
  "@defaultRole": {
    "description": "Related to account role"
  },
<<<<<<< HEAD
  "deleteKeychainDialogTitle": "Delete Keychain?",
  "@deleteKeychainDialogTitle": {
    "description": "A title on delete keychain dialog"
  },
  "deleteKeychainDialogSubtitle": "Are you sure you wants to delete your  Catalyst Keychain from this device?",
  "@deleteKeychainDialogSubtitle": {
    "description": "A subtitle on delete keychain dialog"
  },
  "deleteKeychainDialogWarning": "Make sure you have a working Catalyst 12-word seedphrase!",
  "@deleteKeychainDialogWarning": {
    "description": "A warning on delete keychain dialog"
  },
  "deleteKeychainDialogWarningInfo": "Your Catalyst account will be removed, this action cannot be undone!",
  "@deleteKeychainDialogWarningInfo": {
    "description": "A warning info on delete keychain dialog"
  },
  "deleteKeychainDialogTypingInfo": "To avoid mistakes, please type ‘Remove Keychain’ below.",
  "@deleteKeychainDialogTypingInfo": {
    "description": "A typing info on delete keychain dialog"
  },
  "deleteKeychainDialogInputLabel": "Confirm removal",
  "@deleteKeychainDialogInputLabel": {
    "description": "An input label on delete keychain dialog"
  },
  "deleteKeychainDialogErrorText": "Error. Please type 'Remove keychain' to remove your account from this device.",
  "@deleteKeychainDialogErrorText": {
    "description": "An error text on text field on delete keychain dialog"
  },
  "deleteKeychainDialogRemovingPhrase": "Remove Keychain",
  "@deleteKeychainDialogRemovingPhrase": {
    "description": "A removing phrase on delete keychain dialog"
  },
  "delete": "Delete",
  "close": "Close",
  "keychainDeletedDialogTitle": "Catalyst keychain removed",
  "@keychainDeletedDialogTitle": {
    "description": "A title on keychain deleted dialog"
  },
  "keychainDeletedDialogSubtitle": "Catalyst keychain removed",
  "@keychainDeletedDialogSubtitle": {
    "description": "A subtitle on keychain deleted dialog"
  },
  "keychainDeletedDialogInfo": "Catalyst keychain removed",
  "@keychainDeletedDialogInfo": {
    "description": "An info on keychain deleted dialog"
=======
  "catalystKeychain": "Catalyst Keychain",
  "accountCreationSplashTitle": "Create your Catalyst Keychain",
  "accountCreationSplashMessage": "Your keychain is your ticket to participate in \u2028distributed innovation on the global stage.  \u2028\u2028Once you have it, you'll be able to enter different spaces, discover awesome ideas, and share your feedback to hep improve ideas.  \u2028\u2028As you add new keys to your keychain, you'll be able to enter new spaces, unlock new rewards opportunities, and have your voice heard in community decisions.",
  "accountCreationSplashNextButton": "Create your Keychain now",
  "accountInstructionsTitle": "Great! Your Catalyst Keychain \u2028has been created.",
  "accountInstructionsMessage": "On the next screen, you're going to see 12 words. \u2028This is called your \"seed phrase\".   \u2028\u2028It's like a super secure password that only you know, \u2028that allows you to prove ownership of your keychain.  \u2028\u2028You'll use it to login and recover your account on \u2028different devices, so be sure to put it somewhere safe!\n\nYou need to write this seed phrase down with pen and paper, so get this ready.",
  "next": "Next",
  "@next": {
    "description": "For example in button that goes to next stage of registration"
  },
  "back": "Back",
  "@back": {
    "description": "For example in button that goes to previous stage of registration"
  },
  "retry": "Retry",
  "@retry": {
    "description": "Retry action when something goes wrong."
  },
  "somethingWentWrong": "Something went wrong.",
  "@somethingWentWrong": {
    "description": "Error description when something goes wrong."
  },
  "noWalletFound": "No wallet found.",
  "@noWalletFound": {
    "description": "A description when no wallet extension was found."
>>>>>>> b76bd6dd
  }
}<|MERGE_RESOLUTION|>--- conflicted
+++ resolved
@@ -519,55 +519,6 @@
   "@defaultRole": {
     "description": "Related to account role"
   },
-<<<<<<< HEAD
-  "deleteKeychainDialogTitle": "Delete Keychain?",
-  "@deleteKeychainDialogTitle": {
-    "description": "A title on delete keychain dialog"
-  },
-  "deleteKeychainDialogSubtitle": "Are you sure you wants to delete your  -Catalyst Keychain from this device?",
-  "@deleteKeychainDialogSubtitle": {
-    "description": "A subtitle on delete keychain dialog"
-  },
-  "deleteKeychainDialogWarning": "Make sure you have a working Catalyst 12-word seedphrase!",
-  "@deleteKeychainDialogWarning": {
-    "description": "A warning on delete keychain dialog"
-  },
-  "deleteKeychainDialogWarningInfo": "Your Catalyst account will be removed, -this action cannot be undone!",
-  "@deleteKeychainDialogWarningInfo": {
-    "description": "A warning info on delete keychain dialog"
-  },
-  "deleteKeychainDialogTypingInfo": "To avoid mistakes, please type ‘Remove Keychain’ below.",
-  "@deleteKeychainDialogTypingInfo": {
-    "description": "A typing info on delete keychain dialog"
-  },
-  "deleteKeychainDialogInputLabel": "Confirm removal",
-  "@deleteKeychainDialogInputLabel": {
-    "description": "An input label on delete keychain dialog"
-  },
-  "deleteKeychainDialogErrorText": "Error. Please type 'Remove keychain' to remove your account from this device.",
-  "@deleteKeychainDialogErrorText": {
-    "description": "An error text on text field on delete keychain dialog"
-  },
-  "deleteKeychainDialogRemovingPhrase": "Remove Keychain",
-  "@deleteKeychainDialogRemovingPhrase": {
-    "description": "A removing phrase on delete keychain dialog"
-  },
-  "delete": "Delete",
-  "close": "Close",
-  "keychainDeletedDialogTitle": "Catalyst keychain removed",
-  "@keychainDeletedDialogTitle": {
-    "description": "A title on keychain deleted dialog"
-  },
-  "keychainDeletedDialogSubtitle": "Catalyst keychain removed",
-  "@keychainDeletedDialogSubtitle": {
-    "description": "A subtitle on keychain deleted dialog"
-  },
-  "keychainDeletedDialogInfo": "Catalyst keychain removed",
-  "@keychainDeletedDialogInfo": {
-    "description": "An info on keychain deleted dialog"
-=======
   "catalystKeychain": "Catalyst Keychain",
   "accountCreationSplashTitle": "Create your Catalyst Keychain",
   "accountCreationSplashMessage": "Your keychain is your ticket to participate in \u2028distributed innovation on the global stage.  \u2028\u2028Once you have it, you'll be able to enter different spaces, discover awesome ideas, and share your feedback to hep improve ideas.  \u2028\u2028As you add new keys to your keychain, you'll be able to enter new spaces, unlock new rewards opportunities, and have your voice heard in community decisions.",
@@ -593,6 +544,53 @@
   "noWalletFound": "No wallet found.",
   "@noWalletFound": {
     "description": "A description when no wallet extension was found."
->>>>>>> b76bd6dd
+  },
+  "deleteKeychainDialogTitle": "Delete Keychain?",
+  "@deleteKeychainDialogTitle": {
+    "description": "A title on delete keychain dialog"
+  },
+  "deleteKeychainDialogSubtitle": "Are you sure you wants to delete your  +Catalyst Keychain from this device?",
+  "@deleteKeychainDialogSubtitle": {
+    "description": "A subtitle on delete keychain dialog"
+  },
+  "deleteKeychainDialogWarning": "Make sure you have a working Catalyst 12-word seedphrase!",
+  "@deleteKeychainDialogWarning": {
+    "description": "A warning on delete keychain dialog"
+  },
+  "deleteKeychainDialogWarningInfo": "Your Catalyst account will be removed, +this action cannot be undone!",
+  "@deleteKeychainDialogWarningInfo": {
+    "description": "A warning info on delete keychain dialog"
+  },
+  "deleteKeychainDialogTypingInfo": "To avoid mistakes, please type ‘Remove Keychain’ below.",
+  "@deleteKeychainDialogTypingInfo": {
+    "description": "A typing info on delete keychain dialog"
+  },
+  "deleteKeychainDialogInputLabel": "Confirm removal",
+  "@deleteKeychainDialogInputLabel": {
+    "description": "An input label on delete keychain dialog"
+  },
+  "deleteKeychainDialogErrorText": "Error. Please type 'Remove keychain' to remove your account from this device.",
+  "@deleteKeychainDialogErrorText": {
+    "description": "An error text on text field on delete keychain dialog"
+  },
+  "deleteKeychainDialogRemovingPhrase": "Remove Keychain",
+  "@deleteKeychainDialogRemovingPhrase": {
+    "description": "A removing phrase on delete keychain dialog"
+  },
+  "delete": "Delete",
+  "close": "Close",
+  "keychainDeletedDialogTitle": "Catalyst keychain removed",
+  "@keychainDeletedDialogTitle": {
+    "description": "A title on keychain deleted dialog"
+  },
+  "keychainDeletedDialogSubtitle": "Catalyst keychain removed",
+  "@keychainDeletedDialogSubtitle": {
+    "description": "A subtitle on keychain deleted dialog"
+  },
+  "keychainDeletedDialogInfo": "Catalyst keychain removed",
+  "@keychainDeletedDialogInfo": {
+    "description": "An info on keychain deleted dialog"
   }
 }