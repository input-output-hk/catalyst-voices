--- conflicted
+++ resolved
@@ -426,52 +426,6 @@
   "@goodPasswordStrength": {
     "description": "Describes a password that is strong."
   },
-<<<<<<< HEAD
-  "myAccountProfileKeychain": "My Account / Profile & Keychain",
-  "@myAccountProfileKeychain": {
-    "description": "Title of My Account page"
-  },
-  "yourCatalystKeychainAndRoleRegistration": "Your Catalyst keychain & role registration",
-  "@yourCatalystKeychainAndRoleRegistration": {
-    "description": "Subtitle of My Account page"
-  },
-  "profileAndKeychain": "Profile & Keychain",
-  "@profileAndKeychain": {
-    "description": "Tab on My Account page"
-  },
-  "catalystKeychain": "Catalyst Keychain",
-  "@catalystKeychain": {
-    "description": "Title of Catalyst Keychain card"
-  },
-  "removeKeychain": "Remove Keychain",
-  "@removeKeychain": {
-    "description": "Action on Catalyst Keychain card"
-  },
-  "walletConnected": "Wallet connected",
-  "@walletConnected": {
-    "description": "Describes that wallet is connected on Catalyst Keychain card"
-  },
-  "currentRoleRegistrations": "Current Role registrations",
-  "@currentRoleRegistrations": {
-    "description": "Describes roles on Catalyst Keychain card"
-  },
-  "voter": "Voter",
-  "@voter": {
-    "description": "Account role"
-  },
-  "proposer": "Proposer",
-  "@proposer": {
-    "description": "Account role"
-  },
-  "drep": "Drep",
-  "@drep": {
-    "description": "Account role"
-  },
-  "defaultRole": "Default",
-  "@defaultRole": {
-    "description": "Related to account role"
-  }
-=======
   "chooseCardanoWallet": "Choose Cardano Wallet",
   "@chooseCardanoWallet": {
     "description": "A button label to select a cardano wallet."
@@ -504,6 +458,49 @@
   },
   "accountCreationGetStartedTitle": "Welcome to Catalyst",
   "accountCreationGetStatedDesc": "If you already have a Catalyst keychain you can restore it on this device, or you can create a new Catalyst Keychain.",
-  "accountCreationGetStatedWhatNext": "What do you want to do?"
->>>>>>> a14909c3
+  "accountCreationGetStatedWhatNext": "What do you want to do?",
+ "myAccountProfileKeychain": "My Account / Profile & Keychain",
+  "@myAccountProfileKeychain": {
+    "description": "Title of My Account page"
+  },
+  "yourCatalystKeychainAndRoleRegistration": "Your Catalyst keychain & role registration",
+  "@yourCatalystKeychainAndRoleRegistration": {
+    "description": "Subtitle of My Account page"
+  },
+  "profileAndKeychain": "Profile & Keychain",
+  "@profileAndKeychain": {
+    "description": "Tab on My Account page"
+  },
+  "catalystKeychain": "Catalyst Keychain",
+  "@catalystKeychain": {
+    "description": "Title of Catalyst Keychain card"
+  },
+  "removeKeychain": "Remove Keychain",
+  "@removeKeychain": {
+    "description": "Action on Catalyst Keychain card"
+  },
+  "walletConnected": "Wallet connected",
+  "@walletConnected": {
+    "description": "Describes that wallet is connected on Catalyst Keychain card"
+  },
+  "currentRoleRegistrations": "Current Role registrations",
+  "@currentRoleRegistrations": {
+    "description": "Describes roles on Catalyst Keychain card"
+  },
+  "voter": "Voter",
+  "@voter": {
+    "description": "Account role"
+  },
+  "proposer": "Proposer",
+  "@proposer": {
+    "description": "Account role"
+  },
+  "drep": "Drep",
+  "@drep": {
+    "description": "Account role"
+  },
+  "defaultRole": "Default",
+  "@defaultRole": {
+    "description": "Related to account role"
+  }
 }