--- conflicted
+++ resolved
@@ -908,7 +908,6 @@
   "recoveryAccountDetailsAction": "Set unlock password for this device",
   "recoveryUnlockPasswordInstructionsTitle": "Set your Catalyst unlock password f\u2028or this device",
   "recoveryUnlockPasswordInstructionsSubtitle": "With over 300 trillion possible combinations, your 12 word seed phrase is great for keeping your account safe.  \u2028\u2028But it can be a bit tedious to enter every single time you want to use the app.  \u2028\u2028In this next step, you'll set your Unlock Password for your current device. It's like a shortcut for proving ownership of your Keychain.  \u2028\u2028Whenever you recover your account for the first time on a new device, you'll need to use your Catalyst Keychain to get started. Every time after that, you can use your Unlock Password to quickly regain access.",
-<<<<<<< HEAD
   "unlockDialogHeader": "Unlock Catalyst",
   "@unlockDialogHeader": {
     "description": "The header label in unlock dialog."
@@ -932,8 +931,7 @@
   "continueAsGuest": "Continue as guest",
   "@continueAsGuest": {
     "description": "The message shown when asking the user to login/unlock and the user wants to cancel the process."
-  }
-=======
+  },
   "recoverySuccessTitle": "Congratulations your Catalyst \u2028Keychain is restored!",
   "recoverySuccessSubtitle": "You have successfully restored your Catalyst Keychain, and unlocked Catalyst Voices on this device.",
   "recoverySuccessGoToDashboard": "Jump into the Discovery space / Dashboard",
@@ -941,5 +939,4 @@
   "recoveryExitConfirmDialogSubtitle": "12 word keychain restoration incomplete",
   "recoveryExitConfirmDialogContent": "Please continue your Catalyst Keychain restoration, if you cancel all input will be lost.",
   "recoveryExitConfirmDialogContinue": "Continue recovery process"
->>>>>>> ba12cd3c
 }