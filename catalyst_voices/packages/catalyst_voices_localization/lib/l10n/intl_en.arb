{
  "@@locale": "en",
  "emailLabelText": "Email",
  "@emailLabelText": {
    "description": "Text shown in email field"
  },
  "emailHintText": "mail@example.com",
  "@emailHintText": {
    "description": "Text shown in email field when empty"
  },
  "emailErrorText": "mail@example.com",
  "@emailErrorText": {
    "description": "Text shown in email field when input is invalid"
  },
  "cancelButtonText": "Cancel",
  "@cancelButtonText": {
    "description": "Text shown in cancel button"
  },
  "editButtonText": "Edit",
  "@editButtonText": {
    "description": "Text shown in edit button"
  },
  "headerTooltipText": "Header",
  "@headerTooltipText": {
    "description": "Text shown in header tooltip"
  },
  "placeholderRichText": "Start writing your text...",
  "@placeholderRichText": {
    "description": "Text shown as placeholder in rich text editor"
  },
  "supportingTextLabelText": "Supporting text",
  "@supportingTextLabelText": {
    "description": "Text shown as placeholder in rich text editor"
  },
  "saveButtonText": "Save",
  "@saveButtonText": {
    "description": "Text shown in save button"
  },
  "passwordLabelText": "Password",
  "@passwordLabelText": {
    "description": "Text shown in password field"
  },
  "passwordHintText": "My1SecretPassword",
  "@passwordHintText": {
    "description": "Text shown in password field when empty"
  },
  "passwordErrorText": "Password must be at least 8 characters long",
  "@passwordErrorText": {
    "description": "Text shown in  password field when input is invalid"
  },
  "loginTitleText": "Login",
  "@loginTitleText": {
    "description": "Text shown in the login screen title"
  },
  "loginButtonText": "Login",
  "@loginButtonText": {
    "description": "Text shown in the login screen for the login button"
  },
  "loginScreenErrorMessage": "Wrong credentials",
  "@loginScreenErrorMessage": {
    "description": "Text shown in the login screen when the user enters wrong credentials"
  },
  "homeScreenText": "Catalyst Voices",
  "@homeScreenText": {
    "description": "Text shown in the home screen"
  },
  "comingSoonSubtitle": "Voices",
  "@comingSoonSubtitle": {
    "description": "Text shown after logo in coming soon page"
  },
  "comingSoonTitle1": "Coming",
  "@comingSoonTitle1": {
    "description": "Text shown as main title in coming soon page"
  },
  "comingSoonTitle2": "soon",
  "@comingSoonTitle2": {
    "description": "Text shown as main title in coming soon page"
  },
  "comingSoonDescription": "Project Catalyst is the world's largest decentralized innovation engine for solving real-world challenges.",
  "@comingSoonDescription": {
    "description": "Text shown as description in coming soon page"
  },
  "connectingStatusLabelText": "re-connecting",
  "@connectingStatusLabelText": {
    "description": "Label text shown in the ConnectingStatus widget during re-connection."
  },
  "finishAccountButtonLabelText": "Finish account",
  "@finishAccountButtonLabelText": {
    "description": "Label text shown in the FinishAccountButton widget."
  },
  "getStartedButtonLabelText": "Get Started",
  "@getStartedButtonLabelText": {
    "description": "Label text shown in the GetStartedButton widget."
  },
  "unlockButtonLabelText": "Unlock",
  "@unlockButtonLabelText": {
    "description": "Label text shown in the UnlockButton widget."
  },
  "userProfileGuestLabelText": "Guest",
  "@userProfileGuestLabelText": {
    "description": "Label text shown in the UserProfileButton widget when a user is not connected."
  },
  "searchButtonLabelText": "[cmd=K]",
  "@searchButtonLabelText": {
    "description": "Label text shown in the Search widget."
  },
  "snackbarInfoLabelText": "Info",
  "@snackbarInfoLabelText": {
    "description": "Label text shown in the Snackbar widget when the message is an info message."
  },
  "snackbarInfoMessageText": "This is an info message!",
  "@snackbarInfoMessageText": {
    "description": "Text shown in the Snackbar widget when the message is an info message."
  },
  "snackbarSuccessLabelText": "Success",
  "@snackbarSuccessLabelText": {
    "description": "Label text shown in the Snackbar widget when the message is an success message."
  },
  "snackbarSuccessMessageText": "This is a success message!",
  "@snackbarSuccessMessageText": {
    "description": "Text shown in the Snackbar widget when the message is an success message."
  },
  "snackbarWarningLabelText": "Warning",
  "@snackbarWarningLabelText": {
    "description": "Label text shown in the Snackbar widget when the message is an warning message."
  },
  "snackbarWarningMessageText": "This is a warning message!",
  "@snackbarWarningMessageText": {
    "description": "Text shown in the Snackbar widget when the message is an warning message."
  },
  "snackbarErrorLabelText": "Error",
  "@snackbarErrorLabelText": {
    "description": "Label text shown in the Snackbar widget when the message is an error message."
  },
  "snackbarErrorMessageText": "This is an error message!",
  "@snackbarErrorMessageText": {
    "description": "Text shown in the Snackbar widget when the message is an error message."
  },
  "snackbarRefreshButtonText": "Refresh",
  "@snackbarRefreshButtonText": {
    "description": "Text shown in the Snackbar widget for the refresh button."
  },
  "snackbarMoreButtonText": "Learn more",
  "@snackbarMoreButtonText": {
    "description": "Text shown in the Snackbar widget for the more button."
  },
  "snackbarOkButtonText": "Ok",
  "@snackbarOkButtonText": {
    "description": "Text shown in the Snackbar widget for the ok button."
  },
  "seedPhraseSlotNr": "Slot {nr}",
  "@seedPhraseSlotNr": {
    "description": "When user arranges seed phrases this text is shown when phrase was not selected",
    "placeholders": {
      "nr": {
        "type": "int"
      }
    }
  },
  "proposalStatusReady": "Ready",
  "@proposalStatusReady": {
    "description": "Indicates to user that status is in ready mode"
  },
  "proposalStatusDraft": "Draft",
  "@proposalStatusDraft": {
    "description": "Indicates to user that status is in draft mode"
  },
<<<<<<< HEAD
  "proposalStatusPrivate": "Private",
  "@proposalStatusPrivate": {
    "description": "Indicates to user that status is in private mode"
  },
  "proposalStatusLive": "LIVE",
  "@proposalStatusLive": {
    "description": "Indicates to user that status is in live mode"
  },
  "proposalStatusCompleted": "Completed",
  "@proposalStatusCompleted": {
    "description": "Indicates to user that status is completed"
  },
  "proposalStatusOpen": "Open",
  "@proposalStatusOpen": {
    "description": "Indicates to user that status is in open mode"
=======
  "proposalStatusInProgress": "In progress",
  "@proposalStatusInProgress": {
    "description": "Indicates to user that status is in progress"
>>>>>>> 6b53a99b
  },
  "fundedProposal": "Funded proposal",
  "@fundedProposal": {
    "description": "Label shown on a proposal card indicating that the proposal is funded."
  },
  "publishedProposal": "Published proposal",
  "@publishedProposal": {
    "description": "Label shown on a proposal card indicating that the proposal is not yet funded."
  },
  "fundedProposalDate": "Funded {date}",
  "@fundedProposalDate": {
    "description": "Indicates date of funding (a proposal).",
    "placeholders": {
      "date": {
        "type": "DateTime",
        "format": "yMMMMd"
      }
    }
  },
  "lastUpdateDate": "Last update: {date}.",
  "@lastUpdateDate": {
    "description": "Indicates a last update date.",
    "placeholders": {
      "date": {
        "type": "String"
      }
    }
  },
  "fundsRequested": "Funds requested",
  "@fundsRequested": {
    "description": "Indicates the amount of ADA requested in a fund on a proposal card."
  },
  "noOfComments": "{count} {count, plural, =0{comments} =1{comment} other{comments}}",
  "@noOfComments": {
    "description": "Indicates the amount of comments on a proposal card.",
    "placeholders": {
      "count": {
        "type": "num",
        "format": "compact"
      }
    }
  },
  "noOfSegmentsCompleted": "{completed} of {total} ({percentage}%) {total, plural, =0{segments} =1{segment} other{segments}} completed",
  "@noOfSegmentsCompleted": {
    "description": "Indicates the amount of comments on a proposal card.",
    "placeholders": {
      "completed": {
        "type": "num",
        "format": "compact"
      },
      "total": {
        "type": "num",
        "format": "compact"
      },
      "percentage": {
        "type": "num",
        "format": "compact"
      }
    }
  },
  "today": "Today",
  "@today": {
    "description": "Refers to date which is today."
  },
  "yesterday": "Yesterday",
  "@yesterday": {
    "description": "Refers to date which is yesterday."
  },
  "twoDaysAgo": "2 days ago",
  "@twoDaysAgo": {
    "description": "Refers to date which is two days ago."
  },
  "tomorrow": "Tomorrow",
  "@tomorrow": {
    "description": "Refers to date which is tomorrow."
  },
  "activeVotingRound": "Active voting round 14",
  "@activeVotingRound": {
    "description": "Title of the voting space."
  },
  "noOfAllProposals": "All proposals ({count})",
  "@noOfAllProposals": {
    "description": "Tab label for all proposals in voting space",
    "placeholders": {
      "count": {
        "type": "int"
      }
    }
  },
  "favorites": "Favorites",
  "@favorites": {
    "description": "Refers to a list of favorites."
  },
  "treasuryCampaignBuilder": "Campaign builder",
  "@treasuryCampaignBuilder": {
    "description": "Left panel name in treasury space"
  },
  "treasuryCampaignBuilderSegments": "Segments",
  "@treasuryCampaignBuilderSegments": {
    "description": "Tab name in campaign builder panel"
  },
  "treasuryCampaignSetup": "Setup Campaign",
  "@treasuryCampaignSetup": {
    "description": "Segment name"
  },
  "treasuryCampaignTitle": "Campaign title",
  "@treasuryCampaignTitle": {
    "description": "Campaign title"
  },
  "stepEdit": "Edit",
  "@stepEdit": {
    "description": "Button name in step"
  },
  "workspaceProposalNavigation": "Proposal navigation",
  "@workspaceProposalNavigation": {
    "description": "Left panel name in workspace"
  },
  "workspaceProposalNavigationSegments": "Segments",
  "@workspaceProposalNavigationSegments": {
    "description": "Tab name in proposal setup panel"
  },
  "workspaceProposalSetup": "Proposal setup",
  "@workspaceProposalSetup": {
    "description": "Segment name"
  },
  "drawerSpaceTreasury": "Treasury",
  "@drawerSpaceTreasury": {
    "description": "Name shown in spaces shell drawer"
  },
  "drawerSpaceDiscovery": "Discovery",
  "@drawerSpaceDiscovery": {
    "description": "Name shown in spaces shell drawer"
  },
  "drawerSpaceWorkspace": "Workspace",
  "@drawerSpaceWorkspace": {
    "description": "Name shown in spaces shell drawer"
  },
  "drawerSpaceVoting": "Voting",
  "@drawerSpaceVoting": {
    "description": "Name shown in spaces shell drawer"
  },
  "drawerSpaceFundedProjects": "Funded projects",
  "@drawerSpaceFundedProjects": {
    "description": "Name shown in spaces shell drawer"
  },
  "fundedProjectSpace": "Funded project space",
  "@fundedProjectSpace": {
    "description": "Title of the funded project space"
  },
  "noOfFundedProposals": "Funded proposals ({count})",
  "@noOfFundedProposals": {
    "description": "Tab label for funded proposals in funded projects space",
    "placeholders": {
      "count": {
        "type": "int"
      }
    }
  },
  "followed": "Followed",
  "@followed": {
    "description": "Refers to a list of followed items."
  },
  "overallSpacesSearchBrands": "Search Brands",
  "@overallSpacesSearchBrands": {
    "description": "Overall spaces search brands tile name"
  },
  "overallSpacesTasks": "Tasks",
  "@overallSpacesTasks": {
    "description": "Overall spaces tasks tile name"
  },
  "voicesUpdateReady": "Voices update ready",
  "@voicesUpdateReady": {
    "description": "In different places update popup title"
  },
  "clickToRestart": "Click to restart",
  "@clickToRestart": {
    "description": "In different places update popup body"
  },
  "spaceTreasuryName": "Treasury",
  "@spaceTreasuryName": {
    "description": "Name of space shown in different spaces that indicates its origin"
  },
  "spaceDiscoveryName": "Discovery space",
  "@spaceDiscoveryName": {
    "description": "Name of space shown in different spaces that indicates its origin"
  },
  "spaceWorkspaceName": "Workspace",
  "@spaceWorkspaceName": {
    "description": "Name of space shown in different spaces that indicates its origin"
  },
  "spaceVotingName": "Treasury",
  "@spaceVotingName": {
    "description": "Name of space shown in different spaces that indicates its origin"
  },
  "spaceFundedProjects": "Funded Projects",
  "@spaceFundedProjects": {
    "description": "Name of space shown in different spaces that indicates its origin"
  }
}<|MERGE_RESOLUTION|>--- conflicted
+++ resolved
@@ -165,7 +165,10 @@
   "@proposalStatusDraft": {
     "description": "Indicates to user that status is in draft mode"
   },
-<<<<<<< HEAD
+  "proposalStatusInProgress": "In progress",
+  "@proposalStatusInProgress": {
+    "description": "Indicates to user that status is in progress"
+  },
   "proposalStatusPrivate": "Private",
   "@proposalStatusPrivate": {
     "description": "Indicates to user that status is in private mode"
@@ -181,11 +184,6 @@
   "proposalStatusOpen": "Open",
   "@proposalStatusOpen": {
     "description": "Indicates to user that status is in open mode"
-=======
-  "proposalStatusInProgress": "In progress",
-  "@proposalStatusInProgress": {
-    "description": "Indicates to user that status is in progress"
->>>>>>> 6b53a99b
   },
   "fundedProposal": "Funded proposal",
   "@fundedProposal": {
