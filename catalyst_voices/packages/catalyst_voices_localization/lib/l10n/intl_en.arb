--- conflicted
+++ resolved
@@ -426,44 +426,37 @@
   "@goodPasswordStrength": {
     "description": "Describes a password that is strong."
   },
-<<<<<<< HEAD
+  "chooseCardanoWallet": "Choose Cardano Wallet",
+  "@chooseCardanoWallet": {
+    "description": "A button label to select a cardano wallet."
+  },
+  "learnMore": "Learn More",
+  "@learnMore": {
+    "description": "A label on a clickable element that can show more content."
+  },
+  "walletLink_header": "Link keys to your Catalyst Keychain",
+  "@walletLink_header": {
+    "description": "A header in link wallet flow in registration."
+  },
+  "walletLink_subheader": "Link your Cardano wallet",
+  "@walletLink_subheader": {
+    "description": "A subheader in link wallet flow in registration."
+  },
+  "walletLink_intro_title": "Link Cardano Wallet & Catalyst Roles to you Catalyst Keychain.",
+  "@walletLink_intro_title": {
+    "description": "A title in link wallet flow on intro screen."
+  },
+  "walletLink_intro_content": "You're almost there! This is the final and most important step in your account setup.\n\nWe're going to link a Cardano Wallet to your Catalyst Keychain, so you can start collecting Role Keys.\n\nRole Keys allow you to enter new spaces, discover new ways to participate, and unlock new ways to earn rewards.\n\nWe'll start with your Voter Key by default. You can decide to add a Proposer Key and Drep key if you want, or you can always add them later.",
+  "@walletLink_intro_content": {
+    "description": "A message (content) in link wallet flow on intro screen."
+  },
   "accountCreationCreate": "Create a new \u2028Catalyst Keychain",
   "accountCreationRecover": "Recover your\u2028Catalyst Keychain",
   "accountCreationOnThisDevice": "On this device",
   "@accountCreationOnThisDevice": {
     "description": "Indicates that created keychain will be stored in this device only"
   },
-  "learnMore": "Learn more",
-  "@learnMore": {
-    "description": "General string used as external link text buttons"
-  },
   "accountCreationGetStartedTitle": "Welcome to Catalyst",
   "accountCreationGetStatedDesc": "If you already have a Catalyst keychain you can restore it on this device, or you can create a new Catalyst Keychain.",
   "accountCreationGetStatedWhatNext": "What do you want to do?"
-=======
-  "chooseCardanoWallet": "Choose Cardano Wallet",
-  "@chooseCardanoWallet": {
-    "description": "A button label to select a cardano wallet."
-  },
-  "learnMore": "Learn More",
-  "@learnMore": {
-    "description": "A label on a clickable element that can show more content."
-  },
-  "walletLink_header": "Link keys to your Catalyst Keychain",
-  "@walletLink_header": {
-    "description": "A header in link wallet flow in registration."
-  },
-  "walletLink_subheader": "Link your Cardano wallet",
-  "@walletLink_subheader": {
-    "description": "A subheader in link wallet flow in registration."
-  },
-  "walletLink_intro_title": "Link Cardano Wallet & Catalyst Roles to you Catalyst Keychain.",
-  "@walletLink_intro_title": {
-    "description": "A title in link wallet flow on intro screen."
-  },
-  "walletLink_intro_content": "You're almost there! This is the final and most important step in your account setup.\n\nWe're going to link a Cardano Wallet to your Catalyst Keychain, so you can start collecting Role Keys.\n\nRole Keys allow you to enter new spaces, discover new ways to participate, and unlock new ways to earn rewards.\n\nWe'll start with your Voter Key by default. You can decide to add a Proposer Key and Drep key if you want, or you can always add them later.",
-  "@walletLink_intro_content": {
-    "description": "A message (content) in link wallet flow on intro screen."
-  }
->>>>>>> 77062753
 }