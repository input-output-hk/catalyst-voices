--- conflicted
+++ resolved
@@ -337,7 +337,6 @@
   /// Label shown on a proposal card indicating that the proposal is funded.
   ///
   /// In en, this message translates to:
-<<<<<<< HEAD
   /// **'Funded proposal'**
   String get fundedProposal;
 
@@ -347,26 +346,18 @@
   /// **'Published proposal'**
   String get publishedProposal;
 
-=======
-  /// **'Funded Proposal'**
-  String get fundedProposal;
-
->>>>>>> 2068c09e
-  /// Indicates when a proposal has been funded on a proposal card.
+  /// Indicates date of funding (a proposal).
   ///
   /// In en, this message translates to:
   /// **'Funded {date}'**
   String fundedProposalDate(DateTime date);
 
-<<<<<<< HEAD
-  /// Indicates when a proposal has been last updated on a proposal card.
+  /// Indicates a last update date.
   ///
   /// In en, this message translates to:
   /// **'Last update: {date}.'**
   String lastUpdateDate(String date);
 
-=======
->>>>>>> 2068c09e
   /// Indicates the amount of ADA requested in a fund on a proposal card.
   ///
   /// In en, this message translates to:
@@ -378,7 +369,6 @@
   /// In en, this message translates to:
   /// **'{count} {count, plural, =0{comments} =1{comment} other{comments}}'**
   String noOfComments(num count);
-<<<<<<< HEAD
 
   /// Indicates the amount of comments on a proposal card.
   ///
@@ -409,8 +399,6 @@
   /// In en, this message translates to:
   /// **'Tomorrow'**
   String get tomorrow;
-=======
->>>>>>> 2068c09e
 }
 
 class _VoicesLocalizationsDelegate extends LocalizationsDelegate<VoicesLocalizations> {
