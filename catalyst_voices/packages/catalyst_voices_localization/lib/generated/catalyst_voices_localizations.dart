import 'dart:async';

import 'package:flutter/widgets.dart';
import 'package:flutter_localizations/flutter_localizations.dart';
import 'package:intl/intl.dart' as intl;

import 'catalyst_voices_localizations_en.dart' deferred as catalyst_voices_localizations_en;
import 'catalyst_voices_localizations_es.dart' deferred as catalyst_voices_localizations_es;

// ignore_for_file: type=lint

/// Callers can lookup localized strings with an instance of VoicesLocalizations
/// returned by `VoicesLocalizations.of(context)`.
///
/// Applications need to include `VoicesLocalizations.delegate()` in their app's
/// `localizationDelegates` list, and the locales they support in the app's
/// `supportedLocales` list. For example:
///
/// ```dart
/// import 'generated/catalyst_voices_localizations.dart';
///
/// return MaterialApp(
///   localizationsDelegates: VoicesLocalizations.localizationsDelegates,
///   supportedLocales: VoicesLocalizations.supportedLocales,
///   home: MyApplicationHome(),
/// );
/// ```
///
/// ## Update pubspec.yaml
///
/// Please make sure to update your pubspec.yaml to include the following
/// packages:
///
/// ```yaml
/// dependencies:
///   # Internationalization support.
///   flutter_localizations:
///     sdk: flutter
///   intl: any # Use the pinned version from flutter_localizations
///
///   # Rest of dependencies
/// ```
///
/// ## iOS Applications
///
/// iOS applications define key application metadata, including supported
/// locales, in an Info.plist file that is built into the application bundle.
/// To configure the locales supported by your app, you’ll need to edit this
/// file.
///
/// First, open your project’s ios/Runner.xcworkspace Xcode workspace file.
/// Then, in the Project Navigator, open the Info.plist file under the Runner
/// project’s Runner folder.
///
/// Next, select the Information Property List item, select Add Item from the
/// Editor menu, then select Localizations from the pop-up menu.
///
/// Select and expand the newly-created Localizations item then, for each
/// locale your application supports, add a new item and select the locale
/// you wish to add from the pop-up menu in the Value field. This list should
/// be consistent with the languages listed in the VoicesLocalizations.supportedLocales
/// property.
abstract class VoicesLocalizations {
  VoicesLocalizations(String locale) : localeName = intl.Intl.canonicalizedLocale(locale.toString());

  final String localeName;

  static VoicesLocalizations? of(BuildContext context) {
    return Localizations.of<VoicesLocalizations>(context, VoicesLocalizations);
  }

  static const LocalizationsDelegate<VoicesLocalizations> delegate = _VoicesLocalizationsDelegate();

  /// A list of this localizations delegate along with the default localizations
  /// delegates.
  ///
  /// Returns a list of localizations delegates containing this delegate along with
  /// GlobalMaterialLocalizations.delegate, GlobalCupertinoLocalizations.delegate,
  /// and GlobalWidgetsLocalizations.delegate.
  ///
  /// Additional delegates can be added by appending to this list in
  /// MaterialApp. This list does not have to be used at all if a custom list
  /// of delegates is preferred or required.
  static const List<LocalizationsDelegate<dynamic>> localizationsDelegates = <LocalizationsDelegate<dynamic>>[
    delegate,
    GlobalMaterialLocalizations.delegate,
    GlobalCupertinoLocalizations.delegate,
    GlobalWidgetsLocalizations.delegate,
  ];

  /// A list of this localizations delegate's supported locales.
  static const List<Locale> supportedLocales = <Locale>[
    Locale('en'),
    Locale('es')
  ];

  /// Text shown in email field
  ///
  /// In en, this message translates to:
  /// **'Email'**
  String get emailLabelText;

  /// Text shown in email field when empty
  ///
  /// In en, this message translates to:
  /// **'mail@example.com'**
  String get emailHintText;

  /// Text shown in email field when input is invalid
  ///
  /// In en, this message translates to:
  /// **'mail@example.com'**
  String get emailErrorText;

  /// Text shown in cancel button
  ///
  /// In en, this message translates to:
  /// **'Cancel'**
  String get cancelButtonText;

  /// Text shown in edit button
  ///
  /// In en, this message translates to:
  /// **'Edit'**
  String get editButtonText;

  /// Text shown in header tooltip
  ///
  /// In en, this message translates to:
  /// **'Header'**
  String get headerTooltipText;

  /// Text shown as placeholder in rich text editor
  ///
  /// In en, this message translates to:
  /// **'Start writing your text...'**
  String get placeholderRichText;

  /// Text shown as placeholder in rich text editor
  ///
  /// In en, this message translates to:
  /// **'Supporting text'**
  String get supportingTextLabelText;

  /// Text shown in save button
  ///
  /// In en, this message translates to:
  /// **'Save'**
  String get saveButtonText;

  /// Text shown in password field
  ///
  /// In en, this message translates to:
  /// **'Password'**
  String get passwordLabelText;

  /// Text shown in password field when empty
  ///
  /// In en, this message translates to:
  /// **'My1SecretPassword'**
  String get passwordHintText;

  /// Text shown in  password field when input is invalid
  ///
  /// In en, this message translates to:
  /// **'Password must be at least 8 characters long'**
  String get passwordErrorText;

  /// Text shown in the login screen title
  ///
  /// In en, this message translates to:
  /// **'Login'**
  String get loginTitleText;

  /// Text shown in the login screen for the login button
  ///
  /// In en, this message translates to:
  /// **'Login'**
  String get loginButtonText;

  /// Text shown in the login screen when the user enters wrong credentials
  ///
  /// In en, this message translates to:
  /// **'Wrong credentials'**
  String get loginScreenErrorMessage;

  /// Text shown in the home screen
  ///
  /// In en, this message translates to:
  /// **'Catalyst Voices'**
  String get homeScreenText;

  /// Text shown after logo in coming soon page
  ///
  /// In en, this message translates to:
  /// **'Voices'**
  String get comingSoonSubtitle;

  /// Text shown as main title in coming soon page
  ///
  /// In en, this message translates to:
  /// **'Coming'**
  String get comingSoonTitle1;

  /// Text shown as main title in coming soon page
  ///
  /// In en, this message translates to:
  /// **'soon'**
  String get comingSoonTitle2;

  /// Text shown as description in coming soon page
  ///
  /// In en, this message translates to:
  /// **'Project Catalyst is the world\'s largest decentralized innovation engine for solving real-world challenges.'**
  String get comingSoonDescription;

  /// Label text shown in the ConnectingStatus widget during re-connection.
  ///
  /// In en, this message translates to:
  /// **'re-connecting'**
  String get connectingStatusLabelText;

  /// Label text shown in the FinishAccountButton widget.
  ///
  /// In en, this message translates to:
  /// **'Finish account'**
  String get finishAccountButtonLabelText;

  /// Label text shown in the GetStartedButton widget.
  ///
  /// In en, this message translates to:
  /// **'Get Started'**
  String get getStartedButtonLabelText;

  /// Label text shown in the UnlockButton widget.
  ///
  /// In en, this message translates to:
  /// **'Unlock'**
  String get unlockButtonLabelText;

  /// Label text shown in the UserProfileButton widget when a user is not connected.
  ///
  /// In en, this message translates to:
  /// **'Guest'**
  String get userProfileGuestLabelText;

  /// Label text shown in the Search widget.
  ///
  /// In en, this message translates to:
  /// **'[cmd=K]'**
  String get searchButtonLabelText;

  /// Label text shown in the Snackbar widget when the message is an info message.
  ///
  /// In en, this message translates to:
  /// **'Info'**
  String get snackbarInfoLabelText;

  /// Text shown in the Snackbar widget when the message is an info message.
  ///
  /// In en, this message translates to:
  /// **'This is an info message!'**
  String get snackbarInfoMessageText;

  /// Label text shown in the Snackbar widget when the message is an success message.
  ///
  /// In en, this message translates to:
  /// **'Success'**
  String get snackbarSuccessLabelText;

  /// Text shown in the Snackbar widget when the message is an success message.
  ///
  /// In en, this message translates to:
  /// **'This is a success message!'**
  String get snackbarSuccessMessageText;

  /// Label text shown in the Snackbar widget when the message is an warning message.
  ///
  /// In en, this message translates to:
  /// **'Warning'**
  String get snackbarWarningLabelText;

  /// Text shown in the Snackbar widget when the message is an warning message.
  ///
  /// In en, this message translates to:
  /// **'This is a warning message!'**
  String get snackbarWarningMessageText;

  /// Label text shown in the Snackbar widget when the message is an error message.
  ///
  /// In en, this message translates to:
  /// **'Error'**
  String get snackbarErrorLabelText;

  /// Text shown in the Snackbar widget when the message is an error message.
  ///
  /// In en, this message translates to:
  /// **'This is an error message!'**
  String get snackbarErrorMessageText;

  /// Text shown in the Snackbar widget for the refresh button.
  ///
  /// In en, this message translates to:
  /// **'Refresh'**
  String get snackbarRefreshButtonText;

  /// Text shown in the Snackbar widget for the more button.
  ///
  /// In en, this message translates to:
  /// **'Learn more'**
  String get snackbarMoreButtonText;

  /// Text shown in the Snackbar widget for the ok button.
  ///
  /// In en, this message translates to:
  /// **'Ok'**
  String get snackbarOkButtonText;

  /// When user arranges seed phrases this text is shown when phrase was not selected
  ///
  /// In en, this message translates to:
  /// **'Slot {nr}'**
  String seedPhraseSlotNr(int nr);

  /// Indicates to user that status is in ready mode
  ///
  /// In en, this message translates to:
  /// **'Ready'**
  String get proposalStatusReady;

  /// Indicates to user that status is in draft mode
  ///
  /// In en, this message translates to:
  /// **'Draft'**
  String get proposalStatusDraft;

  /// Indicates to user that status is in progress
  ///
  /// In en, this message translates to:
  /// **'In progress'**
  String get proposalStatusInProgress;

  /// Indicates to user that status is in private mode
  ///
  /// In en, this message translates to:
  /// **'Private'**
  String get proposalStatusPrivate;

  /// Indicates to user that status is in live mode
  ///
  /// In en, this message translates to:
  /// **'LIVE'**
  String get proposalStatusLive;

  /// Indicates to user that status is completed
  ///
  /// In en, this message translates to:
  /// **'Completed'**
  String get proposalStatusCompleted;

  /// Indicates to user that status is in open mode
  ///
  /// In en, this message translates to:
  /// **'Open'**
  String get proposalStatusOpen;

  /// Label shown on a proposal card indicating that the proposal is funded.
  ///
  /// In en, this message translates to:
  /// **'Funded proposal'**
  String get fundedProposal;

  /// Label shown on a proposal card indicating that the proposal is not yet funded.
  ///
  /// In en, this message translates to:
  /// **'Published proposal'**
  String get publishedProposal;

  /// Indicates date of funding (a proposal).
  ///
  /// In en, this message translates to:
  /// **'Funded {date}'**
  String fundedProposalDate(DateTime date);

  /// Indicates a last update date.
  ///
  /// In en, this message translates to:
  /// **'Last update: {date}.'**
  String lastUpdateDate(String date);

  /// Indicates the amount of ADA requested in a fund on a proposal card.
  ///
  /// In en, this message translates to:
  /// **'Funds requested'**
  String get fundsRequested;

  /// Indicates the amount of comments on a proposal card.
  ///
  /// In en, this message translates to:
  /// **'{count} {count, plural, =0{comments} =1{comment} other{comments}}'**
  String noOfComments(num count);

  /// Indicates the amount of comments on a proposal card.
  ///
  /// In en, this message translates to:
  /// **'{completed} of {total} ({percentage}%) {total, plural, =0{segments} =1{segment} other{segments}} completed'**
  String noOfSegmentsCompleted(num completed, num total, num percentage);

  /// Refers to date which is today.
  ///
  /// In en, this message translates to:
  /// **'Today'**
  String get today;

  /// Refers to date which is yesterday.
  ///
  /// In en, this message translates to:
  /// **'Yesterday'**
  String get yesterday;

  /// Refers to date which is two days ago.
  ///
  /// In en, this message translates to:
  /// **'2 days ago'**
  String get twoDaysAgo;

  /// Refers to date which is tomorrow.
  ///
  /// In en, this message translates to:
  /// **'Tomorrow'**
  String get tomorrow;

  /// Title of the voting space.
  ///
  /// In en, this message translates to:
  /// **'Active voting round 14'**
  String get activeVotingRound;

  /// Tab label for all proposals in voting space
  ///
  /// In en, this message translates to:
  /// **'All proposals ({count})'**
  String noOfAllProposals(int count);

  /// Refers to a list of favorites.
  ///
  /// In en, this message translates to:
  /// **'Favorites'**
  String get favorites;

  /// Left panel name in treasury space
  ///
  /// In en, this message translates to:
  /// **'Campaign builder'**
  String get treasuryCampaignBuilder;

  /// Tab name in campaign builder panel
  ///
  /// In en, this message translates to:
  /// **'Segments'**
  String get treasuryCampaignBuilderSegments;

  /// Segment name
  ///
  /// In en, this message translates to:
  /// **'Setup Campaign'**
  String get treasuryCampaignSetup;

  /// Campaign title
  ///
  /// In en, this message translates to:
  /// **'Campaign title'**
  String get treasuryCampaignTitle;

  /// Button name in step
  ///
  /// In en, this message translates to:
  /// **'Edit'**
  String get stepEdit;

  /// Left panel name in workspace
  ///
  /// In en, this message translates to:
  /// **'Proposal navigation'**
  String get workspaceProposalNavigation;

  /// Tab name in proposal setup panel
  ///
  /// In en, this message translates to:
  /// **'Segments'**
  String get workspaceProposalNavigationSegments;

  /// Segment name
  ///
  /// In en, this message translates to:
  /// **'Proposal setup'**
  String get workspaceProposalSetup;

  /// Name shown in spaces shell drawer
  ///
  /// In en, this message translates to:
  /// **'Treasury'**
  String get drawerSpaceTreasury;

  /// Name shown in spaces shell drawer
  ///
  /// In en, this message translates to:
  /// **'Discovery'**
  String get drawerSpaceDiscovery;

  /// Name shown in spaces shell drawer
  ///
  /// In en, this message translates to:
  /// **'Workspace'**
  String get drawerSpaceWorkspace;

  /// Name shown in spaces shell drawer
  ///
  /// In en, this message translates to:
  /// **'Voting'**
  String get drawerSpaceVoting;

  /// Name shown in spaces shell drawer
  ///
  /// In en, this message translates to:
  /// **'Funded projects'**
  String get drawerSpaceFundedProjects;

  /// Title of the funded project space
  ///
  /// In en, this message translates to:
  /// **'Funded project space'**
  String get fundedProjectSpace;

  /// Tab label for funded proposals in funded projects space
  ///
  /// In en, this message translates to:
  /// **'Funded proposals ({count})'**
  String noOfFundedProposals(int count);

  /// Refers to a list of followed items.
  ///
  /// In en, this message translates to:
  /// **'Followed'**
  String get followed;

  /// Overall spaces search brands tile name
  ///
  /// In en, this message translates to:
  /// **'Search Brands'**
  String get overallSpacesSearchBrands;

  /// Overall spaces tasks tile name
  ///
  /// In en, this message translates to:
  /// **'Tasks'**
  String get overallSpacesTasks;

  /// In different places update popup title
  ///
  /// In en, this message translates to:
  /// **'Voices update ready'**
  String get voicesUpdateReady;

  /// In different places update popup body
  ///
  /// In en, this message translates to:
  /// **'Click to restart'**
  String get clickToRestart;

  /// Name of space shown in different spaces that indicates its origin
  ///
  /// In en, this message translates to:
  /// **'Treasury space'**
  String get spaceTreasuryName;

  /// Name of space shown in different spaces that indicates its origin
  ///
  /// In en, this message translates to:
  /// **'Discovery space'**
  String get spaceDiscoveryName;

  /// Name of space shown in different spaces that indicates its origin
  ///
  /// In en, this message translates to:
  /// **'Workspace'**
  String get spaceWorkspaceName;

  /// Name of space shown in different spaces that indicates its origin
  ///
  /// In en, this message translates to:
  /// **'Voting space'**
  String get spaceVotingName;

  /// Name of space shown in different spaces that indicates its origin
  ///
  /// In en, this message translates to:
  /// **'Funded project space'**
  String get spaceFundedProjects;

  /// Refers to a lock action, i.e. to lock the session.
  ///
  /// In en, this message translates to:
  /// **'Lock'**
  String get lock;

  /// Refers to a unlock action, i.e. to unlock the session.
  ///
  /// In en, this message translates to:
  /// **'Unlock'**
  String get unlock;

  /// Refers to a get started action, i.e. to register.
  ///
  /// In en, this message translates to:
  /// **'Get Started'**
  String get getStarted;

  /// Refers to guest user.
  ///
  /// In en, this message translates to:
  /// **'Guest'**
  String get guest;

  /// Refers to user that created keychain but is locked
  ///
  /// In en, this message translates to:
  /// **'Visitor'**
  String get visitor;

  /// Text shown in the No Internet Connection Banner widget for the refresh button.
  ///
  /// In en, this message translates to:
  /// **'Refresh'**
  String get noConnectionBannerRefreshButtonText;

  /// Text shown in the No Internet Connection Banner widget for the title.
  ///
  /// In en, this message translates to:
  /// **'No internet connection'**
  String get noConnectionBannerTitle;

  /// Text shown in the No Internet Connection Banner widget for the description below the title.
  ///
  /// In en, this message translates to:
  /// **'Your internet is playing hide and seek. Check your internet connection, or try again in a moment.'**
  String get noConnectionBannerDescription;

  /// Describes a password that is weak
  ///
  /// In en, this message translates to:
  /// **'Weak password strength'**
  String get weakPasswordStrength;

  /// Describes a password that has medium strength.
  ///
  /// In en, this message translates to:
  /// **'Normal password strength'**
  String get normalPasswordStrength;

  /// Describes a password that is strong.
  ///
  /// In en, this message translates to:
  /// **'Good password strength'**
  String get goodPasswordStrength;

<<<<<<< HEAD
  /// Title of My Account page
  ///
  /// In en, this message translates to:
  /// **'My Account / Profile & Keychain'**
  String get myAccountProfileKeychain;

  /// Subtitle of My Account page
  ///
  /// In en, this message translates to:
  /// **'Your Catalyst keychain & role registration'**
  String get yourCatalystKeychainAndRoleRegistration;

  /// Tab on My Account page
  ///
  /// In en, this message translates to:
  /// **'Profile & Keychain'**
  String get profileAndKeychain;

  /// Title of Catalyst Keychain card
  ///
  /// In en, this message translates to:
  /// **'Catalyst Keychain'**
  String get catalystKeychain;

  /// Action on Catalyst Keychain card
  ///
  /// In en, this message translates to:
  /// **'Remove Keychain'**
  String get removeKeychain;

  /// Describes that wallet is connected on Catalyst Keychain card
  ///
  /// In en, this message translates to:
  /// **'Wallet connected'**
  String get walletConnected;

  /// Describes roles on Catalyst Keychain card
  ///
  /// In en, this message translates to:
  /// **'Current Role registrations'**
  String get currentRoleRegistrations;

  /// Account role
  ///
  /// In en, this message translates to:
  /// **'Voter'**
  String get voter;

  /// Account role
  ///
  /// In en, this message translates to:
  /// **'Proposer'**
  String get proposer;

  /// Account role
  ///
  /// In en, this message translates to:
  /// **'Drep'**
  String get drep;

  /// Related to account role
  ///
  /// In en, this message translates to:
  /// **'Default'**
  String get defaultRole;
=======
  /// A button label to select a cardano wallet.
  ///
  /// In en, this message translates to:
  /// **'Choose Cardano Wallet'**
  String get chooseCardanoWallet;

  /// A label on a clickable element that can show more content.
  ///
  /// In en, this message translates to:
  /// **'Learn More'**
  String get learnMore;

  /// A header in link wallet flow in registration.
  ///
  /// In en, this message translates to:
  /// **'Link keys to your Catalyst Keychain'**
  String get walletLink_header;

  /// A subheader in link wallet flow in registration.
  ///
  /// In en, this message translates to:
  /// **'Link your Cardano wallet'**
  String get walletLink_subheader;

  /// A title in link wallet flow on intro screen.
  ///
  /// In en, this message translates to:
  /// **'Link Cardano Wallet & Catalyst Roles to you Catalyst Keychain.'**
  String get walletLink_intro_title;

  /// A message (content) in link wallet flow on intro screen.
  ///
  /// In en, this message translates to:
  /// **'You\'re almost there! This is the final and most important step in your account setup.\n\nWe\'re going to link a Cardano Wallet to your Catalyst Keychain, so you can start collecting Role Keys.\n\nRole Keys allow you to enter new spaces, discover new ways to participate, and unlock new ways to earn rewards.\n\nWe\'ll start with your Voter Key by default. You can decide to add a Proposer Key and Drep key if you want, or you can always add them later.'**
  String get walletLink_intro_content;

  /// No description provided for @accountCreationCreate.
  ///
  /// In en, this message translates to:
  /// **'Create a new  Catalyst Keychain'**
  String get accountCreationCreate;

  /// No description provided for @accountCreationRecover.
  ///
  /// In en, this message translates to:
  /// **'Recover your Catalyst Keychain'**
  String get accountCreationRecover;

  /// Indicates that created keychain will be stored in this device only
  ///
  /// In en, this message translates to:
  /// **'On this device'**
  String get accountCreationOnThisDevice;

  /// No description provided for @accountCreationGetStartedTitle.
  ///
  /// In en, this message translates to:
  /// **'Welcome to Catalyst'**
  String get accountCreationGetStartedTitle;

  /// No description provided for @accountCreationGetStatedDesc.
  ///
  /// In en, this message translates to:
  /// **'If you already have a Catalyst keychain you can restore it on this device, or you can create a new Catalyst Keychain.'**
  String get accountCreationGetStatedDesc;

  /// No description provided for @accountCreationGetStatedWhatNext.
  ///
  /// In en, this message translates to:
  /// **'What do you want to do?'**
  String get accountCreationGetStatedWhatNext;
>>>>>>> a14909c3
}

class _VoicesLocalizationsDelegate extends LocalizationsDelegate<VoicesLocalizations> {
  const _VoicesLocalizationsDelegate();

  @override
  Future<VoicesLocalizations> load(Locale locale) {
    return lookupVoicesLocalizations(locale);
  }

  @override
  bool isSupported(Locale locale) => <String>['en', 'es'].contains(locale.languageCode);

  @override
  bool shouldReload(_VoicesLocalizationsDelegate old) => false;
}

Future<VoicesLocalizations> lookupVoicesLocalizations(Locale locale) {


  // Lookup logic when only language code is specified.
  switch (locale.languageCode) {
    case 'en': return catalyst_voices_localizations_en.loadLibrary().then((dynamic _) => catalyst_voices_localizations_en.VoicesLocalizationsEn());
    case 'es': return catalyst_voices_localizations_es.loadLibrary().then((dynamic _) => catalyst_voices_localizations_es.VoicesLocalizationsEs());
  }

  throw FlutterError(
    'VoicesLocalizations.delegate failed to load unsupported locale "$locale". This is likely '
    'an issue with the localizations generation tool. Please file an issue '
    'on GitHub with a reproducible sample app and the gen-l10n configuration '
    'that was used.'
  );
}<|MERGE_RESOLUTION|>--- conflicted
+++ resolved
@@ -664,73 +664,6 @@
   /// **'Good password strength'**
   String get goodPasswordStrength;
 
-<<<<<<< HEAD
-  /// Title of My Account page
-  ///
-  /// In en, this message translates to:
-  /// **'My Account / Profile & Keychain'**
-  String get myAccountProfileKeychain;
-
-  /// Subtitle of My Account page
-  ///
-  /// In en, this message translates to:
-  /// **'Your Catalyst keychain & role registration'**
-  String get yourCatalystKeychainAndRoleRegistration;
-
-  /// Tab on My Account page
-  ///
-  /// In en, this message translates to:
-  /// **'Profile & Keychain'**
-  String get profileAndKeychain;
-
-  /// Title of Catalyst Keychain card
-  ///
-  /// In en, this message translates to:
-  /// **'Catalyst Keychain'**
-  String get catalystKeychain;
-
-  /// Action on Catalyst Keychain card
-  ///
-  /// In en, this message translates to:
-  /// **'Remove Keychain'**
-  String get removeKeychain;
-
-  /// Describes that wallet is connected on Catalyst Keychain card
-  ///
-  /// In en, this message translates to:
-  /// **'Wallet connected'**
-  String get walletConnected;
-
-  /// Describes roles on Catalyst Keychain card
-  ///
-  /// In en, this message translates to:
-  /// **'Current Role registrations'**
-  String get currentRoleRegistrations;
-
-  /// Account role
-  ///
-  /// In en, this message translates to:
-  /// **'Voter'**
-  String get voter;
-
-  /// Account role
-  ///
-  /// In en, this message translates to:
-  /// **'Proposer'**
-  String get proposer;
-
-  /// Account role
-  ///
-  /// In en, this message translates to:
-  /// **'Drep'**
-  String get drep;
-
-  /// Related to account role
-  ///
-  /// In en, this message translates to:
-  /// **'Default'**
-  String get defaultRole;
-=======
   /// A button label to select a cardano wallet.
   ///
   /// In en, this message translates to:
@@ -804,7 +737,6 @@
   /// In en, this message translates to:
   /// **'What do you want to do?'**
   String get accountCreationGetStatedWhatNext;
->>>>>>> a14909c3
 }
 
 class _VoicesLocalizationsDelegate extends LocalizationsDelegate<VoicesLocalizations> {
