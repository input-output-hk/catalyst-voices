--- conflicted
+++ resolved
@@ -913,13 +913,15 @@
   /// No description provided for @accountCreationCreate.
   ///
   /// In en, this message translates to:
-  /// **'Create a new Catalyst Keychain'**
+  /// **'Create a new  +Catalyst Keychain'**
   String get accountCreationCreate;
 
   /// No description provided for @accountCreationRecover.
   ///
   /// In en, this message translates to:
-  /// **'Recover yourCatalyst Keychain'**
+  /// **'Recover your +Catalyst Keychain'**
   String get accountCreationRecover;
 
   /// Indicates that created keychain will be stored in this device only
@@ -1021,7 +1023,12 @@
   /// No description provided for @accountCreationSplashMessage.
   ///
   /// In en, this message translates to:
-  /// **'Your keychain is your ticket to participate in distributed innovation on the global stage.  Once you have it, you\'ll be able to enter different spaces, discover awesome ideas, and share your feedback to hep improve ideas.  As you add new keys to your keychain, you\'ll be able to enter new spaces, unlock new rewards opportunities, and have your voice heard in community decisions.'**
+  /// **'Your keychain is your ticket to participate in  +distributed innovation on the global stage.   + +Once you have it, you\'ll be able to enter different spaces, discover awesome ideas, and share your feedback to hep improve ideas.   + +As you add new keys to your keychain, you\'ll be able to enter new spaces, unlock new rewards opportunities, and have your voice heard in community decisions.'**
   String get accountCreationSplashMessage;
 
   /// No description provided for @accountCreationSplashNextButton.
@@ -1033,13 +1040,21 @@
   /// No description provided for @accountInstructionsTitle.
   ///
   /// In en, this message translates to:
-  /// **'Great! Your Catalyst Keychain has been created.'**
+  /// **'Great! Your Catalyst Keychain  +has been created.'**
   String get accountInstructionsTitle;
 
   /// No description provided for @accountInstructionsMessage.
   ///
   /// In en, this message translates to:
-  /// **'On the next screen, you\'re going to see 12 words. This is called your \"seed phrase\".   It\'s like a super secure password that only you know, that allows you to prove ownership of your keychain.  You\'ll use it to login and recover your account on different devices, so be sure to put it somewhere safe!\n\nYou need to write this seed phrase down with pen and paper, so get this ready.'**
+  /// **'On the next screen, you\'re going to see 12 words.  +This is called your \"seed phrase\".    + +It\'s like a super secure password that only you know,  +that allows you to prove ownership of your keychain.   + +You\'ll use it to login and recover your account on  +different devices, so be sure to put it somewhere safe!\n\nYou need to write this seed phrase down with pen and paper, so get this ready.'**
   String get accountInstructionsMessage;
 
   /// For example in button that goes to next stage of registration
@@ -1435,7 +1450,8 @@
   /// No description provided for @createKeychainSeedPhraseSubtitle.
   ///
   /// In en, this message translates to:
-  /// **'Write down your 12 Catalyst security words'**
+  /// **'Write down your 12 Catalyst  +security words'**
   String get createKeychainSeedPhraseSubtitle;
 
   /// No description provided for @createKeychainSeedPhraseBody.
@@ -1465,7 +1481,12 @@
   /// No description provided for @createKeychainSeedPhraseCheckInstructionsSubtitle.
   ///
   /// In en, this message translates to:
-  /// **'Next, we\'re going to make sure that you\'ve written down your words correctly.   We don\'t save your seed phrase, so it\'s important to make sure you have it right. That\'s why we do this confirmation before continuing.   It\'s also good practice to get familiar with using a seed phrase if you\'re new to crypto.'**
+  /// **'Next, we\'re going to make sure that you\'ve written down your words correctly.    + +We don\'t save your seed phrase, so it\'s important  +to make sure you have it right. That\'s why we do this confirmation before continuing.    + +It\'s also good practice to get familiar with using a seed phrase if you\'re new to crypto.'**
   String get createKeychainSeedPhraseCheckInstructionsSubtitle;
 
   /// No description provided for @createKeychainSeedPhraseCheckSubtitle.
@@ -1477,7 +1498,8 @@
   /// No description provided for @createKeychainSeedPhraseCheckBody.
   ///
   /// In en, this message translates to:
-  /// **'Select your 12 written down words in the correct order.'**
+  /// **'Select your 12 written down words in  +the correct order.'**
   String get createKeychainSeedPhraseCheckBody;
 
   /// When user checks correct seed phrase words order he can upload it too
@@ -1501,7 +1523,11 @@
   /// No description provided for @createKeychainSeedPhraseCheckSuccessSubtitle.
   ///
   /// In en, this message translates to:
-  /// **'Enter your seed phrase to recover your Catalyst Keychain on any device.It\'s kinda like your email and password all rolled into one, so keep it somewhere safe!In the next step we’ll add a password to your Catalyst Keychain, so you can lock/unlock access to Voices.'**
+  /// **'Enter your seed phrase to recover your Catalyst Keychain on any device. + +It\'s kinda like your email and password all rolled into one, so keep it somewhere safe! + +In the next step we’ll add a password to your Catalyst Keychain, so you can lock/unlock access to Voices.'**
   String get createKeychainSeedPhraseCheckSuccessSubtitle;
 
   /// No description provided for @yourNextStep.
@@ -1519,25 +1545,34 @@
   /// No description provided for @createKeychainUnlockPasswordInstructionsTitle.
   ///
   /// In en, this message translates to:
-  /// **'Set your Catalyst unlock password for this device'**
+  /// **'Set your Catalyst unlock password  +for this device'**
   String get createKeychainUnlockPasswordInstructionsTitle;
 
   /// No description provided for @createKeychainUnlockPasswordInstructionsSubtitle.
   ///
   /// In en, this message translates to:
-  /// **'With over 300 trillion possible combinations, your 12 word seed phrase is great for keeping your account safe.  But it can be a bit tedious to enter every single time you want to use the app.  In this next step, you\'ll set your Unlock Password for your current device. It\'s like a shortcut for proving ownership of your Keychain.  Whenever you recover your account for the first time on a new device, you\'ll need to use your Catalyst Keychain to get started. Every time after that, you can use your Unlock Password to quickly regain access.'**
+  /// **'With over 300 trillion possible combinations, your 12 word seed phrase is great for keeping your account safe.   + +But it can be a bit tedious to enter every single time you want to use the app.   + +In this next step, you\'ll set your Unlock Password for your current device. It\'s like a shortcut for proving ownership of your Keychain.   + +Whenever you recover your account for the first time on a new device, you\'ll need to use your Catalyst Keychain to get started. Every time after that, you can use your Unlock Password to quickly regain access.'**
   String get createKeychainUnlockPasswordInstructionsSubtitle;
 
   /// No description provided for @createKeychainCreatedTitle.
   ///
   /// In en, this message translates to:
-  /// **'Congratulations your Catalyst Keychain is created!'**
+  /// **'Congratulations your Catalyst  +Keychain is created!'**
   String get createKeychainCreatedTitle;
 
   /// No description provided for @createKeychainCreatedNextStep.
   ///
   /// In en, this message translates to:
-  /// **'In the next step you write your Catalyst roles and account to the Cardano Mainnet.'**
+  /// **'In the next step you write your Catalyst roles and  +account to the Cardano Mainnet.'**
   String get createKeychainCreatedNextStep;
 
   /// No description provided for @createKeychainLinkWalletAndRoles.
@@ -1615,7 +1650,10 @@
   /// No description provided for @registrationExitConfirmDialogContent.
   ///
   /// In en, this message translates to:
-  /// **'If attempt to leave without creating your keychain - account creation will be incomplete. You are not able to login without completing your keychain.'**
+  /// **'If attempt to leave without creating your keychain - account creation will be incomplete.  + +You are not able to login without  +completing your keychain.'**
   String get registrationExitConfirmDialogContent;
 
   /// No description provided for @registrationExitConfirmDialogContinue.
@@ -1663,13 +1701,15 @@
   /// No description provided for @recoverKeychainNonFound.
   ///
   /// In en, this message translates to:
-  /// **'No Catalyst Keychain foundon this device.'**
+  /// **'No Catalyst Keychain found +on this device.'**
   String get recoverKeychainNonFound;
 
   /// No description provided for @recoverKeychainFound.
   ///
   /// In en, this message translates to:
-  /// **'Keychain found!  Please unlock your device.'**
+  /// **'Keychain found!   +Please unlock your device.'**
   String get recoverKeychainFound;
 
   /// No description provided for @seedPhrase12Words.
@@ -1681,7 +1721,8 @@
   /// No description provided for @recoverySeedPhraseInstructionsTitle.
   ///
   /// In en, this message translates to:
-  /// **'Restore your Catalyst Keychain with your 12 security words.'**
+  /// **'Restore your Catalyst Keychain with  +your 12 security words.'**
   String get recoverySeedPhraseInstructionsTitle;
 
   /// No description provided for @recoverySeedPhraseInstructionsSubtitle.
@@ -1693,13 +1734,15 @@
   /// No description provided for @recoverySeedPhraseInputTitle.
   ///
   /// In en, this message translates to:
-  /// **'Restore your Catalyst Keychain with your 12 security words'**
+  /// **'Restore your Catalyst Keychain with  +your 12 security words'**
   String get recoverySeedPhraseInputTitle;
 
   /// No description provided for @recoverySeedPhraseInputSubtitle.
   ///
   /// In en, this message translates to:
-  /// **'Enter each word of your Catalyst Key in the right order to bring your Catalyst account to this device.'**
+  /// **'Enter each word of your Catalyst Key in the right order  +to bring your Catalyst account to this device.'**
   String get recoverySeedPhraseInputSubtitle;
 
   /// No description provided for @recoveryAccountTitle.
@@ -1723,16 +1766,22 @@
   /// No description provided for @recoveryUnlockPasswordInstructionsTitle.
   ///
   /// In en, this message translates to:
-  /// **'Set your Catalyst unlock password for this device'**
+  /// **'Set your Catalyst unlock password f +or this device'**
   String get recoveryUnlockPasswordInstructionsTitle;
 
   /// No description provided for @recoveryUnlockPasswordInstructionsSubtitle.
   ///
   /// In en, this message translates to:
-  /// **'With over 300 trillion possible combinations, your 12 word seed phrase is great for keeping your account safe.  But it can be a bit tedious to enter every single time you want to use the app.  In this next step, you\'ll set your Unlock Password for your current device. It\'s like a shortcut for proving ownership of your Keychain.  Whenever you recover your account for the first time on a new device, you\'ll need to use your Catalyst Keychain to get started. Every time after that, you can use your Unlock Password to quickly regain access.'**
+  /// **'With over 300 trillion possible combinations, your 12 word seed phrase is great for keeping your account safe.   + +But it can be a bit tedious to enter every single time you want to use the app.   + +In this next step, you\'ll set your Unlock Password for your current device. It\'s like a shortcut for proving ownership of your Keychain.   + +Whenever you recover your account for the first time on a new device, you\'ll need to use your Catalyst Keychain to get started. Every time after that, you can use your Unlock Password to quickly regain access.'**
   String get recoveryUnlockPasswordInstructionsSubtitle;
 
-<<<<<<< HEAD
   /// The header label in unlock dialog.
   ///
   /// In en, this message translates to:
@@ -1768,7 +1817,7 @@
   /// In en, this message translates to:
   /// **'Continue as guest'**
   String get continueAsGuest;
-=======
+
   /// No description provided for @recoverySuccessTitle.
   ///
   /// In en, this message translates to:
@@ -1811,7 +1860,6 @@
   /// In en, this message translates to:
   /// **'Continue recovery process'**
   String get recoveryExitConfirmDialogContinue;
->>>>>>> ba12cd3c
 }
 
 class _VoicesLocalizationsDelegate extends LocalizationsDelegate<VoicesLocalizations> {
