import 'dart:async';

import 'package:flutter/widgets.dart';
import 'package:flutter_localizations/flutter_localizations.dart';
import 'package:intl/intl.dart' as intl;

import 'catalyst_voices_localizations_en.dart' deferred as catalyst_voices_localizations_en;
import 'catalyst_voices_localizations_es.dart' deferred as catalyst_voices_localizations_es;

// ignore_for_file: type=lint

/// Callers can lookup localized strings with an instance of VoicesLocalizations
/// returned by `VoicesLocalizations.of(context)`.
///
/// Applications need to include `VoicesLocalizations.delegate()` in their app's
/// `localizationDelegates` list, and the locales they support in the app's
/// `supportedLocales` list. For example:
///
/// ```dart
/// import 'generated/catalyst_voices_localizations.dart';
///
/// return MaterialApp(
///   localizationsDelegates: VoicesLocalizations.localizationsDelegates,
///   supportedLocales: VoicesLocalizations.supportedLocales,
///   home: MyApplicationHome(),
/// );
/// ```
///
/// ## Update pubspec.yaml
///
/// Please make sure to update your pubspec.yaml to include the following
/// packages:
///
/// ```yaml
/// dependencies:
///   # Internationalization support.
///   flutter_localizations:
///     sdk: flutter
///   intl: any # Use the pinned version from flutter_localizations
///
///   # Rest of dependencies
/// ```
///
/// ## iOS Applications
///
/// iOS applications define key application metadata, including supported
/// locales, in an Info.plist file that is built into the application bundle.
/// To configure the locales supported by your app, you’ll need to edit this
/// file.
///
/// First, open your project’s ios/Runner.xcworkspace Xcode workspace file.
/// Then, in the Project Navigator, open the Info.plist file under the Runner
/// project’s Runner folder.
///
/// Next, select the Information Property List item, select Add Item from the
/// Editor menu, then select Localizations from the pop-up menu.
///
/// Select and expand the newly-created Localizations item then, for each
/// locale your application supports, add a new item and select the locale
/// you wish to add from the pop-up menu in the Value field. This list should
/// be consistent with the languages listed in the VoicesLocalizations.supportedLocales
/// property.
abstract class VoicesLocalizations {
  VoicesLocalizations(String locale) : localeName = intl.Intl.canonicalizedLocale(locale.toString());

  final String localeName;

  static VoicesLocalizations? of(BuildContext context) {
    return Localizations.of<VoicesLocalizations>(context, VoicesLocalizations);
  }

  static const LocalizationsDelegate<VoicesLocalizations> delegate = _VoicesLocalizationsDelegate();

  /// A list of this localizations delegate along with the default localizations
  /// delegates.
  ///
  /// Returns a list of localizations delegates containing this delegate along with
  /// GlobalMaterialLocalizations.delegate, GlobalCupertinoLocalizations.delegate,
  /// and GlobalWidgetsLocalizations.delegate.
  ///
  /// Additional delegates can be added by appending to this list in
  /// MaterialApp. This list does not have to be used at all if a custom list
  /// of delegates is preferred or required.
  static const List<LocalizationsDelegate<dynamic>> localizationsDelegates = <LocalizationsDelegate<dynamic>>[
    delegate,
    GlobalMaterialLocalizations.delegate,
    GlobalCupertinoLocalizations.delegate,
    GlobalWidgetsLocalizations.delegate,
  ];

  /// A list of this localizations delegate's supported locales.
  static const List<Locale> supportedLocales = <Locale>[
    Locale('en'),
    Locale('es')
  ];

  /// Text shown in email field
  ///
  /// In en, this message translates to:
  /// **'Email'**
  String get emailLabelText;

  /// Text shown in email field when empty
  ///
  /// In en, this message translates to:
  /// **'mail@example.com'**
  String get emailHintText;

  /// Text shown in email field when input is invalid
  ///
  /// In en, this message translates to:
  /// **'mail@example.com'**
  String get emailErrorText;

  /// Text shown in cancel button
  ///
  /// In en, this message translates to:
  /// **'Cancel'**
  String get cancelButtonText;

  /// Text shown in edit button
  ///
  /// In en, this message translates to:
  /// **'Edit'**
  String get editButtonText;

  /// Text shown in header tooltip
  ///
  /// In en, this message translates to:
  /// **'Header'**
  String get headerTooltipText;

  /// Text shown as placeholder in rich text editor
  ///
  /// In en, this message translates to:
  /// **'Start writing your text...'**
  String get placeholderRichText;

  /// Text shown as placeholder in rich text editor
  ///
  /// In en, this message translates to:
  /// **'Supporting text'**
  String get supportingTextLabelText;

  /// Text shown in save button
  ///
  /// In en, this message translates to:
  /// **'Save'**
  String get saveButtonText;

  /// Text shown in password field
  ///
  /// In en, this message translates to:
  /// **'Password'**
  String get passwordLabelText;

  /// Text shown in password field when empty
  ///
  /// In en, this message translates to:
  /// **'My1SecretPassword'**
  String get passwordHintText;

  /// Text shown in  password field when input is invalid
  ///
  /// In en, this message translates to:
  /// **'Password must be at least 8 characters long'**
  String get passwordErrorText;

  /// Text shown in the login screen title
  ///
  /// In en, this message translates to:
  /// **'Login'**
  String get loginTitleText;

  /// Text shown in the login screen for the login button
  ///
  /// In en, this message translates to:
  /// **'Login'**
  String get loginButtonText;

  /// Text shown in the login screen when the user enters wrong credentials
  ///
  /// In en, this message translates to:
  /// **'Wrong credentials'**
  String get loginScreenErrorMessage;

  /// Text shown in the home screen
  ///
  /// In en, this message translates to:
  /// **'Catalyst Voices'**
  String get homeScreenText;

  /// Text shown after logo in coming soon page
  ///
  /// In en, this message translates to:
  /// **'Voices'**
  String get comingSoonSubtitle;

  /// Text shown as main title in coming soon page
  ///
  /// In en, this message translates to:
  /// **'Coming'**
  String get comingSoonTitle1;

  /// Text shown as main title in coming soon page
  ///
  /// In en, this message translates to:
  /// **'soon'**
  String get comingSoonTitle2;

  /// Text shown as description in coming soon page
  ///
  /// In en, this message translates to:
  /// **'Project Catalyst is the world\'s largest decentralized innovation engine for solving real-world challenges.'**
  String get comingSoonDescription;

  /// Label text shown in the ConnectingStatus widget during re-connection.
  ///
  /// In en, this message translates to:
  /// **'re-connecting'**
  String get connectingStatusLabelText;

  /// Label text shown in the FinishAccountButton widget.
  ///
  /// In en, this message translates to:
  /// **'Finish account'**
  String get finishAccountButtonLabelText;

  /// Label text shown in the GetStartedButton widget.
  ///
  /// In en, this message translates to:
  /// **'Get Started'**
  String get getStartedButtonLabelText;

  /// Label text shown in the UnlockButton widget.
  ///
  /// In en, this message translates to:
  /// **'Unlock'**
  String get unlockButtonLabelText;

  /// Label text shown in the UserProfileButton widget when a user is not connected.
  ///
  /// In en, this message translates to:
  /// **'Guest'**
  String get userProfileGuestLabelText;

  /// Label text shown in the Search widget.
  ///
  /// In en, this message translates to:
  /// **'[cmd=K]'**
  String get searchButtonLabelText;

  /// Label text shown in the Snackbar widget when the message is an info message.
  ///
  /// In en, this message translates to:
  /// **'Info'**
  String get snackbarInfoLabelText;

  /// Text shown in the Snackbar widget when the message is an info message.
  ///
  /// In en, this message translates to:
  /// **'This is an info message!'**
  String get snackbarInfoMessageText;

  /// Label text shown in the Snackbar widget when the message is an success message.
  ///
  /// In en, this message translates to:
  /// **'Success'**
  String get snackbarSuccessLabelText;

  /// Text shown in the Snackbar widget when the message is an success message.
  ///
  /// In en, this message translates to:
  /// **'This is a success message!'**
  String get snackbarSuccessMessageText;

  /// Label text shown in the Snackbar widget when the message is an warning message.
  ///
  /// In en, this message translates to:
  /// **'Warning'**
  String get snackbarWarningLabelText;

  /// Text shown in the Snackbar widget when the message is an warning message.
  ///
  /// In en, this message translates to:
  /// **'This is a warning message!'**
  String get snackbarWarningMessageText;

  /// Label text shown in the Snackbar widget when the message is an error message.
  ///
  /// In en, this message translates to:
  /// **'Error'**
  String get snackbarErrorLabelText;

  /// Text shown in the Snackbar widget when the message is an error message.
  ///
  /// In en, this message translates to:
  /// **'This is an error message!'**
  String get snackbarErrorMessageText;

  /// Text shown in the Snackbar widget for the refresh button.
  ///
  /// In en, this message translates to:
  /// **'Refresh'**
  String get snackbarRefreshButtonText;

  /// Text shown in the Snackbar widget for the more button.
  ///
  /// In en, this message translates to:
  /// **'Learn more'**
  String get snackbarMoreButtonText;

  /// Text shown in the Snackbar widget for the ok button.
  ///
  /// In en, this message translates to:
  /// **'Ok'**
  String get snackbarOkButtonText;

  /// When user arranges seed phrases this text is shown when phrase was not selected
  ///
  /// In en, this message translates to:
  /// **'Slot {nr}'**
  String seedPhraseSlotNr(int nr);

  /// Indicates to user that status is in ready mode
  ///
  /// In en, this message translates to:
  /// **'Ready'**
  String get proposalStatusReady;

  /// Indicates to user that status is in draft mode
  ///
  /// In en, this message translates to:
  /// **'Draft'**
  String get proposalStatusDraft;

  /// Indicates to user that status is in progress
  ///
  /// In en, this message translates to:
  /// **'In progress'**
  String get proposalStatusInProgress;

  /// Indicates to user that status is in private mode
  ///
  /// In en, this message translates to:
  /// **'Private'**
  String get proposalStatusPrivate;

  /// Indicates to user that status is in live mode
  ///
  /// In en, this message translates to:
  /// **'LIVE'**
  String get proposalStatusLive;

  /// Indicates to user that status is completed
  ///
  /// In en, this message translates to:
  /// **'Completed'**
  String get proposalStatusCompleted;

  /// Indicates to user that status is in open mode
  ///
  /// In en, this message translates to:
  /// **'Open'**
  String get proposalStatusOpen;

  /// Label shown on a proposal card indicating that the proposal is funded.
  ///
  /// In en, this message translates to:
  /// **'Funded proposal'**
  String get fundedProposal;

  /// Label shown on a proposal card indicating that the proposal is not yet funded.
  ///
  /// In en, this message translates to:
  /// **'Published proposal'**
  String get publishedProposal;

  /// Indicates date of funding (a proposal).
  ///
  /// In en, this message translates to:
  /// **'Funded {date}'**
  String fundedProposalDate(DateTime date);

  /// Indicates a last update date.
  ///
  /// In en, this message translates to:
  /// **'Last update: {date}.'**
  String lastUpdateDate(String date);

  /// Indicates the amount of ADA requested in a fund on a proposal card.
  ///
  /// In en, this message translates to:
  /// **'Funds requested'**
  String get fundsRequested;

  /// Indicates the amount of comments on a proposal card.
  ///
  /// In en, this message translates to:
  /// **'{count} {count, plural, =0{comments} =1{comment} other{comments}}'**
  String noOfComments(num count);

  /// Indicates the amount of comments on a proposal card.
  ///
  /// In en, this message translates to:
  /// **'{completed} of {total} ({percentage}%) {total, plural, =0{segments} =1{segment} other{segments}} completed'**
  String noOfSegmentsCompleted(num completed, num total, num percentage);

  /// Refers to date which is today.
  ///
  /// In en, this message translates to:
  /// **'Today'**
  String get today;

  /// Refers to date which is yesterday.
  ///
  /// In en, this message translates to:
  /// **'Yesterday'**
  String get yesterday;

  /// Refers to date which is two days ago.
  ///
  /// In en, this message translates to:
  /// **'2 days ago'**
  String get twoDaysAgo;

  /// Refers to date which is tomorrow.
  ///
  /// In en, this message translates to:
  /// **'Tomorrow'**
  String get tomorrow;

  /// Title of the voting space.
  ///
  /// In en, this message translates to:
  /// **'Active voting round 14'**
  String get activeVotingRound;

  /// Tab label for all proposals in voting space
  ///
  /// In en, this message translates to:
  /// **'All proposals ({count})'**
  String noOfAllProposals(int count);

  /// Refers to a list of favorites.
  ///
  /// In en, this message translates to:
  /// **'Favorites'**
  String get favorites;

  /// Left panel name in treasury space
  ///
  /// In en, this message translates to:
  /// **'Campaign builder'**
  String get treasuryCampaignBuilder;

  /// Tab name in campaign builder panel
  ///
  /// In en, this message translates to:
  /// **'Segments'**
  String get treasuryCampaignBuilderSegments;

  /// Segment name
  ///
  /// In en, this message translates to:
  /// **'Setup Campaign'**
  String get treasuryCampaignSetup;

  /// Campaign title
  ///
  /// In en, this message translates to:
  /// **'Campaign title'**
  String get treasuryCampaignTitle;

  /// Button name in step
  ///
  /// In en, this message translates to:
  /// **'Edit'**
  String get stepEdit;

  /// Left panel name in workspace
  ///
  /// In en, this message translates to:
  /// **'Proposal navigation'**
  String get workspaceProposalNavigation;

  /// Tab name in proposal setup panel
  ///
  /// In en, this message translates to:
  /// **'Segments'**
  String get workspaceProposalNavigationSegments;

  /// Segment name
  ///
  /// In en, this message translates to:
  /// **'Proposal setup'**
  String get workspaceProposalSetup;

  /// Name shown in spaces shell drawer
  ///
  /// In en, this message translates to:
  /// **'Treasury'**
  String get drawerSpaceTreasury;

  /// Name shown in spaces shell drawer
  ///
  /// In en, this message translates to:
  /// **'Discovery'**
  String get drawerSpaceDiscovery;

  /// Name shown in spaces shell drawer
  ///
  /// In en, this message translates to:
  /// **'Workspace'**
  String get drawerSpaceWorkspace;

  /// Name shown in spaces shell drawer
  ///
  /// In en, this message translates to:
  /// **'Voting'**
  String get drawerSpaceVoting;

  /// Name shown in spaces shell drawer
  ///
  /// In en, this message translates to:
  /// **'Funded projects'**
  String get drawerSpaceFundedProjects;

  /// Title of the funded project space
  ///
  /// In en, this message translates to:
  /// **'Funded project space'**
  String get fundedProjectSpace;

  /// Tab label for funded proposals in funded projects space
  ///
  /// In en, this message translates to:
  /// **'Funded proposals ({count})'**
  String noOfFundedProposals(int count);

  /// Refers to a list of followed items.
  ///
  /// In en, this message translates to:
  /// **'Followed'**
  String get followed;

  /// Overall spaces search brands tile name
  ///
  /// In en, this message translates to:
  /// **'Search Brands'**
  String get overallSpacesSearchBrands;

  /// Overall spaces tasks tile name
  ///
  /// In en, this message translates to:
  /// **'Tasks'**
  String get overallSpacesTasks;

  /// In different places update popup title
  ///
  /// In en, this message translates to:
  /// **'Voices update ready'**
  String get voicesUpdateReady;

  /// In different places update popup body
  ///
  /// In en, this message translates to:
  /// **'Click to restart'**
  String get clickToRestart;

  /// Name of space shown in different spaces that indicates its origin
  ///
  /// In en, this message translates to:
  /// **'Treasury space'**
  String get spaceTreasuryName;

  /// Name of space shown in different spaces that indicates its origin
  ///
  /// In en, this message translates to:
  /// **'Discovery space'**
  String get spaceDiscoveryName;

  /// Name of space shown in different spaces that indicates its origin
  ///
  /// In en, this message translates to:
  /// **'Workspace'**
  String get spaceWorkspaceName;

  /// Name of space shown in different spaces that indicates its origin
  ///
  /// In en, this message translates to:
  /// **'Voting space'**
  String get spaceVotingName;

  /// Name of space shown in different spaces that indicates its origin
  ///
  /// In en, this message translates to:
  /// **'Funded project space'**
  String get spaceFundedProjects;

  /// Refers to a lock action, i.e. to lock the session.
  ///
  /// In en, this message translates to:
  /// **'Lock'**
  String get lock;

  /// Refers to a unlock action, i.e. to unlock the session.
  ///
  /// In en, this message translates to:
  /// **'Unlock'**
  String get unlock;

  /// Refers to a get started action, i.e. to register.
  ///
  /// In en, this message translates to:
  /// **'Get Started'**
  String get getStarted;

  /// Refers to guest user.
  ///
  /// In en, this message translates to:
  /// **'Guest'**
  String get guest;

  /// Refers to user that created keychain but is locked
  ///
  /// In en, this message translates to:
  /// **'Visitor'**
  String get visitor;

  /// Text shown in the No Internet Connection Banner widget for the refresh button.
  ///
  /// In en, this message translates to:
  /// **'Refresh'**
  String get noConnectionBannerRefreshButtonText;

  /// Text shown in the No Internet Connection Banner widget for the title.
  ///
  /// In en, this message translates to:
  /// **'No internet connection'**
  String get noConnectionBannerTitle;

  /// Text shown in the No Internet Connection Banner widget for the description below the title.
  ///
  /// In en, this message translates to:
  /// **'Your internet is playing hide and seek. Check your internet connection, or try again in a moment.'**
  String get noConnectionBannerDescription;

  /// Describes a password that is weak
  ///
  /// In en, this message translates to:
  /// **'Weak password strength'**
  String get weakPasswordStrength;

  /// Describes a password that has medium strength.
  ///
  /// In en, this message translates to:
  /// **'Normal password strength'**
  String get normalPasswordStrength;

  /// Describes a password that is strong.
  ///
  /// In en, this message translates to:
  /// **'Good password strength'**
  String get goodPasswordStrength;

  /// A button label to select a cardano wallet.
  ///
  /// In en, this message translates to:
  /// **'Choose Cardano Wallet'**
  String get chooseCardanoWallet;

  /// A button label to select another cardano wallet.
  ///
  /// In en, this message translates to:
  /// **'Choose other wallet'**
  String get chooseOtherWallet;

  /// A label on a clickable element that can show more content.
  ///
  /// In en, this message translates to:
  /// **'Learn More'**
  String get learnMore;

  /// A header in link wallet flow in registration.
  ///
  /// In en, this message translates to:
  /// **'Link keys to your Catalyst Keychain'**
  String get walletLinkHeader;

  /// A subheader in link wallet flow in registration for wallet connection.
  ///
  /// In en, this message translates to:
  /// **'Link your Cardano wallet'**
  String get walletLinkWalletSubheader;

  /// A subheader in link wallet flow in registration for role chooser state.
  ///
  /// In en, this message translates to:
  /// **'Select your Catalyst roles'**
  String get walletLinkRolesSubheader;

  /// A subheader in link wallet flow in registration for RBAC transaction.
  ///
  /// In en, this message translates to:
  /// **'Sign your Catalyst roles to the\nCardano mainnet'**
  String get walletLinkTransactionSubheader;

  /// A title in link wallet flow on intro screen.
  ///
  /// In en, this message translates to:
  /// **'Link Cardano Wallet & Catalyst Roles to you Catalyst Keychain.'**
  String get walletLinkIntroTitle;

  /// A message (content) in link wallet flow on intro screen.
  ///
  /// In en, this message translates to:
  /// **'You\'re almost there! This is the final and most important step in your account setup.\n\nWe\'re going to link a Cardano Wallet to your Catalyst Keychain, so you can start collecting Role Keys.\n\nRole Keys allow you to enter new spaces, discover new ways to participate, and unlock new ways to earn rewards.\n\nWe\'ll start with your Voter Key by default. You can decide to add a Proposer Key and Drep key if you want, or you can always add them later.'**
  String get walletLinkIntroContent;

  /// A title in link wallet flow on select wallet screen.
  ///
  /// In en, this message translates to:
  /// **'Select the Cardano wallet to link\nto your Catalyst Keychain.'**
  String get walletLinkSelectWalletTitle;

  /// A message (content) in link wallet flow on select wallet screen.
  ///
  /// In en, this message translates to:
  /// **'To complete this action, you\'ll submit a signed transaction to Cardano. There will be an ADA transaction fee.'**
  String get walletLinkSelectWalletContent;

  /// A title in link wallet flow on wallet details screen.
  ///
  /// In en, this message translates to:
  /// **'Cardano wallet detection'**
  String get walletLinkWalletDetailsTitle;

  /// A message in link wallet flow on wallet details screen.
  ///
  /// In en, this message translates to:
  /// **'{wallet} connected successfully!'**
  String walletLinkWalletDetailsContent(String wallet);

  /// A message in link wallet flow on wallet details screen when a user wallet doesn't have enough balance.
  ///
  /// In en, this message translates to:
  /// **'Wallet and role registrations require a minimal transaction fee. You can setup your default dApp connector wallet in your browser extension settings.'**
  String get walletLinkWalletDetailsNotice;

  /// A message recommending the user to top up ADA in wallet link on wallet details screen.
  ///
  /// In en, this message translates to:
  /// **'Top up ADA'**
  String get walletLinkWalletDetailsNoticeTopUp;

  /// A link to top-up provide when the user doesn't have enough balance on wallet link screen
  ///
  /// In en, this message translates to:
  /// **'Link to top-up provider'**
  String get walletLinkWalletDetailsNoticeTopUpLink;

  /// A title in link wallet flow on transaction screen.
  ///
  /// In en, this message translates to:
  /// **'Let\'s make sure everything looks right.'**
  String get walletLinkTransactionTitle;

  /// A subtitle in link wallet flow on transaction screen.
  ///
  /// In en, this message translates to:
  /// **'Account completion for Catalyst'**
  String get walletLinkTransactionAccountCompletion;

  /// An item in the transaction summary for the wallet link.
  ///
  /// In en, this message translates to:
  /// **'1 Link {wallet} to Catalyst Keychain'**
  String walletLinkTransactionLinkItem(String wallet);

  /// A side note on transaction summary in the wallet link explaining the positives about the registration.
  ///
  /// In en, this message translates to:
  /// **'Positive small print'**
  String get walletLinkTransactionPositiveSmallPrint;

  /// The first item for the positive small print message.
  ///
  /// In en, this message translates to:
  /// **'Your registration is a one time event, cost will not renew periodically.'**
  String get walletLinkTransactionPositiveSmallPrintItem1;

  /// The second item for the positive small print message.
  ///
  /// In en, this message translates to:
  /// **'Your registrations can be found under your account profile after completion.'**
  String get walletLinkTransactionPositiveSmallPrintItem2;

  /// The third item for the positive small print message.
  ///
  /// In en, this message translates to:
  /// **'All registration fees go into the Cardano Treasury.'**
  String get walletLinkTransactionPositiveSmallPrintItem3;

  /// The primary button label to sign a transaction on transaction summary screen.
  ///
  /// In en, this message translates to:
  /// **'Sign transaction with wallet'**
  String get walletLinkTransactionSign;

  /// The secondary button label to change the roles on transaction summary screen.
  ///
  /// In en, this message translates to:
  /// **'Change role setup'**
  String get walletLinkTransactionChangeRoles;

  /// An item in the transaction summary for the role registration
  ///
  /// In en, this message translates to:
  /// **'1 {role} registration to Catalyst Keychain'**
  String walletLinkTransactionRoleItem(String role);

  /// A title on the role chooser screen in registration.
  ///
  /// In en, this message translates to:
  /// **'How do you want to participate in Catalyst?'**
  String get walletLinkRoleChooserTitle;

  /// A message on the role chooser screen in registration.
  ///
  /// In en, this message translates to:
  /// **'In Catalyst you can take on different roles, learn more below and choose your additional roles now.'**
  String get walletLinkRoleChooserContent;

  /// A title on the role summary screen in registration.
  ///
  /// In en, this message translates to:
  /// **'Is this your correct Catalyst role setup?'**
  String get walletLinkRoleSummaryTitle;

  /// The first part of the message on the role summary screen in registration.
  ///
  /// In en, this message translates to:
  /// **'You would like to register '**
  String get walletLinkRoleSummaryContent1;

  /// The middle (bold) part of the message on the role summary screen in registration.
  ///
  /// In en, this message translates to:
  /// **'{count} active {count, plural, =0{roles} =1{role} other{roles}}'**
  String walletLinkRoleSummaryContent2(num count);

  /// The last part of the message on the role summary screen in registration.
  ///
  /// In en, this message translates to:
  /// **' in Catalyst.'**
  String get walletLinkRoleSummaryContent3;

  /// A button label on the role summary screen in registration for the next step.
  ///
  /// In en, this message translates to:
  /// **'Confirm & Sign with wallet'**
  String get walletLinkRoleSummaryButton;

  /// Message shown when redirecting to external content that describes which wallets are supported.
  ///
  /// In en, this message translates to:
  /// **'See all supported wallets'**
  String get seeAllSupportedWallets;

  /// Message shown when presenting the details of a connected wallet.
  ///
  /// In en, this message translates to:
  /// **'Wallet detection summary'**
  String get walletDetectionSummary;

  /// The wallet balance in terms of Ada.
  ///
  /// In en, this message translates to:
  /// **'Wallet balance'**
  String get walletBalance;

  /// A cardano wallet address
  ///
  /// In en, this message translates to:
  /// **'Wallet address'**
  String get walletAddress;

  /// No description provided for @accountCreationCreate.
  ///
  /// In en, this message translates to:
  /// **'Create a new  Catalyst Keychain'**
  String get accountCreationCreate;

  /// No description provided for @accountCreationRecover.
  ///
  /// In en, this message translates to:
  /// **'Recover your Catalyst Keychain'**
  String get accountCreationRecover;

  /// Indicates that created keychain will be stored in this device only
  ///
  /// In en, this message translates to:
  /// **'On this device'**
  String get accountCreationOnThisDevice;

  /// No description provided for @accountCreationGetStartedTitle.
  ///
  /// In en, this message translates to:
  /// **'Welcome to Catalyst'**
  String get accountCreationGetStartedTitle;

  /// No description provided for @accountCreationGetStatedDesc.
  ///
  /// In en, this message translates to:
  /// **'If you already have a Catalyst keychain you can restore it on this device, or you can create a new Catalyst Keychain.'**
  String get accountCreationGetStatedDesc;

  /// No description provided for @accountCreationGetStatedWhatNext.
  ///
  /// In en, this message translates to:
  /// **'What do you want to do?'**
  String get accountCreationGetStatedWhatNext;

  /// Title of My Account page
  ///
  /// In en, this message translates to:
  /// **'My Account / Profile & Keychain'**
  String get myAccountProfileKeychain;

  /// Subtitle of My Account page
  ///
  /// In en, this message translates to:
  /// **'Your Catalyst keychain & role registration'**
  String get yourCatalystKeychainAndRoleRegistration;

  /// Tab on My Account page
  ///
  /// In en, this message translates to:
  /// **'Profile & Keychain'**
  String get profileAndKeychain;

  /// Action on Catalyst Keychain card
  ///
  /// In en, this message translates to:
  /// **'Remove Keychain'**
  String get removeKeychain;

  /// Describes that wallet is connected on Catalyst Keychain card
  ///
  /// In en, this message translates to:
  /// **'Wallet connected'**
  String get walletConnected;

  /// Describes roles on Catalyst Keychain card
  ///
  /// In en, this message translates to:
  /// **'Current Role registrations'**
  String get currentRoleRegistrations;

  /// Account role
  ///
  /// In en, this message translates to:
  /// **'Voter'**
  String get voter;

  /// Account role
  ///
  /// In en, this message translates to:
  /// **'Proposer'**
  String get proposer;

  /// Account role
  ///
  /// In en, this message translates to:
  /// **'Drep'**
  String get drep;

  /// Related to account role
  ///
  /// In en, this message translates to:
  /// **'Default'**
  String get defaultRole;

  /// No description provided for @catalystKeychain.
  ///
  /// In en, this message translates to:
  /// **'Catalyst Keychain'**
  String get catalystKeychain;

  /// No description provided for @accountCreationSplashTitle.
  ///
  /// In en, this message translates to:
  /// **'Create your Catalyst Keychain'**
  String get accountCreationSplashTitle;

  /// No description provided for @accountCreationSplashMessage.
  ///
  /// In en, this message translates to:
  /// **'Your keychain is your ticket to participate in  distributed innovation on the global stage.    Once you have it, you\'ll be able to enter different spaces, discover awesome ideas, and share your feedback to hep improve ideas.    As you add new keys to your keychain, you\'ll be able to enter new spaces, unlock new rewards opportunities, and have your voice heard in community decisions.'**
  String get accountCreationSplashMessage;

  /// No description provided for @accountCreationSplashNextButton.
  ///
  /// In en, this message translates to:
  /// **'Create your Keychain now'**
  String get accountCreationSplashNextButton;

  /// No description provided for @accountInstructionsTitle.
  ///
  /// In en, this message translates to:
  /// **'Great! Your Catalyst Keychain  has been created.'**
  String get accountInstructionsTitle;

  /// No description provided for @accountInstructionsMessage.
  ///
  /// In en, this message translates to:
  /// **'On the next screen, you\'re going to see 12 words.  This is called your \"seed phrase\".     It\'s like a super secure password that only you know,  that allows you to prove ownership of your keychain.    You\'ll use it to login and recover your account on  different devices, so be sure to put it somewhere safe!\n\nYou need to write this seed phrase down with pen and paper, so get this ready.'**
  String get accountInstructionsMessage;

  /// For example in button that goes to next stage of registration
  ///
  /// In en, this message translates to:
  /// **'Next'**
  String get next;

  /// For example in button that goes to previous stage of registration
  ///
  /// In en, this message translates to:
  /// **'Back'**
  String get back;

  /// Retry action when something goes wrong.
  ///
  /// In en, this message translates to:
  /// **'Retry'**
  String get retry;

  /// Error description when something goes wrong.
  ///
  /// In en, this message translates to:
  /// **'Something went wrong.'**
  String get somethingWentWrong;

  /// A description when no wallet extension was found.
  ///
  /// In en, this message translates to:
  /// **'No wallet found.'**
  String get noWalletFound;

  /// A title on delete keychain dialog
  ///
  /// In en, this message translates to:
  /// **'Delete Keychain?'**
  String get deleteKeychainDialogTitle;

  /// A subtitle on delete keychain dialog
  ///
  /// In en, this message translates to:
  /// **'Are you sure you wants to delete your\nCatalyst Keychain from this device?'**
  String get deleteKeychainDialogSubtitle;

  /// A warning on delete keychain dialog
  ///
  /// In en, this message translates to:
  /// **'Make sure you have a working Catalyst 12-word seedphrase!'**
  String get deleteKeychainDialogWarning;

  /// A warning info on delete keychain dialog
  ///
  /// In en, this message translates to:
  /// **'Your Catalyst account will be removed,\nthis action cannot be undone!'**
  String get deleteKeychainDialogWarningInfo;

  /// A typing info on delete keychain dialog
  ///
  /// In en, this message translates to:
  /// **'To avoid mistakes, please type ‘Remove Keychain’ below.'**
  String get deleteKeychainDialogTypingInfo;

  /// An input label on delete keychain dialog
  ///
  /// In en, this message translates to:
  /// **'Confirm removal'**
  String get deleteKeychainDialogInputLabel;

  /// An error text on text field on delete keychain dialog
  ///
  /// In en, this message translates to:
  /// **'Error. Please type \'Remove keychain\' to remove your account from this device.'**
  String get deleteKeychainDialogErrorText;

  /// A removing phrase on delete keychain dialog
  ///
  /// In en, this message translates to:
  /// **'Remove Keychain'**
  String get deleteKeychainDialogRemovingPhrase;

  /// No description provided for @delete.
  ///
  /// In en, this message translates to:
  /// **'Delete'**
  String get delete;

  /// No description provided for @close.
  ///
  /// In en, this message translates to:
  /// **'Close'**
  String get close;

  /// No description provided for @notice.
  ///
  /// In en, this message translates to:
  /// **'Notice'**
  String get notice;

  /// No description provided for @yes.
  ///
  /// In en, this message translates to:
  /// **'Yes'**
  String get yes;

  /// No description provided for @no.
  ///
  /// In en, this message translates to:
  /// **'No'**
  String get no;

  /// No description provided for @total.
  ///
  /// In en, this message translates to:
  /// **'Total'**
  String get total;

  /// No description provided for @file.
  ///
  /// In en, this message translates to:
  /// **'file'**
  String get file;

  /// No description provided for @key.
  ///
  /// In en, this message translates to:
  /// **'key'**
  String get key;

  /// No description provided for @upload.
  ///
  /// In en, this message translates to:
  /// **'Upload'**
  String get upload;

  /// No description provided for @browse.
  ///
  /// In en, this message translates to:
  /// **'browse'**
  String get browse;

  /// An info on upload dialog
  ///
  /// In en, this message translates to:
  /// **'Drop your {itemNameToUpload} here or '**
  String uploadDropInfo(String itemNameToUpload);

  /// No description provided for @uploadProgressInfo.
  ///
  /// In en, this message translates to:
  /// **'Upload in progress'**
  String get uploadProgressInfo;

  /// A title on keychain upload dialog
  ///
  /// In en, this message translates to:
  /// **'Upload Catalyst Keychain'**
  String get uploadKeychainTitle;

  /// An info on keychain upload dialog
  ///
  /// In en, this message translates to:
  /// **'Make sure it\'s a correct Catalyst keychain file.'**
  String get uploadKeychainInfo;

  /// Refers to a light theme mode.
  ///
  /// In en, this message translates to:
  /// **'Light'**
  String get themeLight;

  /// Refers to a dark theme mode.
  ///
  /// In en, this message translates to:
  /// **'Dark'**
  String get themeDark;

  /// A title on keychain deleted dialog
  ///
  /// In en, this message translates to:
  /// **'Catalyst keychain removed'**
  String get keychainDeletedDialogTitle;

  /// A subtitle on keychain deleted dialog
  ///
  /// In en, this message translates to:
  /// **'Catalyst keychain removed'**
  String get keychainDeletedDialogSubtitle;

  /// An info on keychain deleted dialog
  ///
  /// In en, this message translates to:
  /// **'Catalyst keychain removed'**
  String get keychainDeletedDialogInfo;

  /// No description provided for @createKeychainSeedPhraseSubtitle.
  ///
  /// In en, this message translates to:
  /// **'Write down your 12 Catalyst  security words'**
  String get createKeychainSeedPhraseSubtitle;

  /// No description provided for @createKeychainSeedPhraseBody.
  ///
  /// In en, this message translates to:
  /// **'Make sure you create an offline backup of your recovery phrase as well.'**
  String get createKeychainSeedPhraseBody;

  /// No description provided for @createKeychainSeedPhraseDownload.
  ///
  /// In en, this message translates to:
  /// **'Download Catalyst key'**
  String get createKeychainSeedPhraseDownload;

  /// No description provided for @createKeychainSeedPhraseStoreConfirmation.
  ///
  /// In en, this message translates to:
  /// **'I have written down/downloaded my 12 words'**
  String get createKeychainSeedPhraseStoreConfirmation;

  /// No description provided for @createKeychainSeedPhraseCheckInstructionsTitle.
  ///
  /// In en, this message translates to:
  /// **'Check your Catalyst security keys'**
  String get createKeychainSeedPhraseCheckInstructionsTitle;

  /// No description provided for @createKeychainSeedPhraseCheckInstructionsSubtitle.
  ///
  /// In en, this message translates to:
  /// **'Next, we\'re going to make sure that you\'ve written down your words correctly.     We don\'t save your seed phrase, so it\'s important  to make sure you have it right. That\'s why we do this confirmation before continuing.     It\'s also good practice to get familiar with using a seed phrase if you\'re new to crypto.'**
  String get createKeychainSeedPhraseCheckInstructionsSubtitle;

  /// No description provided for @createKeychainSeedPhraseCheckSubtitle.
  ///
  /// In en, this message translates to:
  /// **'Input your Catalyst security keys'**
  String get createKeychainSeedPhraseCheckSubtitle;

  /// No description provided for @createKeychainSeedPhraseCheckBody.
  ///
  /// In en, this message translates to:
  /// **'Select your 12 written down words in  the correct order.'**
  String get createKeychainSeedPhraseCheckBody;

  /// When user checks correct seed phrase words order he can upload it too
  ///
  /// In en, this message translates to:
  /// **'Upload Catalyst Key'**
  String get uploadCatalystKey;

  /// No description provided for @reset.
  ///
  /// In en, this message translates to:
  /// **'Reset'**
  String get reset;

  /// No description provided for @createKeychainSeedPhraseCheckSuccessTitle.
  ///
  /// In en, this message translates to:
  /// **'Nice job! You\'ve successfully verified the seed phrase for your keychain.'**
  String get createKeychainSeedPhraseCheckSuccessTitle;

  /// No description provided for @createKeychainSeedPhraseCheckSuccessSubtitle.
  ///
  /// In en, this message translates to:
  /// **'Enter your seed phrase to recover your Catalyst Keychain on any device.  It\'s kinda like your email and password all rolled into one, so keep it somewhere safe!  In the next step we’ll add a password to your Catalyst Keychain, so you can lock/unlock access to Voices.'**
  String get createKeychainSeedPhraseCheckSuccessSubtitle;

  /// No description provided for @yourNextStep.
  ///
  /// In en, this message translates to:
  /// **'Your next step'**
  String get yourNextStep;

  /// No description provided for @createKeychainSeedPhraseCheckSuccessNextStep.
  ///
  /// In en, this message translates to:
  /// **'Now let’s set your Unlock password for this device!'**
  String get createKeychainSeedPhraseCheckSuccessNextStep;

  /// No description provided for @createKeychainUnlockPasswordInstructionsTitle.
  ///
  /// In en, this message translates to:
  /// **'Set your Catalyst unlock password  for this device'**
  String get createKeychainUnlockPasswordInstructionsTitle;

  /// No description provided for @createKeychainUnlockPasswordInstructionsSubtitle.
  ///
  /// In en, this message translates to:
  /// **'With over 300 trillion possible combinations, your 12 word seed phrase is great for keeping your account safe.    But it can be a bit tedious to enter every single time you want to use the app.    In this next step, you\'ll set your Unlock Password for your current device. It\'s like a shortcut for proving ownership of your Keychain.    Whenever you recover your account for the first time on a new device, you\'ll need to use your Catalyst Keychain to get started. Every time after that, you can use your Unlock Password to quickly regain access.'**
  String get createKeychainUnlockPasswordInstructionsSubtitle;

  /// No description provided for @createKeychainCreatedTitle.
  ///
  /// In en, this message translates to:
  /// **'Congratulations your Catalyst  Keychain is created!'**
  String get createKeychainCreatedTitle;

  /// No description provided for @createKeychainCreatedNextStep.
  ///
  /// In en, this message translates to:
  /// **'In the next step you write your Catalyst roles and  account to the Cardano Mainnet.'**
  String get createKeychainCreatedNextStep;

  /// No description provided for @createKeychainLinkWalletAndRoles.
  ///
  /// In en, this message translates to:
  /// **'Link your Cardano Wallet & Roles'**
  String get createKeychainLinkWalletAndRoles;

  /// No description provided for @registrationCreateKeychainStepGroup.
  ///
  /// In en, this message translates to:
  /// **'Catalyst Keychain created'**
  String get registrationCreateKeychainStepGroup;

  /// No description provided for @registrationLinkWalletStepGroup.
  ///
  /// In en, this message translates to:
  /// **'Link Cardano Wallet & Roles'**
  String get registrationLinkWalletStepGroup;

  /// No description provided for @registrationCompletedStepGroup.
  ///
  /// In en, this message translates to:
  /// **'Catalyst account creation completed!'**
  String get registrationCompletedStepGroup;

  /// No description provided for @createKeychainUnlockPasswordIntoSubtitle.
  ///
  /// In en, this message translates to:
  /// **'Catalyst unlock password'**
  String get createKeychainUnlockPasswordIntoSubtitle;

  /// No description provided for @createKeychainUnlockPasswordIntoBody.
  ///
  /// In en, this message translates to:
  /// **'Please provide a password for your Catalyst Keychain.'**
  String get createKeychainUnlockPasswordIntoBody;

  /// No description provided for @enterPassword.
  ///
  /// In en, this message translates to:
  /// **'Enter password'**
  String get enterPassword;

  /// No description provided for @confirmPassword.
  ///
  /// In en, this message translates to:
  /// **'Confirm password'**
  String get confirmPassword;

  /// No description provided for @xCharactersMinimum.
  ///
  /// In en, this message translates to:
  /// **'{number} characters minimum length'**
  String xCharactersMinimum(int number);

  /// When user confirms password but it does not match original one.
  ///
  /// In en, this message translates to:
  /// **'Passwords do not match, please correct'**
  String get passwordDoNotMatch;

<<<<<<< HEAD
  /// No description provided for @recoverCatalystKeychain.
  ///
  /// In en, this message translates to:
  /// **'Restore Catalyst keychain'**
  String get recoverCatalystKeychain;

  /// No description provided for @recoverKeychainMethodsTitle.
  ///
  /// In en, this message translates to:
  /// **'Restore your Catalyst Keychain'**
  String get recoverKeychainMethodsTitle;

  /// No description provided for @recoverKeychainMethodsNoKeychainFound.
  ///
  /// In en, this message translates to:
  /// **'No Catalyst Keychain found on this device.'**
  String get recoverKeychainMethodsNoKeychainFound;

  /// No description provided for @recoverKeychainMethodsSubtitle.
  ///
  /// In en, this message translates to:
  /// **'Not to worry, in the next step you can choose the recovery option that applies to you for this device!'**
  String get recoverKeychainMethodsSubtitle;

  /// No description provided for @recoverKeychainMethodsListTitle.
  ///
  /// In en, this message translates to:
  /// **'How do you want Restore your Catalyst Keychain?'**
  String get recoverKeychainMethodsListTitle;

  /// No description provided for @recoverKeychainNonFound.
  ///
  /// In en, this message translates to:
  /// **'No Catalyst Keychain found on this device.'**
  String get recoverKeychainNonFound;

  /// No description provided for @recoverKeychainFound.
  ///
  /// In en, this message translates to:
  /// **'Keychain found!   Please unlock your device.'**
  String get recoverKeychainFound;

  /// No description provided for @seedPhrase12Words.
  ///
  /// In en, this message translates to:
  /// **'12 security words'**
  String get seedPhrase12Words;

  /// No description provided for @recoverySeedPhraseInstructionsTitle.
  ///
  /// In en, this message translates to:
  /// **'Restore your Catalyst Keychain with  your 12 security words.'**
  String get recoverySeedPhraseInstructionsTitle;

  /// No description provided for @recoverySeedPhraseInstructionsSubtitle.
  ///
  /// In en, this message translates to:
  /// **'Enter your security words in the correct order, and sign into your Catalyst account on a new device.'**
  String get recoverySeedPhraseInstructionsSubtitle;
=======
  /// No description provided for @warning.
  ///
  /// In en, this message translates to:
  /// **'Warning'**
  String get warning;

  /// No description provided for @registrationExitConfirmDialogSubtitle.
  ///
  /// In en, this message translates to:
  /// **'Account creation incomplete!'**
  String get registrationExitConfirmDialogSubtitle;

  /// No description provided for @registrationExitConfirmDialogContent.
  ///
  /// In en, this message translates to:
  /// **'If attempt to leave without creating your keychain - account creation will be incomplete.   You are not able to login without  completing your keychain.'**
  String get registrationExitConfirmDialogContent;

  /// No description provided for @registrationExitConfirmDialogContinue.
  ///
  /// In en, this message translates to:
  /// **'Continue keychain creation'**
  String get registrationExitConfirmDialogContinue;

  /// No description provided for @registrationExitConfirmDialogCancel.
  ///
  /// In en, this message translates to:
  /// **'Cancel anyway'**
  String get registrationExitConfirmDialogCancel;
>>>>>>> 041af7f3
}

class _VoicesLocalizationsDelegate extends LocalizationsDelegate<VoicesLocalizations> {
  const _VoicesLocalizationsDelegate();

  @override
  Future<VoicesLocalizations> load(Locale locale) {
    return lookupVoicesLocalizations(locale);
  }

  @override
  bool isSupported(Locale locale) => <String>['en', 'es'].contains(locale.languageCode);

  @override
  bool shouldReload(_VoicesLocalizationsDelegate old) => false;
}

Future<VoicesLocalizations> lookupVoicesLocalizations(Locale locale) {


  // Lookup logic when only language code is specified.
  switch (locale.languageCode) {
    case 'en': return catalyst_voices_localizations_en.loadLibrary().then((dynamic _) => catalyst_voices_localizations_en.VoicesLocalizationsEn());
    case 'es': return catalyst_voices_localizations_es.loadLibrary().then((dynamic _) => catalyst_voices_localizations_es.VoicesLocalizationsEs());
  }

  throw FlutterError(
    'VoicesLocalizations.delegate failed to load unsupported locale "$locale". This is likely '
    'an issue with the localizations generation tool. Please file an issue '
    'on GitHub with a reproducible sample app and the gen-l10n configuration '
    'that was used.'
  );
}<|MERGE_RESOLUTION|>--- conflicted
+++ resolved
@@ -1413,70 +1413,6 @@
   /// **'Passwords do not match, please correct'**
   String get passwordDoNotMatch;
 
-<<<<<<< HEAD
-  /// No description provided for @recoverCatalystKeychain.
-  ///
-  /// In en, this message translates to:
-  /// **'Restore Catalyst keychain'**
-  String get recoverCatalystKeychain;
-
-  /// No description provided for @recoverKeychainMethodsTitle.
-  ///
-  /// In en, this message translates to:
-  /// **'Restore your Catalyst Keychain'**
-  String get recoverKeychainMethodsTitle;
-
-  /// No description provided for @recoverKeychainMethodsNoKeychainFound.
-  ///
-  /// In en, this message translates to:
-  /// **'No Catalyst Keychain found on this device.'**
-  String get recoverKeychainMethodsNoKeychainFound;
-
-  /// No description provided for @recoverKeychainMethodsSubtitle.
-  ///
-  /// In en, this message translates to:
-  /// **'Not to worry, in the next step you can choose the recovery option that applies to you for this device!'**
-  String get recoverKeychainMethodsSubtitle;
-
-  /// No description provided for @recoverKeychainMethodsListTitle.
-  ///
-  /// In en, this message translates to:
-  /// **'How do you want Restore your Catalyst Keychain?'**
-  String get recoverKeychainMethodsListTitle;
-
-  /// No description provided for @recoverKeychainNonFound.
-  ///
-  /// In en, this message translates to:
-  /// **'No Catalyst Keychain found -on this device.'**
-  String get recoverKeychainNonFound;
-
-  /// No description provided for @recoverKeychainFound.
-  ///
-  /// In en, this message translates to:
-  /// **'Keychain found!   -Please unlock your device.'**
-  String get recoverKeychainFound;
-
-  /// No description provided for @seedPhrase12Words.
-  ///
-  /// In en, this message translates to:
-  /// **'12 security words'**
-  String get seedPhrase12Words;
-
-  /// No description provided for @recoverySeedPhraseInstructionsTitle.
-  ///
-  /// In en, this message translates to:
-  /// **'Restore your Catalyst Keychain with  -your 12 security words.'**
-  String get recoverySeedPhraseInstructionsTitle;
-
-  /// No description provided for @recoverySeedPhraseInstructionsSubtitle.
-  ///
-  /// In en, this message translates to:
-  /// **'Enter your security words in the correct order, and sign into your Catalyst account on a new device.'**
-  String get recoverySeedPhraseInstructionsSubtitle;
-=======
   /// No description provided for @warning.
   ///
   /// In en, this message translates to:
@@ -1509,7 +1445,69 @@
   /// In en, this message translates to:
   /// **'Cancel anyway'**
   String get registrationExitConfirmDialogCancel;
->>>>>>> 041af7f3
+
+  /// No description provided for @recoverCatalystKeychain.
+  ///
+  /// In en, this message translates to:
+  /// **'Restore Catalyst keychain'**
+  String get recoverCatalystKeychain;
+
+  /// No description provided for @recoverKeychainMethodsTitle.
+  ///
+  /// In en, this message translates to:
+  /// **'Restore your Catalyst Keychain'**
+  String get recoverKeychainMethodsTitle;
+
+  /// No description provided for @recoverKeychainMethodsNoKeychainFound.
+  ///
+  /// In en, this message translates to:
+  /// **'No Catalyst Keychain found on this device.'**
+  String get recoverKeychainMethodsNoKeychainFound;
+
+  /// No description provided for @recoverKeychainMethodsSubtitle.
+  ///
+  /// In en, this message translates to:
+  /// **'Not to worry, in the next step you can choose the recovery option that applies to you for this device!'**
+  String get recoverKeychainMethodsSubtitle;
+
+  /// No description provided for @recoverKeychainMethodsListTitle.
+  ///
+  /// In en, this message translates to:
+  /// **'How do you want Restore your Catalyst Keychain?'**
+  String get recoverKeychainMethodsListTitle;
+
+  /// No description provided for @recoverKeychainNonFound.
+  ///
+  /// In en, this message translates to:
+  /// **'No Catalyst Keychain found +on this device.'**
+  String get recoverKeychainNonFound;
+
+  /// No description provided for @recoverKeychainFound.
+  ///
+  /// In en, this message translates to:
+  /// **'Keychain found!   +Please unlock your device.'**
+  String get recoverKeychainFound;
+
+  /// No description provided for @seedPhrase12Words.
+  ///
+  /// In en, this message translates to:
+  /// **'12 security words'**
+  String get seedPhrase12Words;
+
+  /// No description provided for @recoverySeedPhraseInstructionsTitle.
+  ///
+  /// In en, this message translates to:
+  /// **'Restore your Catalyst Keychain with  +your 12 security words.'**
+  String get recoverySeedPhraseInstructionsTitle;
+
+  /// No description provided for @recoverySeedPhraseInstructionsSubtitle.
+  ///
+  /// In en, this message translates to:
+  /// **'Enter your security words in the correct order, and sign into your Catalyst account on a new device.'**
+  String get recoverySeedPhraseInstructionsSubtitle;
 }
 
 class _VoicesLocalizationsDelegate extends LocalizationsDelegate<VoicesLocalizations> {
