import 'dart:async';

import 'package:flutter/widgets.dart';
import 'package:flutter_localizations/flutter_localizations.dart';
import 'package:intl/intl.dart' as intl;

import 'catalyst_voices_localizations_en.dart' deferred as catalyst_voices_localizations_en;
import 'catalyst_voices_localizations_es.dart' deferred as catalyst_voices_localizations_es;

// ignore_for_file: type=lint

/// Callers can lookup localized strings with an instance of VoicesLocalizations
/// returned by `VoicesLocalizations.of(context)`.
///
/// Applications need to include `VoicesLocalizations.delegate()` in their app's
/// `localizationDelegates` list, and the locales they support in the app's
/// `supportedLocales` list. For example:
///
/// ```dart
/// import 'generated/catalyst_voices_localizations.dart';
///
/// return MaterialApp(
///   localizationsDelegates: VoicesLocalizations.localizationsDelegates,
///   supportedLocales: VoicesLocalizations.supportedLocales,
///   home: MyApplicationHome(),
/// );
/// ```
///
/// ## Update pubspec.yaml
///
/// Please make sure to update your pubspec.yaml to include the following
/// packages:
///
/// ```yaml
/// dependencies:
///   # Internationalization support.
///   flutter_localizations:
///     sdk: flutter
///   intl: any # Use the pinned version from flutter_localizations
///
///   # Rest of dependencies
/// ```
///
/// ## iOS Applications
///
/// iOS applications define key application metadata, including supported
/// locales, in an Info.plist file that is built into the application bundle.
/// To configure the locales supported by your app, you’ll need to edit this
/// file.
///
/// First, open your project’s ios/Runner.xcworkspace Xcode workspace file.
/// Then, in the Project Navigator, open the Info.plist file under the Runner
/// project’s Runner folder.
///
/// Next, select the Information Property List item, select Add Item from the
/// Editor menu, then select Localizations from the pop-up menu.
///
/// Select and expand the newly-created Localizations item then, for each
/// locale your application supports, add a new item and select the locale
/// you wish to add from the pop-up menu in the Value field. This list should
/// be consistent with the languages listed in the VoicesLocalizations.supportedLocales
/// property.
abstract class VoicesLocalizations {
  VoicesLocalizations(String locale) : localeName = intl.Intl.canonicalizedLocale(locale.toString());

  final String localeName;

  static VoicesLocalizations? of(BuildContext context) {
    return Localizations.of<VoicesLocalizations>(context, VoicesLocalizations);
  }

  static const LocalizationsDelegate<VoicesLocalizations> delegate = _VoicesLocalizationsDelegate();

  /// A list of this localizations delegate along with the default localizations
  /// delegates.
  ///
  /// Returns a list of localizations delegates containing this delegate along with
  /// GlobalMaterialLocalizations.delegate, GlobalCupertinoLocalizations.delegate,
  /// and GlobalWidgetsLocalizations.delegate.
  ///
  /// Additional delegates can be added by appending to this list in
  /// MaterialApp. This list does not have to be used at all if a custom list
  /// of delegates is preferred or required.
  static const List<LocalizationsDelegate<dynamic>> localizationsDelegates = <LocalizationsDelegate<dynamic>>[
    delegate,
    GlobalMaterialLocalizations.delegate,
    GlobalCupertinoLocalizations.delegate,
    GlobalWidgetsLocalizations.delegate,
  ];

  /// A list of this localizations delegate's supported locales.
  static const List<Locale> supportedLocales = <Locale>[
    Locale('en'),
    Locale('es')
  ];

  /// Text shown in email field
  ///
  /// In en, this message translates to:
  /// **'Email'**
  String get emailLabelText;

  /// Text shown in email field when empty
  ///
  /// In en, this message translates to:
  /// **'mail@example.com'**
  String get emailHintText;

  /// Text shown in email field when input is invalid
  ///
  /// In en, this message translates to:
  /// **'mail@example.com'**
  String get emailErrorText;

  /// Text shown in cancel button
  ///
  /// In en, this message translates to:
  /// **'Cancel'**
  String get cancelButtonText;

  /// Text shown in edit button
  ///
  /// In en, this message translates to:
  /// **'Edit'**
  String get editButtonText;

  /// Text shown in header tooltip
  ///
  /// In en, this message translates to:
  /// **'Header'**
  String get headerTooltipText;

  /// Text shown as placeholder in rich text editor
  ///
  /// In en, this message translates to:
  /// **'Start writing your text...'**
  String get placeholderRichText;

  /// Text shown as placeholder in rich text editor
  ///
  /// In en, this message translates to:
  /// **'Supporting text'**
  String get supportingTextLabelText;

  /// Text shown in save button
  ///
  /// In en, this message translates to:
  /// **'Save'**
  String get saveButtonText;

  /// Text shown in password field
  ///
  /// In en, this message translates to:
  /// **'Password'**
  String get passwordLabelText;

  /// Text shown in password field when empty
  ///
  /// In en, this message translates to:
  /// **'My1SecretPassword'**
  String get passwordHintText;

  /// Text shown in  password field when input is invalid
  ///
  /// In en, this message translates to:
  /// **'Password must be at least 8 characters long'**
  String get passwordErrorText;

  /// Text shown in the login screen title
  ///
  /// In en, this message translates to:
  /// **'Login'**
  String get loginTitleText;

  /// Text shown in the login screen for the login button
  ///
  /// In en, this message translates to:
  /// **'Login'**
  String get loginButtonText;

  /// Text shown in the login screen when the user enters wrong credentials
  ///
  /// In en, this message translates to:
  /// **'Wrong credentials'**
  String get loginScreenErrorMessage;

  /// Text shown in the home screen
  ///
  /// In en, this message translates to:
  /// **'Catalyst Voices'**
  String get homeScreenText;

  /// Text shown after logo in coming soon page
  ///
  /// In en, this message translates to:
  /// **'Voices'**
  String get comingSoonSubtitle;

  /// Text shown as main title in coming soon page
  ///
  /// In en, this message translates to:
  /// **'Coming'**
  String get comingSoonTitle1;

  /// Text shown as main title in coming soon page
  ///
  /// In en, this message translates to:
  /// **'soon'**
  String get comingSoonTitle2;

  /// Text shown as description in coming soon page
  ///
  /// In en, this message translates to:
  /// **'Project Catalyst is the world\'s largest decentralized innovation engine for solving real-world challenges.'**
  String get comingSoonDescription;

  /// Label text shown in the ConnectingStatus widget during re-connection.
  ///
  /// In en, this message translates to:
  /// **'re-connecting'**
  String get connectingStatusLabelText;

  /// Label text shown in the FinishAccountButton widget.
  ///
  /// In en, this message translates to:
  /// **'Finish account'**
  String get finishAccountButtonLabelText;

  /// Label text shown in the GetStartedButton widget.
  ///
  /// In en, this message translates to:
  /// **'Get Started'**
  String get getStartedButtonLabelText;

  /// Label text shown in the UnlockButton widget.
  ///
  /// In en, this message translates to:
  /// **'Unlock'**
  String get unlockButtonLabelText;

  /// Label text shown in the UserProfileButton widget when a user is not connected.
  ///
  /// In en, this message translates to:
  /// **'Guest'**
  String get userProfileGuestLabelText;

  /// Label text shown in the Search widget.
  ///
  /// In en, this message translates to:
  /// **'[cmd=K]'**
  String get searchButtonLabelText;

  /// Label text shown in the Snackbar widget when the message is an info message.
  ///
  /// In en, this message translates to:
  /// **'Info'**
  String get snackbarInfoLabelText;

  /// Text shown in the Snackbar widget when the message is an info message.
  ///
  /// In en, this message translates to:
  /// **'This is an info message!'**
  String get snackbarInfoMessageText;

  /// Label text shown in the Snackbar widget when the message is an success message.
  ///
  /// In en, this message translates to:
  /// **'Success'**
  String get snackbarSuccessLabelText;

  /// Text shown in the Snackbar widget when the message is an success message.
  ///
  /// In en, this message translates to:
  /// **'This is a success message!'**
  String get snackbarSuccessMessageText;

  /// Label text shown in the Snackbar widget when the message is an warning message.
  ///
  /// In en, this message translates to:
  /// **'Warning'**
  String get snackbarWarningLabelText;

  /// Text shown in the Snackbar widget when the message is an warning message.
  ///
  /// In en, this message translates to:
  /// **'This is a warning message!'**
  String get snackbarWarningMessageText;

  /// Label text shown in the Snackbar widget when the message is an error message.
  ///
  /// In en, this message translates to:
  /// **'Error'**
  String get snackbarErrorLabelText;

  /// Text shown in the Snackbar widget when the message is an error message.
  ///
  /// In en, this message translates to:
  /// **'This is an error message!'**
  String get snackbarErrorMessageText;

  /// Text shown in the Snackbar widget for the refresh button.
  ///
  /// In en, this message translates to:
  /// **'Refresh'**
  String get snackbarRefreshButtonText;

  /// Text shown in the Snackbar widget for the more button.
  ///
  /// In en, this message translates to:
  /// **'Learn more'**
  String get snackbarMoreButtonText;

  /// Text shown in the Snackbar widget for the ok button.
  ///
  /// In en, this message translates to:
  /// **'Ok'**
  String get snackbarOkButtonText;

  /// When user arranges seed phrases this text is shown when phrase was not selected
  ///
  /// In en, this message translates to:
  /// **'Slot {nr}'**
  String seedPhraseSlotNr(int nr);

  /// Indicates to user that status is in ready mode
  ///
  /// In en, this message translates to:
  /// **'Ready'**
  String get proposalStatusReady;

  /// Indicates to user that status is in draft mode
  ///
  /// In en, this message translates to:
  /// **'Draft'**
  String get proposalStatusDraft;

  /// Indicates to user that status is in progress
  ///
  /// In en, this message translates to:
  /// **'In progress'**
  String get proposalStatusInProgress;

  /// Indicates to user that status is in private mode
  ///
  /// In en, this message translates to:
  /// **'Private'**
  String get proposalStatusPrivate;

  /// Indicates to user that status is in live mode
  ///
  /// In en, this message translates to:
  /// **'LIVE'**
  String get proposalStatusLive;

  /// Indicates to user that status is completed
  ///
  /// In en, this message translates to:
  /// **'Completed'**
  String get proposalStatusCompleted;

  /// Indicates to user that status is in open mode
  ///
  /// In en, this message translates to:
  /// **'Open'**
  String get proposalStatusOpen;

  /// Label shown on a proposal card indicating that the proposal is funded.
  ///
  /// In en, this message translates to:
  /// **'Funded proposal'**
  String get fundedProposal;

  /// Label shown on a proposal card indicating that the proposal is not yet funded.
  ///
  /// In en, this message translates to:
  /// **'Published proposal'**
  String get publishedProposal;

  /// Indicates date of funding (a proposal).
  ///
  /// In en, this message translates to:
  /// **'Funded {date}'**
  String fundedProposalDate(DateTime date);

  /// Indicates a last update date.
  ///
  /// In en, this message translates to:
  /// **'Last update: {date}.'**
  String lastUpdateDate(String date);

  /// Indicates the amount of ADA requested in a fund on a proposal card.
  ///
  /// In en, this message translates to:
  /// **'Funds requested'**
  String get fundsRequested;

  /// Indicates the amount of comments on a proposal card.
  ///
  /// In en, this message translates to:
  /// **'{count} {count, plural, =0{comments} =1{comment} other{comments}}'**
  String noOfComments(num count);

  /// Indicates the amount of comments on a proposal card.
  ///
  /// In en, this message translates to:
  /// **'{completed} of {total} ({percentage}%) {total, plural, =0{segments} =1{segment} other{segments}} completed'**
  String noOfSegmentsCompleted(num completed, num total, num percentage);

  /// Refers to date which is today.
  ///
  /// In en, this message translates to:
  /// **'Today'**
  String get today;

  /// Refers to date which is yesterday.
  ///
  /// In en, this message translates to:
  /// **'Yesterday'**
  String get yesterday;

  /// Refers to date which is two days ago.
  ///
  /// In en, this message translates to:
  /// **'2 days ago'**
  String get twoDaysAgo;

  /// Refers to date which is tomorrow.
  ///
  /// In en, this message translates to:
  /// **'Tomorrow'**
  String get tomorrow;

  /// Title of the voting space.
  ///
  /// In en, this message translates to:
  /// **'Active voting round 14'**
  String get activeVotingRound;

  /// Tab label for all proposals in voting space
  ///
  /// In en, this message translates to:
  /// **'All proposals ({count})'**
  String noOfAllProposals(int count);

  /// Refers to a list of favorites.
  ///
  /// In en, this message translates to:
  /// **'Favorites'**
  String get favorites;

  /// Left panel name in treasury space
  ///
  /// In en, this message translates to:
  /// **'Campaign builder'**
  String get treasuryCampaignBuilder;

  /// Tab name in campaign builder panel
  ///
  /// In en, this message translates to:
  /// **'Segments'**
  String get treasuryCampaignBuilderSegments;

  /// Segment name
  ///
  /// In en, this message translates to:
  /// **'Setup Campaign'**
  String get treasuryCampaignSetup;

  /// Campaign title
  ///
  /// In en, this message translates to:
  /// **'Campaign title'**
  String get treasuryCampaignTitle;

  /// Button name in step
  ///
  /// In en, this message translates to:
  /// **'Edit'**
  String get stepEdit;

  /// Left panel name in workspace
  ///
  /// In en, this message translates to:
  /// **'Proposal navigation'**
  String get workspaceProposalNavigation;

  /// Tab name in proposal setup panel
  ///
  /// In en, this message translates to:
  /// **'Segments'**
  String get workspaceProposalNavigationSegments;

  /// Segment name
  ///
  /// In en, this message translates to:
  /// **'Proposal setup'**
  String get workspaceProposalSetup;

  /// Name shown in spaces shell drawer
  ///
  /// In en, this message translates to:
  /// **'Treasury'**
  String get drawerSpaceTreasury;

  /// Name shown in spaces shell drawer
  ///
  /// In en, this message translates to:
  /// **'Discovery'**
  String get drawerSpaceDiscovery;

  /// Name shown in spaces shell drawer
  ///
  /// In en, this message translates to:
  /// **'Workspace'**
  String get drawerSpaceWorkspace;

  /// Name shown in spaces shell drawer
  ///
  /// In en, this message translates to:
  /// **'Voting'**
  String get drawerSpaceVoting;

  /// Name shown in spaces shell drawer
  ///
  /// In en, this message translates to:
  /// **'Funded projects'**
  String get drawerSpaceFundedProjects;

  /// Title of the funded project space
  ///
  /// In en, this message translates to:
  /// **'Funded project space'**
  String get fundedProjectSpace;

  /// Tab label for funded proposals in funded projects space
  ///
  /// In en, this message translates to:
  /// **'Funded proposals ({count})'**
  String noOfFundedProposals(int count);

  /// Refers to a list of followed items.
  ///
  /// In en, this message translates to:
  /// **'Followed'**
  String get followed;

  /// Overall spaces search brands tile name
  ///
  /// In en, this message translates to:
  /// **'Search Brands'**
  String get overallSpacesSearchBrands;

  /// Overall spaces tasks tile name
  ///
  /// In en, this message translates to:
  /// **'Tasks'**
  String get overallSpacesTasks;

  /// In different places update popup title
  ///
  /// In en, this message translates to:
  /// **'Voices update ready'**
  String get voicesUpdateReady;

  /// In different places update popup body
  ///
  /// In en, this message translates to:
  /// **'Click to restart'**
  String get clickToRestart;

  /// Name of space shown in different spaces that indicates its origin
  ///
  /// In en, this message translates to:
  /// **'Treasury space'**
  String get spaceTreasuryName;

  /// Name of space shown in different spaces that indicates its origin
  ///
  /// In en, this message translates to:
  /// **'Discovery space'**
  String get spaceDiscoveryName;

  /// Name of space shown in different spaces that indicates its origin
  ///
  /// In en, this message translates to:
  /// **'Workspace'**
  String get spaceWorkspaceName;

  /// Name of space shown in different spaces that indicates its origin
  ///
  /// In en, this message translates to:
  /// **'Voting space'**
  String get spaceVotingName;

  /// Name of space shown in different spaces that indicates its origin
  ///
  /// In en, this message translates to:
  /// **'Funded project space'**
  String get spaceFundedProjects;

  /// Refers to a lock action, i.e. to lock the session.
  ///
  /// In en, this message translates to:
  /// **'Lock'**
  String get lock;

  /// Refers to a unlock action, i.e. to unlock the session.
  ///
  /// In en, this message translates to:
  /// **'Unlock'**
  String get unlock;

  /// Refers to a get started action, i.e. to register.
  ///
  /// In en, this message translates to:
  /// **'Get Started'**
  String get getStarted;

  /// Refers to guest user.
  ///
  /// In en, this message translates to:
  /// **'Guest'**
  String get guest;

  /// Refers to user that created keychain but is locked
  ///
  /// In en, this message translates to:
  /// **'Visitor'**
  String get visitor;

  /// Text shown in the No Internet Connection Banner widget for the refresh button.
  ///
  /// In en, this message translates to:
  /// **'Refresh'**
  String get noConnectionBannerRefreshButtonText;

  /// Text shown in the No Internet Connection Banner widget for the title.
  ///
  /// In en, this message translates to:
  /// **'No internet connection'**
  String get noConnectionBannerTitle;

  /// Text shown in the No Internet Connection Banner widget for the description below the title.
  ///
  /// In en, this message translates to:
  /// **'Your internet is playing hide and seek. Check your internet connection, or try again in a moment.'**
  String get noConnectionBannerDescription;

  /// Describes a password that is weak
  ///
  /// In en, this message translates to:
  /// **'Weak password strength'**
  String get weakPasswordStrength;

  /// Describes a password that has medium strength.
  ///
  /// In en, this message translates to:
  /// **'Normal password strength'**
  String get normalPasswordStrength;

  /// Describes a password that is strong.
  ///
  /// In en, this message translates to:
  /// **'Good password strength'**
  String get goodPasswordStrength;

  /// A button label to select a cardano wallet.
  ///
  /// In en, this message translates to:
  /// **'Choose Cardano Wallet'**
  String get chooseCardanoWallet;

  /// A button label to select another cardano wallet.
  ///
  /// In en, this message translates to:
  /// **'Choose other wallet'**
  String get chooseOtherWallet;

  /// A label on a clickable element that can show more content.
  ///
  /// In en, this message translates to:
  /// **'Learn More'**
  String get learnMore;

  /// A header in link wallet flow in registration.
  ///
  /// In en, this message translates to:
  /// **'Link keys to your Catalyst Keychain'**
  String get walletLinkHeader;

  /// A subheader in link wallet flow in registration for wallet connection.
  ///
  /// In en, this message translates to:
  /// **'Link your Cardano wallet'**
  String get walletLinkWalletSubheader;

  /// A subheader in link wallet flow in registration for role chooser state.
  ///
  /// In en, this message translates to:
  /// **'Select your Catalyst roles'**
  String get walletLinkRolesSubheader;

  /// A subheader in link wallet flow in registration for RBAC transaction.
  ///
  /// In en, this message translates to:
  /// **'Sign your Catalyst roles to the\nCardano mainnet'**
  String get walletLinkTransactionSubheader;

  /// A title in link wallet flow on intro screen.
  ///
  /// In en, this message translates to:
  /// **'Link Cardano Wallet & Catalyst Roles to you Catalyst Keychain.'**
  String get walletLinkIntroTitle;

  /// A message (content) in link wallet flow on intro screen.
  ///
  /// In en, this message translates to:
  /// **'You\'re almost there! This is the final and most important step in your account setup.\n\nWe\'re going to link a Cardano Wallet to your Catalyst Keychain, so you can start collecting Role Keys.\n\nRole Keys allow you to enter new spaces, discover new ways to participate, and unlock new ways to earn rewards.\n\nWe\'ll start with your Voter Key by default. You can decide to add a Proposer Key and Drep key if you want, or you can always add them later.'**
  String get walletLinkIntroContent;

  /// A title in link wallet flow on select wallet screen.
  ///
  /// In en, this message translates to:
  /// **'Select the Cardano wallet to link\nto your Catalyst Keychain.'**
  String get walletLinkSelectWalletTitle;

  /// A message (content) in link wallet flow on select wallet screen.
  ///
  /// In en, this message translates to:
  /// **'To complete this action, you\'ll submit a signed transaction to Cardano. There will be an ADA transaction fee.'**
  String get walletLinkSelectWalletContent;

  /// A title in link wallet flow on wallet details screen.
  ///
  /// In en, this message translates to:
  /// **'Cardano wallet detection'**
  String get walletLinkWalletDetailsTitle;

  /// A message in link wallet flow on wallet details screen.
  ///
  /// In en, this message translates to:
  /// **'{wallet} connected successfully!'**
  String walletLinkWalletDetailsContent(String wallet);

  /// A message in link wallet flow on wallet details screen when a user wallet doesn't have enough balance.
  ///
  /// In en, this message translates to:
  /// **'Wallet and role registrations require a minimal transaction fee. You can setup your default dApp connector wallet in your browser extension settings.'**
  String get walletLinkWalletDetailsNotice;

  /// A message recommending the user to top up ADA in wallet link on wallet details screen.
  ///
  /// In en, this message translates to:
  /// **'Top up ADA'**
  String get walletLinkWalletDetailsNoticeTopUp;

  /// A link to top-up provide when the user doesn't have enough balance on wallet link screen
  ///
  /// In en, this message translates to:
  /// **'Link to top-up provider'**
  String get walletLinkWalletDetailsNoticeTopUpLink;

  /// A title in link wallet flow on transaction screen.
  ///
  /// In en, this message translates to:
  /// **'Let\'s make sure everything looks right.'**
  String get walletLinkTransactionTitle;

  /// A subtitle in link wallet flow on transaction screen.
  ///
  /// In en, this message translates to:
  /// **'Account completion for Catalyst'**
  String get walletLinkTransactionAccountCompletion;

  /// An item in the transaction summary for the wallet link.
  ///
  /// In en, this message translates to:
  /// **'1 Link {wallet} to Catalyst Keychain'**
  String walletLinkTransactionLinkItem(String wallet);

  /// A side note on transaction summary in the wallet link explaining the positives about the registration.
  ///
  /// In en, this message translates to:
  /// **'Positive small print'**
  String get walletLinkTransactionPositiveSmallPrint;

  /// The first item for the positive small print message.
  ///
  /// In en, this message translates to:
  /// **'Your registration is a one time event, cost will not renew periodically.'**
  String get walletLinkTransactionPositiveSmallPrintItem1;

  /// The second item for the positive small print message.
  ///
  /// In en, this message translates to:
  /// **'Your registrations can be found under your account profile after completion.'**
  String get walletLinkTransactionPositiveSmallPrintItem2;

  /// The third item for the positive small print message.
  ///
  /// In en, this message translates to:
  /// **'All registration fees go into the Cardano Treasury.'**
  String get walletLinkTransactionPositiveSmallPrintItem3;

  /// The primary button label to sign a transaction on transaction summary screen.
  ///
  /// In en, this message translates to:
  /// **'Sign transaction with wallet'**
  String get walletLinkTransactionSign;

  /// The secondary button label to change the roles on transaction summary screen.
  ///
  /// In en, this message translates to:
  /// **'Change role setup'**
  String get walletLinkTransactionChangeRoles;

  /// An item in the transaction summary for the role registration
  ///
  /// In en, this message translates to:
  /// **'1 {role} registration to Catalyst Keychain'**
  String walletLinkTransactionRoleItem(String role);

  /// A title on the role chooser screen in registration.
  ///
  /// In en, this message translates to:
  /// **'How do you want to participate in Catalyst?'**
  String get walletLinkRoleChooserTitle;

  /// A message on the role chooser screen in registration.
  ///
  /// In en, this message translates to:
  /// **'In Catalyst you can take on different roles, learn more below and choose your additional roles now.'**
  String get walletLinkRoleChooserContent;

  /// A title on the role summary screen in registration.
  ///
  /// In en, this message translates to:
  /// **'Is this your correct Catalyst role setup?'**
  String get walletLinkRoleSummaryTitle;

  /// The first part of the message on the role summary screen in registration.
  ///
  /// In en, this message translates to:
  /// **'You would like to register '**
  String get walletLinkRoleSummaryContent1;

  /// The middle (bold) part of the message on the role summary screen in registration.
  ///
  /// In en, this message translates to:
  /// **'{count} active {count, plural, =0{roles} =1{role} other{roles}}'**
  String walletLinkRoleSummaryContent2(num count);

  /// The last part of the message on the role summary screen in registration.
  ///
  /// In en, this message translates to:
  /// **' in Catalyst.'**
  String get walletLinkRoleSummaryContent3;

  /// A button label on the role summary screen in registration for the next step.
  ///
  /// In en, this message translates to:
  /// **'Confirm & Sign with wallet'**
  String get walletLinkRoleSummaryButton;

  /// Message shown when redirecting to external content that describes which wallets are supported.
  ///
  /// In en, this message translates to:
  /// **'See all supported wallets'**
  String get seeAllSupportedWallets;

  /// Message shown when presenting the details of a connected wallet.
  ///
  /// In en, this message translates to:
  /// **'Wallet detection summary'**
  String get walletDetectionSummary;

  /// The wallet balance in terms of Ada.
  ///
  /// In en, this message translates to:
  /// **'Wallet balance'**
  String get walletBalance;

  /// A cardano wallet address
  ///
  /// In en, this message translates to:
  /// **'Wallet address'**
  String get walletAddress;

  /// No description provided for @accountCreationCreate.
  ///
  /// In en, this message translates to:
  /// **'Create a new  Catalyst Keychain'**
  String get accountCreationCreate;

  /// No description provided for @accountCreationRecover.
  ///
  /// In en, this message translates to:
  /// **'Recover your Catalyst Keychain'**
  String get accountCreationRecover;

  /// Indicates that created keychain will be stored in this device only
  ///
  /// In en, this message translates to:
  /// **'On this device'**
  String get accountCreationOnThisDevice;

  /// No description provided for @accountCreationGetStartedTitle.
  ///
  /// In en, this message translates to:
  /// **'Welcome to Catalyst'**
  String get accountCreationGetStartedTitle;

  /// No description provided for @accountCreationGetStatedDesc.
  ///
  /// In en, this message translates to:
  /// **'If you already have a Catalyst keychain you can restore it on this device, or you can create a new Catalyst Keychain.'**
  String get accountCreationGetStatedDesc;

  /// No description provided for @accountCreationGetStatedWhatNext.
  ///
  /// In en, this message translates to:
  /// **'What do you want to do?'**
  String get accountCreationGetStatedWhatNext;

  /// Title of My Account page
  ///
  /// In en, this message translates to:
  /// **'My Account / Profile & Keychain'**
  String get myAccountProfileKeychain;

  /// Subtitle of My Account page
  ///
  /// In en, this message translates to:
  /// **'Your Catalyst keychain & role registration'**
  String get yourCatalystKeychainAndRoleRegistration;

  /// Tab on My Account page
  ///
  /// In en, this message translates to:
  /// **'Profile & Keychain'**
  String get profileAndKeychain;

  /// Action on Catalyst Keychain card
  ///
  /// In en, this message translates to:
  /// **'Remove Keychain'**
  String get removeKeychain;

  /// Describes that wallet is connected on Catalyst Keychain card
  ///
  /// In en, this message translates to:
  /// **'Wallet connected'**
  String get walletConnected;

  /// Describes roles on Catalyst Keychain card
  ///
  /// In en, this message translates to:
  /// **'Current Role registrations'**
  String get currentRoleRegistrations;

  /// Account role
  ///
  /// In en, this message translates to:
  /// **'Voter'**
  String get voter;

  /// Account role
  ///
  /// In en, this message translates to:
  /// **'Proposer'**
  String get proposer;

  /// Account role
  ///
  /// In en, this message translates to:
  /// **'Drep'**
  String get drep;

  /// Related to account role
  ///
  /// In en, this message translates to:
  /// **'Default'**
  String get defaultRole;

  /// No description provided for @catalystKeychain.
  ///
  /// In en, this message translates to:
  /// **'Catalyst Keychain'**
  String get catalystKeychain;

  /// No description provided for @accountCreationSplashTitle.
  ///
  /// In en, this message translates to:
  /// **'Create your Catalyst Keychain'**
  String get accountCreationSplashTitle;

  /// No description provided for @accountCreationSplashMessage.
  ///
  /// In en, this message translates to:
  /// **'Your keychain is your ticket to participate in  distributed innovation on the global stage.    Once you have it, you\'ll be able to enter different spaces, discover awesome ideas, and share your feedback to hep improve ideas.    As you add new keys to your keychain, you\'ll be able to enter new spaces, unlock new rewards opportunities, and have your voice heard in community decisions.'**
  String get accountCreationSplashMessage;

  /// No description provided for @accountCreationSplashNextButton.
  ///
  /// In en, this message translates to:
  /// **'Create your Keychain now'**
  String get accountCreationSplashNextButton;

  /// No description provided for @accountInstructionsTitle.
  ///
  /// In en, this message translates to:
  /// **'Great! Your Catalyst Keychain  has been created.'**
  String get accountInstructionsTitle;

  /// No description provided for @accountInstructionsMessage.
  ///
  /// In en, this message translates to:
  /// **'On the next screen, you\'re going to see 12 words.  This is called your \"seed phrase\".     It\'s like a super secure password that only you know,  that allows you to prove ownership of your keychain.    You\'ll use it to login and recover your account on  different devices, so be sure to put it somewhere safe!\n\nYou need to write this seed phrase down with pen and paper, so get this ready.'**
  String get accountInstructionsMessage;

  /// For example in button that goes to next stage of registration
  ///
  /// In en, this message translates to:
  /// **'Next'**
  String get next;

  /// For example in button that goes to previous stage of registration
  ///
  /// In en, this message translates to:
  /// **'Back'**
  String get back;

  /// Retry action when something goes wrong.
  ///
  /// In en, this message translates to:
  /// **'Retry'**
  String get retry;

  /// Error description when something goes wrong.
  ///
  /// In en, this message translates to:
  /// **'Something went wrong.'**
  String get somethingWentWrong;

  /// A description when no wallet extension was found.
  ///
  /// In en, this message translates to:
  /// **'No wallet found.'**
  String get noWalletFound;

  /// A title on delete keychain dialog
  ///
  /// In en, this message translates to:
  /// **'Delete Keychain?'**
  String get deleteKeychainDialogTitle;

  /// A subtitle on delete keychain dialog
  ///
  /// In en, this message translates to:
  /// **'Are you sure you wants to delete your\nCatalyst Keychain from this device?'**
  String get deleteKeychainDialogSubtitle;

  /// A warning on delete keychain dialog
  ///
  /// In en, this message translates to:
  /// **'Make sure you have a working Catalyst 12-word seedphrase!'**
  String get deleteKeychainDialogWarning;

  /// A warning info on delete keychain dialog
  ///
  /// In en, this message translates to:
  /// **'Your Catalyst account will be removed,\nthis action cannot be undone!'**
  String get deleteKeychainDialogWarningInfo;

  /// A typing info on delete keychain dialog
  ///
  /// In en, this message translates to:
  /// **'To avoid mistakes, please type ‘Remove Keychain’ below.'**
  String get deleteKeychainDialogTypingInfo;

  /// An input label on delete keychain dialog
  ///
  /// In en, this message translates to:
  /// **'Confirm removal'**
  String get deleteKeychainDialogInputLabel;

  /// An error text on text field on delete keychain dialog
  ///
  /// In en, this message translates to:
  /// **'Error. Please type \'Remove keychain\' to remove your account from this device.'**
  String get deleteKeychainDialogErrorText;

  /// A removing phrase on delete keychain dialog
  ///
  /// In en, this message translates to:
  /// **'Remove Keychain'**
  String get deleteKeychainDialogRemovingPhrase;

  /// No description provided for @delete.
  ///
  /// In en, this message translates to:
  /// **'Delete'**
  String get delete;

  /// No description provided for @close.
  ///
  /// In en, this message translates to:
  /// **'Close'**
  String get close;

  /// No description provided for @notice.
  ///
  /// In en, this message translates to:
  /// **'Notice'**
  String get notice;

  /// No description provided for @yes.
  ///
  /// In en, this message translates to:
  /// **'Yes'**
  String get yes;

  /// No description provided for @no.
  ///
  /// In en, this message translates to:
  /// **'No'**
  String get no;

  /// No description provided for @total.
  ///
  /// In en, this message translates to:
  /// **'Total'**
  String get total;

  /// Refers to a light theme mode.
  ///
  /// In en, this message translates to:
  /// **'Light'**
  String get themeLight;

  /// Refers to a dark theme mode.
  ///
  /// In en, this message translates to:
  /// **'Dark'**
  String get themeDark;

  /// A title on keychain deleted dialog
  ///
  /// In en, this message translates to:
  /// **'Catalyst keychain removed'**
  String get keychainDeletedDialogTitle;

  /// A subtitle on keychain deleted dialog
  ///
  /// In en, this message translates to:
  /// **'Catalyst keychain removed'**
  String get keychainDeletedDialogSubtitle;

  /// An info on keychain deleted dialog
  ///
  /// In en, this message translates to:
  /// **'Catalyst keychain removed'**
  String get keychainDeletedDialogInfo;

  /// No description provided for @createKeychainSeedPhraseSubtitle.
  ///
  /// In en, this message translates to:
  /// **'Write down your 12 Catalyst  security words'**
  String get createKeychainSeedPhraseSubtitle;

  /// No description provided for @createKeychainSeedPhraseBody.
  ///
  /// In en, this message translates to:
  /// **'Make sure you create an offline backup of your recovery phrase as well.'**
  String get createKeychainSeedPhraseBody;

  /// No description provided for @createKeychainSeedPhraseDownload.
  ///
  /// In en, this message translates to:
  /// **'Download Catalyst key'**
  String get createKeychainSeedPhraseDownload;

  /// No description provided for @createKeychainSeedPhraseStoreConfirmation.
  ///
  /// In en, this message translates to:
  /// **'I have written down/downloaded my 12 words'**
  String get createKeychainSeedPhraseStoreConfirmation;

  /// No description provided for @createKeychainSeedPhraseCheckInstructionsTitle.
  ///
  /// In en, this message translates to:
  /// **'Check your Catalyst security keys'**
  String get createKeychainSeedPhraseCheckInstructionsTitle;

  /// No description provided for @createKeychainSeedPhraseCheckInstructionsSubtitle.
  ///
  /// In en, this message translates to:
  /// **'Next, we\'re going to make sure that you\'ve written down your words correctly.     We don\'t save your seed phrase, so it\'s important  to make sure you have it right. That\'s why we do this confirmation before continuing.     It\'s also good practice to get familiar with using a seed phrase if you\'re new to crypto.'**
  String get createKeychainSeedPhraseCheckInstructionsSubtitle;

  /// No description provided for @createKeychainSeedPhraseCheckSubtitle.
  ///
  /// In en, this message translates to:
  /// **'Input your Catalyst security keys'**
  String get createKeychainSeedPhraseCheckSubtitle;

  /// No description provided for @createKeychainSeedPhraseCheckBody.
  ///
  /// In en, this message translates to:
  /// **'Select your 12 written down words in  the correct order.'**
  String get createKeychainSeedPhraseCheckBody;

  /// When user checks correct seed phrase words order he can upload it too
  ///
  /// In en, this message translates to:
  /// **'Upload Catalyst Key'**
  String get uploadCatalystKey;

  /// No description provided for @reset.
  ///
  /// In en, this message translates to:
  /// **'Reset'**
  String get reset;

  /// No description provided for @createKeychainSeedPhraseCheckSuccessTitle.
  ///
  /// In en, this message translates to:
  /// **'Nice job! You\'ve successfully verified the seed phrase for your keychain.'**
  String get createKeychainSeedPhraseCheckSuccessTitle;

  /// No description provided for @createKeychainSeedPhraseCheckSuccessSubtitle.
  ///
  /// In en, this message translates to:
  /// **'Enter your seed phrase to recover your Catalyst Keychain on any device.  It\'s kinda like your email and password all rolled into one, so keep it somewhere safe!  In the next step we’ll add a password to your Catalyst Keychain, so you can lock/unlock access to Voices.'**
  String get createKeychainSeedPhraseCheckSuccessSubtitle;

  /// No description provided for @yourNextStep.
  ///
  /// In en, this message translates to:
  /// **'Your next step'**
  String get yourNextStep;

  /// No description provided for @createKeychainSeedPhraseCheckSuccessNextStep.
  ///
  /// In en, this message translates to:
  /// **'Now let’s set your Unlock password for this device!'**
  String get createKeychainSeedPhraseCheckSuccessNextStep;

  /// No description provided for @createKeychainUnlockPasswordInstructionsTitle.
  ///
  /// In en, this message translates to:
  /// **'Set your Catalyst unlock password  for this device'**
  String get createKeychainUnlockPasswordInstructionsTitle;

  /// No description provided for @createKeychainUnlockPasswordInstructionsSubtitle.
  ///
  /// In en, this message translates to:
  /// **'With over 300 trillion possible combinations, your 12 word seed phrase is great for keeping your account safe.    But it can be a bit tedious to enter every single time you want to use the app.    In this next step, you\'ll set your Unlock Password for your current device. It\'s like a shortcut for proving ownership of your Keychain.    Whenever you recover your account for the first time on a new device, you\'ll need to use your Catalyst Keychain to get started. Every time after that, you can use your Unlock Password to quickly regain access.'**
  String get createKeychainUnlockPasswordInstructionsSubtitle;

<<<<<<< HEAD
  /// No description provided for @createKeychainUnlockPasswordIntoSubtitle.
  ///
  /// In en, this message translates to:
  /// **'Catalyst unlock password'**
  String get createKeychainUnlockPasswordIntoSubtitle;

  /// No description provided for @createKeychainUnlockPasswordIntoBody.
  ///
  /// In en, this message translates to:
  /// **'Please provide a password for your Catalyst Keychain.'**
  String get createKeychainUnlockPasswordIntoBody;

  /// No description provided for @enterPassword.
  ///
  /// In en, this message translates to:
  /// **'Enter password'**
  String get enterPassword;

  /// No description provided for @confirmPassword.
  ///
  /// In en, this message translates to:
  /// **'Confirm password'**
  String get confirmPassword;

  /// No description provided for @xCharactersMinimum.
  ///
  /// In en, this message translates to:
  /// **'{number} characters minimum length'**
  String xCharactersMinimum(int number);

  /// When user confirms password but it does not match original one.
  ///
  /// In en, this message translates to:
  /// **'Passwords do not match, please correct'**
  String get passwordDoNotMatch;
=======
  /// No description provided for @createKeychainCreatedTitle.
  ///
  /// In en, this message translates to:
  /// **'Congratulations your Catalyst  Keychain is created!'**
  String get createKeychainCreatedTitle;

  /// No description provided for @createKeychainCreatedNextStep.
  ///
  /// In en, this message translates to:
  /// **'In the next step you write your Catalyst roles and  account to the Cardano Mainnet.'**
  String get createKeychainCreatedNextStep;

  /// No description provided for @createKeychainLinkWalletAndRoles.
  ///
  /// In en, this message translates to:
  /// **'Link your Cardano Wallet & Roles'**
  String get createKeychainLinkWalletAndRoles;

  /// No description provided for @registrationCreateKeychainStepGroup.
  ///
  /// In en, this message translates to:
  /// **'Catalyst Keychain created'**
  String get registrationCreateKeychainStepGroup;

  /// No description provided for @registrationLinkWalletStepGroup.
  ///
  /// In en, this message translates to:
  /// **'Link Cardano Wallet & Roles'**
  String get registrationLinkWalletStepGroup;

  /// No description provided for @registrationCompletedStepGroup.
  ///
  /// In en, this message translates to:
  /// **'Catalyst account creation completed!'**
  String get registrationCompletedStepGroup;
>>>>>>> 7278e22a
}

class _VoicesLocalizationsDelegate extends LocalizationsDelegate<VoicesLocalizations> {
  const _VoicesLocalizationsDelegate();

  @override
  Future<VoicesLocalizations> load(Locale locale) {
    return lookupVoicesLocalizations(locale);
  }

  @override
  bool isSupported(Locale locale) => <String>['en', 'es'].contains(locale.languageCode);

  @override
  bool shouldReload(_VoicesLocalizationsDelegate old) => false;
}

Future<VoicesLocalizations> lookupVoicesLocalizations(Locale locale) {


  // Lookup logic when only language code is specified.
  switch (locale.languageCode) {
    case 'en': return catalyst_voices_localizations_en.loadLibrary().then((dynamic _) => catalyst_voices_localizations_en.VoicesLocalizationsEn());
    case 'es': return catalyst_voices_localizations_es.loadLibrary().then((dynamic _) => catalyst_voices_localizations_es.VoicesLocalizationsEs());
  }

  throw FlutterError(
    'VoicesLocalizations.delegate failed to load unsupported locale "$locale". This is likely '
    'an issue with the localizations generation tool. Please file an issue '
    'on GitHub with a reproducible sample app and the gen-l10n configuration '
    'that was used.'
  );
}<|MERGE_RESOLUTION|>--- conflicted
+++ resolved
@@ -1291,43 +1291,6 @@
 Whenever you recover your account for the first time on a new device, you\'ll need to use your Catalyst Keychain to get started. Every time after that, you can use your Unlock Password to quickly regain access.'**
   String get createKeychainUnlockPasswordInstructionsSubtitle;
 
-<<<<<<< HEAD
-  /// No description provided for @createKeychainUnlockPasswordIntoSubtitle.
-  ///
-  /// In en, this message translates to:
-  /// **'Catalyst unlock password'**
-  String get createKeychainUnlockPasswordIntoSubtitle;
-
-  /// No description provided for @createKeychainUnlockPasswordIntoBody.
-  ///
-  /// In en, this message translates to:
-  /// **'Please provide a password for your Catalyst Keychain.'**
-  String get createKeychainUnlockPasswordIntoBody;
-
-  /// No description provided for @enterPassword.
-  ///
-  /// In en, this message translates to:
-  /// **'Enter password'**
-  String get enterPassword;
-
-  /// No description provided for @confirmPassword.
-  ///
-  /// In en, this message translates to:
-  /// **'Confirm password'**
-  String get confirmPassword;
-
-  /// No description provided for @xCharactersMinimum.
-  ///
-  /// In en, this message translates to:
-  /// **'{number} characters minimum length'**
-  String xCharactersMinimum(int number);
-
-  /// When user confirms password but it does not match original one.
-  ///
-  /// In en, this message translates to:
-  /// **'Passwords do not match, please correct'**
-  String get passwordDoNotMatch;
-=======
   /// No description provided for @createKeychainCreatedTitle.
   ///
   /// In en, this message translates to:
@@ -1365,7 +1328,42 @@
   /// In en, this message translates to:
   /// **'Catalyst account creation completed!'**
   String get registrationCompletedStepGroup;
->>>>>>> 7278e22a
+
+  /// No description provided for @createKeychainUnlockPasswordIntoSubtitle.
+  ///
+  /// In en, this message translates to:
+  /// **'Catalyst unlock password'**
+  String get createKeychainUnlockPasswordIntoSubtitle;
+
+  /// No description provided for @createKeychainUnlockPasswordIntoBody.
+  ///
+  /// In en, this message translates to:
+  /// **'Please provide a password for your Catalyst Keychain.'**
+  String get createKeychainUnlockPasswordIntoBody;
+
+  /// No description provided for @enterPassword.
+  ///
+  /// In en, this message translates to:
+  /// **'Enter password'**
+  String get enterPassword;
+
+  /// No description provided for @confirmPassword.
+  ///
+  /// In en, this message translates to:
+  /// **'Confirm password'**
+  String get confirmPassword;
+
+  /// No description provided for @xCharactersMinimum.
+  ///
+  /// In en, this message translates to:
+  /// **'{number} characters minimum length'**
+  String xCharactersMinimum(int number);
+
+  /// When user confirms password but it does not match original one.
+  ///
+  /// In en, this message translates to:
+  /// **'Passwords do not match, please correct'**
+  String get passwordDoNotMatch;
 }
 
 class _VoicesLocalizationsDelegate extends LocalizationsDelegate<VoicesLocalizations> {
