import 'dart:async';

import 'package:flutter/widgets.dart';
import 'package:flutter_localizations/flutter_localizations.dart';
import 'package:intl/intl.dart' as intl;

import 'catalyst_voices_localizations_en.dart' deferred as catalyst_voices_localizations_en;
import 'catalyst_voices_localizations_es.dart' deferred as catalyst_voices_localizations_es;

// ignore_for_file: type=lint

/// Callers can lookup localized strings with an instance of VoicesLocalizations
/// returned by `VoicesLocalizations.of(context)`.
///
/// Applications need to include `VoicesLocalizations.delegate()` in their app's
/// `localizationDelegates` list, and the locales they support in the app's
/// `supportedLocales` list. For example:
///
/// ```dart
/// import 'generated/catalyst_voices_localizations.dart';
///
/// return MaterialApp(
///   localizationsDelegates: VoicesLocalizations.localizationsDelegates,
///   supportedLocales: VoicesLocalizations.supportedLocales,
///   home: MyApplicationHome(),
/// );
/// ```
///
/// ## Update pubspec.yaml
///
/// Please make sure to update your pubspec.yaml to include the following
/// packages:
///
/// ```yaml
/// dependencies:
///   # Internationalization support.
///   flutter_localizations:
///     sdk: flutter
///   intl: any # Use the pinned version from flutter_localizations
///
///   # Rest of dependencies
/// ```
///
/// ## iOS Applications
///
/// iOS applications define key application metadata, including supported
/// locales, in an Info.plist file that is built into the application bundle.
/// To configure the locales supported by your app, you’ll need to edit this
/// file.
///
/// First, open your project’s ios/Runner.xcworkspace Xcode workspace file.
/// Then, in the Project Navigator, open the Info.plist file under the Runner
/// project’s Runner folder.
///
/// Next, select the Information Property List item, select Add Item from the
/// Editor menu, then select Localizations from the pop-up menu.
///
/// Select and expand the newly-created Localizations item then, for each
/// locale your application supports, add a new item and select the locale
/// you wish to add from the pop-up menu in the Value field. This list should
/// be consistent with the languages listed in the VoicesLocalizations.supportedLocales
/// property.
abstract class VoicesLocalizations {
  VoicesLocalizations(String locale) : localeName = intl.Intl.canonicalizedLocale(locale.toString());

  final String localeName;

  static VoicesLocalizations? of(BuildContext context) {
    return Localizations.of<VoicesLocalizations>(context, VoicesLocalizations);
  }

  static const LocalizationsDelegate<VoicesLocalizations> delegate = _VoicesLocalizationsDelegate();

  /// A list of this localizations delegate along with the default localizations
  /// delegates.
  ///
  /// Returns a list of localizations delegates containing this delegate along with
  /// GlobalMaterialLocalizations.delegate, GlobalCupertinoLocalizations.delegate,
  /// and GlobalWidgetsLocalizations.delegate.
  ///
  /// Additional delegates can be added by appending to this list in
  /// MaterialApp. This list does not have to be used at all if a custom list
  /// of delegates is preferred or required.
  static const List<LocalizationsDelegate<dynamic>> localizationsDelegates = <LocalizationsDelegate<dynamic>>[
    delegate,
    GlobalMaterialLocalizations.delegate,
    GlobalCupertinoLocalizations.delegate,
    GlobalWidgetsLocalizations.delegate,
  ];

  /// A list of this localizations delegate's supported locales.
  static const List<Locale> supportedLocales = <Locale>[
    Locale('en'),
    Locale('es')
  ];

  /// Text shown in email field
  ///
  /// In en, this message translates to:
  /// **'Email'**
  String get emailLabelText;

  /// Text shown in email field when empty
  ///
  /// In en, this message translates to:
  /// **'mail@example.com'**
  String get emailHintText;

  /// Text shown in email field when input is invalid
  ///
  /// In en, this message translates to:
  /// **'mail@example.com'**
  String get emailErrorText;

  /// Text shown in cancel button
  ///
  /// In en, this message translates to:
  /// **'Cancel'**
  String get cancelButtonText;

  /// Text shown in edit button
  ///
  /// In en, this message translates to:
  /// **'Edit'**
  String get editButtonText;

  /// Text shown in header tooltip
  ///
  /// In en, this message translates to:
  /// **'Header'**
  String get headerTooltipText;

  /// Text shown as placeholder in rich text editor
  ///
  /// In en, this message translates to:
  /// **'Start writing your text...'**
  String get placeholderRichText;

  /// Text shown as placeholder in rich text editor
  ///
  /// In en, this message translates to:
  /// **'Supporting text'**
  String get supportingTextLabelText;

  /// Text shown in save button
  ///
  /// In en, this message translates to:
  /// **'Save'**
  String get saveButtonText;

  /// Text shown in password field
  ///
  /// In en, this message translates to:
  /// **'Password'**
  String get passwordLabelText;

  /// Text shown in password field when empty
  ///
  /// In en, this message translates to:
  /// **'My1SecretPassword'**
  String get passwordHintText;

  /// Text shown in  password field when input is invalid
  ///
  /// In en, this message translates to:
  /// **'Password must be at least 8 characters long'**
  String get passwordErrorText;

  /// Text shown in the login screen title
  ///
  /// In en, this message translates to:
  /// **'Login'**
  String get loginTitleText;

  /// Text shown in the login screen for the login button
  ///
  /// In en, this message translates to:
  /// **'Login'**
  String get loginButtonText;

  /// Text shown in the login screen when the user enters wrong credentials
  ///
  /// In en, this message translates to:
  /// **'Wrong credentials'**
  String get loginScreenErrorMessage;

  /// Text shown in the home screen
  ///
  /// In en, this message translates to:
  /// **'Catalyst Voices'**
  String get homeScreenText;

  /// Text shown after logo in coming soon page
  ///
  /// In en, this message translates to:
  /// **'Voices'**
  String get comingSoonSubtitle;

  /// Text shown as main title in coming soon page
  ///
  /// In en, this message translates to:
  /// **'Coming'**
  String get comingSoonTitle1;

  /// Text shown as main title in coming soon page
  ///
  /// In en, this message translates to:
  /// **'soon'**
  String get comingSoonTitle2;

  /// Text shown as description in coming soon page
  ///
  /// In en, this message translates to:
  /// **'Project Catalyst is the world\'s largest decentralized innovation engine for solving real-world challenges.'**
  String get comingSoonDescription;

  /// Label text shown in the ConnectingStatus widget during re-connection.
  ///
  /// In en, this message translates to:
  /// **'re-connecting'**
  String get connectingStatusLabelText;

  /// Label text shown in the FinishAccountButton widget.
  ///
  /// In en, this message translates to:
  /// **'Finish account'**
  String get finishAccountButtonLabelText;

  /// Label text shown in the GetStartedButton widget.
  ///
  /// In en, this message translates to:
  /// **'Get Started'**
  String get getStartedButtonLabelText;

  /// Label text shown in the UnlockButton widget.
  ///
  /// In en, this message translates to:
  /// **'Unlock'**
  String get unlockButtonLabelText;

  /// Label text shown in the UserProfileButton widget when a user is not connected.
  ///
  /// In en, this message translates to:
  /// **'Guest'**
  String get userProfileGuestLabelText;

  /// Label text shown in the Search widget.
  ///
  /// In en, this message translates to:
  /// **'[cmd=K]'**
  String get searchButtonLabelText;

  /// Label text shown in the Snackbar widget when the message is an info message.
  ///
  /// In en, this message translates to:
  /// **'Info'**
  String get snackbarInfoLabelText;

  /// Text shown in the Snackbar widget when the message is an info message.
  ///
  /// In en, this message translates to:
  /// **'This is an info message!'**
  String get snackbarInfoMessageText;

  /// Label text shown in the Snackbar widget when the message is an success message.
  ///
  /// In en, this message translates to:
  /// **'Success'**
  String get snackbarSuccessLabelText;

  /// Text shown in the Snackbar widget when the message is an success message.
  ///
  /// In en, this message translates to:
  /// **'This is a success message!'**
  String get snackbarSuccessMessageText;

  /// Label text shown in the Snackbar widget when the message is an warning message.
  ///
  /// In en, this message translates to:
  /// **'Warning'**
  String get snackbarWarningLabelText;

  /// Text shown in the Snackbar widget when the message is an warning message.
  ///
  /// In en, this message translates to:
  /// **'This is a warning message!'**
  String get snackbarWarningMessageText;

  /// Label text shown in the Snackbar widget when the message is an error message.
  ///
  /// In en, this message translates to:
  /// **'Error'**
  String get snackbarErrorLabelText;

  /// Text shown in the Snackbar widget when the message is an error message.
  ///
  /// In en, this message translates to:
  /// **'This is an error message!'**
  String get snackbarErrorMessageText;

  /// Text shown in the Snackbar widget for the refresh button.
  ///
  /// In en, this message translates to:
  /// **'Refresh'**
  String get snackbarRefreshButtonText;

  /// Text shown in the Snackbar widget for the more button.
  ///
  /// In en, this message translates to:
  /// **'Learn more'**
  String get snackbarMoreButtonText;

  /// Text shown in the Snackbar widget for the ok button.
  ///
  /// In en, this message translates to:
  /// **'Ok'**
  String get snackbarOkButtonText;

  /// When user arranges seed phrases this text is shown when phrase was not selected
  ///
  /// In en, this message translates to:
  /// **'Slot {nr}'**
  String seedPhraseSlotNr(int nr);

  /// Indicates to user that status is in ready mode
  ///
  /// In en, this message translates to:
  /// **'Ready'**
  String get proposalStatusReady;

  /// Indicates to user that status is in draft mode
  ///
  /// In en, this message translates to:
  /// **'Draft'**
  String get proposalStatusDraft;

  /// Indicates to user that status is in progress
  ///
  /// In en, this message translates to:
  /// **'In progress'**
  String get proposalStatusInProgress;

  /// Indicates to user that status is in private mode
  ///
  /// In en, this message translates to:
  /// **'Private'**
  String get proposalStatusPrivate;

  /// Indicates to user that status is in live mode
  ///
  /// In en, this message translates to:
  /// **'LIVE'**
  String get proposalStatusLive;

  /// Indicates to user that status is completed
  ///
  /// In en, this message translates to:
  /// **'Completed'**
  String get proposalStatusCompleted;

  /// Indicates to user that status is in open mode
  ///
  /// In en, this message translates to:
  /// **'Open'**
  String get proposalStatusOpen;

  /// Label shown on a proposal card indicating that the proposal is funded.
  ///
  /// In en, this message translates to:
  /// **'Funded proposal'**
  String get fundedProposal;

  /// Label shown on a proposal card indicating that the proposal is not yet funded.
  ///
  /// In en, this message translates to:
  /// **'Published proposal'**
  String get publishedProposal;

  /// Indicates date of funding (a proposal).
  ///
  /// In en, this message translates to:
  /// **'Funded {date}'**
  String fundedProposalDate(DateTime date);

  /// Indicates a last update date.
  ///
  /// In en, this message translates to:
  /// **'Last update: {date}.'**
  String lastUpdateDate(String date);

  /// Indicates the amount of ADA requested in a fund on a proposal card.
  ///
  /// In en, this message translates to:
  /// **'Funds requested'**
  String get fundsRequested;

  /// Indicates the amount of comments on a proposal card.
  ///
  /// In en, this message translates to:
  /// **'{count} {count, plural, =0{comments} =1{comment} other{comments}}'**
  String noOfComments(num count);

  /// Indicates the amount of comments on a proposal card.
  ///
  /// In en, this message translates to:
  /// **'{completed} of {total} ({percentage}%) {total, plural, =0{segments} =1{segment} other{segments}} completed'**
  String noOfSegmentsCompleted(num completed, num total, num percentage);

  /// Refers to date which is today.
  ///
  /// In en, this message translates to:
  /// **'Today'**
  String get today;

  /// Refers to date which is yesterday.
  ///
  /// In en, this message translates to:
  /// **'Yesterday'**
  String get yesterday;

  /// Refers to date which is two days ago.
  ///
  /// In en, this message translates to:
  /// **'2 days ago'**
  String get twoDaysAgo;

  /// Refers to date which is tomorrow.
  ///
  /// In en, this message translates to:
  /// **'Tomorrow'**
  String get tomorrow;

  /// Title of the voting space.
  ///
  /// In en, this message translates to:
  /// **'Active voting round 14'**
  String get activeVotingRound;

  /// Tab label for all proposals in voting space
  ///
  /// In en, this message translates to:
  /// **'All proposals ({count})'**
  String noOfAllProposals(int count);

  /// Refers to a list of favorites.
  ///
  /// In en, this message translates to:
  /// **'Favorites'**
  String get favorites;

  /// Left panel name in treasury space
  ///
  /// In en, this message translates to:
  /// **'Campaign builder'**
  String get treasuryCampaignBuilder;

  /// Tab name in campaign builder panel
  ///
  /// In en, this message translates to:
  /// **'Segments'**
  String get treasuryCampaignBuilderSegments;

  /// Segment name
  ///
  /// In en, this message translates to:
  /// **'Setup Campaign'**
  String get treasuryCampaignSetup;

  /// Campaign title
  ///
  /// In en, this message translates to:
  /// **'Campaign title'**
  String get treasuryCampaignTitle;

  /// Button name in step
  ///
  /// In en, this message translates to:
  /// **'Edit'**
  String get stepEdit;

  /// Left panel name in workspace
  ///
  /// In en, this message translates to:
  /// **'Proposal navigation'**
  String get workspaceProposalNavigation;

  /// Tab name in proposal setup panel
  ///
  /// In en, this message translates to:
  /// **'Segments'**
  String get workspaceProposalNavigationSegments;

  /// Segment name
  ///
  /// In en, this message translates to:
  /// **'Proposal setup'**
  String get workspaceProposalSetup;

  /// Name shown in spaces shell drawer
  ///
  /// In en, this message translates to:
  /// **'Treasury'**
  String get drawerSpaceTreasury;

  /// Name shown in spaces shell drawer
  ///
  /// In en, this message translates to:
  /// **'Discovery'**
  String get drawerSpaceDiscovery;

  /// Name shown in spaces shell drawer
  ///
  /// In en, this message translates to:
  /// **'Workspace'**
  String get drawerSpaceWorkspace;

  /// Name shown in spaces shell drawer
  ///
  /// In en, this message translates to:
  /// **'Voting'**
  String get drawerSpaceVoting;

  /// Name shown in spaces shell drawer
  ///
  /// In en, this message translates to:
  /// **'Funded projects'**
  String get drawerSpaceFundedProjects;

  /// Title of the funded project space
  ///
  /// In en, this message translates to:
  /// **'Funded project space'**
  String get fundedProjectSpace;

  /// Tab label for funded proposals in funded projects space
  ///
  /// In en, this message translates to:
  /// **'Funded proposals ({count})'**
  String noOfFundedProposals(int count);

  /// Refers to a list of followed items.
  ///
  /// In en, this message translates to:
  /// **'Followed'**
  String get followed;

  /// Overall spaces search brands tile name
  ///
  /// In en, this message translates to:
  /// **'Search Brands'**
  String get overallSpacesSearchBrands;

  /// Overall spaces tasks tile name
  ///
  /// In en, this message translates to:
  /// **'Tasks'**
  String get overallSpacesTasks;

  /// In different places update popup title
  ///
  /// In en, this message translates to:
  /// **'Voices update ready'**
  String get voicesUpdateReady;

  /// In different places update popup body
  ///
  /// In en, this message translates to:
  /// **'Click to restart'**
  String get clickToRestart;

  /// Name of space shown in different spaces that indicates its origin
  ///
  /// In en, this message translates to:
  /// **'Treasury space'**
  String get spaceTreasuryName;

  /// Name of space shown in different spaces that indicates its origin
  ///
  /// In en, this message translates to:
  /// **'Discovery space'**
  String get spaceDiscoveryName;

  /// Name of space shown in different spaces that indicates its origin
  ///
  /// In en, this message translates to:
  /// **'Workspace'**
  String get spaceWorkspaceName;

  /// Name of space shown in different spaces that indicates its origin
  ///
  /// In en, this message translates to:
  /// **'Voting space'**
  String get spaceVotingName;

  /// Name of space shown in different spaces that indicates its origin
  ///
  /// In en, this message translates to:
  /// **'Funded project space'**
  String get spaceFundedProjects;

  /// Refers to a lock action, i.e. to lock the session.
  ///
  /// In en, this message translates to:
  /// **'Lock'**
  String get lock;

  /// Refers to a unlock action, i.e. to unlock the session.
  ///
  /// In en, this message translates to:
  /// **'Unlock'**
  String get unlock;

  /// Refers to a get started action, i.e. to register.
  ///
  /// In en, this message translates to:
  /// **'Get Started'**
  String get getStarted;

  /// Refers to guest user.
  ///
  /// In en, this message translates to:
  /// **'Guest'**
  String get guest;

  /// Refers to user that created keychain but is locked
  ///
  /// In en, this message translates to:
  /// **'Visitor'**
  String get visitor;

  /// Text shown in the No Internet Connection Banner widget for the refresh button.
  ///
  /// In en, this message translates to:
  /// **'Refresh'**
  String get noConnectionBannerRefreshButtonText;

  /// Text shown in the No Internet Connection Banner widget for the title.
  ///
  /// In en, this message translates to:
  /// **'No internet connection'**
  String get noConnectionBannerTitle;

  /// Text shown in the No Internet Connection Banner widget for the description below the title.
  ///
  /// In en, this message translates to:
  /// **'Your internet is playing hide and seek. Check your internet connection, or try again in a moment.'**
  String get noConnectionBannerDescription;

  /// Describes a password that is weak
  ///
  /// In en, this message translates to:
  /// **'Weak password strength'**
  String get weakPasswordStrength;

  /// Describes a password that has medium strength.
  ///
  /// In en, this message translates to:
  /// **'Normal password strength'**
  String get normalPasswordStrength;

  /// Describes a password that is strong.
  ///
  /// In en, this message translates to:
  /// **'Good password strength'**
  String get goodPasswordStrength;

  /// A button label to select a cardano wallet.
  ///
  /// In en, this message translates to:
  /// **'Choose Cardano Wallet'**
  String get chooseCardanoWallet;

  /// A button label to select another cardano wallet.
  ///
  /// In en, this message translates to:
  /// **'Choose other wallet'**
  String get chooseOtherWallet;

  /// A label on a clickable element that can show more content.
  ///
  /// In en, this message translates to:
  /// **'Learn More'**
  String get learnMore;

  /// A header in link wallet flow in registration.
  ///
  /// In en, this message translates to:
  /// **'Link keys to your Catalyst Keychain'**
  String get walletLinkHeader;

  /// A subheader in link wallet flow in registration for wallet connection.
  ///
  /// In en, this message translates to:
  /// **'Link your Cardano wallet'**
  String get walletLinkWalletSubheader;

  /// A subheader in link wallet flow in registration for role chooser state.
  ///
  /// In en, this message translates to:
  /// **'Select your Catalyst roles'**
  String get walletLinkRolesSubheader;

  /// A subheader in link wallet flow in registration for RBAC transaction.
  ///
  /// In en, this message translates to:
  /// **'Sign your Catalyst roles to the\nCardano mainnet'**
  String get walletLinkTransactionSubheader;

  /// A title in link wallet flow on intro screen.
  ///
  /// In en, this message translates to:
  /// **'Link Cardano Wallet & Catalyst Roles to you Catalyst Keychain.'**
  String get walletLinkIntroTitle;

  /// A message (content) in link wallet flow on intro screen.
  ///
  /// In en, this message translates to:
  /// **'You\'re almost there! This is the final and most important step in your account setup.\n\nWe\'re going to link a Cardano Wallet to your Catalyst Keychain, so you can start collecting Role Keys.\n\nRole Keys allow you to enter new spaces, discover new ways to participate, and unlock new ways to earn rewards.\n\nWe\'ll start with your Voter Key by default. You can decide to add a Proposer Key and Drep key if you want, or you can always add them later.'**
  String get walletLinkIntroContent;

  /// A title in link wallet flow on select wallet screen.
  ///
  /// In en, this message translates to:
  /// **'Select the Cardano wallet to link\nto your Catalyst Keychain.'**
  String get walletLinkSelectWalletTitle;

  /// A message (content) in link wallet flow on select wallet screen.
  ///
  /// In en, this message translates to:
  /// **'To complete this action, you\'ll submit a signed transaction to Cardano. There will be an ADA transaction fee.'**
  String get walletLinkSelectWalletContent;

  /// A title in link wallet flow on wallet details screen.
  ///
  /// In en, this message translates to:
  /// **'Cardano wallet detection'**
  String get walletLinkWalletDetailsTitle;

  /// A message in link wallet flow on wallet details screen.
  ///
  /// In en, this message translates to:
  /// **'{wallet} connected successfully!'**
  String walletLinkWalletDetailsContent(String wallet);

  /// A message in link wallet flow on wallet details screen when a user wallet doesn't have enough balance.
  ///
  /// In en, this message translates to:
  /// **'Wallet and role registrations require a minimal transaction fee. You can setup your default dApp connector wallet in your browser extension settings.'**
  String get walletLinkWalletDetailsNotice;

  /// A message recommending the user to top up ADA in wallet link on wallet details screen.
  ///
  /// In en, this message translates to:
  /// **'Top up ADA'**
  String get walletLinkWalletDetailsNoticeTopUp;

  /// A link to top-up provide when the user doesn't have enough balance on wallet link screen
  ///
  /// In en, this message translates to:
  /// **'Link to top-up provider'**
  String get walletLinkWalletDetailsNoticeTopUpLink;

  /// A title in link wallet flow on transaction screen.
  ///
  /// In en, this message translates to:
  /// **'Let\'s make sure everything looks right.'**
  String get walletLinkTransactionTitle;

  /// A subtitle in link wallet flow on transaction screen.
  ///
  /// In en, this message translates to:
  /// **'Account completion for Catalyst'**
  String get walletLinkTransactionAccountCompletion;

  /// An item in the transaction summary for the wallet link.
  ///
  /// In en, this message translates to:
  /// **'1 Link {wallet} to Catalyst Keychain'**
  String walletLinkTransactionLinkItem(String wallet);

  /// A side note on transaction summary in the wallet link explaining the positives about the registration.
  ///
  /// In en, this message translates to:
  /// **'Positive small print'**
  String get walletLinkTransactionPositiveSmallPrint;

  /// The first item for the positive small print message.
  ///
  /// In en, this message translates to:
  /// **'Your registration is a one time event, cost will not renew periodically.'**
  String get walletLinkTransactionPositiveSmallPrintItem1;

  /// The second item for the positive small print message.
  ///
  /// In en, this message translates to:
  /// **'Your registrations can be found under your account profile after completion.'**
  String get walletLinkTransactionPositiveSmallPrintItem2;

  /// The third item for the positive small print message.
  ///
  /// In en, this message translates to:
  /// **'All registration fees go into the Cardano Treasury.'**
  String get walletLinkTransactionPositiveSmallPrintItem3;

  /// The primary button label to sign a transaction on transaction summary screen.
  ///
  /// In en, this message translates to:
  /// **'Sign transaction with wallet'**
  String get walletLinkTransactionSign;

  /// The secondary button label to change the roles on transaction summary screen.
  ///
  /// In en, this message translates to:
  /// **'Change role setup'**
  String get walletLinkTransactionChangeRoles;

  /// An item in the transaction summary for the role registration
  ///
  /// In en, this message translates to:
  /// **'1 {role} registration to Catalyst Keychain'**
  String walletLinkTransactionRoleItem(String role);

  /// Indicates an error when submitting a registration transaction failed.
  ///
  /// In en, this message translates to:
  /// **'Transaction failed'**
  String get registrationTransactionFailed;

  /// Indicates an error when preparing a transaction has failed due to low wallet balance.
  ///
  /// In en, this message translates to:
  /// **'Insufficient balance, please top up your wallet.'**
  String get registrationInsufficientBalance;

  /// Error message shown when attempting to register or recover account but seed phrase was not found
  ///
  /// In en, this message translates to:
  /// **'Seed phrase was not found. Make sure correct words are correct.'**
  String get registrationSeedPhraseNotFound;

  /// Error message shown when attempting to register or recover account but password was not found
  ///
  /// In en, this message translates to:
  /// **'Password was not found. Make sure valid password was created.'**
  String get registrationUnlockPasswordNotFound;

  /// Error message shown when connect wallet but matching was not found
  ///
  /// In en, this message translates to:
  /// **'Wallet not found'**
  String get registrationWalletNotFound;

  /// A title on the role chooser screen in registration.
  ///
  /// In en, this message translates to:
  /// **'How do you want to participate in Catalyst?'**
  String get walletLinkRoleChooserTitle;

  /// A message on the role chooser screen in registration.
  ///
  /// In en, this message translates to:
  /// **'In Catalyst you can take on different roles, learn more below and choose your additional roles now.'**
  String get walletLinkRoleChooserContent;

  /// A title on the role summary screen in registration.
  ///
  /// In en, this message translates to:
  /// **'Is this your correct Catalyst role setup?'**
  String get walletLinkRoleSummaryTitle;

  /// The first part of the message on the role summary screen in registration.
  ///
  /// In en, this message translates to:
  /// **'You would like to register '**
  String get walletLinkRoleSummaryContent1;

  /// The middle (bold) part of the message on the role summary screen in registration.
  ///
  /// In en, this message translates to:
  /// **'{count} active {count, plural, =0{roles} =1{role} other{roles}}'**
  String walletLinkRoleSummaryContent2(num count);

  /// The last part of the message on the role summary screen in registration.
  ///
  /// In en, this message translates to:
  /// **' in Catalyst.'**
  String get walletLinkRoleSummaryContent3;

  /// A button label on the role summary screen in registration for the next step.
  ///
  /// In en, this message translates to:
  /// **'Confirm & Sign with wallet'**
  String get walletLinkRoleSummaryButton;

  /// Message shown when redirecting to external content that describes which wallets are supported.
  ///
  /// In en, this message translates to:
  /// **'See all supported wallets'**
  String get seeAllSupportedWallets;

  /// Message shown when presenting the details of a connected wallet.
  ///
  /// In en, this message translates to:
  /// **'Wallet detection summary'**
  String get walletDetectionSummary;

  /// The wallet balance in terms of Ada.
  ///
  /// In en, this message translates to:
  /// **'Wallet balance'**
  String get walletBalance;

  /// A cardano wallet address
  ///
  /// In en, this message translates to:
  /// **'Wallet address'**
  String get walletAddress;

  /// No description provided for @accountCreationCreate.
  ///
  /// In en, this message translates to:
  /// **'Create a new  Catalyst Keychain'**
  String get accountCreationCreate;

  /// No description provided for @accountCreationRecover.
  ///
  /// In en, this message translates to:
  /// **'Recover your Catalyst Keychain'**
  String get accountCreationRecover;

  /// Indicates that created keychain will be stored in this device only
  ///
  /// In en, this message translates to:
  /// **'On this device'**
  String get accountCreationOnThisDevice;

  /// No description provided for @accountCreationGetStartedTitle.
  ///
  /// In en, this message translates to:
  /// **'Welcome to Catalyst'**
  String get accountCreationGetStartedTitle;

  /// No description provided for @accountCreationGetStatedDesc.
  ///
  /// In en, this message translates to:
  /// **'If you already have a Catalyst keychain you can restore it on this device, or you can create a new Catalyst Keychain.'**
  String get accountCreationGetStatedDesc;

  /// No description provided for @accountCreationGetStatedWhatNext.
  ///
  /// In en, this message translates to:
  /// **'What do you want to do?'**
  String get accountCreationGetStatedWhatNext;

  /// Title of My Account page
  ///
  /// In en, this message translates to:
  /// **'My Account / Profile & Keychain'**
  String get myAccountProfileKeychain;

  /// Subtitle of My Account page
  ///
  /// In en, this message translates to:
  /// **'Your Catalyst keychain & role registration'**
  String get yourCatalystKeychainAndRoleRegistration;

  /// Tab on My Account page
  ///
  /// In en, this message translates to:
  /// **'Profile & Keychain'**
  String get profileAndKeychain;

  /// Action on Catalyst Keychain card
  ///
  /// In en, this message translates to:
  /// **'Remove Keychain'**
  String get removeKeychain;

  /// Describes that wallet is connected on Catalyst Keychain card
  ///
  /// In en, this message translates to:
  /// **'Wallet connected'**
  String get walletConnected;

  /// Describes roles on Catalyst Keychain card
  ///
  /// In en, this message translates to:
  /// **'Current Role registrations'**
  String get currentRoleRegistrations;

  /// Account role
  ///
  /// In en, this message translates to:
  /// **'Voter'**
  String get voter;

  /// Account role
  ///
  /// In en, this message translates to:
  /// **'Proposer'**
  String get proposer;

  /// Account role
  ///
  /// In en, this message translates to:
  /// **'Drep'**
  String get drep;

  /// Related to account role
  ///
  /// In en, this message translates to:
  /// **'Default'**
  String get defaultRole;

  /// No description provided for @catalystKeychain.
  ///
  /// In en, this message translates to:
  /// **'Catalyst Keychain'**
  String get catalystKeychain;

  /// No description provided for @accountCreationSplashTitle.
  ///
  /// In en, this message translates to:
  /// **'Create your Catalyst Keychain'**
  String get accountCreationSplashTitle;

  /// No description provided for @accountCreationSplashMessage.
  ///
  /// In en, this message translates to:
  /// **'Your keychain is your ticket to participate in  distributed innovation on the global stage.    Once you have it, you\'ll be able to enter different spaces, discover awesome ideas, and share your feedback to hep improve ideas.    As you add new keys to your keychain, you\'ll be able to enter new spaces, unlock new rewards opportunities, and have your voice heard in community decisions.'**
  String get accountCreationSplashMessage;

  /// No description provided for @accountCreationSplashNextButton.
  ///
  /// In en, this message translates to:
  /// **'Create your Keychain now'**
  String get accountCreationSplashNextButton;

  /// No description provided for @accountInstructionsTitle.
  ///
  /// In en, this message translates to:
  /// **'Great! Your Catalyst Keychain  has been created.'**
  String get accountInstructionsTitle;

  /// No description provided for @accountInstructionsMessage.
  ///
  /// In en, this message translates to:
  /// **'On the next screen, you\'re going to see 12 words.  This is called your \"seed phrase\".     It\'s like a super secure password that only you know,  that allows you to prove ownership of your keychain.    You\'ll use it to login and recover your account on  different devices, so be sure to put it somewhere safe!\n\nYou need to write this seed phrase down with pen and paper, so get this ready.'**
  String get accountInstructionsMessage;

  /// For example in button that goes to next stage of registration
  ///
  /// In en, this message translates to:
  /// **'Next'**
  String get next;

  /// For example in button that goes to previous stage of registration
  ///
  /// In en, this message translates to:
  /// **'Back'**
  String get back;

  /// Retry action when something goes wrong.
  ///
  /// In en, this message translates to:
  /// **'Retry'**
  String get retry;

  /// Error description when something goes wrong.
  ///
  /// In en, this message translates to:
  /// **'Something went wrong.'**
  String get somethingWentWrong;

  /// A description when no wallet extension was found.
  ///
  /// In en, this message translates to:
  /// **'No wallet found.'**
  String get noWalletFound;

  /// A title on delete keychain dialog
  ///
  /// In en, this message translates to:
  /// **'Delete Keychain?'**
  String get deleteKeychainDialogTitle;

  /// A subtitle on delete keychain dialog
  ///
  /// In en, this message translates to:
  /// **'Are you sure you wants to delete your\nCatalyst Keychain from this device?'**
  String get deleteKeychainDialogSubtitle;

  /// A warning on delete keychain dialog
  ///
  /// In en, this message translates to:
  /// **'Make sure you have a working Catalyst 12-word seedphrase!'**
  String get deleteKeychainDialogWarning;

  /// A warning info on delete keychain dialog
  ///
  /// In en, this message translates to:
  /// **'Your Catalyst account will be removed,\nthis action cannot be undone!'**
  String get deleteKeychainDialogWarningInfo;

  /// A typing info on delete keychain dialog
  ///
  /// In en, this message translates to:
  /// **'To avoid mistakes, please type ‘Remove Keychain’ below.'**
  String get deleteKeychainDialogTypingInfo;

  /// An input label on delete keychain dialog
  ///
  /// In en, this message translates to:
  /// **'Confirm removal'**
  String get deleteKeychainDialogInputLabel;

  /// An error text on text field on delete keychain dialog
  ///
  /// In en, this message translates to:
  /// **'Error. Please type \'Remove Keychain\' to remove your account from this device.'**
  String get deleteKeychainDialogErrorText;

  /// A removing phrase on delete keychain dialog
  ///
  /// In en, this message translates to:
  /// **'Remove Keychain'**
  String get deleteKeychainDialogRemovingPhrase;

  /// A title on account role dialog
  ///
  /// In en, this message translates to:
  /// **'Learn about Catalyst Roles'**
  String get accountRoleDialogTitle;

  /// A label on account role dialog's button
  ///
  /// In en, this message translates to:
  /// **'Continue Role setup'**
  String get accountRoleDialogButton;

  /// A title for role summary on account role dialog
  ///
  /// In en, this message translates to:
  /// **'{role} role summary'**
  String accountRoleDialogRoleSummaryTitle(String role);

  /// A verbose name for voter
  ///
  /// In en, this message translates to:
  /// **'Treasury guardian'**
  String get voterVerboseName;

  /// A verbose name for proposer
  ///
  /// In en, this message translates to:
  /// **'Main proposer'**
  String get proposerVerboseName;

  /// A verbose name for drep
  ///
  /// In en, this message translates to:
  /// **'Community expert'**
  String get drepVerboseName;

  /// A description for voter
  ///
  /// In en, this message translates to:
  /// **'The Voters are the guardians of Cardano treasury. They vote in projects for the growth of the Cardano Ecosystem.'**
  String get voterDescription;

  /// A description for proposer
  ///
  /// In en, this message translates to:
  /// **'The Main Proposers are the Innovators in Project Catalyst, they are the shapers of the future.'**
  String get proposerDescription;

  /// A description for drep
  ///
  /// In en, this message translates to:
  /// **'The dRep has an Expert Role in the Cardano/Catalyst as people can delegate their vote to Cardano Experts.'**
  String get drepDescription;

  /// No description provided for @voterSummarySelectFavorites.
  ///
  /// In en, this message translates to:
  /// **'Select favorites'**
  String get voterSummarySelectFavorites;

  /// No description provided for @voterSummaryComment.
  ///
  /// In en, this message translates to:
  /// **'Comment/Vote on Proposals'**
  String get voterSummaryComment;

  /// No description provided for @voterSummaryCastVotes.
  ///
  /// In en, this message translates to:
  /// **'Cast your votes'**
  String get voterSummaryCastVotes;

  /// No description provided for @voterSummaryVoterRewards.
  ///
  /// In en, this message translates to:
  /// **'Voter rewards'**
  String get voterSummaryVoterRewards;

  /// No description provided for @proposerSummaryWriteEdit.
  ///
  /// In en, this message translates to:
  /// **'Write/edit functionality'**
  String get proposerSummaryWriteEdit;

  /// No description provided for @proposerSummarySubmitToFund.
  ///
  /// In en, this message translates to:
  /// **'Rights to Submit to Fund'**
  String get proposerSummarySubmitToFund;

  /// No description provided for @proposerSummaryInviteTeamMembers.
  ///
  /// In en, this message translates to:
  /// **'Invite Team Members'**
  String get proposerSummaryInviteTeamMembers;

  /// No description provided for @proposerSummaryComment.
  ///
  /// In en, this message translates to:
  /// **'Comment functionality'**
  String get proposerSummaryComment;

  /// No description provided for @drepSummaryDelegatedVotes.
  ///
  /// In en, this message translates to:
  /// **'Delegated Votes'**
  String get drepSummaryDelegatedVotes;

  /// No description provided for @drepSummaryRewards.
  ///
  /// In en, this message translates to:
  /// **'dRep rewards'**
  String get drepSummaryRewards;

  /// No description provided for @drepSummaryCastVotes.
  ///
  /// In en, this message translates to:
  /// **'Cast delegated votes'**
  String get drepSummaryCastVotes;

  /// No description provided for @drepSummaryComment.
  ///
  /// In en, this message translates to:
  /// **'Comment Functionality'**
  String get drepSummaryComment;

  /// No description provided for @delete.
  ///
  /// In en, this message translates to:
  /// **'Delete'**
  String get delete;

  /// No description provided for @close.
  ///
  /// In en, this message translates to:
  /// **'Close'**
  String get close;

  /// No description provided for @notice.
  ///
  /// In en, this message translates to:
  /// **'Notice'**
  String get notice;

  /// No description provided for @yes.
  ///
  /// In en, this message translates to:
  /// **'Yes'**
  String get yes;

  /// No description provided for @no.
  ///
  /// In en, this message translates to:
  /// **'No'**
  String get no;

  /// No description provided for @total.
  ///
  /// In en, this message translates to:
  /// **'Total'**
  String get total;

  /// No description provided for @file.
  ///
  /// In en, this message translates to:
  /// **'file'**
  String get file;

  /// No description provided for @key.
  ///
  /// In en, this message translates to:
  /// **'key'**
  String get key;

  /// No description provided for @upload.
  ///
  /// In en, this message translates to:
  /// **'Upload'**
  String get upload;

  /// No description provided for @browse.
  ///
  /// In en, this message translates to:
  /// **'browse'**
  String get browse;

  /// An info on upload dialog
  ///
  /// In en, this message translates to:
  /// **'Drop your {itemNameToUpload} here or '**
  String uploadDropInfo(String itemNameToUpload);

  /// No description provided for @uploadProgressInfo.
  ///
  /// In en, this message translates to:
  /// **'Upload in progress'**
  String get uploadProgressInfo;

  /// A title on keychain upload dialog
  ///
  /// In en, this message translates to:
  /// **'Upload Catalyst Keychain'**
  String get uploadKeychainTitle;

  /// An info on keychain upload dialog
  ///
  /// In en, this message translates to:
  /// **'Make sure it\'s a correct Catalyst keychain file.'**
  String get uploadKeychainInfo;

  /// Refers to a light theme mode.
  ///
  /// In en, this message translates to:
  /// **'Light'**
  String get themeLight;

  /// Refers to a dark theme mode.
  ///
  /// In en, this message translates to:
  /// **'Dark'**
  String get themeDark;

  /// A title on keychain deleted dialog
  ///
  /// In en, this message translates to:
  /// **'Catalyst keychain removed'**
  String get keychainDeletedDialogTitle;

  /// A subtitle on keychain deleted dialog
  ///
  /// In en, this message translates to:
  /// **'Catalyst keychain removed'**
  String get keychainDeletedDialogSubtitle;

  /// An info on keychain deleted dialog
  ///
  /// In en, this message translates to:
  /// **'Catalyst keychain removed'**
  String get keychainDeletedDialogInfo;

  /// No description provided for @registrationCompletedTitle.
  ///
  /// In en, this message translates to:
  /// **'Catalyst account setup'**
  String get registrationCompletedTitle;

  /// No description provided for @registrationCompletedSubtitle.
  ///
  /// In en, this message translates to:
  /// **'Completed!'**
  String get registrationCompletedSubtitle;

  /// No description provided for @registrationCompletedSummaryHeader.
  ///
  /// In en, this message translates to:
  /// **'Summary'**
  String get registrationCompletedSummaryHeader;

  /// No description provided for @registrationCompletedKeychainTitle.
  ///
  /// In en, this message translates to:
  /// **'Catalyst Keychain created'**
  String get registrationCompletedKeychainTitle;

  /// No description provided for @registrationCompletedKeychainInfo.
  ///
  /// In en, this message translates to:
  /// **'You created a Catalyst Keychain, backed up its seed phrase and set an unlock password.'**
  String get registrationCompletedKeychainInfo;

  /// No description provided for @registrationCompletedWalletTitle.
  ///
  /// In en, this message translates to:
  /// **'Cardano {walletName} wallet selected'**
  String registrationCompletedWalletTitle(String walletName);

  /// No description provided for @registrationCompletedWalletInfo.
  ///
  /// In en, this message translates to:
  /// **'You selected your {walletName} wallet as primary wallet for your voting power.'**
  String registrationCompletedWalletInfo(String walletName);

  /// No description provided for @registrationCompletedRolesTitle.
  ///
  /// In en, this message translates to:
  /// **'Catalyst roles selected'**
  String get registrationCompletedRolesTitle;

  /// No description provided for @registrationCompletedRolesInfo.
  ///
  /// In en, this message translates to:
  /// **'You linked your Cardano wallet and selected  Catalyst roles via a signed transaction.'**
  String get registrationCompletedRolesInfo;

  /// No description provided for @registrationCompletedRoleRegistration.
  ///
  /// In en, this message translates to:
  /// **'role registration'**
  String get registrationCompletedRoleRegistration;

  /// No description provided for @registrationCompletedDiscoveryButton.
  ///
  /// In en, this message translates to:
  /// **'Open Discovery Dashboard'**
  String get registrationCompletedDiscoveryButton;

  /// No description provided for @registrationCompletedAccountButton.
  ///
  /// In en, this message translates to:
  /// **'Review my account'**
  String get registrationCompletedAccountButton;

  /// No description provided for @createKeychainSeedPhraseSubtitle.
  ///
  /// In en, this message translates to:
  /// **'Write down your 12 Catalyst  security words'**
  String get createKeychainSeedPhraseSubtitle;

  /// No description provided for @createKeychainSeedPhraseBody.
  ///
  /// In en, this message translates to:
  /// **'Make sure you create an offline backup of your recovery phrase as well.'**
  String get createKeychainSeedPhraseBody;

  /// No description provided for @createKeychainSeedPhraseDownload.
  ///
  /// In en, this message translates to:
  /// **'Download Catalyst key'**
  String get createKeychainSeedPhraseDownload;

  /// No description provided for @createKeychainSeedPhraseStoreConfirmation.
  ///
  /// In en, this message translates to:
  /// **'I have written down/downloaded my 12 words'**
  String get createKeychainSeedPhraseStoreConfirmation;

  /// No description provided for @createKeychainSeedPhraseCheckInstructionsTitle.
  ///
  /// In en, this message translates to:
  /// **'Check your Catalyst security keys'**
  String get createKeychainSeedPhraseCheckInstructionsTitle;

  /// No description provided for @createKeychainSeedPhraseCheckInstructionsSubtitle.
  ///
  /// In en, this message translates to:
  /// **'Next, we\'re going to make sure that you\'ve written down your words correctly.     We don\'t save your seed phrase, so it\'s important  to make sure you have it right. That\'s why we do this confirmation before continuing.     It\'s also good practice to get familiar with using a seed phrase if you\'re new to crypto.'**
  String get createKeychainSeedPhraseCheckInstructionsSubtitle;

  /// No description provided for @createKeychainSeedPhraseCheckSubtitle.
  ///
  /// In en, this message translates to:
  /// **'Input your Catalyst security keys'**
  String get createKeychainSeedPhraseCheckSubtitle;

  /// No description provided for @createKeychainSeedPhraseCheckBody.
  ///
  /// In en, this message translates to:
  /// **'Select your 12 written down words in  the correct order.'**
  String get createKeychainSeedPhraseCheckBody;

  /// When user checks correct seed phrase words order he can upload it too
  ///
  /// In en, this message translates to:
  /// **'Upload Catalyst Key'**
  String get uploadCatalystKey;

  /// No description provided for @reset.
  ///
  /// In en, this message translates to:
  /// **'Reset'**
  String get reset;

  /// No description provided for @createKeychainSeedPhraseCheckSuccessTitle.
  ///
  /// In en, this message translates to:
  /// **'Nice job! You\'ve successfully verified the seed phrase for your keychain.'**
  String get createKeychainSeedPhraseCheckSuccessTitle;

  /// No description provided for @createKeychainSeedPhraseCheckSuccessSubtitle.
  ///
  /// In en, this message translates to:
  /// **'Enter your seed phrase to recover your Catalyst Keychain on any device.  It\'s kinda like your email and password all rolled into one, so keep it somewhere safe!  In the next step we\'ll add a password to your Catalyst Keychain, so you can lock/unlock access to Voices.'**
  String get createKeychainSeedPhraseCheckSuccessSubtitle;

  /// No description provided for @yourNextStep.
  ///
  /// In en, this message translates to:
  /// **'Your next step'**
  String get yourNextStep;

  /// No description provided for @createKeychainSeedPhraseCheckSuccessNextStep.
  ///
  /// In en, this message translates to:
  /// **'Now let’s set your Unlock password for this device!'**
  String get createKeychainSeedPhraseCheckSuccessNextStep;

  /// No description provided for @createKeychainUnlockPasswordInstructionsTitle.
  ///
  /// In en, this message translates to:
  /// **'Set your Catalyst unlock password  for this device'**
  String get createKeychainUnlockPasswordInstructionsTitle;

  /// No description provided for @createKeychainUnlockPasswordInstructionsSubtitle.
  ///
  /// In en, this message translates to:
  /// **'With over 300 trillion possible combinations, your 12 word seed phrase is great for keeping your account safe.    But it can be a bit tedious to enter every single time you want to use the app.    In this next step, you\'ll set your Unlock Password for your current device. It\'s like a shortcut for proving ownership of your Keychain.    Whenever you recover your account for the first time on a new device, you\'ll need to use your Catalyst Keychain to get started. Every time after that, you can use your Unlock Password to quickly regain access.'**
  String get createKeychainUnlockPasswordInstructionsSubtitle;

  /// No description provided for @createKeychainCreatedTitle.
  ///
  /// In en, this message translates to:
  /// **'Congratulations your Catalyst  Keychain is created!'**
  String get createKeychainCreatedTitle;

  /// No description provided for @createKeychainCreatedNextStep.
  ///
  /// In en, this message translates to:
  /// **'In the next step you write your Catalyst roles and  account to the Cardano Mainnet.'**
  String get createKeychainCreatedNextStep;

  /// No description provided for @createKeychainLinkWalletAndRoles.
  ///
  /// In en, this message translates to:
  /// **'Link your Cardano Wallet & Roles'**
  String get createKeychainLinkWalletAndRoles;

  /// No description provided for @registrationCreateKeychainStepGroup.
  ///
  /// In en, this message translates to:
  /// **'Catalyst Keychain created'**
  String get registrationCreateKeychainStepGroup;

  /// No description provided for @registrationLinkWalletStepGroup.
  ///
  /// In en, this message translates to:
  /// **'Link Cardano Wallet & Roles'**
  String get registrationLinkWalletStepGroup;

  /// No description provided for @registrationCompletedStepGroup.
  ///
  /// In en, this message translates to:
  /// **'Catalyst account creation completed!'**
  String get registrationCompletedStepGroup;

  /// No description provided for @createKeychainUnlockPasswordIntoSubtitle.
  ///
  /// In en, this message translates to:
  /// **'Catalyst unlock password'**
  String get createKeychainUnlockPasswordIntoSubtitle;

  /// No description provided for @createKeychainUnlockPasswordIntoBody.
  ///
  /// In en, this message translates to:
  /// **'Please provide a password for your Catalyst Keychain.'**
  String get createKeychainUnlockPasswordIntoBody;

  /// No description provided for @enterPassword.
  ///
  /// In en, this message translates to:
  /// **'Enter password'**
  String get enterPassword;

  /// No description provided for @confirmPassword.
  ///
  /// In en, this message translates to:
  /// **'Confirm password'**
  String get confirmPassword;

  /// No description provided for @xCharactersMinimum.
  ///
  /// In en, this message translates to:
  /// **'{number} characters minimum length'**
  String xCharactersMinimum(int number);

  /// When user confirms password but it does not match original one.
  ///
  /// In en, this message translates to:
  /// **'Passwords do not match, please correct'**
  String get passwordDoNotMatch;

  /// No description provided for @warning.
  ///
  /// In en, this message translates to:
  /// **'Warning'**
  String get warning;

  /// No description provided for @alert.
  ///
  /// In en, this message translates to:
  /// **'Alert'**
  String get alert;

  /// No description provided for @registrationExitConfirmDialogSubtitle.
  ///
  /// In en, this message translates to:
  /// **'Account creation incomplete!'**
  String get registrationExitConfirmDialogSubtitle;

  /// No description provided for @registrationExitConfirmDialogContent.
  ///
  /// In en, this message translates to:
  /// **'If attempt to leave without creating your keychain - account creation will be incomplete.   You are not able to login without  completing your keychain.'**
  String get registrationExitConfirmDialogContent;

  /// No description provided for @registrationExitConfirmDialogContinue.
  ///
  /// In en, this message translates to:
  /// **'Continue keychain creation'**
  String get registrationExitConfirmDialogContinue;

  /// No description provided for @cancelAnyways.
  ///
  /// In en, this message translates to:
  /// **'Cancel anyway'**
  String get cancelAnyways;

  /// No description provided for @recoverCatalystKeychain.
  ///
  /// In en, this message translates to:
  /// **'Restore Catalyst keychain'**
  String get recoverCatalystKeychain;

  /// No description provided for @recoverKeychainMethodsTitle.
  ///
  /// In en, this message translates to:
  /// **'Restore your Catalyst Keychain'**
  String get recoverKeychainMethodsTitle;

  /// No description provided for @recoverKeychainMethodsNoKeychainFound.
  ///
  /// In en, this message translates to:
  /// **'No Catalyst Keychain found on this device.'**
  String get recoverKeychainMethodsNoKeychainFound;

  /// No description provided for @recoverKeychainMethodsSubtitle.
  ///
  /// In en, this message translates to:
  /// **'Not to worry, in the next step you can choose the recovery option that applies to you for this device!'**
  String get recoverKeychainMethodsSubtitle;

  /// No description provided for @recoverKeychainMethodsListTitle.
  ///
  /// In en, this message translates to:
  /// **'How do you want Restore your Catalyst Keychain?'**
  String get recoverKeychainMethodsListTitle;

  /// No description provided for @recoverKeychainNonFound.
  ///
  /// In en, this message translates to:
  /// **'No Catalyst Keychain found on this device.'**
  String get recoverKeychainNonFound;

  /// No description provided for @recoverKeychainFound.
  ///
  /// In en, this message translates to:
  /// **'Keychain found!   Please unlock your device.'**
  String get recoverKeychainFound;

  /// No description provided for @seedPhrase12Words.
  ///
  /// In en, this message translates to:
  /// **'12 security words'**
  String get seedPhrase12Words;

  /// No description provided for @recoverySeedPhraseInstructionsTitle.
  ///
  /// In en, this message translates to:
  /// **'Restore your Catalyst Keychain with  your 12 security words.'**
  String get recoverySeedPhraseInstructionsTitle;

  /// No description provided for @recoverySeedPhraseInstructionsSubtitle.
  ///
  /// In en, this message translates to:
  /// **'Enter your security words in the correct order, and sign into your Catalyst account on a new device.'**
  String get recoverySeedPhraseInstructionsSubtitle;

  /// No description provided for @recoverySeedPhraseInputTitle.
  ///
  /// In en, this message translates to:
  /// **'Restore your Catalyst Keychain with  your 12 security words'**
  String get recoverySeedPhraseInputTitle;

  /// No description provided for @recoverySeedPhraseInputSubtitle.
  ///
  /// In en, this message translates to:
  /// **'Enter each word of your Catalyst Key in the right order  to bring your Catalyst account to this device.'**
  String get recoverySeedPhraseInputSubtitle;

  /// No description provided for @recoveryAccountTitle.
  ///
  /// In en, this message translates to:
  /// **'Catalyst account recovery'**
  String get recoveryAccountTitle;

  /// No description provided for @recoveryAccountSuccessTitle.
  ///
  /// In en, this message translates to:
  /// **'Keychain recovered successfully!'**
  String get recoveryAccountSuccessTitle;

  /// No description provided for @recoveryAccountDetailsAction.
  ///
  /// In en, this message translates to:
  /// **'Set unlock password for this device'**
  String get recoveryAccountDetailsAction;

  /// No description provided for @recoveryUnlockPasswordInstructionsTitle.
  ///
  /// In en, this message translates to:
  /// **'Set your Catalyst unlock password f or this device'**
  String get recoveryUnlockPasswordInstructionsTitle;

  /// No description provided for @recoveryUnlockPasswordInstructionsSubtitle.
  ///
  /// In en, this message translates to:
  /// **'With over 300 trillion possible combinations, your 12 word seed phrase is great for keeping your account safe.    But it can be a bit tedious to enter every single time you want to use the app.    In this next step, you\'ll set your Unlock Password for your current device. It\'s like a shortcut for proving ownership of your Keychain.    Whenever you recover your account for the first time on a new device, you\'ll need to use your Catalyst Keychain to get started. Every time after that, you can use your Unlock Password to quickly regain access.'**
  String get recoveryUnlockPasswordInstructionsSubtitle;

  /// The header label in unlock dialog.
  ///
  /// In en, this message translates to:
  /// **'Unlock Catalyst'**
  String get unlockDialogHeader;

  /// The title label in unlock dialog.
  ///
  /// In en, this message translates to:
  /// **'Welcome back!'**
  String get unlockDialogTitle;

  /// The content (body) in unlock dialog.
  ///
  /// In en, this message translates to:
  /// **'Please enter your device specific unlock password\nto unlock Catalyst Voices.'**
  String get unlockDialogContent;

  /// The hint for the unlock password field.
  ///
  /// In en, this message translates to:
  /// **'Enter your Unlock password'**
  String get unlockDialogHint;

  /// An error message shown below the password field when the password is incorrect.
  ///
  /// In en, this message translates to:
  /// **'Password is incorrect, try again.'**
  String get unlockDialogIncorrectPassword;

  /// The message shown when asking the user to login/unlock and the user wants to cancel the process.
  ///
  /// In en, this message translates to:
  /// **'Continue as guest'**
  String get continueAsGuest;

  /// The title shown in confirmation snackbar after unlocking the keychain.
  ///
  /// In en, this message translates to:
  /// **'Catalyst unlocked!'**
  String get unlockSnackbarTitle;

  /// The message shown below the title in confirmation snackbar after unlocking the keychain.
  ///
  /// In en, this message translates to:
  /// **'You can now fully use the application.'**
  String get unlockSnackbarMessage;

  /// The title shown in confirmation snackbar after locking the keychain.
  ///
  /// In en, this message translates to:
  /// **'Catalyst locked'**
  String get lockSnackbarTitle;

  /// The message shown below the title in confirmation snackbar after locking the keychain.
  ///
  /// In en, this message translates to:
  /// **'Catalyst is now in guest/locked mode.'**
  String get lockSnackbarMessage;

  /// No description provided for @recoverySuccessTitle.
  ///
  /// In en, this message translates to:
  /// **'Congratulations your Catalyst  Keychain is restored!'**
  String get recoverySuccessTitle;

  /// No description provided for @recoverySuccessSubtitle.
  ///
  /// In en, this message translates to:
  /// **'You have successfully restored your Catalyst Keychain, and unlocked Catalyst Voices on this device.'**
  String get recoverySuccessSubtitle;

  /// No description provided for @recoverySuccessGoToDashboard.
  ///
  /// In en, this message translates to:
  /// **'Jump into the Discovery space / Dashboard'**
  String get recoverySuccessGoToDashboard;

  /// No description provided for @recoverySuccessGoAccount.
  ///
  /// In en, this message translates to:
  /// **'Check my account'**
  String get recoverySuccessGoAccount;

  /// No description provided for @recoveryExitConfirmDialogSubtitle.
  ///
  /// In en, this message translates to:
  /// **'12 word keychain restoration incomplete'**
  String get recoveryExitConfirmDialogSubtitle;

  /// No description provided for @recoveryExitConfirmDialogContent.
  ///
  /// In en, this message translates to:
  /// **'Please continue your Catalyst Keychain restoration, if you cancel all input will be lost.'**
  String get recoveryExitConfirmDialogContent;

  /// No description provided for @recoveryExitConfirmDialogContinue.
  ///
  /// In en, this message translates to:
  /// **'Continue recovery process'**
  String get recoveryExitConfirmDialogContinue;

<<<<<<< HEAD
  /// Refers to the action label for recovering the user account.
  ///
  /// In en, this message translates to:
  /// **'Recover account'**
  String get recoverAccount;
=======
  /// No description provided for @uploadConfirmDialogSubtitle.
  ///
  /// In en, this message translates to:
  /// **'SWITCH TO FILE UPLOAD'**
  String get uploadConfirmDialogSubtitle;

  /// No description provided for @uploadConfirmDialogContent.
  ///
  /// In en, this message translates to:
  /// **'Do you want to cancel manual input, and switch to Catalyst key upload?'**
  String get uploadConfirmDialogContent;

  /// No description provided for @uploadConfirmDialogYesButton.
  ///
  /// In en, this message translates to:
  /// **'Yes, switch to Catalyst key upload'**
  String get uploadConfirmDialogYesButton;

  /// No description provided for @uploadConfirmDialogResumeButton.
  ///
  /// In en, this message translates to:
  /// **'Resume manual inputs'**
  String get uploadConfirmDialogResumeButton;

  /// No description provided for @incorrectUploadDialogSubtitle.
  ///
  /// In en, this message translates to:
  /// **'CATALYST KEY INCORRECT'**
  String get incorrectUploadDialogSubtitle;

  /// No description provided for @incorrectUploadDialogContent.
  ///
  /// In en, this message translates to:
  /// **'The Catalyst keychain that you entered or uploaded is incorrect, please try again.'**
  String get incorrectUploadDialogContent;

  /// No description provided for @incorrectUploadDialogTryAgainButton.
  ///
  /// In en, this message translates to:
  /// **'Try again'**
  String get incorrectUploadDialogTryAgainButton;
>>>>>>> 95e7024c
}

class _VoicesLocalizationsDelegate extends LocalizationsDelegate<VoicesLocalizations> {
  const _VoicesLocalizationsDelegate();

  @override
  Future<VoicesLocalizations> load(Locale locale) {
    return lookupVoicesLocalizations(locale);
  }

  @override
  bool isSupported(Locale locale) => <String>['en', 'es'].contains(locale.languageCode);

  @override
  bool shouldReload(_VoicesLocalizationsDelegate old) => false;
}

Future<VoicesLocalizations> lookupVoicesLocalizations(Locale locale) {


  // Lookup logic when only language code is specified.
  switch (locale.languageCode) {
    case 'en': return catalyst_voices_localizations_en.loadLibrary().then((dynamic _) => catalyst_voices_localizations_en.VoicesLocalizationsEn());
    case 'es': return catalyst_voices_localizations_es.loadLibrary().then((dynamic _) => catalyst_voices_localizations_es.VoicesLocalizationsEs());
  }

  throw FlutterError(
    'VoicesLocalizations.delegate failed to load unsupported locale "$locale". This is likely '
    'an issue with the localizations generation tool. Please file an issue '
    'on GitHub with a reproducible sample app and the gen-l10n configuration '
    'that was used.'
  );
}<|MERGE_RESOLUTION|>--- conflicted
+++ resolved
@@ -1897,13 +1897,12 @@
   /// **'Continue recovery process'**
   String get recoveryExitConfirmDialogContinue;
 
-<<<<<<< HEAD
   /// Refers to the action label for recovering the user account.
   ///
   /// In en, this message translates to:
   /// **'Recover account'**
   String get recoverAccount;
-=======
+
   /// No description provided for @uploadConfirmDialogSubtitle.
   ///
   /// In en, this message translates to:
@@ -1945,7 +1944,6 @@
   /// In en, this message translates to:
   /// **'Try again'**
   String get incorrectUploadDialogTryAgainButton;
->>>>>>> 95e7024c
 }
 
 class _VoicesLocalizationsDelegate extends LocalizationsDelegate<VoicesLocalizations> {
