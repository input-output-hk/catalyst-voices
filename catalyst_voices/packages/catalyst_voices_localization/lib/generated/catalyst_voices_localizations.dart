import 'dart:async';

import 'package:flutter/widgets.dart';
import 'package:flutter_localizations/flutter_localizations.dart';
import 'package:intl/intl.dart' as intl;

import 'catalyst_voices_localizations_en.dart' deferred as catalyst_voices_localizations_en;
import 'catalyst_voices_localizations_es.dart' deferred as catalyst_voices_localizations_es;

// ignore_for_file: type=lint

/// Callers can lookup localized strings with an instance of VoicesLocalizations
/// returned by `VoicesLocalizations.of(context)`.
///
/// Applications need to include `VoicesLocalizations.delegate()` in their app's
/// `localizationDelegates` list, and the locales they support in the app's
/// `supportedLocales` list. For example:
///
/// ```dart
/// import 'generated/catalyst_voices_localizations.dart';
///
/// return MaterialApp(
///   localizationsDelegates: VoicesLocalizations.localizationsDelegates,
///   supportedLocales: VoicesLocalizations.supportedLocales,
///   home: MyApplicationHome(),
/// );
/// ```
///
/// ## Update pubspec.yaml
///
/// Please make sure to update your pubspec.yaml to include the following
/// packages:
///
/// ```yaml
/// dependencies:
///   # Internationalization support.
///   flutter_localizations:
///     sdk: flutter
///   intl: any # Use the pinned version from flutter_localizations
///
///   # Rest of dependencies
/// ```
///
/// ## iOS Applications
///
/// iOS applications define key application metadata, including supported
/// locales, in an Info.plist file that is built into the application bundle.
/// To configure the locales supported by your app, you’ll need to edit this
/// file.
///
/// First, open your project’s ios/Runner.xcworkspace Xcode workspace file.
/// Then, in the Project Navigator, open the Info.plist file under the Runner
/// project’s Runner folder.
///
/// Next, select the Information Property List item, select Add Item from the
/// Editor menu, then select Localizations from the pop-up menu.
///
/// Select and expand the newly-created Localizations item then, for each
/// locale your application supports, add a new item and select the locale
/// you wish to add from the pop-up menu in the Value field. This list should
/// be consistent with the languages listed in the VoicesLocalizations.supportedLocales
/// property.
abstract class VoicesLocalizations {
  VoicesLocalizations(String locale) : localeName = intl.Intl.canonicalizedLocale(locale.toString());

  final String localeName;

  static VoicesLocalizations? of(BuildContext context) {
    return Localizations.of<VoicesLocalizations>(context, VoicesLocalizations);
  }

  static const LocalizationsDelegate<VoicesLocalizations> delegate = _VoicesLocalizationsDelegate();

  /// A list of this localizations delegate along with the default localizations
  /// delegates.
  ///
  /// Returns a list of localizations delegates containing this delegate along with
  /// GlobalMaterialLocalizations.delegate, GlobalCupertinoLocalizations.delegate,
  /// and GlobalWidgetsLocalizations.delegate.
  ///
  /// Additional delegates can be added by appending to this list in
  /// MaterialApp. This list does not have to be used at all if a custom list
  /// of delegates is preferred or required.
  static const List<LocalizationsDelegate<dynamic>> localizationsDelegates = <LocalizationsDelegate<dynamic>>[
    delegate,
    GlobalMaterialLocalizations.delegate,
    GlobalCupertinoLocalizations.delegate,
    GlobalWidgetsLocalizations.delegate,
  ];

  /// A list of this localizations delegate's supported locales.
  static const List<Locale> supportedLocales = <Locale>[
    Locale('en'),
    Locale('es')
  ];

  /// Text shown in email field
  ///
  /// In en, this message translates to:
  /// **'Email'**
  String get emailLabelText;

  /// Text shown in email field when empty
  ///
  /// In en, this message translates to:
  /// **'mail@example.com'**
  String get emailHintText;

  /// Text shown in email field when input is invalid
  ///
  /// In en, this message translates to:
  /// **'mail@example.com'**
  String get emailErrorText;

  /// Text shown in cancel button
  ///
  /// In en, this message translates to:
  /// **'Cancel'**
  String get cancelButtonText;

  /// Text shown in edit button
  ///
  /// In en, this message translates to:
  /// **'Edit'**
  String get editButtonText;

  /// Text shown in header tooltip
  ///
  /// In en, this message translates to:
  /// **'Header'**
  String get headerTooltipText;

  /// Text shown as placeholder in rich text editor
  ///
  /// In en, this message translates to:
  /// **'Start writing your text...'**
  String get placeholderRichText;

  /// Text shown as placeholder in rich text editor
  ///
  /// In en, this message translates to:
  /// **'Supporting text'**
  String get supportingTextLabelText;

  /// Text shown in save button
  ///
  /// In en, this message translates to:
  /// **'Save'**
  String get saveButtonText;

  /// Text shown in password field
  ///
  /// In en, this message translates to:
  /// **'Password'**
  String get passwordLabelText;

  /// Text shown in password field when empty
  ///
  /// In en, this message translates to:
  /// **'My1SecretPassword'**
  String get passwordHintText;

  /// Text shown in  password field when input is invalid
  ///
  /// In en, this message translates to:
  /// **'Password must be at least 8 characters long'**
  String get passwordErrorText;

  /// Text shown in the login screen title
  ///
  /// In en, this message translates to:
  /// **'Login'**
  String get loginTitleText;

  /// Text shown in the login screen for the login button
  ///
  /// In en, this message translates to:
  /// **'Login'**
  String get loginButtonText;

  /// Text shown in the login screen when the user enters wrong credentials
  ///
  /// In en, this message translates to:
  /// **'Wrong credentials'**
  String get loginScreenErrorMessage;

  /// Text shown in the home screen
  ///
  /// In en, this message translates to:
  /// **'Catalyst Voices'**
  String get homeScreenText;

  /// Text shown after logo in coming soon page
  ///
  /// In en, this message translates to:
  /// **'Voices'**
  String get comingSoonSubtitle;

  /// Text shown as main title in coming soon page
  ///
  /// In en, this message translates to:
  /// **'Coming'**
  String get comingSoonTitle1;

  /// Text shown as main title in coming soon page
  ///
  /// In en, this message translates to:
  /// **'soon'**
  String get comingSoonTitle2;

  /// Text shown as description in coming soon page
  ///
  /// In en, this message translates to:
  /// **'Project Catalyst is the world\'s largest decentralized innovation engine for solving real-world challenges.'**
  String get comingSoonDescription;

  /// Label text shown in the ConnectingStatus widget during re-connection.
  ///
  /// In en, this message translates to:
  /// **'re-connecting'**
  String get connectingStatusLabelText;

  /// Label text shown in the FinishAccountButton widget.
  ///
  /// In en, this message translates to:
  /// **'Finish account'**
  String get finishAccountButtonLabelText;

  /// Label text shown in the GetStartedButton widget.
  ///
  /// In en, this message translates to:
  /// **'Get Started'**
  String get getStartedButtonLabelText;

  /// Label text shown in the UnlockButton widget.
  ///
  /// In en, this message translates to:
  /// **'Unlock'**
  String get unlockButtonLabelText;

  /// Label text shown in the UserProfileButton widget when a user is not connected.
  ///
  /// In en, this message translates to:
  /// **'Guest'**
  String get userProfileGuestLabelText;

  /// Label text shown in the Search widget.
  ///
  /// In en, this message translates to:
  /// **'[cmd=K]'**
  String get searchButtonLabelText;

  /// Label text shown in the Snackbar widget when the message is an info message.
  ///
  /// In en, this message translates to:
  /// **'Info'**
  String get snackbarInfoLabelText;

  /// Text shown in the Snackbar widget when the message is an info message.
  ///
  /// In en, this message translates to:
  /// **'This is an info message!'**
  String get snackbarInfoMessageText;

  /// Label text shown in the Snackbar widget when the message is an success message.
  ///
  /// In en, this message translates to:
  /// **'Success'**
  String get snackbarSuccessLabelText;

  /// Text shown in the Snackbar widget when the message is an success message.
  ///
  /// In en, this message translates to:
  /// **'This is a success message!'**
  String get snackbarSuccessMessageText;

  /// Label text shown in the Snackbar widget when the message is an warning message.
  ///
  /// In en, this message translates to:
  /// **'Warning'**
  String get snackbarWarningLabelText;

  /// Text shown in the Snackbar widget when the message is an warning message.
  ///
  /// In en, this message translates to:
  /// **'This is a warning message!'**
  String get snackbarWarningMessageText;

  /// Label text shown in the Snackbar widget when the message is an error message.
  ///
  /// In en, this message translates to:
  /// **'Error'**
  String get snackbarErrorLabelText;

  /// Text shown in the Snackbar widget when the message is an error message.
  ///
  /// In en, this message translates to:
  /// **'This is an error message!'**
  String get snackbarErrorMessageText;

  /// Text shown in the Snackbar widget for the refresh button.
  ///
  /// In en, this message translates to:
  /// **'Refresh'**
  String get snackbarRefreshButtonText;

  /// Text shown in the Snackbar widget for the more button.
  ///
  /// In en, this message translates to:
  /// **'Learn more'**
  String get snackbarMoreButtonText;

  /// Text shown in the Snackbar widget for the ok button.
  ///
  /// In en, this message translates to:
  /// **'Ok'**
  String get snackbarOkButtonText;

  /// When user arranges seed phrases this text is shown when phrase was not selected
  ///
  /// In en, this message translates to:
  /// **'Slot {nr}'**
  String seedPhraseSlotNr(int nr);

  /// Indicates to user that status is in ready mode
  ///
  /// In en, this message translates to:
  /// **'Ready'**
  String get proposalStatusReady;

  /// Indicates to user that status is in draft mode
  ///
  /// In en, this message translates to:
  /// **'Draft'**
  String get proposalStatusDraft;

  /// Indicates to user that status is in progress
  ///
  /// In en, this message translates to:
  /// **'In progress'**
  String get proposalStatusInProgress;

  /// Indicates to user that status is in private mode
  ///
  /// In en, this message translates to:
  /// **'Private'**
  String get proposalStatusPrivate;

  /// Indicates to user that status is in live mode
  ///
  /// In en, this message translates to:
  /// **'LIVE'**
  String get proposalStatusLive;

  /// Indicates to user that status is completed
  ///
  /// In en, this message translates to:
  /// **'Completed'**
  String get proposalStatusCompleted;

  /// Indicates to user that status is in open mode
  ///
  /// In en, this message translates to:
  /// **'Open'**
  String get proposalStatusOpen;

  /// Label shown on a proposal card indicating that the proposal is funded.
  ///
  /// In en, this message translates to:
  /// **'Funded proposal'**
  String get fundedProposal;

  /// Label shown on a proposal card indicating that the proposal is not yet funded.
  ///
  /// In en, this message translates to:
  /// **'Published proposal'**
  String get publishedProposal;

  /// Indicates date of funding (a proposal).
  ///
  /// In en, this message translates to:
  /// **'Funded {date}'**
  String fundedProposalDate(DateTime date);

  /// Indicates a last update date.
  ///
  /// In en, this message translates to:
  /// **'Last update: {date}.'**
  String lastUpdateDate(String date);

  /// Indicates the amount of ADA requested in a fund on a proposal card.
  ///
  /// In en, this message translates to:
  /// **'Funds requested'**
  String get fundsRequested;

  /// Indicates the amount of comments on a proposal card.
  ///
  /// In en, this message translates to:
  /// **'{count} {count, plural, =0{comments} =1{comment} other{comments}}'**
  String noOfComments(num count);

  /// Indicates the amount of comments on a proposal card.
  ///
  /// In en, this message translates to:
  /// **'{completed} of {total} ({percentage}%) {total, plural, =0{segments} =1{segment} other{segments}} completed'**
  String noOfSegmentsCompleted(num completed, num total, num percentage);

  /// Refers to date which is today.
  ///
  /// In en, this message translates to:
  /// **'Today'**
  String get today;

  /// Refers to date which is yesterday.
  ///
  /// In en, this message translates to:
  /// **'Yesterday'**
  String get yesterday;

  /// Refers to date which is two days ago.
  ///
  /// In en, this message translates to:
  /// **'2 days ago'**
  String get twoDaysAgo;

  /// Refers to date which is tomorrow.
  ///
  /// In en, this message translates to:
  /// **'Tomorrow'**
  String get tomorrow;

  /// Title of the voting space.
  ///
  /// In en, this message translates to:
  /// **'Active voting round 14'**
  String get activeVotingRound;

  /// Tab label for all proposals in voting space
  ///
  /// In en, this message translates to:
  /// **'All proposals ({count})'**
  String noOfAllProposals(int count);

  /// Refers to a list of favorites.
  ///
  /// In en, this message translates to:
  /// **'Favorites'**
  String get favorites;

  /// Left panel name in treasury space
  ///
  /// In en, this message translates to:
  /// **'Campaign builder'**
  String get treasuryCampaignBuilder;

  /// Tab name in campaign builder panel
  ///
  /// In en, this message translates to:
  /// **'Segments'**
  String get treasuryCampaignBuilderSegments;

  /// Segment name
  ///
  /// In en, this message translates to:
  /// **'Setup Campaign'**
  String get treasuryCampaignSetup;

  /// Campaign title
  ///
  /// In en, this message translates to:
  /// **'Campaign title'**
  String get treasuryCampaignTitle;

  /// Button name in step
  ///
  /// In en, this message translates to:
  /// **'Edit'**
  String get stepEdit;

  /// Left panel name in workspace
  ///
  /// In en, this message translates to:
  /// **'Proposal navigation'**
  String get workspaceProposalNavigation;

  /// Tab name in proposal setup panel
  ///
  /// In en, this message translates to:
  /// **'Segments'**
  String get workspaceProposalNavigationSegments;

  /// Segment name
  ///
  /// In en, this message translates to:
  /// **'Proposal setup'**
  String get workspaceProposalSetup;

  /// Name shown in spaces shell drawer
  ///
  /// In en, this message translates to:
  /// **'Treasury'**
  String get drawerSpaceTreasury;

  /// Name shown in spaces shell drawer
  ///
  /// In en, this message translates to:
  /// **'Discovery'**
  String get drawerSpaceDiscovery;

  /// Name shown in spaces shell drawer
  ///
  /// In en, this message translates to:
  /// **'Workspace'**
  String get drawerSpaceWorkspace;

  /// Name shown in spaces shell drawer
  ///
  /// In en, this message translates to:
  /// **'Voting'**
  String get drawerSpaceVoting;

  /// Name shown in spaces shell drawer
  ///
  /// In en, this message translates to:
  /// **'Funded projects'**
  String get drawerSpaceFundedProjects;

  /// Title of the funded project space
  ///
  /// In en, this message translates to:
  /// **'Funded project space'**
  String get fundedProjectSpace;

  /// Tab label for funded proposals in funded projects space
  ///
  /// In en, this message translates to:
  /// **'Funded proposals ({count})'**
  String noOfFundedProposals(int count);

  /// Refers to a list of followed items.
  ///
  /// In en, this message translates to:
  /// **'Followed'**
  String get followed;

  /// Overall spaces search brands tile name
  ///
  /// In en, this message translates to:
  /// **'Search Brands'**
  String get overallSpacesSearchBrands;

  /// Overall spaces tasks tile name
  ///
  /// In en, this message translates to:
  /// **'Tasks'**
  String get overallSpacesTasks;

  /// In different places update popup title
  ///
  /// In en, this message translates to:
  /// **'Voices update ready'**
  String get voicesUpdateReady;

  /// In different places update popup body
  ///
  /// In en, this message translates to:
  /// **'Click to restart'**
  String get clickToRestart;

  /// Name of space shown in different spaces that indicates its origin
  ///
  /// In en, this message translates to:
  /// **'Treasury space'**
  String get spaceTreasuryName;

  /// Name of space shown in different spaces that indicates its origin
  ///
  /// In en, this message translates to:
  /// **'Discovery space'**
  String get spaceDiscoveryName;

  /// Name of space shown in different spaces that indicates its origin
  ///
  /// In en, this message translates to:
  /// **'Workspace'**
  String get spaceWorkspaceName;

  /// Name of space shown in different spaces that indicates its origin
  ///
  /// In en, this message translates to:
  /// **'Voting space'**
  String get spaceVotingName;

  /// Name of space shown in different spaces that indicates its origin
  ///
  /// In en, this message translates to:
  /// **'Funded project space'**
  String get spaceFundedProjects;

  /// Refers to a lock action, i.e. to lock the session.
  ///
  /// In en, this message translates to:
  /// **'Lock'**
  String get lock;

  /// Refers to a unlock action, i.e. to unlock the session.
  ///
  /// In en, this message translates to:
  /// **'Unlock'**
  String get unlock;

  /// Refers to a get started action, i.e. to register.
  ///
  /// In en, this message translates to:
  /// **'Get Started'**
  String get getStarted;

  /// Refers to guest user.
  ///
  /// In en, this message translates to:
  /// **'Guest'**
  String get guest;

  /// Refers to user that created keychain but is locked
  ///
  /// In en, this message translates to:
  /// **'Visitor'**
  String get visitor;

  /// Text shown in the No Internet Connection Banner widget for the refresh button.
  ///
  /// In en, this message translates to:
  /// **'Refresh'**
  String get noConnectionBannerRefreshButtonText;

  /// Text shown in the No Internet Connection Banner widget for the title.
  ///
  /// In en, this message translates to:
  /// **'No internet connection'**
  String get noConnectionBannerTitle;

  /// Text shown in the No Internet Connection Banner widget for the description below the title.
  ///
  /// In en, this message translates to:
  /// **'Your internet is playing hide and seek. Check your internet connection, or try again in a moment.'**
  String get noConnectionBannerDescription;

  /// Describes a password that is weak
  ///
  /// In en, this message translates to:
  /// **'Weak password strength'**
  String get weakPasswordStrength;

  /// Describes a password that has medium strength.
  ///
  /// In en, this message translates to:
  /// **'Normal password strength'**
  String get normalPasswordStrength;

  /// Describes a password that is strong.
  ///
  /// In en, this message translates to:
  /// **'Good password strength'**
  String get goodPasswordStrength;

  /// A button label to select a cardano wallet.
  ///
  /// In en, this message translates to:
  /// **'Choose Cardano Wallet'**
  String get chooseCardanoWallet;

  /// A button label to select another cardano wallet.
  ///
  /// In en, this message translates to:
  /// **'Choose other wallet'**
  String get chooseOtherWallet;

  /// A label on a clickable element that can show more content.
  ///
  /// In en, this message translates to:
  /// **'Learn More'**
  String get learnMore;

  /// A header in link wallet flow in registration.
  ///
  /// In en, this message translates to:
  /// **'Link keys to your Catalyst Keychain'**
  String get walletLinkHeader;

  /// A subheader in link wallet flow in registration for wallet connection.
  ///
  /// In en, this message translates to:
  /// **'Link your Cardano wallet'**
  String get walletLinkWalletSubheader;

  /// A subheader in link wallet flow in registration for role chooser state.
  ///
  /// In en, this message translates to:
  /// **'Select your Catalyst roles'**
  String get walletLinkRolesSubheader;

  /// A subheader in link wallet flow in registration for RBAC transaction.
  ///
  /// In en, this message translates to:
  /// **'Sign your Catalyst roles to the\nCardano mainnet'**
  String get walletLinkTransactionSubheader;

  /// A title in link wallet flow on intro screen.
  ///
  /// In en, this message translates to:
  /// **'Link Cardano Wallet & Catalyst Roles to you Catalyst Keychain.'**
  String get walletLinkIntroTitle;

  /// A message (content) in link wallet flow on intro screen.
  ///
  /// In en, this message translates to:
  /// **'You\'re almost there! This is the final and most important step in your account setup.\n\nWe\'re going to link a Cardano Wallet to your Catalyst Keychain, so you can start collecting Role Keys.\n\nRole Keys allow you to enter new spaces, discover new ways to participate, and unlock new ways to earn rewards.\n\nWe\'ll start with your Voter Key by default. You can decide to add a Proposer Key and Drep key if you want, or you can always add them later.'**
  String get walletLinkIntroContent;

  /// A title in link wallet flow on select wallet screen.
  ///
  /// In en, this message translates to:
  /// **'Select the Cardano wallet to link\nto your Catalyst Keychain.'**
  String get walletLinkSelectWalletTitle;

  /// A message (content) in link wallet flow on select wallet screen.
  ///
  /// In en, this message translates to:
  /// **'To complete this action, you\'ll submit a signed transaction to Cardano. There will be an ADA transaction fee.'**
  String get walletLinkSelectWalletContent;

  /// A title in link wallet flow on wallet details screen.
  ///
  /// In en, this message translates to:
  /// **'Cardano wallet detection'**
  String get walletLinkWalletDetailsTitle;

  /// A message in link wallet flow on wallet details screen.
  ///
  /// In en, this message translates to:
  /// **'{wallet} connected successfully!'**
  String walletLinkWalletDetailsContent(String wallet);

  /// A message in link wallet flow on wallet details screen when a user wallet doesn't have enough balance.
  ///
  /// In en, this message translates to:
  /// **'Wallet and role registrations require a minimal transaction fee. You can setup your default dApp connector wallet in your browser extension settings.'**
  String get walletLinkWalletDetailsNotice;

  /// A message recommending the user to top up ADA in wallet link on wallet details screen.
  ///
  /// In en, this message translates to:
  /// **'Top up ADA'**
  String get walletLinkWalletDetailsNoticeTopUp;

  /// A link to top-up provide when the user doesn't have enough balance on wallet link screen
  ///
  /// In en, this message translates to:
  /// **'Link to top-up provider'**
  String get walletLinkWalletDetailsNoticeTopUpLink;

  /// A title in link wallet flow on transaction screen.
  ///
  /// In en, this message translates to:
  /// **'Let\'s make sure everything looks right.'**
  String get walletLinkTransactionTitle;

  /// A subtitle in link wallet flow on transaction screen.
  ///
  /// In en, this message translates to:
  /// **'Account completion for Catalyst'**
  String get walletLinkTransactionAccountCompletion;

  /// An item in the transaction summary for the wallet link.
  ///
  /// In en, this message translates to:
  /// **'1 Link {wallet} to Catalyst Keychain'**
  String walletLinkTransactionLinkItem(String wallet);

  /// A side note on transaction summary in the wallet link explaining the positives about the registration.
  ///
  /// In en, this message translates to:
  /// **'Positive small print'**
  String get walletLinkTransactionPositiveSmallPrint;

  /// The first item for the positive small print message.
  ///
  /// In en, this message translates to:
  /// **'Your registration is a one time event, cost will not renew periodically.'**
  String get walletLinkTransactionPositiveSmallPrintItem1;

  /// The second item for the positive small print message.
  ///
  /// In en, this message translates to:
  /// **'Your registrations can be found under your account profile after completion.'**
  String get walletLinkTransactionPositiveSmallPrintItem2;

  /// The third item for the positive small print message.
  ///
  /// In en, this message translates to:
  /// **'All registration fees go into the Cardano Treasury.'**
  String get walletLinkTransactionPositiveSmallPrintItem3;

  /// The primary button label to sign a transaction on transaction summary screen.
  ///
  /// In en, this message translates to:
  /// **'Sign transaction with wallet'**
  String get walletLinkTransactionSign;

  /// The secondary button label to change the roles on transaction summary screen.
  ///
  /// In en, this message translates to:
  /// **'Change role setup'**
  String get walletLinkTransactionChangeRoles;

  /// An item in the transaction summary for the role registration
  ///
  /// In en, this message translates to:
  /// **'1 {role} registration to Catalyst Keychain'**
  String walletLinkTransactionRoleItem(String role);

  /// Indicates an error when submitting a registration transaction failed.
  ///
  /// In en, this message translates to:
  /// **'Transaction failed'**
  String get registrationTransactionFailed;

  /// Indicates an error when preparing a transaction has failed due to low wallet balance.
  ///
  /// In en, this message translates to:
  /// **'Insufficient balance, please top up your wallet.'**
  String get registrationInsufficientBalance;

  /// Error message shown when attempting to register or recover account but seed phrase was not found
  ///
  /// In en, this message translates to:
  /// **'Seed phrase was not found. Make sure correct words are correct.'**
  String get registrationSeedPhraseNotFound;

  /// Error message shown when attempting to register or recover account but password was not found
  ///
  /// In en, this message translates to:
  /// **'Password was not found. Make sure valid password was created.'**
  String get registrationUnlockPasswordNotFound;

  /// Error message shown when connect wallet but matching was not found
  ///
  /// In en, this message translates to:
  /// **'Wallet not found'**
  String get registrationWalletNotFound;

  /// A title on the role chooser screen in registration.
  ///
  /// In en, this message translates to:
  /// **'How do you want to participate in Catalyst?'**
  String get walletLinkRoleChooserTitle;

  /// A message on the role chooser screen in registration.
  ///
  /// In en, this message translates to:
  /// **'In Catalyst you can take on different roles, learn more below and choose your additional roles now.'**
  String get walletLinkRoleChooserContent;

  /// A title on the role summary screen in registration.
  ///
  /// In en, this message translates to:
  /// **'Is this your correct Catalyst role setup?'**
  String get walletLinkRoleSummaryTitle;

  /// The first part of the message on the role summary screen in registration.
  ///
  /// In en, this message translates to:
  /// **'You would like to register '**
  String get walletLinkRoleSummaryContent1;

  /// The middle (bold) part of the message on the role summary screen in registration.
  ///
  /// In en, this message translates to:
  /// **'{count} active {count, plural, =0{roles} =1{role} other{roles}}'**
  String walletLinkRoleSummaryContent2(num count);

  /// The last part of the message on the role summary screen in registration.
  ///
  /// In en, this message translates to:
  /// **' in Catalyst.'**
  String get walletLinkRoleSummaryContent3;

  /// A button label on the role summary screen in registration for the next step.
  ///
  /// In en, this message translates to:
  /// **'Confirm & Sign with wallet'**
  String get walletLinkRoleSummaryButton;

  /// Message shown when redirecting to external content that describes which wallets are supported.
  ///
  /// In en, this message translates to:
  /// **'See all supported wallets'**
  String get seeAllSupportedWallets;

  /// Message shown when presenting the details of a connected wallet.
  ///
  /// In en, this message translates to:
  /// **'Wallet detection summary'**
  String get walletDetectionSummary;

  /// The wallet balance in terms of Ada.
  ///
  /// In en, this message translates to:
  /// **'Wallet balance'**
  String get walletBalance;

  /// A cardano wallet address
  ///
  /// In en, this message translates to:
  /// **'Wallet address'**
  String get walletAddress;

  /// No description provided for @accountCreationCreate.
  ///
  /// In en, this message translates to:
  /// **'Create a new  Catalyst Keychain'**
  String get accountCreationCreate;

  /// No description provided for @accountCreationRecover.
  ///
  /// In en, this message translates to:
  /// **'Recover your Catalyst Keychain'**
  String get accountCreationRecover;

  /// Indicates that created keychain will be stored in this device only
  ///
  /// In en, this message translates to:
  /// **'On this device'**
  String get accountCreationOnThisDevice;

  /// No description provided for @accountCreationGetStartedTitle.
  ///
  /// In en, this message translates to:
  /// **'Welcome to Catalyst'**
  String get accountCreationGetStartedTitle;

  /// No description provided for @accountCreationGetStatedDesc.
  ///
  /// In en, this message translates to:
  /// **'If you already have a Catalyst keychain you can restore it on this device, or you can create a new Catalyst Keychain.'**
  String get accountCreationGetStatedDesc;

  /// No description provided for @accountCreationGetStatedWhatNext.
  ///
  /// In en, this message translates to:
  /// **'What do you want to do?'**
  String get accountCreationGetStatedWhatNext;

  /// Title of My Account page
  ///
  /// In en, this message translates to:
  /// **'My Account / Profile & Keychain'**
  String get myAccountProfileKeychain;

  /// Subtitle of My Account page
  ///
  /// In en, this message translates to:
  /// **'Your Catalyst keychain & role registration'**
  String get yourCatalystKeychainAndRoleRegistration;

  /// Tab on My Account page
  ///
  /// In en, this message translates to:
  /// **'Profile & Keychain'**
  String get profileAndKeychain;

  /// Action on Catalyst Keychain card
  ///
  /// In en, this message translates to:
  /// **'Remove Keychain'**
  String get removeKeychain;

  /// Describes that wallet is connected on Catalyst Keychain card
  ///
  /// In en, this message translates to:
  /// **'Wallet connected'**
  String get walletConnected;

  /// Describes roles on Catalyst Keychain card
  ///
  /// In en, this message translates to:
  /// **'Current Role registrations'**
  String get currentRoleRegistrations;

  /// Account role
  ///
  /// In en, this message translates to:
  /// **'Voter'**
  String get voter;

  /// Account role
  ///
  /// In en, this message translates to:
  /// **'Proposer'**
  String get proposer;

  /// Account role
  ///
  /// In en, this message translates to:
  /// **'Drep'**
  String get drep;

  /// Related to account role
  ///
  /// In en, this message translates to:
  /// **'Default'**
  String get defaultRole;

  /// No description provided for @catalystKeychain.
  ///
  /// In en, this message translates to:
  /// **'Catalyst Keychain'**
  String get catalystKeychain;

  /// No description provided for @accountCreationSplashTitle.
  ///
  /// In en, this message translates to:
  /// **'Create your Catalyst Keychain'**
  String get accountCreationSplashTitle;

  /// No description provided for @accountCreationSplashMessage.
  ///
  /// In en, this message translates to:
  /// **'Your keychain is your ticket to participate in  distributed innovation on the global stage.    Once you have it, you\'ll be able to enter different spaces, discover awesome ideas, and share your feedback to hep improve ideas.    As you add new keys to your keychain, you\'ll be able to enter new spaces, unlock new rewards opportunities, and have your voice heard in community decisions.'**
  String get accountCreationSplashMessage;

  /// No description provided for @accountCreationSplashNextButton.
  ///
  /// In en, this message translates to:
  /// **'Create your Keychain now'**
  String get accountCreationSplashNextButton;

  /// No description provided for @accountInstructionsTitle.
  ///
  /// In en, this message translates to:
  /// **'Great! Your Catalyst Keychain  has been created.'**
  String get accountInstructionsTitle;

  /// No description provided for @accountInstructionsMessage.
  ///
  /// In en, this message translates to:
  /// **'On the next screen, you\'re going to see 12 words.  This is called your \"seed phrase\".     It\'s like a super secure password that only you know,  that allows you to prove ownership of your keychain.    You\'ll use it to login and recover your account on  different devices, so be sure to put it somewhere safe!\n\nYou need to write this seed phrase down with pen and paper, so get this ready.'**
  String get accountInstructionsMessage;

  /// For example in button that goes to next stage of registration
  ///
  /// In en, this message translates to:
  /// **'Next'**
  String get next;

  /// For example in button that goes to previous stage of registration
  ///
  /// In en, this message translates to:
  /// **'Back'**
  String get back;

  /// Retry action when something goes wrong.
  ///
  /// In en, this message translates to:
  /// **'Retry'**
  String get retry;

  /// Error description when something goes wrong.
  ///
  /// In en, this message translates to:
  /// **'Something went wrong.'**
  String get somethingWentWrong;

  /// A description when no wallet extension was found.
  ///
  /// In en, this message translates to:
  /// **'No wallet found.'**
  String get noWalletFound;

  /// A title on delete keychain dialog
  ///
  /// In en, this message translates to:
  /// **'Delete Keychain?'**
  String get deleteKeychainDialogTitle;

  /// A subtitle on delete keychain dialog
  ///
  /// In en, this message translates to:
  /// **'Are you sure you wants to delete your\nCatalyst Keychain from this device?'**
  String get deleteKeychainDialogSubtitle;

  /// A warning on delete keychain dialog
  ///
  /// In en, this message translates to:
  /// **'Make sure you have a working Catalyst 12-word seedphrase!'**
  String get deleteKeychainDialogWarning;

  /// A warning info on delete keychain dialog
  ///
  /// In en, this message translates to:
  /// **'Your Catalyst account will be removed,\nthis action cannot be undone!'**
  String get deleteKeychainDialogWarningInfo;

  /// A typing info on delete keychain dialog
  ///
  /// In en, this message translates to:
  /// **'To avoid mistakes, please type ‘Remove Keychain’ below.'**
  String get deleteKeychainDialogTypingInfo;

  /// An input label on delete keychain dialog
  ///
  /// In en, this message translates to:
  /// **'Confirm removal'**
  String get deleteKeychainDialogInputLabel;

  /// An error text on text field on delete keychain dialog
  ///
  /// In en, this message translates to:
  /// **'Error. Please type \'Remove Keychain\' to remove your account from this device.'**
  String get deleteKeychainDialogErrorText;

  /// A removing phrase on delete keychain dialog
  ///
  /// In en, this message translates to:
  /// **'Remove Keychain'**
  String get deleteKeychainDialogRemovingPhrase;

  /// A title on account role dialog
  ///
  /// In en, this message translates to:
  /// **'Learn about Catalyst Roles'**
  String get accountRoleDialogTitle;

  /// A label on account role dialog's button
  ///
  /// In en, this message translates to:
  /// **'Continue Role setup'**
  String get accountRoleDialogButton;

  /// A title for role summary on account role dialog
  ///
  /// In en, this message translates to:
  /// **'{role} role summary'**
  String accountRoleDialogRoleSummaryTitle(String role);

  /// A verbose name for voter
  ///
  /// In en, this message translates to:
  /// **'Treasury guardian'**
  String get voterVerboseName;

  /// A verbose name for proposer
  ///
  /// In en, this message translates to:
  /// **'Main proposer'**
  String get proposerVerboseName;

  /// A verbose name for drep
  ///
  /// In en, this message translates to:
  /// **'Community expert'**
  String get drepVerboseName;

  /// A description for voter
  ///
  /// In en, this message translates to:
  /// **'The Voters are the guardians of Cardano treasury. They vote in projects for the growth of the Cardano Ecosystem.'**
  String get voterDescription;

  /// A description for proposer
  ///
  /// In en, this message translates to:
  /// **'The Main Proposers are the Innovators in Project Catalyst, they are the shapers of the future.'**
  String get proposerDescription;

  /// A description for drep
  ///
  /// In en, this message translates to:
  /// **'The dRep has an Expert Role in the Cardano/Catalyst as people can delegate their vote to Cardano Experts.'**
  String get drepDescription;

  /// No description provided for @voterSummarySelectFavorites.
  ///
  /// In en, this message translates to:
  /// **'Select favorites'**
  String get voterSummarySelectFavorites;

  /// No description provided for @voterSummaryComment.
  ///
  /// In en, this message translates to:
  /// **'Comment/Vote on Proposals'**
  String get voterSummaryComment;

  /// No description provided for @voterSummaryCastVotes.
  ///
  /// In en, this message translates to:
  /// **'Cast your votes'**
  String get voterSummaryCastVotes;

  /// No description provided for @voterSummaryVoterRewards.
  ///
  /// In en, this message translates to:
  /// **'Voter rewards'**
  String get voterSummaryVoterRewards;

  /// No description provided for @proposerSummaryWriteEdit.
  ///
  /// In en, this message translates to:
  /// **'Write/edit functionality'**
  String get proposerSummaryWriteEdit;

  /// No description provided for @proposerSummarySubmitToFund.
  ///
  /// In en, this message translates to:
  /// **'Rights to Submit to Fund'**
  String get proposerSummarySubmitToFund;

  /// No description provided for @proposerSummaryInviteTeamMembers.
  ///
  /// In en, this message translates to:
  /// **'Invite Team Members'**
  String get proposerSummaryInviteTeamMembers;

  /// No description provided for @proposerSummaryComment.
  ///
  /// In en, this message translates to:
  /// **'Comment functionality'**
  String get proposerSummaryComment;

  /// No description provided for @drepSummaryDelegatedVotes.
  ///
  /// In en, this message translates to:
  /// **'Delegated Votes'**
  String get drepSummaryDelegatedVotes;

  /// No description provided for @drepSummaryRewards.
  ///
  /// In en, this message translates to:
  /// **'dRep rewards'**
  String get drepSummaryRewards;

  /// No description provided for @drepSummaryCastVotes.
  ///
  /// In en, this message translates to:
  /// **'Cast delegated votes'**
  String get drepSummaryCastVotes;

  /// No description provided for @drepSummaryComment.
  ///
  /// In en, this message translates to:
  /// **'Comment Functionality'**
  String get drepSummaryComment;

  /// No description provided for @delete.
  ///
  /// In en, this message translates to:
  /// **'Delete'**
  String get delete;

  /// No description provided for @close.
  ///
  /// In en, this message translates to:
  /// **'Close'**
  String get close;

  /// No description provided for @notice.
  ///
  /// In en, this message translates to:
  /// **'Notice'**
  String get notice;

  /// No description provided for @yes.
  ///
  /// In en, this message translates to:
  /// **'Yes'**
  String get yes;

  /// No description provided for @no.
  ///
  /// In en, this message translates to:
  /// **'No'**
  String get no;

  /// No description provided for @total.
  ///
  /// In en, this message translates to:
  /// **'Total'**
  String get total;

  /// No description provided for @file.
  ///
  /// In en, this message translates to:
  /// **'file'**
  String get file;

  /// No description provided for @key.
  ///
  /// In en, this message translates to:
  /// **'key'**
  String get key;

  /// No description provided for @upload.
  ///
  /// In en, this message translates to:
  /// **'Upload'**
  String get upload;

  /// No description provided for @browse.
  ///
  /// In en, this message translates to:
  /// **'browse'**
  String get browse;

  /// An info on upload dialog
  ///
  /// In en, this message translates to:
  /// **'Drop your {itemNameToUpload} here or '**
  String uploadDropInfo(String itemNameToUpload);

  /// No description provided for @uploadProgressInfo.
  ///
  /// In en, this message translates to:
  /// **'Upload in progress'**
  String get uploadProgressInfo;

  /// A title on keychain upload dialog
  ///
  /// In en, this message translates to:
  /// **'Upload Catalyst Keychain'**
  String get uploadKeychainTitle;

  /// An info on keychain upload dialog
  ///
  /// In en, this message translates to:
  /// **'Make sure it\'s a correct Catalyst keychain file.'**
  String get uploadKeychainInfo;

  /// Refers to a light theme mode.
  ///
  /// In en, this message translates to:
  /// **'Light'**
  String get themeLight;

  /// Refers to a dark theme mode.
  ///
  /// In en, this message translates to:
  /// **'Dark'**
  String get themeDark;

  /// A title on keychain deleted dialog
  ///
  /// In en, this message translates to:
  /// **'Catalyst keychain removed'**
  String get keychainDeletedDialogTitle;

  /// A subtitle on keychain deleted dialog
  ///
  /// In en, this message translates to:
  /// **'Catalyst keychain removed'**
  String get keychainDeletedDialogSubtitle;

  /// An info on keychain deleted dialog
  ///
  /// In en, this message translates to:
  /// **'Catalyst keychain removed'**
  String get keychainDeletedDialogInfo;

  /// No description provided for @registrationCompletedTitle.
  ///
  /// In en, this message translates to:
  /// **'Catalyst account setup'**
  String get registrationCompletedTitle;

  /// No description provided for @registrationCompletedSubtitle.
  ///
  /// In en, this message translates to:
  /// **'Completed!'**
  String get registrationCompletedSubtitle;

  /// No description provided for @registrationCompletedSummaryHeader.
  ///
  /// In en, this message translates to:
  /// **'Summary'**
  String get registrationCompletedSummaryHeader;

  /// No description provided for @registrationCompletedKeychainTitle.
  ///
  /// In en, this message translates to:
  /// **'Catalyst Keychain created'**
  String get registrationCompletedKeychainTitle;

  /// No description provided for @registrationCompletedKeychainInfo.
  ///
  /// In en, this message translates to:
  /// **'You created a Catalyst Keychain, backed up its seed phrase and set an unlock password.'**
  String get registrationCompletedKeychainInfo;

  /// No description provided for @registrationCompletedWalletTitle.
  ///
  /// In en, this message translates to:
  /// **'Cardano {walletName} wallet selected'**
  String registrationCompletedWalletTitle(String walletName);

  /// No description provided for @registrationCompletedWalletInfo.
  ///
  /// In en, this message translates to:
  /// **'You selected your {walletName} wallet as primary wallet for your voting power.'**
  String registrationCompletedWalletInfo(String walletName);

  /// No description provided for @registrationCompletedRolesTitle.
  ///
  /// In en, this message translates to:
  /// **'Catalyst roles selected'**
  String get registrationCompletedRolesTitle;

  /// No description provided for @registrationCompletedRolesInfo.
  ///
  /// In en, this message translates to:
  /// **'You linked your Cardano wallet and selected  Catalyst roles via a signed transaction.'**
  String get registrationCompletedRolesInfo;

  /// No description provided for @registrationCompletedRoleRegistration.
  ///
  /// In en, this message translates to:
  /// **'role registration'**
  String get registrationCompletedRoleRegistration;

  /// No description provided for @registrationCompletedDiscoveryButton.
  ///
  /// In en, this message translates to:
  /// **'Open Discovery Dashboard'**
  String get registrationCompletedDiscoveryButton;

  /// No description provided for @registrationCompletedAccountButton.
  ///
  /// In en, this message translates to:
  /// **'Review my account'**
  String get registrationCompletedAccountButton;

  /// No description provided for @createKeychainSeedPhraseSubtitle.
  ///
  /// In en, this message translates to:
  /// **'Write down your 12 Catalyst  security words'**
  String get createKeychainSeedPhraseSubtitle;

  /// No description provided for @createKeychainSeedPhraseBody.
  ///
  /// In en, this message translates to:
  /// **'Make sure you create an offline backup of your recovery phrase as well.'**
  String get createKeychainSeedPhraseBody;

  /// No description provided for @createKeychainSeedPhraseDownload.
  ///
  /// In en, this message translates to:
  /// **'Download Catalyst key'**
  String get createKeychainSeedPhraseDownload;

  /// No description provided for @createKeychainSeedPhraseStoreConfirmation.
  ///
  /// In en, this message translates to:
  /// **'I have written down/downloaded my 12 words'**
  String get createKeychainSeedPhraseStoreConfirmation;

  /// No description provided for @createKeychainSeedPhraseCheckInstructionsTitle.
  ///
  /// In en, this message translates to:
  /// **'Check your Catalyst security keys'**
  String get createKeychainSeedPhraseCheckInstructionsTitle;

  /// No description provided for @createKeychainSeedPhraseCheckInstructionsSubtitle.
  ///
  /// In en, this message translates to:
  /// **'Next, we\'re going to make sure that you\'ve written down your words correctly.     We don\'t save your seed phrase, so it\'s important  to make sure you have it right. That\'s why we do this confirmation before continuing.     It\'s also good practice to get familiar with using a seed phrase if you\'re new to crypto.'**
  String get createKeychainSeedPhraseCheckInstructionsSubtitle;

  /// No description provided for @createKeychainSeedPhraseCheckSubtitle.
  ///
  /// In en, this message translates to:
  /// **'Input your Catalyst security keys'**
  String get createKeychainSeedPhraseCheckSubtitle;

  /// No description provided for @createKeychainSeedPhraseCheckBody.
  ///
  /// In en, this message translates to:
  /// **'Select your 12 written down words in  the correct order.'**
  String get createKeychainSeedPhraseCheckBody;

  /// When user checks correct seed phrase words order he can upload it too
  ///
  /// In en, this message translates to:
  /// **'Upload Catalyst Key'**
  String get uploadCatalystKey;

  /// No description provided for @reset.
  ///
  /// In en, this message translates to:
  /// **'Reset'**
  String get reset;

  /// No description provided for @createKeychainSeedPhraseCheckSuccessTitle.
  ///
  /// In en, this message translates to:
  /// **'Nice job! You\'ve successfully verified the seed phrase for your keychain.'**
  String get createKeychainSeedPhraseCheckSuccessTitle;

  /// No description provided for @createKeychainSeedPhraseCheckSuccessSubtitle.
  ///
  /// In en, this message translates to:
  /// **'Enter your seed phrase to recover your Catalyst Keychain on any device.  It\'s kinda like your email and password all rolled into one, so keep it somewhere safe!  In the next step we\'ll add a password to your Catalyst Keychain, so you can lock/unlock access to Voices.'**
  String get createKeychainSeedPhraseCheckSuccessSubtitle;

  /// No description provided for @yourNextStep.
  ///
  /// In en, this message translates to:
  /// **'Your next step'**
  String get yourNextStep;

  /// No description provided for @createKeychainSeedPhraseCheckSuccessNextStep.
  ///
  /// In en, this message translates to:
  /// **'Now let’s set your Unlock password for this device!'**
  String get createKeychainSeedPhraseCheckSuccessNextStep;

  /// No description provided for @createKeychainUnlockPasswordInstructionsTitle.
  ///
  /// In en, this message translates to:
  /// **'Set your Catalyst unlock password  for this device'**
  String get createKeychainUnlockPasswordInstructionsTitle;

  /// No description provided for @createKeychainUnlockPasswordInstructionsSubtitle.
  ///
  /// In en, this message translates to:
  /// **'With over 300 trillion possible combinations, your 12 word seed phrase is great for keeping your account safe.    But it can be a bit tedious to enter every single time you want to use the app.    In this next step, you\'ll set your Unlock Password for your current device. It\'s like a shortcut for proving ownership of your Keychain.    Whenever you recover your account for the first time on a new device, you\'ll need to use your Catalyst Keychain to get started. Every time after that, you can use your Unlock Password to quickly regain access.'**
  String get createKeychainUnlockPasswordInstructionsSubtitle;

  /// No description provided for @createKeychainCreatedTitle.
  ///
  /// In en, this message translates to:
  /// **'Congratulations your Catalyst  Keychain is created!'**
  String get createKeychainCreatedTitle;

  /// No description provided for @createKeychainCreatedNextStep.
  ///
  /// In en, this message translates to:
  /// **'In the next step you write your Catalyst roles and  account to the Cardano Mainnet.'**
  String get createKeychainCreatedNextStep;

  /// No description provided for @createKeychainLinkWalletAndRoles.
  ///
  /// In en, this message translates to:
  /// **'Link your Cardano Wallet & Roles'**
  String get createKeychainLinkWalletAndRoles;

  /// No description provided for @registrationCreateKeychainStepGroup.
  ///
  /// In en, this message translates to:
  /// **'Catalyst Keychain created'**
  String get registrationCreateKeychainStepGroup;

  /// No description provided for @registrationLinkWalletStepGroup.
  ///
  /// In en, this message translates to:
  /// **'Link Cardano Wallet & Roles'**
  String get registrationLinkWalletStepGroup;

  /// No description provided for @registrationCompletedStepGroup.
  ///
  /// In en, this message translates to:
  /// **'Catalyst account creation completed!'**
  String get registrationCompletedStepGroup;

  /// No description provided for @createKeychainUnlockPasswordIntoSubtitle.
  ///
  /// In en, this message translates to:
  /// **'Catalyst unlock password'**
  String get createKeychainUnlockPasswordIntoSubtitle;

  /// No description provided for @createKeychainUnlockPasswordIntoBody.
  ///
  /// In en, this message translates to:
  /// **'Please provide a password for your Catalyst Keychain.'**
  String get createKeychainUnlockPasswordIntoBody;

  /// No description provided for @enterPassword.
  ///
  /// In en, this message translates to:
  /// **'Enter password'**
  String get enterPassword;

  /// No description provided for @confirmPassword.
  ///
  /// In en, this message translates to:
  /// **'Confirm password'**
  String get confirmPassword;

  /// No description provided for @xCharactersMinimum.
  ///
  /// In en, this message translates to:
  /// **'{number} characters minimum length'**
  String xCharactersMinimum(int number);

  /// When user confirms password but it does not match original one.
  ///
  /// In en, this message translates to:
  /// **'Passwords do not match, please correct'**
  String get passwordDoNotMatch;

  /// No description provided for @warning.
  ///
  /// In en, this message translates to:
  /// **'Warning'**
  String get warning;

  /// No description provided for @alert.
  ///
  /// In en, this message translates to:
  /// **'Alert'**
  String get alert;

  /// No description provided for @registrationExitConfirmDialogSubtitle.
  ///
  /// In en, this message translates to:
  /// **'Account creation incomplete!'**
  String get registrationExitConfirmDialogSubtitle;

  /// No description provided for @registrationExitConfirmDialogContent.
  ///
  /// In en, this message translates to:
  /// **'If attempt to leave without creating your keychain - account creation will be incomplete.   You are not able to login without  completing your keychain.'**
  String get registrationExitConfirmDialogContent;

  /// No description provided for @registrationExitConfirmDialogContinue.
  ///
  /// In en, this message translates to:
  /// **'Continue keychain creation'**
  String get registrationExitConfirmDialogContinue;

  /// No description provided for @cancelAnyways.
  ///
  /// In en, this message translates to:
  /// **'Cancel anyway'**
  String get cancelAnyways;

  /// No description provided for @recoverCatalystKeychain.
  ///
  /// In en, this message translates to:
  /// **'Restore Catalyst keychain'**
  String get recoverCatalystKeychain;

  /// No description provided for @recoverKeychainMethodsTitle.
  ///
  /// In en, this message translates to:
  /// **'Restore your Catalyst Keychain'**
  String get recoverKeychainMethodsTitle;

  /// No description provided for @recoverKeychainMethodsNoKeychainFound.
  ///
  /// In en, this message translates to:
  /// **'No Catalyst Keychain found on this device.'**
  String get recoverKeychainMethodsNoKeychainFound;

  /// No description provided for @recoverKeychainMethodsSubtitle.
  ///
  /// In en, this message translates to:
  /// **'Not to worry, in the next step you can choose the recovery option that applies to you for this device!'**
  String get recoverKeychainMethodsSubtitle;

  /// No description provided for @recoverKeychainMethodsListTitle.
  ///
  /// In en, this message translates to:
  /// **'How do you want Restore your Catalyst Keychain?'**
  String get recoverKeychainMethodsListTitle;

  /// No description provided for @recoverKeychainNonFound.
  ///
  /// In en, this message translates to:
  /// **'No Catalyst Keychain found on this device.'**
  String get recoverKeychainNonFound;

  /// No description provided for @recoverKeychainFound.
  ///
  /// In en, this message translates to:
  /// **'Keychain found!   Please unlock your device.'**
  String get recoverKeychainFound;

  /// No description provided for @seedPhrase12Words.
  ///
  /// In en, this message translates to:
  /// **'12 security words'**
  String get seedPhrase12Words;

  /// No description provided for @recoverySeedPhraseInstructionsTitle.
  ///
  /// In en, this message translates to:
  /// **'Restore your Catalyst Keychain with  your 12 security words.'**
  String get recoverySeedPhraseInstructionsTitle;

  /// No description provided for @recoverySeedPhraseInstructionsSubtitle.
  ///
  /// In en, this message translates to:
  /// **'Enter your security words in the correct order, and sign into your Catalyst account on a new device.'**
  String get recoverySeedPhraseInstructionsSubtitle;

  /// No description provided for @recoverySeedPhraseInputTitle.
  ///
  /// In en, this message translates to:
  /// **'Restore your Catalyst Keychain with  your 12 security words'**
  String get recoverySeedPhraseInputTitle;

  /// No description provided for @recoverySeedPhraseInputSubtitle.
  ///
  /// In en, this message translates to:
  /// **'Enter each word of your Catalyst Key in the right order  to bring your Catalyst account to this device.'**
  String get recoverySeedPhraseInputSubtitle;

  /// No description provided for @recoveryAccountTitle.
  ///
  /// In en, this message translates to:
  /// **'Catalyst account recovery'**
  String get recoveryAccountTitle;

  /// No description provided for @recoveryAccountSuccessTitle.
  ///
  /// In en, this message translates to:
  /// **'Keychain recovered successfully!'**
  String get recoveryAccountSuccessTitle;

  /// No description provided for @recoveryAccountDetailsAction.
  ///
  /// In en, this message translates to:
  /// **'Set unlock password for this device'**
  String get recoveryAccountDetailsAction;

  /// No description provided for @recoveryUnlockPasswordInstructionsTitle.
  ///
  /// In en, this message translates to:
  /// **'Set your Catalyst unlock password f or this device'**
  String get recoveryUnlockPasswordInstructionsTitle;

  /// No description provided for @recoveryUnlockPasswordInstructionsSubtitle.
  ///
  /// In en, this message translates to:
  /// **'With over 300 trillion possible combinations, your 12 word seed phrase is great for keeping your account safe.    But it can be a bit tedious to enter every single time you want to use the app.    In this next step, you\'ll set your Unlock Password for your current device. It\'s like a shortcut for proving ownership of your Keychain.    Whenever you recover your account for the first time on a new device, you\'ll need to use your Catalyst Keychain to get started. Every time after that, you can use your Unlock Password to quickly regain access.'**
  String get recoveryUnlockPasswordInstructionsSubtitle;

  /// The header label in unlock dialog.
  ///
  /// In en, this message translates to:
  /// **'Unlock Catalyst'**
  String get unlockDialogHeader;

  /// The title label in unlock dialog.
  ///
  /// In en, this message translates to:
  /// **'Welcome back!'**
  String get unlockDialogTitle;

  /// The content (body) in unlock dialog.
  ///
  /// In en, this message translates to:
  /// **'Please enter your device specific unlock password\nto unlock Catalyst Voices.'**
  String get unlockDialogContent;

  /// The hint for the unlock password field.
  ///
  /// In en, this message translates to:
  /// **'Enter your Unlock password'**
  String get unlockDialogHint;

  /// An error message shown below the password field when the password is incorrect.
  ///
  /// In en, this message translates to:
  /// **'Password is incorrect, try again.'**
  String get unlockDialogIncorrectPassword;

  /// The message shown when asking the user to login/unlock and the user wants to cancel the process.
  ///
  /// In en, this message translates to:
  /// **'Continue as guest'**
  String get continueAsGuest;

  /// The title shown in confirmation snackbar after unlocking the keychain.
  ///
  /// In en, this message translates to:
  /// **'Catalyst unlocked!'**
  String get unlockSnackbarTitle;

  /// The message shown below the title in confirmation snackbar after unlocking the keychain.
  ///
  /// In en, this message translates to:
  /// **'You can now fully use the application.'**
  String get unlockSnackbarMessage;

  /// The title shown in confirmation snackbar after locking the keychain.
  ///
  /// In en, this message translates to:
  /// **'Catalyst locked'**
  String get lockSnackbarTitle;

  /// The message shown below the title in confirmation snackbar after locking the keychain.
  ///
  /// In en, this message translates to:
  /// **'Catalyst is now in guest/locked mode.'**
  String get lockSnackbarMessage;

  /// No description provided for @recoverySuccessTitle.
  ///
  /// In en, this message translates to:
  /// **'Congratulations your Catalyst  Keychain is restored!'**
  String get recoverySuccessTitle;

  /// No description provided for @recoverySuccessSubtitle.
  ///
  /// In en, this message translates to:
  /// **'You have successfully restored your Catalyst Keychain, and unlocked Catalyst Voices on this device.'**
  String get recoverySuccessSubtitle;

  /// No description provided for @recoverySuccessGoToDashboard.
  ///
  /// In en, this message translates to:
  /// **'Jump into the Discovery space / Dashboard'**
  String get recoverySuccessGoToDashboard;

  /// No description provided for @recoverySuccessGoAccount.
  ///
  /// In en, this message translates to:
  /// **'Check my account'**
  String get recoverySuccessGoAccount;

  /// No description provided for @recoveryExitConfirmDialogSubtitle.
  ///
  /// In en, this message translates to:
  /// **'12 word keychain restoration incomplete'**
  String get recoveryExitConfirmDialogSubtitle;

  /// No description provided for @recoveryExitConfirmDialogContent.
  ///
  /// In en, this message translates to:
  /// **'Please continue your Catalyst Keychain restoration, if you cancel all input will be lost.'**
  String get recoveryExitConfirmDialogContent;

  /// No description provided for @recoveryExitConfirmDialogContinue.
  ///
  /// In en, this message translates to:
  /// **'Continue recovery process'**
  String get recoveryExitConfirmDialogContinue;

<<<<<<< HEAD
  /// No description provided for @finishAccountCreation.
  ///
  /// In en, this message translates to:
  /// **'Finish account creation'**
  String get finishAccountCreation;
=======
  /// No description provided for @uploadConfirmDialogSubtitle.
  ///
  /// In en, this message translates to:
  /// **'SWITCH TO FILE UPLOAD'**
  String get uploadConfirmDialogSubtitle;

  /// No description provided for @uploadConfirmDialogContent.
  ///
  /// In en, this message translates to:
  /// **'Do you want to cancel manual input, and switch to Catalyst key upload?'**
  String get uploadConfirmDialogContent;

  /// No description provided for @uploadConfirmDialogYesButton.
  ///
  /// In en, this message translates to:
  /// **'Yes, switch to Catalyst key upload'**
  String get uploadConfirmDialogYesButton;

  /// No description provided for @uploadConfirmDialogResumeButton.
  ///
  /// In en, this message translates to:
  /// **'Resume manual inputs'**
  String get uploadConfirmDialogResumeButton;

  /// No description provided for @incorrectUploadDialogSubtitle.
  ///
  /// In en, this message translates to:
  /// **'CATALYST KEY INCORRECT'**
  String get incorrectUploadDialogSubtitle;

  /// No description provided for @incorrectUploadDialogContent.
  ///
  /// In en, this message translates to:
  /// **'The Catalyst keychain that you entered or uploaded is incorrect, please try again.'**
  String get incorrectUploadDialogContent;

  /// No description provided for @incorrectUploadDialogTryAgainButton.
  ///
  /// In en, this message translates to:
  /// **'Try again'**
  String get incorrectUploadDialogTryAgainButton;
>>>>>>> 8ce19a95
}

class _VoicesLocalizationsDelegate extends LocalizationsDelegate<VoicesLocalizations> {
  const _VoicesLocalizationsDelegate();

  @override
  Future<VoicesLocalizations> load(Locale locale) {
    return lookupVoicesLocalizations(locale);
  }

  @override
  bool isSupported(Locale locale) => <String>['en', 'es'].contains(locale.languageCode);

  @override
  bool shouldReload(_VoicesLocalizationsDelegate old) => false;
}

Future<VoicesLocalizations> lookupVoicesLocalizations(Locale locale) {


  // Lookup logic when only language code is specified.
  switch (locale.languageCode) {
    case 'en': return catalyst_voices_localizations_en.loadLibrary().then((dynamic _) => catalyst_voices_localizations_en.VoicesLocalizationsEn());
    case 'es': return catalyst_voices_localizations_es.loadLibrary().then((dynamic _) => catalyst_voices_localizations_es.VoicesLocalizationsEs());
  }

  throw FlutterError(
    'VoicesLocalizations.delegate failed to load unsupported locale "$locale". This is likely '
    'an issue with the localizations generation tool. Please file an issue '
    'on GitHub with a reproducible sample app and the gen-l10n configuration '
    'that was used.'
  );
}<|MERGE_RESOLUTION|>--- conflicted
+++ resolved
@@ -1897,55 +1897,53 @@
   /// **'Continue recovery process'**
   String get recoveryExitConfirmDialogContinue;
 
-<<<<<<< HEAD
+  /// No description provided for @uploadConfirmDialogSubtitle.
+  ///
+  /// In en, this message translates to:
+  /// **'SWITCH TO FILE UPLOAD'**
+  String get uploadConfirmDialogSubtitle;
+
+  /// No description provided for @uploadConfirmDialogContent.
+  ///
+  /// In en, this message translates to:
+  /// **'Do you want to cancel manual input, and switch to Catalyst key upload?'**
+  String get uploadConfirmDialogContent;
+
+  /// No description provided for @uploadConfirmDialogYesButton.
+  ///
+  /// In en, this message translates to:
+  /// **'Yes, switch to Catalyst key upload'**
+  String get uploadConfirmDialogYesButton;
+
+  /// No description provided for @uploadConfirmDialogResumeButton.
+  ///
+  /// In en, this message translates to:
+  /// **'Resume manual inputs'**
+  String get uploadConfirmDialogResumeButton;
+
+  /// No description provided for @incorrectUploadDialogSubtitle.
+  ///
+  /// In en, this message translates to:
+  /// **'CATALYST KEY INCORRECT'**
+  String get incorrectUploadDialogSubtitle;
+
+  /// No description provided for @incorrectUploadDialogContent.
+  ///
+  /// In en, this message translates to:
+  /// **'The Catalyst keychain that you entered or uploaded is incorrect, please try again.'**
+  String get incorrectUploadDialogContent;
+
+  /// No description provided for @incorrectUploadDialogTryAgainButton.
+  ///
+  /// In en, this message translates to:
+  /// **'Try again'**
+  String get incorrectUploadDialogTryAgainButton;
+
   /// No description provided for @finishAccountCreation.
   ///
   /// In en, this message translates to:
   /// **'Finish account creation'**
   String get finishAccountCreation;
-=======
-  /// No description provided for @uploadConfirmDialogSubtitle.
-  ///
-  /// In en, this message translates to:
-  /// **'SWITCH TO FILE UPLOAD'**
-  String get uploadConfirmDialogSubtitle;
-
-  /// No description provided for @uploadConfirmDialogContent.
-  ///
-  /// In en, this message translates to:
-  /// **'Do you want to cancel manual input, and switch to Catalyst key upload?'**
-  String get uploadConfirmDialogContent;
-
-  /// No description provided for @uploadConfirmDialogYesButton.
-  ///
-  /// In en, this message translates to:
-  /// **'Yes, switch to Catalyst key upload'**
-  String get uploadConfirmDialogYesButton;
-
-  /// No description provided for @uploadConfirmDialogResumeButton.
-  ///
-  /// In en, this message translates to:
-  /// **'Resume manual inputs'**
-  String get uploadConfirmDialogResumeButton;
-
-  /// No description provided for @incorrectUploadDialogSubtitle.
-  ///
-  /// In en, this message translates to:
-  /// **'CATALYST KEY INCORRECT'**
-  String get incorrectUploadDialogSubtitle;
-
-  /// No description provided for @incorrectUploadDialogContent.
-  ///
-  /// In en, this message translates to:
-  /// **'The Catalyst keychain that you entered or uploaded is incorrect, please try again.'**
-  String get incorrectUploadDialogContent;
-
-  /// No description provided for @incorrectUploadDialogTryAgainButton.
-  ///
-  /// In en, this message translates to:
-  /// **'Try again'**
-  String get incorrectUploadDialogTryAgainButton;
->>>>>>> 8ce19a95
 }
 
 class _VoicesLocalizationsDelegate extends LocalizationsDelegate<VoicesLocalizations> {
