--- conflicted
+++ resolved
@@ -502,7 +502,24 @@
   /// **'Funded projects'**
   String get drawerSpaceFundedProjects;
 
-<<<<<<< HEAD
+  /// Title of the funded project space
+  ///
+  /// In en, this message translates to:
+  /// **'Funded project space'**
+  String get fundedProjectSpace;
+
+  /// Tab label for funded proposals in funded projects space
+  ///
+  /// In en, this message translates to:
+  /// **'Funded proposals ({count})'**
+  String noOfFundedProposals(int count);
+
+  /// Refers to a list of followed items.
+  ///
+  /// In en, this message translates to:
+  /// **'Followed'**
+  String get followed;
+
   /// Overall spaces search brands tile name
   ///
   /// In en, this message translates to:
@@ -556,25 +573,6 @@
   /// In en, this message translates to:
   /// **'Funded Projects'**
   String get spaceFundedProjects;
-=======
-  /// Title of the funded project space
-  ///
-  /// In en, this message translates to:
-  /// **'Funded project space'**
-  String get fundedProjectSpace;
-
-  /// Tab label for funded proposals in funded projects space
-  ///
-  /// In en, this message translates to:
-  /// **'Funded proposals ({count})'**
-  String noOfFundedProposals(int count);
-
-  /// Refers to a list of followed items.
-  ///
-  /// In en, this message translates to:
-  /// **'Followed'**
-  String get followed;
->>>>>>> 7f3a8944
 }
 
 class _VoicesLocalizationsDelegate extends LocalizationsDelegate<VoicesLocalizations> {
