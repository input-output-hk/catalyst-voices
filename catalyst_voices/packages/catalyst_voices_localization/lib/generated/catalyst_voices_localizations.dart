--- conflicted
+++ resolved
@@ -622,7 +622,6 @@
   /// **'Guest'**
   String get guest;
 
-<<<<<<< HEAD
   /// Text shown in the No Internet Connection Banner widget for the refresh button.
   ///
   /// In en, this message translates to:
@@ -640,13 +639,11 @@
   /// In en, this message translates to:
   /// **'Your internet is playing hide and seek. Check your internet connection, or try again in a moment.'**
   String get noConnectionBannerDescription;
-=======
   /// Refers to user that created keychain but is locked
   ///
   /// In en, this message translates to:
   /// **'Visitor'**
   String get visitor;
->>>>>>> 5bbc870c
 }
 
 class _VoicesLocalizationsDelegate extends LocalizationsDelegate<VoicesLocalizations> {
