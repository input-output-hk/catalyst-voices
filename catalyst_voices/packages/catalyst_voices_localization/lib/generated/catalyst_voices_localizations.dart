import 'dart:async';

import 'package:flutter/widgets.dart';
import 'package:flutter_localizations/flutter_localizations.dart';
import 'package:intl/intl.dart' as intl;

import 'catalyst_voices_localizations_en.dart' deferred as catalyst_voices_localizations_en;
import 'catalyst_voices_localizations_es.dart' deferred as catalyst_voices_localizations_es;

// ignore_for_file: type=lint

/// Callers can lookup localized strings with an instance of VoicesLocalizations
/// returned by `VoicesLocalizations.of(context)`.
///
/// Applications need to include `VoicesLocalizations.delegate()` in their app's
/// `localizationDelegates` list, and the locales they support in the app's
/// `supportedLocales` list. For example:
///
/// ```dart
/// import 'generated/catalyst_voices_localizations.dart';
///
/// return MaterialApp(
///   localizationsDelegates: VoicesLocalizations.localizationsDelegates,
///   supportedLocales: VoicesLocalizations.supportedLocales,
///   home: MyApplicationHome(),
/// );
/// ```
///
/// ## Update pubspec.yaml
///
/// Please make sure to update your pubspec.yaml to include the following
/// packages:
///
/// ```yaml
/// dependencies:
///   # Internationalization support.
///   flutter_localizations:
///     sdk: flutter
///   intl: any # Use the pinned version from flutter_localizations
///
///   # Rest of dependencies
/// ```
///
/// ## iOS Applications
///
/// iOS applications define key application metadata, including supported
/// locales, in an Info.plist file that is built into the application bundle.
/// To configure the locales supported by your app, you’ll need to edit this
/// file.
///
/// First, open your project’s ios/Runner.xcworkspace Xcode workspace file.
/// Then, in the Project Navigator, open the Info.plist file under the Runner
/// project’s Runner folder.
///
/// Next, select the Information Property List item, select Add Item from the
/// Editor menu, then select Localizations from the pop-up menu.
///
/// Select and expand the newly-created Localizations item then, for each
/// locale your application supports, add a new item and select the locale
/// you wish to add from the pop-up menu in the Value field. This list should
/// be consistent with the languages listed in the VoicesLocalizations.supportedLocales
/// property.
abstract class VoicesLocalizations {
  VoicesLocalizations(String locale) : localeName = intl.Intl.canonicalizedLocale(locale.toString());

  final String localeName;

  static VoicesLocalizations? of(BuildContext context) {
    return Localizations.of<VoicesLocalizations>(context, VoicesLocalizations);
  }

  static const LocalizationsDelegate<VoicesLocalizations> delegate = _VoicesLocalizationsDelegate();

  /// A list of this localizations delegate along with the default localizations
  /// delegates.
  ///
  /// Returns a list of localizations delegates containing this delegate along with
  /// GlobalMaterialLocalizations.delegate, GlobalCupertinoLocalizations.delegate,
  /// and GlobalWidgetsLocalizations.delegate.
  ///
  /// Additional delegates can be added by appending to this list in
  /// MaterialApp. This list does not have to be used at all if a custom list
  /// of delegates is preferred or required.
  static const List<LocalizationsDelegate<dynamic>> localizationsDelegates = <LocalizationsDelegate<dynamic>>[
    delegate,
    GlobalMaterialLocalizations.delegate,
    GlobalCupertinoLocalizations.delegate,
    GlobalWidgetsLocalizations.delegate,
  ];

  /// A list of this localizations delegate's supported locales.
  static const List<Locale> supportedLocales = <Locale>[
    Locale('en'),
    Locale('es')
  ];

  /// Text shown in email field
  ///
  /// In en, this message translates to:
  /// **'Email'**
  String get emailLabelText;

  /// Text shown in email field when empty
  ///
  /// In en, this message translates to:
  /// **'mail@example.com'**
  String get emailHintText;

  /// Text shown in email field when input is invalid
  ///
  /// In en, this message translates to:
  /// **'mail@example.com'**
  String get emailErrorText;

  /// Text shown in cancel button
  ///
  /// In en, this message translates to:
  /// **'Cancel'**
  String get cancelButtonText;

  /// Text shown in edit button
  ///
  /// In en, this message translates to:
  /// **'Edit'**
  String get editButtonText;

  /// Text shown in header tooltip
  ///
  /// In en, this message translates to:
  /// **'Header'**
  String get headerTooltipText;

  /// Text shown as placeholder in rich text editor
  ///
  /// In en, this message translates to:
  /// **'Start writing your text...'**
  String get placeholderRichText;

  /// Text shown as placeholder in rich text editor
  ///
  /// In en, this message translates to:
  /// **'Supporting text'**
  String get supportingTextLabelText;

  /// Text shown in save button
  ///
  /// In en, this message translates to:
  /// **'Save'**
  String get saveButtonText;

  /// Text shown in password field
  ///
  /// In en, this message translates to:
  /// **'Password'**
  String get passwordLabelText;

  /// Text shown in password field when empty
  ///
  /// In en, this message translates to:
  /// **'My1SecretPassword'**
  String get passwordHintText;

  /// Text shown in  password field when input is invalid
  ///
  /// In en, this message translates to:
  /// **'Password must be at least 8 characters long'**
  String get passwordErrorText;

  /// Text shown in the login screen title
  ///
  /// In en, this message translates to:
  /// **'Login'**
  String get loginTitleText;

  /// Text shown in the login screen for the login button
  ///
  /// In en, this message translates to:
  /// **'Login'**
  String get loginButtonText;

  /// Text shown in the login screen when the user enters wrong credentials
  ///
  /// In en, this message translates to:
  /// **'Wrong credentials'**
  String get loginScreenErrorMessage;

  /// Text shown in the home screen
  ///
  /// In en, this message translates to:
  /// **'Catalyst Voices'**
  String get homeScreenText;

  /// Text shown after logo in coming soon page
  ///
  /// In en, this message translates to:
  /// **'Voices'**
  String get comingSoonSubtitle;

  /// Text shown as main title in coming soon page
  ///
  /// In en, this message translates to:
  /// **'Coming'**
  String get comingSoonTitle1;

  /// Text shown as main title in coming soon page
  ///
  /// In en, this message translates to:
  /// **'soon'**
  String get comingSoonTitle2;

  /// Text shown as description in coming soon page
  ///
  /// In en, this message translates to:
  /// **'Project Catalyst is the world\'s largest decentralized innovation engine for solving real-world challenges.'**
  String get comingSoonDescription;

  /// Label text shown in the ConnectingStatus widget during re-connection.
  ///
  /// In en, this message translates to:
  /// **'re-connecting'**
  String get connectingStatusLabelText;

  /// Label text shown in the FinishAccountButton widget.
  ///
  /// In en, this message translates to:
  /// **'Finish account'**
  String get finishAccountButtonLabelText;

  /// Label text shown in the GetStartedButton widget.
  ///
  /// In en, this message translates to:
  /// **'Get Started'**
  String get getStartedButtonLabelText;

  /// Label text shown in the UnlockButton widget.
  ///
  /// In en, this message translates to:
  /// **'Unlock'**
  String get unlockButtonLabelText;

  /// Label text shown in the UserProfileButton widget when a user is not connected.
  ///
  /// In en, this message translates to:
  /// **'Guest'**
  String get userProfileGuestLabelText;

  /// Label text shown in the Search widget.
  ///
  /// In en, this message translates to:
  /// **'[cmd=K]'**
  String get searchButtonLabelText;

  /// Label text shown in the Snackbar widget when the message is an info message.
  ///
  /// In en, this message translates to:
  /// **'Info'**
  String get snackbarInfoLabelText;

  /// Text shown in the Snackbar widget when the message is an info message.
  ///
  /// In en, this message translates to:
  /// **'This is an info message!'**
  String get snackbarInfoMessageText;

  /// Label text shown in the Snackbar widget when the message is an success message.
  ///
  /// In en, this message translates to:
  /// **'Success'**
  String get snackbarSuccessLabelText;

  /// Text shown in the Snackbar widget when the message is an success message.
  ///
  /// In en, this message translates to:
  /// **'This is a success message!'**
  String get snackbarSuccessMessageText;

  /// Label text shown in the Snackbar widget when the message is an warning message.
  ///
  /// In en, this message translates to:
  /// **'Warning'**
  String get snackbarWarningLabelText;

  /// Text shown in the Snackbar widget when the message is an warning message.
  ///
  /// In en, this message translates to:
  /// **'This is a warning message!'**
  String get snackbarWarningMessageText;

  /// Label text shown in the Snackbar widget when the message is an error message.
  ///
  /// In en, this message translates to:
  /// **'Error'**
  String get snackbarErrorLabelText;

  /// Text shown in the Snackbar widget when the message is an error message.
  ///
  /// In en, this message translates to:
  /// **'This is an error message!'**
  String get snackbarErrorMessageText;

  /// Text shown in the Snackbar widget for the refresh button.
  ///
  /// In en, this message translates to:
  /// **'Refresh'**
  String get snackbarRefreshButtonText;

  /// Text shown in the Snackbar widget for the more button.
  ///
  /// In en, this message translates to:
  /// **'Learn more'**
  String get snackbarMoreButtonText;

  /// Text shown in the Snackbar widget for the ok button.
  ///
  /// In en, this message translates to:
  /// **'Ok'**
  String get snackbarOkButtonText;

  /// When user arranges seed phrases this text is shown when phrase was not selected
  ///
  /// In en, this message translates to:
  /// **'Slot {nr}'**
  String seedPhraseSlotNr(int nr);

  /// Indicates to user that status is in ready mode
  ///
  /// In en, this message translates to:
  /// **'Ready'**
  String get proposalStatusReady;

  /// Indicates to user that status is in draft mode
  ///
  /// In en, this message translates to:
  /// **'Draft'**
  String get proposalStatusDraft;

  /// Indicates to user that status is in progress
  ///
  /// In en, this message translates to:
  /// **'In progress'**
  String get proposalStatusInProgress;

  /// Indicates to user that status is in private mode
  ///
  /// In en, this message translates to:
  /// **'Private'**
  String get proposalStatusPrivate;

  /// Indicates to user that status is in live mode
  ///
  /// In en, this message translates to:
  /// **'LIVE'**
  String get proposalStatusLive;

  /// Indicates to user that status is completed
  ///
  /// In en, this message translates to:
  /// **'Completed'**
  String get proposalStatusCompleted;

  /// Indicates to user that status is in open mode
  ///
  /// In en, this message translates to:
  /// **'Open'**
  String get proposalStatusOpen;

  /// Label shown on a proposal card indicating that the proposal is funded.
  ///
  /// In en, this message translates to:
  /// **'Funded proposal'**
  String get fundedProposal;

  /// Label shown on a proposal card indicating that the proposal is not yet funded.
  ///
  /// In en, this message translates to:
  /// **'Published proposal'**
  String get publishedProposal;

  /// Indicates date of funding (a proposal).
  ///
  /// In en, this message translates to:
  /// **'Funded {date}'**
  String fundedProposalDate(DateTime date);

  /// Indicates a last update date.
  ///
  /// In en, this message translates to:
  /// **'Last update: {date}.'**
  String lastUpdateDate(String date);

  /// Indicates the amount of ADA requested in a fund on a proposal card.
  ///
  /// In en, this message translates to:
  /// **'Funds requested'**
  String get fundsRequested;

  /// Indicates the amount of comments on a proposal card.
  ///
  /// In en, this message translates to:
  /// **'{count} {count, plural, =0{comments} =1{comment} other{comments}}'**
  String noOfComments(num count);

  /// Indicates the amount of comments on a proposal card.
  ///
  /// In en, this message translates to:
  /// **'{completed} of {total} ({percentage}%) {total, plural, =0{segments} =1{segment} other{segments}} completed'**
  String noOfSegmentsCompleted(num completed, num total, num percentage);

  /// Refers to date which is today.
  ///
  /// In en, this message translates to:
  /// **'Today'**
  String get today;

  /// Refers to date which is yesterday.
  ///
  /// In en, this message translates to:
  /// **'Yesterday'**
  String get yesterday;

  /// Refers to date which is two days ago.
  ///
  /// In en, this message translates to:
  /// **'2 days ago'**
  String get twoDaysAgo;

  /// Refers to date which is tomorrow.
  ///
  /// In en, this message translates to:
  /// **'Tomorrow'**
  String get tomorrow;

  /// Title of the voting space.
  ///
  /// In en, this message translates to:
  /// **'Active voting round 14'**
  String get activeVotingRound;

  /// Tab label for all proposals in voting space
  ///
  /// In en, this message translates to:
  /// **'All proposals ({count})'**
  String noOfAllProposals(int count);

  /// Refers to a list of favorites.
  ///
  /// In en, this message translates to:
  /// **'Favorites'**
  String get favorites;

  /// Left panel name in treasury space
  ///
  /// In en, this message translates to:
  /// **'Campaign builder'**
  String get treasuryCampaignBuilder;

  /// Tab name in campaign builder panel
  ///
  /// In en, this message translates to:
  /// **'Segments'**
  String get treasuryCampaignBuilderSegments;

  /// Segment name
  ///
  /// In en, this message translates to:
  /// **'Setup Campaign'**
  String get treasuryCampaignSetup;

  /// Campaign title
  ///
  /// In en, this message translates to:
  /// **'Campaign title'**
  String get treasuryCampaignTitle;

  /// Button name in step
  ///
  /// In en, this message translates to:
  /// **'Edit'**
  String get stepEdit;

  /// Left panel name in workspace
  ///
  /// In en, this message translates to:
  /// **'Proposal navigation'**
  String get workspaceProposalNavigation;

  /// Tab name in proposal setup panel
  ///
  /// In en, this message translates to:
  /// **'Segments'**
  String get workspaceProposalNavigationSegments;

  /// Segment name
  ///
  /// In en, this message translates to:
  /// **'Proposal setup'**
  String get workspaceProposalSetup;

  /// Name shown in spaces shell drawer
  ///
  /// In en, this message translates to:
  /// **'Treasury'**
  String get drawerSpaceTreasury;

  /// Name shown in spaces shell drawer
  ///
  /// In en, this message translates to:
  /// **'Discovery'**
  String get drawerSpaceDiscovery;

  /// Name shown in spaces shell drawer
  ///
  /// In en, this message translates to:
  /// **'Workspace'**
  String get drawerSpaceWorkspace;

  /// Name shown in spaces shell drawer
  ///
  /// In en, this message translates to:
  /// **'Voting'**
  String get drawerSpaceVoting;

  /// Name shown in spaces shell drawer
  ///
  /// In en, this message translates to:
  /// **'Funded projects'**
  String get drawerSpaceFundedProjects;

  /// Title of the funded project space
  ///
  /// In en, this message translates to:
  /// **'Funded project space'**
  String get fundedProjectSpace;

  /// Tab label for funded proposals in funded projects space
  ///
  /// In en, this message translates to:
  /// **'Funded proposals ({count})'**
  String noOfFundedProposals(int count);

  /// Refers to a list of followed items.
  ///
  /// In en, this message translates to:
  /// **'Followed'**
  String get followed;

  /// Overall spaces search brands tile name
  ///
  /// In en, this message translates to:
  /// **'Search Brands'**
  String get overallSpacesSearchBrands;

  /// Overall spaces tasks tile name
  ///
  /// In en, this message translates to:
  /// **'Tasks'**
  String get overallSpacesTasks;

  /// In different places update popup title
  ///
  /// In en, this message translates to:
  /// **'Voices update ready'**
  String get voicesUpdateReady;

  /// In different places update popup body
  ///
  /// In en, this message translates to:
  /// **'Click to restart'**
  String get clickToRestart;

  /// Name of space shown in different spaces that indicates its origin
  ///
  /// In en, this message translates to:
  /// **'Treasury space'**
  String get spaceTreasuryName;

  /// Name of space shown in different spaces that indicates its origin
  ///
  /// In en, this message translates to:
  /// **'Discovery space'**
  String get spaceDiscoveryName;

  /// Name of space shown in different spaces that indicates its origin
  ///
  /// In en, this message translates to:
  /// **'Workspace'**
  String get spaceWorkspaceName;

  /// Name of space shown in different spaces that indicates its origin
  ///
  /// In en, this message translates to:
  /// **'Voting space'**
  String get spaceVotingName;

  /// Name of space shown in different spaces that indicates its origin
  ///
  /// In en, this message translates to:
  /// **'Funded project space'**
  String get spaceFundedProjects;

  /// Refers to a lock action, i.e. to lock the session.
  ///
  /// In en, this message translates to:
  /// **'Lock'**
  String get lock;

  /// Refers to a unlock action, i.e. to unlock the session.
  ///
  /// In en, this message translates to:
  /// **'Unlock'**
  String get unlock;

  /// Refers to a get started action, i.e. to register.
  ///
  /// In en, this message translates to:
  /// **'Get Started'**
  String get getStarted;

  /// Refers to guest user.
  ///
  /// In en, this message translates to:
  /// **'Guest'**
  String get guest;

  /// Refers to user that created keychain but is locked
  ///
  /// In en, this message translates to:
  /// **'Visitor'**
  String get visitor;

  /// Text shown in the No Internet Connection Banner widget for the refresh button.
  ///
  /// In en, this message translates to:
  /// **'Refresh'**
  String get noConnectionBannerRefreshButtonText;

  /// Text shown in the No Internet Connection Banner widget for the title.
  ///
  /// In en, this message translates to:
  /// **'No internet connection'**
  String get noConnectionBannerTitle;

  /// Text shown in the No Internet Connection Banner widget for the description below the title.
  ///
  /// In en, this message translates to:
  /// **'Your internet is playing hide and seek. Check your internet connection, or try again in a moment.'**
  String get noConnectionBannerDescription;

  /// Describes a password that is weak
  ///
  /// In en, this message translates to:
  /// **'Weak password strength'**
  String get weakPasswordStrength;

  /// Describes a password that has medium strength.
  ///
  /// In en, this message translates to:
  /// **'Normal password strength'**
  String get normalPasswordStrength;

  /// Describes a password that is strong.
  ///
  /// In en, this message translates to:
  /// **'Good password strength'**
  String get goodPasswordStrength;

  /// A button label to select a cardano wallet.
  ///
  /// In en, this message translates to:
  /// **'Choose Cardano Wallet'**
  String get chooseCardanoWallet;

  /// A label on a clickable element that can show more content.
  ///
  /// In en, this message translates to:
  /// **'Learn More'**
  String get learnMore;

  /// A header in link wallet flow in registration.
  ///
  /// In en, this message translates to:
  /// **'Link keys to your Catalyst Keychain'**
  String get walletLink_header;

  /// A subheader in link wallet flow in registration.
  ///
  /// In en, this message translates to:
  /// **'Link your Cardano wallet'**
  String get walletLink_subheader;

  /// A title in link wallet flow on intro screen.
  ///
  /// In en, this message translates to:
  /// **'Link Cardano Wallet & Catalyst Roles to you Catalyst Keychain.'**
  String get walletLink_intro_title;

  /// A message (content) in link wallet flow on intro screen.
  ///
  /// In en, this message translates to:
  /// **'You\'re almost there! This is the final and most important step in your account setup.\n\nWe\'re going to link a Cardano Wallet to your Catalyst Keychain, so you can start collecting Role Keys.\n\nRole Keys allow you to enter new spaces, discover new ways to participate, and unlock new ways to earn rewards.\n\nWe\'ll start with your Voter Key by default. You can decide to add a Proposer Key and Drep key if you want, or you can always add them later.'**
  String get walletLink_intro_content;

  /// No description provided for @accountCreationCreate.
  ///
  /// In en, this message translates to:
  /// **'Create a new  Catalyst Keychain'**
  String get accountCreationCreate;

  /// No description provided for @accountCreationRecover.
  ///
  /// In en, this message translates to:
  /// **'Recover your Catalyst Keychain'**
  String get accountCreationRecover;

  /// Indicates that created keychain will be stored in this device only
  ///
  /// In en, this message translates to:
  /// **'On this device'**
  String get accountCreationOnThisDevice;

  /// No description provided for @accountCreationGetStartedTitle.
  ///
  /// In en, this message translates to:
  /// **'Welcome to Catalyst'**
  String get accountCreationGetStartedTitle;

  /// No description provided for @accountCreationGetStatedDesc.
  ///
  /// In en, this message translates to:
  /// **'If you already have a Catalyst keychain you can restore it on this device, or you can create a new Catalyst Keychain.'**
  String get accountCreationGetStatedDesc;

  /// No description provided for @accountCreationGetStatedWhatNext.
  ///
  /// In en, this message translates to:
  /// **'What do you want to do?'**
  String get accountCreationGetStatedWhatNext;

<<<<<<< HEAD
  /// No description provided for @catalystKeychain.
=======
  /// Title of My Account page
  ///
  /// In en, this message translates to:
  /// **'My Account / Profile & Keychain'**
  String get myAccountProfileKeychain;

  /// Subtitle of My Account page
  ///
  /// In en, this message translates to:
  /// **'Your Catalyst keychain & role registration'**
  String get yourCatalystKeychainAndRoleRegistration;

  /// Tab on My Account page
  ///
  /// In en, this message translates to:
  /// **'Profile & Keychain'**
  String get profileAndKeychain;

  /// Title of Catalyst Keychain card
>>>>>>> 69e19ec5
  ///
  /// In en, this message translates to:
  /// **'Catalyst Keychain'**
  String get catalystKeychain;

<<<<<<< HEAD
  /// No description provided for @accountCreationSplashTitle.
  ///
  /// In en, this message translates to:
  /// **'Create your Catalyst Keychain'**
  String get accountCreationSplashTitle;

  /// No description provided for @accountCreationSplashMessage.
  ///
  /// In en, this message translates to:
  /// **'Your keychain is your ticket to participate in  distributed innovation on the global stage.    Once you have it, you\'ll be able to enter different spaces, discover awesome ideas, and share your feedback to hep improve ideas.    As you add new keys to your keychain, you\'ll be able to enter new spaces, unlock new rewards opportunities, and have your voice heard in community decisions.'**
  String get accountCreationSplashMessage;

  /// No description provided for @accountCreationSplashNextButton.
  ///
  /// In en, this message translates to:
  /// **'Create your Keychain now'**
  String get accountCreationSplashNextButton;
=======
  /// Action on Catalyst Keychain card
  ///
  /// In en, this message translates to:
  /// **'Remove Keychain'**
  String get removeKeychain;

  /// Describes that wallet is connected on Catalyst Keychain card
  ///
  /// In en, this message translates to:
  /// **'Wallet connected'**
  String get walletConnected;

  /// Describes roles on Catalyst Keychain card
  ///
  /// In en, this message translates to:
  /// **'Current Role registrations'**
  String get currentRoleRegistrations;

  /// Account role
  ///
  /// In en, this message translates to:
  /// **'Voter'**
  String get voter;

  /// Account role
  ///
  /// In en, this message translates to:
  /// **'Proposer'**
  String get proposer;

  /// Account role
  ///
  /// In en, this message translates to:
  /// **'Drep'**
  String get drep;

  /// Related to account role
  ///
  /// In en, this message translates to:
  /// **'Default'**
  String get defaultRole;
>>>>>>> 69e19ec5
}

class _VoicesLocalizationsDelegate extends LocalizationsDelegate<VoicesLocalizations> {
  const _VoicesLocalizationsDelegate();

  @override
  Future<VoicesLocalizations> load(Locale locale) {
    return lookupVoicesLocalizations(locale);
  }

  @override
  bool isSupported(Locale locale) => <String>['en', 'es'].contains(locale.languageCode);

  @override
  bool shouldReload(_VoicesLocalizationsDelegate old) => false;
}

Future<VoicesLocalizations> lookupVoicesLocalizations(Locale locale) {


  // Lookup logic when only language code is specified.
  switch (locale.languageCode) {
    case 'en': return catalyst_voices_localizations_en.loadLibrary().then((dynamic _) => catalyst_voices_localizations_en.VoicesLocalizationsEn());
    case 'es': return catalyst_voices_localizations_es.loadLibrary().then((dynamic _) => catalyst_voices_localizations_es.VoicesLocalizationsEs());
  }

  throw FlutterError(
    'VoicesLocalizations.delegate failed to load unsupported locale "$locale". This is likely '
    'an issue with the localizations generation tool. Please file an issue '
    'on GitHub with a reproducible sample app and the gen-l10n configuration '
    'that was used.'
  );
}<|MERGE_RESOLUTION|>--- conflicted
+++ resolved
@@ -738,9 +738,6 @@
   /// **'What do you want to do?'**
   String get accountCreationGetStatedWhatNext;
 
-<<<<<<< HEAD
-  /// No description provided for @catalystKeychain.
-=======
   /// Title of My Account page
   ///
   /// In en, this message translates to:
@@ -759,14 +756,54 @@
   /// **'Profile & Keychain'**
   String get profileAndKeychain;
 
-  /// Title of Catalyst Keychain card
->>>>>>> 69e19ec5
+  /// Action on Catalyst Keychain card
+  ///
+  /// In en, this message translates to:
+  /// **'Remove Keychain'**
+  String get removeKeychain;
+
+  /// Describes that wallet is connected on Catalyst Keychain card
+  ///
+  /// In en, this message translates to:
+  /// **'Wallet connected'**
+  String get walletConnected;
+
+  /// Describes roles on Catalyst Keychain card
+  ///
+  /// In en, this message translates to:
+  /// **'Current Role registrations'**
+  String get currentRoleRegistrations;
+
+  /// Account role
+  ///
+  /// In en, this message translates to:
+  /// **'Voter'**
+  String get voter;
+
+  /// Account role
+  ///
+  /// In en, this message translates to:
+  /// **'Proposer'**
+  String get proposer;
+
+  /// Account role
+  ///
+  /// In en, this message translates to:
+  /// **'Drep'**
+  String get drep;
+
+  /// Related to account role
+  ///
+  /// In en, this message translates to:
+  /// **'Default'**
+  String get defaultRole;
+
+  /// No description provided for @catalystKeychain.
   ///
   /// In en, this message translates to:
   /// **'Catalyst Keychain'**
   String get catalystKeychain;
 
-<<<<<<< HEAD
   /// No description provided for @accountCreationSplashTitle.
   ///
   /// In en, this message translates to:
@@ -789,49 +826,6 @@
   /// In en, this message translates to:
   /// **'Create your Keychain now'**
   String get accountCreationSplashNextButton;
-=======
-  /// Action on Catalyst Keychain card
-  ///
-  /// In en, this message translates to:
-  /// **'Remove Keychain'**
-  String get removeKeychain;
-
-  /// Describes that wallet is connected on Catalyst Keychain card
-  ///
-  /// In en, this message translates to:
-  /// **'Wallet connected'**
-  String get walletConnected;
-
-  /// Describes roles on Catalyst Keychain card
-  ///
-  /// In en, this message translates to:
-  /// **'Current Role registrations'**
-  String get currentRoleRegistrations;
-
-  /// Account role
-  ///
-  /// In en, this message translates to:
-  /// **'Voter'**
-  String get voter;
-
-  /// Account role
-  ///
-  /// In en, this message translates to:
-  /// **'Proposer'**
-  String get proposer;
-
-  /// Account role
-  ///
-  /// In en, this message translates to:
-  /// **'Drep'**
-  String get drep;
-
-  /// Related to account role
-  ///
-  /// In en, this message translates to:
-  /// **'Default'**
-  String get defaultRole;
->>>>>>> 69e19ec5
 }
 
 class _VoicesLocalizationsDelegate extends LocalizationsDelegate<VoicesLocalizations> {
