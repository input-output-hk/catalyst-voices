--- conflicted
+++ resolved
@@ -347,39 +347,6 @@
   String get goodPasswordStrength => 'Good password strength';
 
   @override
-<<<<<<< HEAD
-  String get myAccountProfileKeychain => 'My Account / Profile & Keychain';
-
-  @override
-  String get yourCatalystKeychainAndRoleRegistration => 'Your Catalyst keychain & role registration';
-
-  @override
-  String get profileAndKeychain => 'Profile & Keychain';
-
-  @override
-  String get catalystKeychain => 'Catalyst Keychain';
-
-  @override
-  String get removeKeychain => 'Remove Keychain';
-
-  @override
-  String get walletConnected => 'Wallet connected';
-
-  @override
-  String get currentRoleRegistrations => 'Current Role registrations';
-
-  @override
-  String get voter => 'Voter';
-
-  @override
-  String get proposer => 'Proposer';
-
-  @override
-  String get drep => 'Drep';
-
-  @override
-  String get defaultRole => 'Default';
-=======
   String get chooseCardanoWallet => 'Choose Cardano Wallet';
 
   @override
@@ -416,5 +383,4 @@
 
   @override
   String get accountCreationGetStatedWhatNext => 'What do you want to do?';
->>>>>>> a14909c3
 }