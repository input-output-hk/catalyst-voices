import 'package:intl/intl.dart' as intl;

import 'catalyst_voices_localizations.dart';

// ignore_for_file: type=lint

/// The translations for English (`en`).
class VoicesLocalizationsEn extends VoicesLocalizations {
  VoicesLocalizationsEn([String locale = 'en']) : super(locale);

  @override
  String get emailLabelText => 'Email';

  @override
  String get emailHintText => 'mail@example.com';

  @override
  String get emailErrorText => 'mail@example.com';

  @override
  String get cancelButtonText => 'Cancel';

  @override
  String get editButtonText => 'Edit';

  @override
  String get headerTooltipText => 'Header';

  @override
  String get placeholderRichText => 'Start writing your text...';

  @override
  String get supportingTextLabelText => 'Supporting text';

  @override
  String get saveButtonText => 'Save';

  @override
  String get passwordLabelText => 'Password';

  @override
  String get passwordHintText => 'My1SecretPassword';

  @override
  String get passwordErrorText => 'Password must be at least 8 characters long';

  @override
  String get loginTitleText => 'Login';

  @override
  String get loginButtonText => 'Login';

  @override
  String get loginScreenErrorMessage => 'Wrong credentials';

  @override
  String get homeScreenText => 'Catalyst Voices';

  @override
  String get comingSoonSubtitle => 'Voices';

  @override
  String get comingSoonTitle1 => 'Coming';

  @override
  String get comingSoonTitle2 => 'soon';

  @override
  String get comingSoonDescription => 'Project Catalyst is the world\'s largest decentralized innovation engine for solving real-world challenges.';

  @override
  String get connectingStatusLabelText => 're-connecting';

  @override
  String get finishAccountButtonLabelText => 'Finish account';

  @override
  String get getStartedButtonLabelText => 'Get Started';

  @override
  String get unlockButtonLabelText => 'Unlock';

  @override
  String get userProfileGuestLabelText => 'Guest';

  @override
  String get searchButtonLabelText => '[cmd=K]';

  @override
  String get snackbarInfoLabelText => 'Info';

  @override
  String get snackbarInfoMessageText => 'This is an info message!';

  @override
  String get snackbarSuccessLabelText => 'Success';

  @override
  String get snackbarSuccessMessageText => 'This is a success message!';

  @override
  String get snackbarWarningLabelText => 'Warning';

  @override
  String get snackbarWarningMessageText => 'This is a warning message!';

  @override
  String get snackbarErrorLabelText => 'Error';

  @override
  String get snackbarErrorMessageText => 'This is an error message!';

  @override
  String get snackbarRefreshButtonText => 'Refresh';

  @override
  String get snackbarMoreButtonText => 'Learn more';

  @override
  String get snackbarOkButtonText => 'Ok';

  @override
  String seedPhraseSlotNr(int nr) {
    return 'Slot $nr';
  }

  @override
  String get proposalStatusReady => 'Ready';

  @override
  String get proposalStatusDraft => 'Draft';

  @override
  String get proposalStatusInProgress => 'In progress';

  @override
  String get proposalStatusPrivate => 'Private';

  @override
  String get proposalStatusLive => 'LIVE';

  @override
  String get proposalStatusCompleted => 'Completed';

  @override
  String get proposalStatusOpen => 'Open';

  @override
  String get fundedProposal => 'Funded proposal';

  @override
  String get publishedProposal => 'Published proposal';

  @override
  String fundedProposalDate(DateTime date) {
    final intl.DateFormat dateDateFormat = intl.DateFormat.yMMMMd(localeName);
    final String dateString = dateDateFormat.format(date);

    return 'Funded $dateString';
  }

  @override
  String lastUpdateDate(String date) {
    return 'Last update: $date.';
  }

  @override
  String get fundsRequested => 'Funds requested';

  @override
  String noOfComments(num count) {
    final intl.NumberFormat countNumberFormat = intl.NumberFormat.compact(
      locale: localeName,
      
    );
    final String countString = countNumberFormat.format(count);

    String _temp0 = intl.Intl.pluralLogic(
      count,
      locale: localeName,
      other: 'comments',
      one: 'comment',
      zero: 'comments',
    );
    return '$countString $_temp0';
  }

  @override
  String noOfSegmentsCompleted(num completed, num total, num percentage) {
    final intl.NumberFormat completedNumberFormat = intl.NumberFormat.compact(
      locale: localeName,
      
    );
    final String completedString = completedNumberFormat.format(completed);
    final intl.NumberFormat totalNumberFormat = intl.NumberFormat.compact(
      locale: localeName,
      
    );
    final String totalString = totalNumberFormat.format(total);
    final intl.NumberFormat percentageNumberFormat = intl.NumberFormat.compact(
      locale: localeName,
      
    );
    final String percentageString = percentageNumberFormat.format(percentage);

    String _temp0 = intl.Intl.pluralLogic(
      total,
      locale: localeName,
      other: 'segments',
      one: 'segment',
      zero: 'segments',
    );
    return '$completedString of $totalString ($percentageString%) $_temp0 completed';
  }

  @override
  String get today => 'Today';

  @override
  String get yesterday => 'Yesterday';

  @override
  String get twoDaysAgo => '2 days ago';

  @override
  String get tomorrow => 'Tomorrow';

  @override
  String get activeVotingRound => 'Active voting round 14';

  @override
  String noOfAllProposals(int count) {
    return 'All proposals ($count)';
  }

  @override
  String get favorites => 'Favorites';

  @override
  String get treasuryCampaignBuilder => 'Campaign builder';

  @override
  String get treasuryCampaignBuilderSegments => 'Segments';

  @override
  String get treasuryCampaignSetup => 'Setup Campaign';

  @override
  String get treasuryCampaignTitle => 'Campaign title';

  @override
  String get stepEdit => 'Edit';

  @override
  String get workspaceProposalNavigation => 'Proposal navigation';

  @override
  String get workspaceProposalNavigationSegments => 'Segments';

  @override
  String get workspaceProposalSetup => 'Proposal setup';

  @override
  String get drawerSpaceTreasury => 'Treasury';

  @override
  String get drawerSpaceDiscovery => 'Discovery';

  @override
  String get drawerSpaceWorkspace => 'Workspace';

  @override
  String get drawerSpaceVoting => 'Voting';

  @override
  String get drawerSpaceFundedProjects => 'Funded projects';

  @override
  String get fundedProjectSpace => 'Funded project space';

  @override
  String noOfFundedProposals(int count) {
    return 'Funded proposals ($count)';
  }

  @override
  String get followed => 'Followed';

  @override
  String get overallSpacesSearchBrands => 'Search Brands';

  @override
  String get overallSpacesTasks => 'Tasks';

  @override
  String get voicesUpdateReady => 'Voices update ready';

  @override
  String get clickToRestart => 'Click to restart';

  @override
  String get spaceTreasuryName => 'Treasury';

  @override
  String get spaceDiscoveryName => 'Discovery space';

  @override
  String get spaceWorkspaceName => 'Workspace';

  @override
  String get spaceVotingName => 'Voting space';

  @override
  String get spaceFundedProjects => 'Funded Projects';

  @override
  String get lock => 'Lock';

  @override
  String get unlock => 'Unlock';

  @override
  String get getStarted => 'Get Started';

  @override
  String get guest => 'Guest';

  @override
<<<<<<< HEAD
  String get noConnectionBannerRefreshButtonText => 'Refresh';

  @override
  String get noConnectionBannerTitle => 'No internet connection';

  @override
  String get noConnectionBannerDescription => 'Your internet is playing hide and seek. Check your internet connection, or try again in a moment.';
=======
  String get visitor => 'Visitor';
>>>>>>> 5bbc870c
}<|MERGE_RESOLUTION|>--- conflicted
+++ resolved
@@ -326,7 +326,6 @@
   String get guest => 'Guest';
 
   @override
-<<<<<<< HEAD
   String get noConnectionBannerRefreshButtonText => 'Refresh';
 
   @override
@@ -334,7 +333,5 @@
 
   @override
   String get noConnectionBannerDescription => 'Your internet is playing hide and seek. Check your internet connection, or try again in a moment.';
-=======
   String get visitor => 'Visitor';
->>>>>>> 5bbc870c
 }