import 'package:intl/intl.dart' as intl;

import 'catalyst_voices_localizations.dart';

// ignore_for_file: type=lint

/// The translations for English (`en`).
class VoicesLocalizationsEn extends VoicesLocalizations {
  VoicesLocalizationsEn([String locale = 'en']) : super(locale);

  @override
  String get emailLabelText => 'Email';

  @override
  String get emailHintText => 'mail@example.com';

  @override
  String get emailErrorText => 'mail@example.com';

  @override
  String get cancelButtonText => 'Cancel';

  @override
  String get editButtonText => 'Edit';

  @override
  String get headerTooltipText => 'Header';

  @override
  String get placeholderRichText => 'Start writing your text...';

  @override
  String get supportingTextLabelText => 'Supporting text';

  @override
  String get saveButtonText => 'Save';

  @override
  String get passwordLabelText => 'Password';

  @override
  String get passwordHintText => 'My1SecretPassword';

  @override
  String get passwordErrorText => 'Password must be at least 8 characters long';

  @override
  String get loginTitleText => 'Login';

  @override
  String get loginButtonText => 'Login';

  @override
  String get loginScreenErrorMessage => 'Wrong credentials';

  @override
  String get homeScreenText => 'Catalyst Voices';

  @override
  String get comingSoonSubtitle => 'Voices';

  @override
  String get comingSoonTitle1 => 'Coming';

  @override
  String get comingSoonTitle2 => 'soon';

  @override
  String get comingSoonDescription => 'Project Catalyst is the world\'s largest decentralized innovation engine for solving real-world challenges.';

  @override
  String get connectingStatusLabelText => 're-connecting';

  @override
  String get finishAccountButtonLabelText => 'Finish account';

  @override
  String get getStartedButtonLabelText => 'Get Started';

  @override
  String get unlockButtonLabelText => 'Unlock';

  @override
  String get userProfileGuestLabelText => 'Guest';

  @override
  String get searchButtonLabelText => '[cmd=K]';

  @override
  String get snackbarInfoLabelText => 'Info';

  @override
  String get snackbarInfoMessageText => 'This is an info message!';

  @override
  String get snackbarSuccessLabelText => 'Success';

  @override
  String get snackbarSuccessMessageText => 'This is a success message!';

  @override
  String get snackbarWarningLabelText => 'Warning';

  @override
  String get snackbarWarningMessageText => 'This is a warning message!';

  @override
  String get snackbarErrorLabelText => 'Error';

  @override
  String get snackbarErrorMessageText => 'This is an error message!';

  @override
  String get snackbarRefreshButtonText => 'Refresh';

  @override
  String get snackbarMoreButtonText => 'Learn more';

  @override
  String get snackbarOkButtonText => 'Ok';

  @override
  String seedPhraseSlotNr(int nr) {
    return 'Slot $nr';
  }

  @override
  String get proposalStatusReady => 'Ready';

  @override
  String get proposalStatusDraft => 'Draft';

  @override
  String get proposalStatusInProgress => 'In progress';

  @override
  String get proposalStatusPrivate => 'Private';

  @override
  String get proposalStatusLive => 'LIVE';

  @override
  String get proposalStatusCompleted => 'Completed';

  @override
  String get proposalStatusOpen => 'Open';

  @override
  String get fundedProposal => 'Funded proposal';

  @override
  String get publishedProposal => 'Published proposal';

  @override
  String fundedProposalDate(DateTime date) {
    final intl.DateFormat dateDateFormat = intl.DateFormat.yMMMMd(localeName);
    final String dateString = dateDateFormat.format(date);

    return 'Funded $dateString';
  }

  @override
  String lastUpdateDate(String date) {
    return 'Last update: $date.';
  }

  @override
  String get fundsRequested => 'Funds requested';

  @override
  String noOfComments(num count) {
    final intl.NumberFormat countNumberFormat = intl.NumberFormat.compact(
      locale: localeName,
      
    );
    final String countString = countNumberFormat.format(count);

    String _temp0 = intl.Intl.pluralLogic(
      count,
      locale: localeName,
      other: 'comments',
      one: 'comment',
      zero: 'comments',
    );
    return '$countString $_temp0';
  }

  @override
  String noOfSegmentsCompleted(num completed, num total, num percentage) {
    final intl.NumberFormat completedNumberFormat = intl.NumberFormat.compact(
      locale: localeName,
      
    );
    final String completedString = completedNumberFormat.format(completed);
    final intl.NumberFormat totalNumberFormat = intl.NumberFormat.compact(
      locale: localeName,
      
    );
    final String totalString = totalNumberFormat.format(total);
    final intl.NumberFormat percentageNumberFormat = intl.NumberFormat.compact(
      locale: localeName,
      
    );
    final String percentageString = percentageNumberFormat.format(percentage);

    String _temp0 = intl.Intl.pluralLogic(
      total,
      locale: localeName,
      other: 'segments',
      one: 'segment',
      zero: 'segments',
    );
    return '$completedString of $totalString ($percentageString%) $_temp0 completed';
  }

  @override
  String get today => 'Today';

  @override
  String get yesterday => 'Yesterday';

  @override
  String get twoDaysAgo => '2 days ago';

  @override
  String get tomorrow => 'Tomorrow';

  @override
  String get activeVotingRound => 'Active voting round 14';

  @override
  String noOfAllProposals(int count) {
    return 'All proposals ($count)';
  }

  @override
  String get favorites => 'Favorites';

  @override
  String get treasuryCampaignBuilder => 'Campaign builder';

  @override
  String get treasuryCampaignBuilderSegments => 'Segments';

  @override
  String get treasuryCampaignSetup => 'Setup Campaign';

  @override
  String get treasuryCampaignTitle => 'Campaign title';

  @override
  String get stepEdit => 'Edit';

  @override
  String get workspaceProposalNavigation => 'Proposal navigation';

  @override
  String get workspaceProposalNavigationSegments => 'Segments';

  @override
  String get workspaceProposalSetup => 'Proposal setup';

  @override
  String get drawerSpaceTreasury => 'Treasury';

  @override
  String get drawerSpaceDiscovery => 'Discovery';

  @override
  String get drawerSpaceWorkspace => 'Workspace';

  @override
  String get drawerSpaceVoting => 'Voting';

  @override
  String get drawerSpaceFundedProjects => 'Funded projects';

  @override
  String get fundedProjectSpace => 'Funded project space';

  @override
  String noOfFundedProposals(int count) {
    return 'Funded proposals ($count)';
  }

  @override
  String get followed => 'Followed';

  @override
  String get overallSpacesSearchBrands => 'Search Brands';

  @override
  String get overallSpacesTasks => 'Tasks';

  @override
  String get voicesUpdateReady => 'Voices update ready';

  @override
  String get clickToRestart => 'Click to restart';

  @override
  String get spaceTreasuryName => 'Treasury space';

  @override
  String get spaceDiscoveryName => 'Discovery space';

  @override
  String get spaceWorkspaceName => 'Workspace';

  @override
  String get spaceVotingName => 'Voting space';

  @override
  String get spaceFundedProjects => 'Funded project space';

  @override
  String get lock => 'Lock';

  @override
  String get unlock => 'Unlock';

  @override
  String get getStarted => 'Get Started';

  @override
  String get guest => 'Guest';

  @override
  String get visitor => 'Visitor';

  @override
  String get noConnectionBannerRefreshButtonText => 'Refresh';

  @override
  String get noConnectionBannerTitle => 'No internet connection';

  @override
  String get noConnectionBannerDescription => 'Your internet is playing hide and seek. Check your internet connection, or try again in a moment.';

  @override
  String get weakPasswordStrength => 'Weak password strength';

  @override
  String get normalPasswordStrength => 'Normal password strength';

  @override
  String get goodPasswordStrength => 'Good password strength';

  @override
  String get chooseCardanoWallet => 'Choose Cardano Wallet';

  @override
  String get learnMore => 'Learn More';

  @override
  String get walletLink_header => 'Link keys to your Catalyst Keychain';

  @override
  String get walletLink_subheader => 'Link your Cardano wallet';

  @override
  String get walletLink_intro_title => 'Link Cardano Wallet & Catalyst Roles to you Catalyst Keychain.';

  @override
  String get walletLink_intro_content => 'You\'re almost there! This is the final and most important step in your account setup.\n\nWe\'re going to link a Cardano Wallet to your Catalyst Keychain, so you can start collecting Role Keys.\n\nRole Keys allow you to enter new spaces, discover new ways to participate, and unlock new ways to earn rewards.\n\nWe\'ll start with your Voter Key by default. You can decide to add a Proposer Key and Drep key if you want, or you can always add them later.';

  @override
  String get accountCreationCreate => 'Create a new  Catalyst Keychain';

  @override
  String get accountCreationRecover => 'Recover your Catalyst Keychain';

  @override
  String get accountCreationOnThisDevice => 'On this device';

  @override
  String get accountCreationGetStartedTitle => 'Welcome to Catalyst';

  @override
  String get accountCreationGetStatedDesc => 'If you already have a Catalyst keychain you can restore it on this device, or you can create a new Catalyst Keychain.';

  @override
  String get accountCreationGetStatedWhatNext => 'What do you want to do?';

  @override
<<<<<<< HEAD
  String get catalystKeychain => 'Catalyst Keychain';

  @override
  String get accountCreationSplashTitle => 'Create your Catalyst Keychain';

  @override
  String get accountCreationSplashMessage => 'Your keychain is your ticket to participate in  distributed innovation on the global stage.    Once you have it, you\'ll be able to enter different spaces, discover awesome ideas, and share your feedback to hep improve ideas.    As you add new keys to your keychain, you\'ll be able to enter new spaces, unlock new rewards opportunities, and have your voice heard in community decisions.';

  @override
  String get accountCreationSplashNextButton => 'Create your Keychain now';
=======
  String get myAccountProfileKeychain => 'My Account / Profile & Keychain';

  @override
  String get yourCatalystKeychainAndRoleRegistration => 'Your Catalyst keychain & role registration';

  @override
  String get profileAndKeychain => 'Profile & Keychain';

  @override
  String get catalystKeychain => 'Catalyst Keychain';

  @override
  String get removeKeychain => 'Remove Keychain';

  @override
  String get walletConnected => 'Wallet connected';

  @override
  String get currentRoleRegistrations => 'Current Role registrations';

  @override
  String get voter => 'Voter';

  @override
  String get proposer => 'Proposer';

  @override
  String get drep => 'Drep';

  @override
  String get defaultRole => 'Default';
>>>>>>> 69e19ec5
}<|MERGE_RESOLUTION|>--- conflicted
+++ resolved
@@ -385,7 +385,36 @@
   String get accountCreationGetStatedWhatNext => 'What do you want to do?';
 
   @override
-<<<<<<< HEAD
+  String get myAccountProfileKeychain => 'My Account / Profile & Keychain';
+
+  @override
+  String get yourCatalystKeychainAndRoleRegistration => 'Your Catalyst keychain & role registration';
+
+  @override
+  String get profileAndKeychain => 'Profile & Keychain';
+
+  @override
+  String get removeKeychain => 'Remove Keychain';
+
+  @override
+  String get walletConnected => 'Wallet connected';
+
+  @override
+  String get currentRoleRegistrations => 'Current Role registrations';
+
+  @override
+  String get voter => 'Voter';
+
+  @override
+  String get proposer => 'Proposer';
+
+  @override
+  String get drep => 'Drep';
+
+  @override
+  String get defaultRole => 'Default';
+
+  @override
   String get catalystKeychain => 'Catalyst Keychain';
 
   @override
@@ -401,37 +430,4 @@
 
   @override
   String get accountCreationSplashNextButton => 'Create your Keychain now';
-=======
-  String get myAccountProfileKeychain => 'My Account / Profile & Keychain';
-
-  @override
-  String get yourCatalystKeychainAndRoleRegistration => 'Your Catalyst keychain & role registration';
-
-  @override
-  String get profileAndKeychain => 'Profile & Keychain';
-
-  @override
-  String get catalystKeychain => 'Catalyst Keychain';
-
-  @override
-  String get removeKeychain => 'Remove Keychain';
-
-  @override
-  String get walletConnected => 'Wallet connected';
-
-  @override
-  String get currentRoleRegistrations => 'Current Role registrations';
-
-  @override
-  String get voter => 'Voter';
-
-  @override
-  String get proposer => 'Proposer';
-
-  @override
-  String get drep => 'Drep';
-
-  @override
-  String get defaultRole => 'Default';
->>>>>>> 69e19ec5
 }