--- conflicted
+++ resolved
@@ -698,7 +698,26 @@
 Whenever you recover your account for the first time on a new device, you\'ll need to use your Catalyst Keychain to get started. Every time after that, you can use your Unlock Password to quickly regain access.';
 
   @override
-<<<<<<< HEAD
+  String get createKeychainCreatedTitle => 'Congratulations your Catalyst  +Keychain is created!';
+
+  @override
+  String get createKeychainCreatedNextStep => 'In the next step you write your Catalyst roles and  +account to the Cardano Mainnet.';
+
+  @override
+  String get createKeychainLinkWalletAndRoles => 'Link your Cardano Wallet & Roles';
+
+  @override
+  String get registrationCreateKeychainStepGroup => 'Catalyst Keychain created';
+
+  @override
+  String get registrationLinkWalletStepGroup => 'Link Cardano Wallet & Roles';
+
+  @override
+  String get registrationCompletedStepGroup => 'Catalyst account creation completed!';
+
+  @override
   String get createKeychainUnlockPasswordIntoSubtitle => 'Catalyst unlock password';
 
   @override
@@ -717,24 +736,4 @@
 
   @override
   String get passwordDoNotMatch => 'Passwords do not match, please correct';
-=======
-  String get createKeychainCreatedTitle => 'Congratulations your Catalyst  -Keychain is created!';
-
-  @override
-  String get createKeychainCreatedNextStep => 'In the next step you write your Catalyst roles and  -account to the Cardano Mainnet.';
-
-  @override
-  String get createKeychainLinkWalletAndRoles => 'Link your Cardano Wallet & Roles';
-
-  @override
-  String get registrationCreateKeychainStepGroup => 'Catalyst Keychain created';
-
-  @override
-  String get registrationLinkWalletStepGroup => 'Link Cardano Wallet & Roles';
-
-  @override
-  String get registrationCompletedStepGroup => 'Catalyst account creation completed!';
->>>>>>> 7278e22a
 }