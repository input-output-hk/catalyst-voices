import 'package:intl/intl.dart' as intl;

import 'catalyst_voices_localizations.dart';

// ignore_for_file: type=lint

/// The translations for English (`en`).
class VoicesLocalizationsEn extends VoicesLocalizations {
  VoicesLocalizationsEn([String locale = 'en']) : super(locale);

  @override
  String get emailLabelText => 'Email';

  @override
  String get emailHintText => 'mail@example.com';

  @override
  String get emailErrorText => 'mail@example.com';

  @override
  String get cancelButtonText => 'Cancel';

  @override
  String get editButtonText => 'Edit';

  @override
  String get headerTooltipText => 'Header';

  @override
  String get placeholderRichText => 'Start writing your text...';

  @override
  String get supportingTextLabelText => 'Supporting text';

  @override
  String get saveButtonText => 'Save';

  @override
  String get passwordLabelText => 'Password';

  @override
  String get passwordHintText => 'My1SecretPassword';

  @override
  String get passwordErrorText => 'Password must be at least 8 characters long';

  @override
  String get loginTitleText => 'Login';

  @override
  String get loginButtonText => 'Login';

  @override
  String get loginScreenErrorMessage => 'Wrong credentials';

  @override
  String get homeScreenText => 'Catalyst Voices';

  @override
  String get comingSoonSubtitle => 'Voices';

  @override
  String get comingSoonTitle1 => 'Coming';

  @override
  String get comingSoonTitle2 => 'soon';

  @override
  String get comingSoonDescription => 'Project Catalyst is the world\'s largest decentralized innovation engine for solving real-world challenges.';

  @override
  String get connectingStatusLabelText => 're-connecting';

  @override
  String get finishAccountButtonLabelText => 'Finish account';

  @override
  String get getStartedButtonLabelText => 'Get Started';

  @override
  String get unlockButtonLabelText => 'Unlock';

  @override
  String get userProfileGuestLabelText => 'Guest';

  @override
  String get searchButtonLabelText => '[cmd=K]';

  @override
  String get snackbarInfoLabelText => 'Info';

  @override
  String get snackbarInfoMessageText => 'This is an info message!';

  @override
  String get snackbarSuccessLabelText => 'Success';

  @override
  String get snackbarSuccessMessageText => 'This is a success message!';

  @override
  String get snackbarWarningLabelText => 'Warning';

  @override
  String get snackbarWarningMessageText => 'This is a warning message!';

  @override
  String get snackbarErrorLabelText => 'Error';

  @override
  String get snackbarErrorMessageText => 'This is an error message!';

  @override
  String get snackbarRefreshButtonText => 'Refresh';

  @override
  String get snackbarMoreButtonText => 'Learn more';

  @override
  String get snackbarOkButtonText => 'Ok';

  @override
  String seedPhraseSlotNr(int nr) {
    return 'Slot $nr';
  }

  @override
  String get proposalStatusReady => 'Ready';

  @override
  String get proposalStatusDraft => 'Draft';

  @override
  String get proposalStatusInProgress => 'In progress';

  @override
  String get proposalStatusPrivate => 'Private';

  @override
  String get proposalStatusLive => 'LIVE';

  @override
  String get proposalStatusCompleted => 'Completed';

  @override
  String get proposalStatusOpen => 'Open';

  @override
  String get fundedProposal => 'Funded proposal';

  @override
  String get publishedProposal => 'Published proposal';

  @override
  String fundedProposalDate(DateTime date) {
    final intl.DateFormat dateDateFormat = intl.DateFormat.yMMMMd(localeName);
    final String dateString = dateDateFormat.format(date);

    return 'Funded $dateString';
  }

  @override
  String lastUpdateDate(String date) {
    return 'Last update: $date.';
  }

  @override
  String get fundsRequested => 'Funds requested';

  @override
  String noOfComments(num count) {
    final intl.NumberFormat countNumberFormat = intl.NumberFormat.compact(
      locale: localeName,
      
    );
    final String countString = countNumberFormat.format(count);

    String _temp0 = intl.Intl.pluralLogic(
      count,
      locale: localeName,
      other: 'comments',
      one: 'comment',
      zero: 'comments',
    );
    return '$countString $_temp0';
  }

  @override
  String noOfSegmentsCompleted(num completed, num total, num percentage) {
    final intl.NumberFormat completedNumberFormat = intl.NumberFormat.compact(
      locale: localeName,
      
    );
    final String completedString = completedNumberFormat.format(completed);
    final intl.NumberFormat totalNumberFormat = intl.NumberFormat.compact(
      locale: localeName,
      
    );
    final String totalString = totalNumberFormat.format(total);
    final intl.NumberFormat percentageNumberFormat = intl.NumberFormat.compact(
      locale: localeName,
      
    );
    final String percentageString = percentageNumberFormat.format(percentage);

    String _temp0 = intl.Intl.pluralLogic(
      total,
      locale: localeName,
      other: 'segments',
      one: 'segment',
      zero: 'segments',
    );
    return '$completedString of $totalString ($percentageString%) $_temp0 completed';
  }

  @override
  String get today => 'Today';

  @override
  String get yesterday => 'Yesterday';

  @override
  String get twoDaysAgo => '2 days ago';

  @override
  String get tomorrow => 'Tomorrow';

  @override
  String get activeVotingRound => 'Active voting round 14';

  @override
  String noOfAllProposals(int count) {
    return 'All proposals ($count)';
  }

  @override
  String get favorites => 'Favorites';

  @override
  String get treasuryCampaignBuilder => 'Campaign builder';

  @override
  String get treasuryCampaignBuilderSegments => 'Segments';

  @override
  String get treasuryCampaignSetup => 'Setup Campaign';

  @override
  String get treasuryCampaignTitle => 'Campaign title';

  @override
  String get stepEdit => 'Edit';

  @override
  String get workspaceProposalNavigation => 'Proposal navigation';

  @override
  String get workspaceProposalNavigationSegments => 'Segments';

  @override
  String get workspaceProposalSetup => 'Proposal setup';

  @override
  String get drawerSpaceTreasury => 'Treasury';

  @override
  String get drawerSpaceDiscovery => 'Discovery';

  @override
  String get drawerSpaceWorkspace => 'Workspace';

  @override
  String get drawerSpaceVoting => 'Voting';

  @override
  String get drawerSpaceFundedProjects => 'Funded projects';

  @override
  String get fundedProjectSpace => 'Funded project space';

  @override
  String noOfFundedProposals(int count) {
    return 'Funded proposals ($count)';
  }

  @override
  String get followed => 'Followed';

  @override
  String get overallSpacesSearchBrands => 'Search Brands';

  @override
  String get overallSpacesTasks => 'Tasks';

  @override
  String get voicesUpdateReady => 'Voices update ready';

  @override
  String get clickToRestart => 'Click to restart';

  @override
  String get spaceTreasuryName => 'Treasury space';

  @override
  String get spaceDiscoveryName => 'Discovery space';

  @override
  String get spaceWorkspaceName => 'Workspace';

  @override
  String get spaceVotingName => 'Voting space';

  @override
  String get spaceFundedProjects => 'Funded project space';

  @override
  String get lock => 'Lock';

  @override
  String get unlock => 'Unlock';

  @override
  String get getStarted => 'Get Started';

  @override
  String get guest => 'Guest';

  @override
  String get visitor => 'Visitor';

  @override
  String get noConnectionBannerRefreshButtonText => 'Refresh';

  @override
  String get noConnectionBannerTitle => 'No internet connection';

  @override
  String get noConnectionBannerDescription => 'Your internet is playing hide and seek. Check your internet connection, or try again in a moment.';

  @override
  String get weakPasswordStrength => 'Weak password strength';

  @override
  String get normalPasswordStrength => 'Normal password strength';

  @override
  String get goodPasswordStrength => 'Good password strength';

  @override
  String get chooseCardanoWallet => 'Choose Cardano Wallet';

  @override
  String get chooseOtherWallet => 'Choose other wallet';

  @override
  String get learnMore => 'Learn More';

  @override
  String get walletLinkHeader => 'Link keys to your Catalyst Keychain';

  @override
  String get walletLinkWalletSubheader => 'Link your Cardano wallet';

  @override
  String get walletLinkRolesSubheader => 'Select your Catalyst roles';

  @override
  String get walletLinkTransactionSubheader => 'Sign your Catalyst roles to the\nCardano mainnet';

  @override
  String get walletLinkIntroTitle => 'Link Cardano Wallet & Catalyst Roles to you Catalyst Keychain.';

  @override
  String get walletLinkIntroContent => 'You\'re almost there! This is the final and most important step in your account setup.\n\nWe\'re going to link a Cardano Wallet to your Catalyst Keychain, so you can start collecting Role Keys.\n\nRole Keys allow you to enter new spaces, discover new ways to participate, and unlock new ways to earn rewards.\n\nWe\'ll start with your Voter Key by default. You can decide to add a Proposer Key and Drep key if you want, or you can always add them later.';

  @override
  String get walletLinkSelectWalletTitle => 'Select the Cardano wallet to link\nto your Catalyst Keychain.';

  @override
  String get walletLinkSelectWalletContent => 'To complete this action, you\'ll submit a signed transaction to Cardano. There will be an ADA transaction fee.';

  @override
  String get walletLinkWalletDetailsTitle => 'Cardano wallet detection';

  @override
  String walletLinkWalletDetailsContent(String wallet) {
    return '$wallet connected successfully!';
  }

  @override
  String get walletLinkWalletDetailsNotice => 'Wallet and role registrations require a minimal transaction fee. You can setup your default dApp connector wallet in your browser extension settings.';

  @override
  String get walletLinkWalletDetailsNoticeTopUp => 'Top up ADA';

  @override
  String get walletLinkWalletDetailsNoticeTopUpLink => 'Link to top-up provider';

  @override
  String get walletLinkTransactionTitle => 'Let\'s make sure everything looks right.';

  @override
  String get walletLinkTransactionAccountCompletion => 'Account completion for Catalyst';

  @override
  String walletLinkTransactionLinkItem(String wallet) {
    return '1 Link $wallet to Catalyst Keychain';
  }

  @override
  String get walletLinkTransactionPositiveSmallPrint => 'Positive small print';

  @override
  String get walletLinkTransactionPositiveSmallPrintItem1 => 'Your registration is a one time event, cost will not renew periodically.';

  @override
  String get walletLinkTransactionPositiveSmallPrintItem2 => 'Your registrations can be found under your account profile after completion.';

  @override
  String get walletLinkTransactionPositiveSmallPrintItem3 => 'All registration fees go into the Cardano Treasury.';

  @override
  String get walletLinkTransactionSign => 'Sign transaction with wallet';

  @override
  String get walletLinkTransactionChangeRoles => 'Change role setup';

  @override
  String walletLinkTransactionRoleItem(String role) {
    return '1 $role registration to Catalyst Keychain';
  }

  @override
  String get registrationTransactionFailed => 'Transaction failed';

  @override
  String get registrationInsufficientBalance => 'Insufficient balance, please top up your wallet.';

  @override
  String get registrationSeedPhraseNotFound => 'Seed phrase was not found. Make sure correct words are correct.';

  @override
  String get registrationUnlockPasswordNotFound => 'Password was not found. Make sure valid password was created.';

  @override
  String get walletLinkRoleChooserTitle => 'How do you want to participate in Catalyst?';

  @override
  String get walletLinkRoleChooserContent => 'In Catalyst you can take on different roles, learn more below and choose your additional roles now.';

  @override
  String get walletLinkRoleSummaryTitle => 'Is this your correct Catalyst role setup?';

  @override
  String get walletLinkRoleSummaryContent1 => 'You would like to register ';

  @override
  String walletLinkRoleSummaryContent2(num count) {
    final intl.NumberFormat countNumberFormat = intl.NumberFormat.compact(
      locale: localeName,
      
    );
    final String countString = countNumberFormat.format(count);

    String _temp0 = intl.Intl.pluralLogic(
      count,
      locale: localeName,
      other: 'roles',
      one: 'role',
      zero: 'roles',
    );
    return '$countString active $_temp0';
  }

  @override
  String get walletLinkRoleSummaryContent3 => ' in Catalyst.';

  @override
  String get walletLinkRoleSummaryButton => 'Confirm & Sign with wallet';

  @override
  String get seeAllSupportedWallets => 'See all supported wallets';

  @override
  String get walletDetectionSummary => 'Wallet detection summary';

  @override
  String get walletBalance => 'Wallet balance';

  @override
  String get walletAddress => 'Wallet address';

  @override
  String get accountCreationCreate => 'Create a new  Catalyst Keychain';

  @override
  String get accountCreationRecover => 'Recover your Catalyst Keychain';

  @override
  String get accountCreationOnThisDevice => 'On this device';

  @override
  String get accountCreationGetStartedTitle => 'Welcome to Catalyst';

  @override
  String get accountCreationGetStatedDesc => 'If you already have a Catalyst keychain you can restore it on this device, or you can create a new Catalyst Keychain.';

  @override
  String get accountCreationGetStatedWhatNext => 'What do you want to do?';

  @override
  String get myAccountProfileKeychain => 'My Account / Profile & Keychain';

  @override
  String get yourCatalystKeychainAndRoleRegistration => 'Your Catalyst keychain & role registration';

  @override
  String get profileAndKeychain => 'Profile & Keychain';

  @override
  String get removeKeychain => 'Remove Keychain';

  @override
  String get walletConnected => 'Wallet connected';

  @override
  String get currentRoleRegistrations => 'Current Role registrations';

  @override
  String get voter => 'Voter';

  @override
  String get proposer => 'Proposer';

  @override
  String get drep => 'Drep';

  @override
  String get defaultRole => 'Default';

  @override
  String get catalystKeychain => 'Catalyst Keychain';

  @override
  String get accountCreationSplashTitle => 'Create your Catalyst Keychain';

  @override
  String get accountCreationSplashMessage => 'Your keychain is your ticket to participate in  distributed innovation on the global stage.    Once you have it, you\'ll be able to enter different spaces, discover awesome ideas, and share your feedback to hep improve ideas.    As you add new keys to your keychain, you\'ll be able to enter new spaces, unlock new rewards opportunities, and have your voice heard in community decisions.';

  @override
  String get accountCreationSplashNextButton => 'Create your Keychain now';

  @override
  String get accountInstructionsTitle => 'Great! Your Catalyst Keychain  has been created.';

  @override
  String get accountInstructionsMessage => 'On the next screen, you\'re going to see 12 words.  This is called your \"seed phrase\".     It\'s like a super secure password that only you know,  that allows you to prove ownership of your keychain.    You\'ll use it to login and recover your account on  different devices, so be sure to put it somewhere safe!\n\nYou need to write this seed phrase down with pen and paper, so get this ready.';

  @override
  String get next => 'Next';

  @override
  String get back => 'Back';

  @override
  String get retry => 'Retry';

  @override
  String get somethingWentWrong => 'Something went wrong.';

  @override
  String get noWalletFound => 'No wallet found.';

  @override
  String get deleteKeychainDialogTitle => 'Delete Keychain?';

  @override
  String get deleteKeychainDialogSubtitle => 'Are you sure you wants to delete your\nCatalyst Keychain from this device?';

  @override
  String get deleteKeychainDialogWarning => 'Make sure you have a working Catalyst 12-word seedphrase!';

  @override
  String get deleteKeychainDialogWarningInfo => 'Your Catalyst account will be removed,\nthis action cannot be undone!';

  @override
  String get deleteKeychainDialogTypingInfo => 'To avoid mistakes, please type ‘Remove Keychain’ below.';

  @override
  String get deleteKeychainDialogInputLabel => 'Confirm removal';

  @override
  String get deleteKeychainDialogErrorText => 'Error. Please type \'Remove Keychain\' to remove your account from this device.';

  @override
  String get deleteKeychainDialogRemovingPhrase => 'Remove Keychain';

  @override
  String get accountRoleDialogTitle => 'Learn about Catalyst Roles';

  @override
  String get accountRoleDialogButton => 'Continue Role setup';

  @override
  String accountRoleDialogRoleSummaryTitle(String role) {
    return '$role role summary';
  }

  @override
  String get voterVerboseName => 'Treasury guardian';

  @override
  String get proposerVerboseName => 'Main proposer';

  @override
  String get drepVerboseName => 'Community expert';

  @override
  String get voterDescription => 'The Voters are the guardians of Cardano treasury. They vote in projects for the growth of the Cardano Ecosystem.';

  @override
  String get proposerDescription => 'The Main Proposers are the Innovators in Project Catalyst, they are the shapers of the future.';

  @override
  String get drepDescription => 'The dRep has an Expert Role in the Cardano/Catalyst as people can delegate their vote to Cardano Experts.';

  @override
  String get voterSummarySelectFavorites => 'Select favorites';

  @override
  String get voterSummaryComment => 'Comment/Vote on Proposals';

  @override
  String get voterSummaryCastVotes => 'Cast your votes';

  @override
  String get voterSummaryVoterRewards => 'Voter rewards';

  @override
  String get proposerSummaryWriteEdit => 'Write/edit functionality';

  @override
  String get proposerSummarySubmitToFund => 'Rights to Submit to Fund';

  @override
  String get proposerSummaryInviteTeamMembers => 'Invite Team Members';

  @override
  String get proposerSummaryComment => 'Comment functionality';

  @override
  String get drepSummaryDelegatedVotes => 'Delegated Votes';

  @override
  String get drepSummaryRewards => 'dRep rewards';

  @override
  String get drepSummaryCastVotes => 'Cast delegated votes';

  @override
  String get drepSummaryComment => 'Comment Functionality';

  @override
  String get delete => 'Delete';

  @override
  String get close => 'Close';

  @override
  String get notice => 'Notice';

  @override
  String get yes => 'Yes';

  @override
  String get no => 'No';

  @override
  String get total => 'Total';

  @override
  String get file => 'file';

  @override
  String get key => 'key';

  @override
  String get upload => 'Upload';

  @override
  String get browse => 'browse';

  @override
  String uploadDropInfo(String itemNameToUpload) {
    return 'Drop your $itemNameToUpload here or ';
  }

  @override
  String get uploadProgressInfo => 'Upload in progress';

  @override
  String get uploadKeychainTitle => 'Upload Catalyst Keychain';

  @override
  String get uploadKeychainInfo => 'Make sure it\'s a correct Catalyst keychain file.';

  @override
  String get themeLight => 'Light';

  @override
  String get themeDark => 'Dark';

  @override
  String get keychainDeletedDialogTitle => 'Catalyst keychain removed';

  @override
  String get keychainDeletedDialogSubtitle => 'Catalyst keychain removed';

  @override
  String get keychainDeletedDialogInfo => 'Catalyst keychain removed';

  @override
  String get registrationCompletedTitle => 'Catalyst account setup';

  @override
  String get registrationCompletedSubtitle => 'Completed!';

  @override
  String get registrationCompletedSummaryHeader => 'Summary';

  @override
  String get registrationCompletedKeychainTitle => 'Catalyst Keychain created';

  @override
  String get registrationCompletedKeychainInfo => 'You created a Catalyst Keychain, backed up its seed phrase and set an unlock password.';

  @override
  String registrationCompletedWalletTitle(String walletName) {
    return 'Cardano $walletName wallet selected';
  }

  @override
  String registrationCompletedWalletInfo(String walletName) {
    return 'You selected your $walletName wallet as primary wallet for your voting power.';
  }

  @override
  String get registrationCompletedRolesTitle => 'Catalyst roles selected';

  @override
  String get registrationCompletedRolesInfo => 'You linked your Cardano wallet and selected  Catalyst roles via a signed transaction.';

  @override
  String get registrationCompletedRoleRegistration => 'role registration';

  @override
  String get registrationCompletedDiscoveryButton => 'Open Discovery Dashboard';

  @override
  String get registrationCompletedAccountButton => 'Review my account';

  @override
  String get createKeychainSeedPhraseSubtitle => 'Write down your 12 Catalyst  security words';

  @override
  String get createKeychainSeedPhraseBody => 'Make sure you create an offline backup of your recovery phrase as well.';

  @override
  String get createKeychainSeedPhraseDownload => 'Download Catalyst key';

  @override
  String get createKeychainSeedPhraseStoreConfirmation => 'I have written down/downloaded my 12 words';

  @override
  String get createKeychainSeedPhraseCheckInstructionsTitle => 'Check your Catalyst security keys';

  @override
  String get createKeychainSeedPhraseCheckInstructionsSubtitle => 'Next, we\'re going to make sure that you\'ve written down your words correctly.     We don\'t save your seed phrase, so it\'s important  to make sure you have it right. That\'s why we do this confirmation before continuing.     It\'s also good practice to get familiar with using a seed phrase if you\'re new to crypto.';

  @override
  String get createKeychainSeedPhraseCheckSubtitle => 'Input your Catalyst security keys';

  @override
  String get createKeychainSeedPhraseCheckBody => 'Select your 12 written down words in  the correct order.';

  @override
  String get uploadCatalystKey => 'Upload Catalyst Key';

  @override
  String get reset => 'Reset';

  @override
  String get createKeychainSeedPhraseCheckSuccessTitle => 'Nice job! You\'ve successfully verified the seed phrase for your keychain.';

  @override
  String get createKeychainSeedPhraseCheckSuccessSubtitle => 'Enter your seed phrase to recover your Catalyst Keychain on any device.  It\'s kinda like your email and password all rolled into one, so keep it somewhere safe!  In the next step we’ll add a password to your Catalyst Keychain, so you can lock/unlock access to Voices.';

  @override
  String get yourNextStep => 'Your next step';

  @override
  String get createKeychainSeedPhraseCheckSuccessNextStep => 'Now let’s set your Unlock password for this device!';

  @override
  String get createKeychainUnlockPasswordInstructionsTitle => 'Set your Catalyst unlock password  for this device';

  @override
  String get createKeychainUnlockPasswordInstructionsSubtitle => 'With over 300 trillion possible combinations, your 12 word seed phrase is great for keeping your account safe.    But it can be a bit tedious to enter every single time you want to use the app.    In this next step, you\'ll set your Unlock Password for your current device. It\'s like a shortcut for proving ownership of your Keychain.    Whenever you recover your account for the first time on a new device, you\'ll need to use your Catalyst Keychain to get started. Every time after that, you can use your Unlock Password to quickly regain access.';

  @override
  String get createKeychainCreatedTitle => 'Congratulations your Catalyst  Keychain is created!';

  @override
  String get createKeychainCreatedNextStep => 'In the next step you write your Catalyst roles and  account to the Cardano Mainnet.';

  @override
  String get createKeychainLinkWalletAndRoles => 'Link your Cardano Wallet & Roles';

  @override
  String get registrationCreateKeychainStepGroup => 'Catalyst Keychain created';

  @override
  String get registrationLinkWalletStepGroup => 'Link Cardano Wallet & Roles';

  @override
  String get registrationCompletedStepGroup => 'Catalyst account creation completed!';

  @override
  String get createKeychainUnlockPasswordIntoSubtitle => 'Catalyst unlock password';

  @override
  String get createKeychainUnlockPasswordIntoBody => 'Please provide a password for your Catalyst Keychain.';

  @override
  String get enterPassword => 'Enter password';

  @override
  String get confirmPassword => 'Confirm password';

  @override
  String xCharactersMinimum(int number) {
    return '$number characters minimum length';
  }

  @override
  String get passwordDoNotMatch => 'Passwords do not match, please correct';

  @override
  String get warning => 'Warning';

  @override
  String get registrationExitConfirmDialogSubtitle => 'Account creation incomplete!';

  @override
  String get registrationExitConfirmDialogContent => 'If attempt to leave without creating your keychain - account creation will be incomplete.   You are not able to login without  completing your keychain.';

  @override
  String get registrationExitConfirmDialogContinue => 'Continue keychain creation';

  @override
  String get cancelAnyways => 'Cancel anyway';

  @override
  String get recoverCatalystKeychain => 'Restore Catalyst keychain';

  @override
  String get recoverKeychainMethodsTitle => 'Restore your Catalyst Keychain';

  @override
  String get recoverKeychainMethodsNoKeychainFound => 'No Catalyst Keychain found on this device.';

  @override
  String get recoverKeychainMethodsSubtitle => 'Not to worry, in the next step you can choose the recovery option that applies to you for this device!';

  @override
  String get recoverKeychainMethodsListTitle => 'How do you want Restore your Catalyst Keychain?';

  @override
  String get recoverKeychainNonFound => 'No Catalyst Keychain found on this device.';

  @override
  String get recoverKeychainFound => 'Keychain found!   Please unlock your device.';

  @override
  String get seedPhrase12Words => '12 security words';

  @override
  String get recoverySeedPhraseInstructionsTitle => 'Restore your Catalyst Keychain with  your 12 security words.';

  @override
  String get recoverySeedPhraseInstructionsSubtitle => 'Enter your security words in the correct order, and sign into your Catalyst account on a new device.';

  @override
  String get recoverySeedPhraseInputTitle => 'Restore your Catalyst Keychain with  your 12 security words';

  @override
  String get recoverySeedPhraseInputSubtitle => 'Enter each word of your Catalyst Key in the right order  to bring your Catalyst account to this device.';

  @override
  String get recoveryAccountTitle => 'Catalyst account recovery';

  @override
  String get recoveryAccountSuccessTitle => 'Keychain recovered successfully!';

  @override
  String get recoveryAccountDetailsAction => 'Set unlock password for this device';

  @override
  String get recoveryUnlockPasswordInstructionsTitle => 'Set your Catalyst unlock password f or this device';

  @override
  String get recoveryUnlockPasswordInstructionsSubtitle => 'With over 300 trillion possible combinations, your 12 word seed phrase is great for keeping your account safe.    But it can be a bit tedious to enter every single time you want to use the app.    In this next step, you\'ll set your Unlock Password for your current device. It\'s like a shortcut for proving ownership of your Keychain.    Whenever you recover your account for the first time on a new device, you\'ll need to use your Catalyst Keychain to get started. Every time after that, you can use your Unlock Password to quickly regain access.';

  @override
<<<<<<< HEAD
  String get unlockDialogHeader => 'Unlock Catalyst';

  @override
  String get unlockDialogTitle => 'Welcome back!';

  @override
  String get unlockDialogContent => 'Please enter your device specific unlock password\nto unlock Catalyst Voices.';

  @override
  String get unlockDialogHint => 'Enter your Unlock password';

  @override
  String get unlockDialogIncorrectPassword => 'Password is incorrect, try again.';

  @override
  String get continueAsGuest => 'Continue as guest';
=======
  String get recoverySuccessTitle => 'Congratulations your Catalyst  Keychain is restored!';

  @override
  String get recoverySuccessSubtitle => 'You have successfully restored your Catalyst Keychain, and unlocked Catalyst Voices on this device.';

  @override
  String get recoverySuccessGoToDashboard => 'Jump into the Discovery space / Dashboard';

  @override
  String get recoverySuccessGoAccount => 'Check my account';

  @override
  String get recoveryExitConfirmDialogSubtitle => '12 word keychain restoration incomplete';

  @override
  String get recoveryExitConfirmDialogContent => 'Please continue your Catalyst Keychain restoration, if you cancel all input will be lost.';

  @override
  String get recoveryExitConfirmDialogContinue => 'Continue recovery process';
>>>>>>> ba12cd3c
}<|MERGE_RESOLUTION|>--- conflicted
+++ resolved
@@ -962,7 +962,6 @@
 Whenever you recover your account for the first time on a new device, you\'ll need to use your Catalyst Keychain to get started. Every time after that, you can use your Unlock Password to quickly regain access.';
 
   @override
-<<<<<<< HEAD
   String get unlockDialogHeader => 'Unlock Catalyst';
 
   @override
@@ -979,7 +978,8 @@
 
   @override
   String get continueAsGuest => 'Continue as guest';
-=======
+
+  @override
   String get recoverySuccessTitle => 'Congratulations your Catalyst   Keychain is restored!';
 
@@ -1000,5 +1000,4 @@
 
   @override
   String get recoveryExitConfirmDialogContinue => 'Continue recovery process';
->>>>>>> ba12cd3c
 }