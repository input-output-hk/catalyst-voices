import 'package:intl/intl.dart' as intl;

import 'catalyst_voices_localizations.dart';

// ignore_for_file: type=lint

/// The translations for Spanish Castilian (`es`).
class VoicesLocalizationsEs extends VoicesLocalizations {
  VoicesLocalizationsEs([String locale = 'es']) : super(locale);

  @override
  String get emailLabelText => 'Email';

  @override
  String get emailHintText => 'mail@example.com';

  @override
  String get emailErrorText => 'mail@example.com';

  @override
  String get cancelButtonText => 'Cancel';

  @override
  String get editButtonText => 'Edit';

  @override
  String get headerTooltipText => 'Header';

  @override
  String get placeholderRichText => 'Start writing your text...';

  @override
  String get supportingTextLabelText => 'Supporting text';

  @override
  String get saveButtonText => 'Save';

  @override
  String get passwordLabelText => 'Contraseña';

  @override
  String get passwordHintText => 'Mi1ContraseñaSecreta';

  @override
  String get passwordErrorText => 'La contraseña debe tener al menos 8 caracteres';

  @override
  String get loginTitleText => 'Acceso';

  @override
  String get loginButtonText => 'Acceso';

  @override
  String get loginScreenErrorMessage => 'Credenciales incorrectas';

  @override
  String get homeScreenText => 'Catalyst Voices';

  @override
  String get comingSoonSubtitle => 'Voices';

  @override
  String get comingSoonTitle1 => 'Coming';

  @override
  String get comingSoonTitle2 => 'soon';

  @override
  String get comingSoonDescription => 'Project Catalyst is the world\'s largest decentralized innovation engine for solving real-world challenges.';

  @override
  String get connectingStatusLabelText => 're-connecting';

  @override
  String get finishAccountButtonLabelText => 'Finish account';

  @override
  String get getStartedButtonLabelText => 'Get Started';

  @override
  String get unlockButtonLabelText => 'Unlock';

  @override
  String get userProfileGuestLabelText => 'Guest';

  @override
  String get searchButtonLabelText => '[cmd=K]';

  @override
  String get snackbarInfoLabelText => 'Info';

  @override
  String get snackbarInfoMessageText => 'This is an info message!';

  @override
  String get snackbarSuccessLabelText => 'Success';

  @override
  String get snackbarSuccessMessageText => 'This is a success message!';

  @override
  String get snackbarWarningLabelText => 'Warning';

  @override
  String get snackbarWarningMessageText => 'This is a warning message!';

  @override
  String get snackbarErrorLabelText => 'Error';

  @override
  String get snackbarErrorMessageText => 'This is an error message!';

  @override
  String get snackbarRefreshButtonText => 'Refresh';

  @override
  String get snackbarMoreButtonText => 'Learn more';

  @override
  String get snackbarOkButtonText => 'Ok';

  @override
  String seedPhraseSlotNr(int nr) {
    return 'Slot $nr';
  }

  @override
  String get proposalStatusReady => 'Ready';

  @override
  String get proposalStatusDraft => 'Draft';

  @override
  String get proposalStatusInProgress => 'In progress';

  @override
  String get proposalStatusPrivate => 'Private';

  @override
  String get proposalStatusLive => 'LIVE';

  @override
  String get proposalStatusCompleted => 'Completed';

  @override
  String get proposalStatusOpen => 'Open';

  @override
  String get fundedProposal => 'Funded proposal';

  @override
  String get publishedProposal => 'Published proposal';

  @override
  String fundedProposalDate(DateTime date) {
    final intl.DateFormat dateDateFormat = intl.DateFormat.yMMMMd(localeName);
    final String dateString = dateDateFormat.format(date);

    return 'Funded $dateString';
  }

  @override
  String lastUpdateDate(String date) {
    return 'Last update: $date.';
  }

  @override
  String get fundsRequested => 'Funds requested';

  @override
  String noOfComments(num count) {
    final intl.NumberFormat countNumberFormat = intl.NumberFormat.compact(
      locale: localeName,
      
    );
    final String countString = countNumberFormat.format(count);

    String _temp0 = intl.Intl.pluralLogic(
      count,
      locale: localeName,
      other: 'comments',
      one: 'comment',
      zero: 'comments',
    );
    return '$countString $_temp0';
  }

  @override
  String noOfSegmentsCompleted(num completed, num total, num percentage) {
    final intl.NumberFormat completedNumberFormat = intl.NumberFormat.compact(
      locale: localeName,
      
    );
    final String completedString = completedNumberFormat.format(completed);
    final intl.NumberFormat totalNumberFormat = intl.NumberFormat.compact(
      locale: localeName,
      
    );
    final String totalString = totalNumberFormat.format(total);
    final intl.NumberFormat percentageNumberFormat = intl.NumberFormat.compact(
      locale: localeName,
      
    );
    final String percentageString = percentageNumberFormat.format(percentage);

    String _temp0 = intl.Intl.pluralLogic(
      total,
      locale: localeName,
      other: 'segments',
      one: 'segment',
      zero: 'segments',
    );
    return '$completedString of $totalString ($percentageString%) $_temp0 completed';
  }

  @override
  String get today => 'Today';

  @override
  String get yesterday => 'Yesterday';

  @override
  String get twoDaysAgo => '2 days ago';

  @override
  String get tomorrow => 'Tomorrow';

  @override
  String get activeVotingRound => 'Active voting round 14';

  @override
  String noOfAllProposals(int count) {
    return 'All proposals ($count)';
  }

  @override
  String get favorites => 'Favorites';

  @override
  String get treasuryCampaignBuilder => 'Campaign builder';

  @override
  String get treasuryCampaignBuilderSegments => 'Segments';

  @override
  String get treasuryCampaignSetup => 'Setup Campaign';

  @override
  String get treasuryCampaignTitle => 'Campaign title';

  @override
  String get stepEdit => 'Edit';

  @override
  String get workspaceProposalNavigation => 'Proposal navigation';

  @override
  String get workspaceProposalNavigationSegments => 'Segments';

  @override
  String get workspaceProposalSetup => 'Proposal setup';

  @override
  String get drawerSpaceTreasury => 'Treasury';

  @override
  String get drawerSpaceDiscovery => 'Discovery';

  @override
  String get drawerSpaceWorkspace => 'Workspace';

  @override
  String get drawerSpaceVoting => 'Voting';

  @override
  String get drawerSpaceFundedProjects => 'Funded projects';

  @override
  String get fundedProjectSpace => 'Funded project space';

  @override
  String noOfFundedProposals(int count) {
    return 'Funded proposals ($count)';
  }

  @override
  String get followed => 'Followed';

  @override
  String get overallSpacesSearchBrands => 'Search Brands';

  @override
  String get overallSpacesTasks => 'Tasks';

  @override
  String get voicesUpdateReady => 'Voices update ready';

  @override
  String get clickToRestart => 'Click to restart';

  @override
  String get spaceTreasuryName => 'Treasury space';

  @override
  String get spaceDiscoveryName => 'Discovery space';

  @override
  String get spaceWorkspaceName => 'Workspace';

  @override
  String get spaceVotingName => 'Voting space';

  @override
  String get spaceFundedProjects => 'Funded project space';

  @override
  String get lock => 'Lock';

  @override
  String get unlock => 'Unlock';

  @override
  String get getStarted => 'Get Started';

  @override
  String get guest => 'Guest';

  @override
  String get visitor => 'Visitor';

  @override
  String get noConnectionBannerRefreshButtonText => 'Refresh';

  @override
  String get noConnectionBannerTitle => 'No internet connection';

  @override
  String get noConnectionBannerDescription => 'Your internet is playing hide and seek. Check your internet connection, or try again in a moment.';

  @override
  String get weakPasswordStrength => 'Weak password strength';

  @override
  String get normalPasswordStrength => 'Normal password strength';

  @override
  String get goodPasswordStrength => 'Good password strength';

  @override
  String get chooseCardanoWallet => 'Choose Cardano Wallet';

  @override
  String get learnMore => 'Learn More';

  @override
  String get walletLinkHeader => 'Link keys to your Catalyst Keychain';

  @override
  String get walletLinkWalletSubheader => 'Link your Cardano wallet';

  @override
  String get walletLinkRolesSubheader => 'Select your Catalyst roles';

  @override
  String get walletLinkTransactionSubheader => 'Sign your Catalyst roles to the\nCardano mainnet';

  @override
  String get walletLinkIntroTitle => 'Link Cardano Wallet & Catalyst Roles to you Catalyst Keychain.';

  @override
  String get walletLinkIntroContent => 'You\'re almost there! This is the final and most important step in your account setup.\n\nWe\'re going to link a Cardano Wallet to your Catalyst Keychain, so you can start collecting Role Keys.\n\nRole Keys allow you to enter new spaces, discover new ways to participate, and unlock new ways to earn rewards.\n\nWe\'ll start with your Voter Key by default. You can decide to add a Proposer Key and Drep key if you want, or you can always add them later.';

  @override
  String get walletLinkSelectWalletTitle => 'Select the Cardano wallet to link\nto your Catalyst Keychain.';

  @override
  String get walletLinkSelectWalletContent => 'To complete this action, you\'ll submit a signed transaction to Cardano. There will be an ADA transaction fee.';

  @override
  String get seeAllSupportedWallets => 'See all supported wallets';

  @override
  String get accountCreationCreate => 'Create a new  Catalyst Keychain';

  @override
  String get accountCreationRecover => 'Recover your Catalyst Keychain';

  @override
  String get accountCreationOnThisDevice => 'On this device';

  @override
  String get accountCreationGetStartedTitle => 'Welcome to Catalyst';

  @override
  String get accountCreationGetStatedDesc => 'If you already have a Catalyst keychain you can restore it on this device, or you can create a new Catalyst Keychain.';

  @override
  String get accountCreationGetStatedWhatNext => 'What do you want to do?';

  @override
  String get myAccountProfileKeychain => 'My Account / Profile & Keychain';

  @override
  String get yourCatalystKeychainAndRoleRegistration => 'Your Catalyst keychain & role registration';

  @override
  String get profileAndKeychain => 'Profile & Keychain';

  @override
  String get removeKeychain => 'Remove Keychain';

  @override
  String get walletConnected => 'Wallet connected';

  @override
  String get currentRoleRegistrations => 'Current Role registrations';

  @override
  String get voter => 'Voter';

  @override
  String get proposer => 'Proposer';

  @override
  String get drep => 'Drep';

  @override
  String get defaultRole => 'Default';

  @override
  String get catalystKeychain => 'Catalyst Keychain';

  @override
  String get accountCreationSplashTitle => 'Create your Catalyst Keychain';

  @override
  String get accountCreationSplashMessage => 'Your keychain is your ticket to participate in  distributed innovation on the global stage.    Once you have it, you\'ll be able to enter different spaces, discover awesome ideas, and share your feedback to hep improve ideas.    As you add new keys to your keychain, you\'ll be able to enter new spaces, unlock new rewards opportunities, and have your voice heard in community decisions.';

  @override
  String get accountCreationSplashNextButton => 'Create your Keychain now';

  @override
  String get accountInstructionsTitle => 'Great! Your Catalyst Keychain  has been created.';

  @override
  String get accountInstructionsMessage => 'On the next screen, you\'re going to see 12 words.  This is called your \"seed phrase\".     It\'s like a super secure password that only you know,  that allows you to prove ownership of your keychain.    You\'ll use it to login and recover your account on  different devices, so be sure to put it somewhere safe!\n\nYou need to write this seed phrase down with pen and paper, so get this ready.';

  @override
  String get next => 'Next';

  @override
  String get back => 'Back';

  @override
  String get retry => 'Retry';

  @override
  String get somethingWentWrong => 'Something went wrong.';

  @override
  String get noWalletFound => 'No wallet found.';

  @override
<<<<<<< HEAD
  String get createKeychainSeedPhraseSubtitle => 'Write down your 12 Catalyst  security words';

  @override
  String get createKeychainSeedPhraseBody => 'Make sure you create an offline backup of your recovery phrase as well.';

  @override
  String get createKeychainSeedPhraseDownload => 'Download Catalyst key';

  @override
  String get createKeychainSeedPhraseStoreConfirmation => 'I have written down/downloaded my 12 words';
=======
  String get deleteKeychainDialogTitle => 'Delete Keychain?';

  @override
  String get deleteKeychainDialogSubtitle => 'Are you sure you wants to delete your  Catalyst Keychain from this device?';

  @override
  String get deleteKeychainDialogWarning => 'Make sure you have a working Catalyst 12-word seedphrase!';

  @override
  String get deleteKeychainDialogWarningInfo => 'Your Catalyst account will be removed, this action cannot be undone!';

  @override
  String get deleteKeychainDialogTypingInfo => 'To avoid mistakes, please type ‘Remove Keychain’ below.';

  @override
  String get deleteKeychainDialogInputLabel => 'Confirm removal';

  @override
  String get deleteKeychainDialogErrorText => 'Error. Please type \'Remove keychain\' to remove your account from this device.';

  @override
  String get deleteKeychainDialogRemovingPhrase => 'Remove Keychain';

  @override
  String get delete => 'Delete';

  @override
  String get close => 'Close';

  @override
  String get keychainDeletedDialogTitle => 'Catalyst keychain removed';

  @override
  String get keychainDeletedDialogSubtitle => 'Catalyst keychain removed';

  @override
  String get keychainDeletedDialogInfo => 'Catalyst keychain removed';
>>>>>>> f637df21
}<|MERGE_RESOLUTION|>--- conflicted
+++ resolved
@@ -476,7 +476,47 @@
   String get noWalletFound => 'No wallet found.';
 
   @override
-<<<<<<< HEAD
+  String get deleteKeychainDialogTitle => 'Delete Keychain?';
+
+  @override
+  String get deleteKeychainDialogSubtitle => 'Are you sure you wants to delete your  +Catalyst Keychain from this device?';
+
+  @override
+  String get deleteKeychainDialogWarning => 'Make sure you have a working Catalyst 12-word seedphrase!';
+
+  @override
+  String get deleteKeychainDialogWarningInfo => 'Your Catalyst account will be removed, +this action cannot be undone!';
+
+  @override
+  String get deleteKeychainDialogTypingInfo => 'To avoid mistakes, please type ‘Remove Keychain’ below.';
+
+  @override
+  String get deleteKeychainDialogInputLabel => 'Confirm removal';
+
+  @override
+  String get deleteKeychainDialogErrorText => 'Error. Please type \'Remove keychain\' to remove your account from this device.';
+
+  @override
+  String get deleteKeychainDialogRemovingPhrase => 'Remove Keychain';
+
+  @override
+  String get delete => 'Delete';
+
+  @override
+  String get close => 'Close';
+
+  @override
+  String get keychainDeletedDialogTitle => 'Catalyst keychain removed';
+
+  @override
+  String get keychainDeletedDialogSubtitle => 'Catalyst keychain removed';
+
+  @override
+  String get keychainDeletedDialogInfo => 'Catalyst keychain removed';
+
+  @override
   String get createKeychainSeedPhraseSubtitle => 'Write down your 12 Catalyst   security words';
 
@@ -488,45 +528,4 @@
 
   @override
   String get createKeychainSeedPhraseStoreConfirmation => 'I have written down/downloaded my 12 words';
-=======
-  String get deleteKeychainDialogTitle => 'Delete Keychain?';
-
-  @override
-  String get deleteKeychainDialogSubtitle => 'Are you sure you wants to delete your  -Catalyst Keychain from this device?';
-
-  @override
-  String get deleteKeychainDialogWarning => 'Make sure you have a working Catalyst 12-word seedphrase!';
-
-  @override
-  String get deleteKeychainDialogWarningInfo => 'Your Catalyst account will be removed, -this action cannot be undone!';
-
-  @override
-  String get deleteKeychainDialogTypingInfo => 'To avoid mistakes, please type ‘Remove Keychain’ below.';
-
-  @override
-  String get deleteKeychainDialogInputLabel => 'Confirm removal';
-
-  @override
-  String get deleteKeychainDialogErrorText => 'Error. Please type \'Remove keychain\' to remove your account from this device.';
-
-  @override
-  String get deleteKeychainDialogRemovingPhrase => 'Remove Keychain';
-
-  @override
-  String get delete => 'Delete';
-
-  @override
-  String get close => 'Close';
-
-  @override
-  String get keychainDeletedDialogTitle => 'Catalyst keychain removed';
-
-  @override
-  String get keychainDeletedDialogSubtitle => 'Catalyst keychain removed';
-
-  @override
-  String get keychainDeletedDialogInfo => 'Catalyst keychain removed';
->>>>>>> f637df21
 }