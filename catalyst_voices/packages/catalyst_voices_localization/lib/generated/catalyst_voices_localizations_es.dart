import 'package:intl/intl.dart' as intl;

import 'catalyst_voices_localizations.dart';

// ignore_for_file: type=lint

/// The translations for Spanish Castilian (`es`).
class VoicesLocalizationsEs extends VoicesLocalizations {
  VoicesLocalizationsEs([String locale = 'es']) : super(locale);

  @override
  String get emailLabelText => 'Email';

  @override
  String get emailHintText => 'mail@example.com';

  @override
  String get emailErrorText => 'mail@example.com';

  @override
  String get cancelButtonText => 'Cancel';

  @override
  String get editButtonText => 'Edit';

  @override
  String get headerTooltipText => 'Header';

  @override
  String get placeholderRichText => 'Start writing your text...';

  @override
  String get supportingTextLabelText => 'Supporting text';

  @override
  String get saveButtonText => 'Save';

  @override
  String get passwordLabelText => 'Contraseña';

  @override
  String get passwordHintText => 'Mi1ContraseñaSecreta';

  @override
  String get passwordErrorText => 'La contraseña debe tener al menos 8 caracteres';

  @override
  String get loginTitleText => 'Acceso';

  @override
  String get loginButtonText => 'Acceso';

  @override
  String get loginScreenErrorMessage => 'Credenciales incorrectas';

  @override
  String get homeScreenText => 'Catalyst Voices';

  @override
  String get comingSoonSubtitle => 'Voices';

  @override
  String get comingSoonTitle1 => 'Coming';

  @override
  String get comingSoonTitle2 => 'soon';

  @override
  String get comingSoonDescription => 'Project Catalyst is the world\'s largest decentralized innovation engine for solving real-world challenges.';

  @override
  String get connectingStatusLabelText => 're-connecting';

  @override
  String get finishAccountButtonLabelText => 'Finish account';

  @override
  String get getStartedButtonLabelText => 'Get Started';

  @override
  String get unlockButtonLabelText => 'Unlock';

  @override
  String get userProfileGuestLabelText => 'Guest';

  @override
  String get searchButtonLabelText => '[cmd=K]';

  @override
  String get snackbarInfoLabelText => 'Info';

  @override
  String get snackbarInfoMessageText => 'This is an info message!';

  @override
  String get snackbarSuccessLabelText => 'Success';

  @override
  String get snackbarSuccessMessageText => 'This is a success message!';

  @override
  String get snackbarWarningLabelText => 'Warning';

  @override
  String get snackbarWarningMessageText => 'This is a warning message!';

  @override
  String get snackbarErrorLabelText => 'Error';

  @override
  String get snackbarErrorMessageText => 'This is an error message!';

  @override
  String get snackbarRefreshButtonText => 'Refresh';

  @override
  String get snackbarMoreButtonText => 'Learn more';

  @override
  String get snackbarOkButtonText => 'Ok';

  @override
  String seedPhraseSlotNr(int nr) {
    return 'Slot $nr';
  }

  @override
  String get proposalStatusReady => 'Ready';

  @override
  String get proposalStatusDraft => 'Draft';

  @override
  String get proposalStatusInProgress => 'In progress';

  @override
  String get proposalStatusPrivate => 'Private';

  @override
  String get proposalStatusLive => 'LIVE';

  @override
  String get proposalStatusCompleted => 'Completed';

  @override
  String get proposalStatusOpen => 'Open';

  @override
  String get fundedProposal => 'Funded proposal';

  @override
  String get publishedProposal => 'Published proposal';

  @override
  String fundedProposalDate(DateTime date) {
    final intl.DateFormat dateDateFormat = intl.DateFormat.yMMMMd(localeName);
    final String dateString = dateDateFormat.format(date);

    return 'Funded $dateString';
  }

  @override
  String lastUpdateDate(String date) {
    return 'Last update: $date.';
  }

  @override
  String get fundsRequested => 'Funds requested';

  @override
  String noOfComments(num count) {
    final intl.NumberFormat countNumberFormat = intl.NumberFormat.compact(
      locale: localeName,
      
    );
    final String countString = countNumberFormat.format(count);

    String _temp0 = intl.Intl.pluralLogic(
      count,
      locale: localeName,
      other: 'comments',
      one: 'comment',
      zero: 'comments',
    );
    return '$countString $_temp0';
  }

  @override
  String noOfSegmentsCompleted(num completed, num total, num percentage) {
    final intl.NumberFormat completedNumberFormat = intl.NumberFormat.compact(
      locale: localeName,
      
    );
    final String completedString = completedNumberFormat.format(completed);
    final intl.NumberFormat totalNumberFormat = intl.NumberFormat.compact(
      locale: localeName,
      
    );
    final String totalString = totalNumberFormat.format(total);
    final intl.NumberFormat percentageNumberFormat = intl.NumberFormat.compact(
      locale: localeName,
      
    );
    final String percentageString = percentageNumberFormat.format(percentage);

    String _temp0 = intl.Intl.pluralLogic(
      total,
      locale: localeName,
      other: 'segments',
      one: 'segment',
      zero: 'segments',
    );
    return '$completedString of $totalString ($percentageString%) $_temp0 completed';
  }

  @override
  String get today => 'Today';

  @override
  String get yesterday => 'Yesterday';

  @override
  String get twoDaysAgo => '2 days ago';

  @override
  String get tomorrow => 'Tomorrow';

  @override
  String get activeVotingRound => 'Active voting round 14';

  @override
  String noOfAllProposals(int count) {
    return 'All proposals ($count)';
  }

  @override
  String get favorites => 'Favorites';

  @override
  String get treasuryCampaignBuilder => 'Campaign builder';

  @override
  String get treasuryCampaignBuilderSegments => 'Segments';

  @override
  String get treasuryCampaignSetup => 'Setup Campaign';

  @override
  String get treasuryCampaignTitle => 'Campaign title';

  @override
  String get stepEdit => 'Edit';

  @override
  String get workspaceProposalNavigation => 'Proposal navigation';

  @override
  String get workspaceProposalNavigationSegments => 'Segments';

  @override
  String get workspaceProposalSetup => 'Proposal setup';

  @override
  String get drawerSpaceTreasury => 'Treasury';

  @override
  String get drawerSpaceDiscovery => 'Discovery';

  @override
  String get drawerSpaceWorkspace => 'Workspace';

  @override
  String get drawerSpaceVoting => 'Voting';

  @override
  String get drawerSpaceFundedProjects => 'Funded projects';

  @override
  String get fundedProjectSpace => 'Funded project space';

  @override
  String noOfFundedProposals(int count) {
    return 'Funded proposals ($count)';
  }

  @override
  String get followed => 'Followed';

  @override
  String get overallSpacesSearchBrands => 'Search Brands';

  @override
  String get overallSpacesTasks => 'Tasks';

  @override
  String get voicesUpdateReady => 'Voices update ready';

  @override
  String get clickToRestart => 'Click to restart';

  @override
  String get spaceTreasuryName => 'Treasury space';

  @override
  String get spaceDiscoveryName => 'Discovery space';

  @override
  String get spaceWorkspaceName => 'Workspace';

  @override
  String get spaceVotingName => 'Voting space';

  @override
  String get spaceFundedProjects => 'Funded project space';

  @override
  String get lock => 'Lock';

  @override
  String get unlock => 'Unlock';

  @override
  String get getStarted => 'Get Started';

  @override
  String get guest => 'Guest';

  @override
  String get visitor => 'Visitor';

  @override
  String get noConnectionBannerRefreshButtonText => 'Refresh';

  @override
  String get noConnectionBannerTitle => 'No internet connection';

  @override
  String get noConnectionBannerDescription => 'Your internet is playing hide and seek. Check your internet connection, or try again in a moment.';

  @override
  String get weakPasswordStrength => 'Weak password strength';

  @override
  String get normalPasswordStrength => 'Normal password strength';

  @override
  String get goodPasswordStrength => 'Good password strength';

  @override
  String get chooseCardanoWallet => 'Choose Cardano Wallet';

  @override
  String get chooseOtherWallet => 'Choose other wallet';

  @override
  String get learnMore => 'Learn More';

  @override
  String get walletLinkHeader => 'Link keys to your Catalyst Keychain';

  @override
  String get walletLinkWalletSubheader => 'Link your Cardano wallet';

  @override
  String get walletLinkRolesSubheader => 'Select your Catalyst roles';

  @override
  String get walletLinkTransactionSubheader => 'Sign your Catalyst roles to the\nCardano mainnet';

  @override
  String get walletLinkIntroTitle => 'Link Cardano Wallet & Catalyst Roles to you Catalyst Keychain.';

  @override
  String get walletLinkIntroContent => 'You\'re almost there! This is the final and most important step in your account setup.\n\nWe\'re going to link a Cardano Wallet to your Catalyst Keychain, so you can start collecting Role Keys.\n\nRole Keys allow you to enter new spaces, discover new ways to participate, and unlock new ways to earn rewards.\n\nWe\'ll start with your Voter Key by default. You can decide to add a Proposer Key and Drep key if you want, or you can always add them later.';

  @override
  String get walletLinkSelectWalletTitle => 'Select the Cardano wallet to link\nto your Catalyst Keychain.';

  @override
  String get walletLinkSelectWalletContent => 'To complete this action, you\'ll submit a signed transaction to Cardano. There will be an ADA transaction fee.';

  @override
  String get walletLinkWalletDetailsTitle => 'Cardano wallet detection';

  @override
  String walletLinkWalletDetailsContent(String wallet) {
    return '$wallet connected successfully!';
  }

  @override
  String get walletLinkWalletDetailsNotice => 'Wallet and role registrations require a minimal transaction fee. You can setup your default dApp connector wallet in your browser extension settings.';

  @override
  String get walletLinkWalletDetailsNoticeTopUp => 'Top up ADA';

  @override
  String get walletLinkWalletDetailsNoticeTopUpLink => '• Link to top-up provider';

  @override
  String get seeAllSupportedWallets => 'See all supported wallets';

  @override
  String get walletDetectionSummary => 'Wallet detection summary';

  @override
  String get walletBalance => 'Wallet balance';

  @override
  String get walletAddress => 'Wallet address';

  @override
  String get accountCreationCreate => 'Create a new  Catalyst Keychain';

  @override
  String get accountCreationRecover => 'Recover your Catalyst Keychain';

  @override
  String get accountCreationOnThisDevice => 'On this device';

  @override
  String get accountCreationGetStartedTitle => 'Welcome to Catalyst';

  @override
  String get accountCreationGetStatedDesc => 'If you already have a Catalyst keychain you can restore it on this device, or you can create a new Catalyst Keychain.';

  @override
  String get accountCreationGetStatedWhatNext => 'What do you want to do?';

  @override
  String get myAccountProfileKeychain => 'My Account / Profile & Keychain';

  @override
  String get yourCatalystKeychainAndRoleRegistration => 'Your Catalyst keychain & role registration';

  @override
  String get profileAndKeychain => 'Profile & Keychain';

  @override
  String get removeKeychain => 'Remove Keychain';

  @override
  String get walletConnected => 'Wallet connected';

  @override
  String get currentRoleRegistrations => 'Current Role registrations';

  @override
  String get voter => 'Voter';

  @override
  String get proposer => 'Proposer';

  @override
  String get drep => 'Drep';

  @override
  String get defaultRole => 'Default';

  @override
  String get catalystKeychain => 'Catalyst Keychain';

  @override
  String get accountCreationSplashTitle => 'Create your Catalyst Keychain';

  @override
  String get accountCreationSplashMessage => 'Your keychain is your ticket to participate in  distributed innovation on the global stage.    Once you have it, you\'ll be able to enter different spaces, discover awesome ideas, and share your feedback to hep improve ideas.    As you add new keys to your keychain, you\'ll be able to enter new spaces, unlock new rewards opportunities, and have your voice heard in community decisions.';

  @override
  String get accountCreationSplashNextButton => 'Create your Keychain now';

  @override
  String get accountInstructionsTitle => 'Great! Your Catalyst Keychain  has been created.';

  @override
  String get accountInstructionsMessage => 'On the next screen, you\'re going to see 12 words.  This is called your \"seed phrase\".     It\'s like a super secure password that only you know,  that allows you to prove ownership of your keychain.    You\'ll use it to login and recover your account on  different devices, so be sure to put it somewhere safe!\n\nYou need to write this seed phrase down with pen and paper, so get this ready.';

  @override
  String get next => 'Next';

  @override
  String get back => 'Back';

  @override
  String get retry => 'Retry';

  @override
  String get somethingWentWrong => 'Something went wrong.';

  @override
  String get noWalletFound => 'No wallet found.';

  @override
  String get deleteKeychainDialogTitle => 'Delete Keychain?';

  @override
  String get deleteKeychainDialogSubtitle => 'Are you sure you wants to delete your\nCatalyst Keychain from this device?';

  @override
  String get deleteKeychainDialogWarning => 'Make sure you have a working Catalyst 12-word seedphrase!';

  @override
  String get deleteKeychainDialogWarningInfo => 'Your Catalyst account will be removed,\nthis action cannot be undone!';

  @override
  String get deleteKeychainDialogTypingInfo => 'To avoid mistakes, please type ‘Remove Keychain’ below.';

  @override
  String get deleteKeychainDialogInputLabel => 'Confirm removal';

  @override
  String get deleteKeychainDialogErrorText => 'Error. Please type \'Remove keychain\' to remove your account from this device.';

  @override
  String get deleteKeychainDialogRemovingPhrase => 'Remove Keychain';

  @override
  String get delete => 'Delete';

  @override
  String get close => 'Close';

  @override
  String get notice => 'Notice';

  @override
  String get keychainDeletedDialogTitle => 'Catalyst keychain removed';

  @override
  String get keychainDeletedDialogSubtitle => 'Catalyst keychain removed';

  @override
  String get keychainDeletedDialogInfo => 'Catalyst keychain removed';

  @override
  String get createKeychainSeedPhraseSubtitle => 'Write down your 12 Catalyst  security words';

  @override
  String get createKeychainSeedPhraseBody => 'Make sure you create an offline backup of your recovery phrase as well.';

  @override
  String get createKeychainSeedPhraseDownload => 'Download Catalyst key';

  @override
  String get createKeychainSeedPhraseStoreConfirmation => 'I have written down/downloaded my 12 words';

  @override
<<<<<<< HEAD
  String get yes => 'Yes';

  @override
  String get no => 'No';
=======
  String get createKeychainSeedPhraseCheckInstructionsTitle => 'Check your Catalyst security keys';

  @override
  String get createKeychainSeedPhraseCheckInstructionsSubtitle => 'Next, we\'re going to make sure that you\'ve written down your words correctly.     We don\'t save your seed phrase, so it\'s important  to make sure you have it right. That\'s why we do this confirmation before continuing.     It\'s also good practice to get familiar with using a seed phrase if you\'re new to crypto.';
>>>>>>> f1a69fbd
}<|MERGE_RESOLUTION|>--- conflicted
+++ resolved
@@ -560,12 +560,10 @@
   String get createKeychainSeedPhraseStoreConfirmation => 'I have written down/downloaded my 12 words';
 
   @override
-<<<<<<< HEAD
   String get yes => 'Yes';
 
   @override
   String get no => 'No';
-=======
   String get createKeychainSeedPhraseCheckInstructionsTitle => 'Check your Catalyst security keys';
 
   @override
@@ -575,5 +573,4 @@
 to make sure you have it right. That\'s why we do this confirmation before continuing.       It\'s also good practice to get familiar with using a seed phrase if you\'re new to crypto.';
->>>>>>> f1a69fbd
 }