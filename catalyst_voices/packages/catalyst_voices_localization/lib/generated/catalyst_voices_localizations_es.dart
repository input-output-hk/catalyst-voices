import 'package:intl/intl.dart' as intl;

import 'catalyst_voices_localizations.dart';

// ignore_for_file: type=lint

/// The translations for Spanish Castilian (`es`).
class VoicesLocalizationsEs extends VoicesLocalizations {
  VoicesLocalizationsEs([String locale = 'es']) : super(locale);

  @override
  String get emailLabelText => 'Email';

  @override
  String get emailHintText => 'mail@example.com';

  @override
  String get emailErrorText => 'mail@example.com';

  @override
  String get cancelButtonText => 'Cancel';

  @override
  String get editButtonText => 'Edit';

  @override
  String get headerTooltipText => 'Header';

  @override
  String get placeholderRichText => 'Start writing your text...';

  @override
  String get supportingTextLabelText => 'Supporting text';

  @override
  String get saveButtonText => 'Save';

  @override
  String get passwordLabelText => 'Contraseña';

  @override
  String get passwordHintText => 'Mi1ContraseñaSecreta';

  @override
  String get passwordErrorText => 'La contraseña debe tener al menos 8 caracteres';

  @override
  String get loginTitleText => 'Acceso';

  @override
  String get loginButtonText => 'Acceso';

  @override
  String get loginScreenErrorMessage => 'Credenciales incorrectas';

  @override
  String get homeScreenText => 'Catalyst Voices';

  @override
  String get comingSoonSubtitle => 'Voices';

  @override
  String get comingSoonTitle1 => 'Coming';

  @override
  String get comingSoonTitle2 => 'soon';

  @override
  String get comingSoonDescription => 'Project Catalyst is the world\'s largest decentralized innovation engine for solving real-world challenges.';

  @override
  String get connectingStatusLabelText => 're-connecting';

  @override
  String get finishAccountButtonLabelText => 'Finish account';

  @override
  String get getStartedButtonLabelText => 'Get Started';

  @override
  String get unlockButtonLabelText => 'Unlock';

  @override
  String get userProfileGuestLabelText => 'Guest';

  @override
  String get searchButtonLabelText => '[cmd=K]';

  @override
  String get snackbarInfoLabelText => 'Info';

  @override
  String get snackbarInfoMessageText => 'This is an info message!';

  @override
  String get snackbarSuccessLabelText => 'Success';

  @override
  String get snackbarSuccessMessageText => 'This is a success message!';

  @override
  String get snackbarWarningLabelText => 'Warning';

  @override
  String get snackbarWarningMessageText => 'This is a warning message!';

  @override
  String get snackbarErrorLabelText => 'Error';

  @override
  String get snackbarErrorMessageText => 'This is an error message!';

  @override
  String get snackbarRefreshButtonText => 'Refresh';

  @override
  String get snackbarMoreButtonText => 'Learn more';

  @override
  String get snackbarOkButtonText => 'Ok';

  @override
  String seedPhraseSlotNr(int nr) {
    return 'Slot $nr';
  }

  @override
  String get proposalStatusReady => 'Ready';

  @override
  String get proposalStatusDraft => 'Draft';

  @override
  String get proposalStatusInProgress => 'In progress';

  @override
  String get proposalStatusPrivate => 'Private';

  @override
  String get proposalStatusLive => 'LIVE';

  @override
  String get proposalStatusCompleted => 'Completed';

  @override
  String get proposalStatusOpen => 'Open';

  @override
  String get fundedProposal => 'Funded proposal';

  @override
  String get publishedProposal => 'Published proposal';

  @override
  String fundedProposalDate(DateTime date) {
    final intl.DateFormat dateDateFormat = intl.DateFormat.yMMMMd(localeName);
    final String dateString = dateDateFormat.format(date);

    return 'Funded $dateString';
  }

  @override
  String lastUpdateDate(String date) {
    return 'Last update: $date.';
  }

  @override
  String get fundsRequested => 'Funds requested';

  @override
  String noOfComments(num count) {
    final intl.NumberFormat countNumberFormat = intl.NumberFormat.compact(
      locale: localeName,
      
    );
    final String countString = countNumberFormat.format(count);

    String _temp0 = intl.Intl.pluralLogic(
      count,
      locale: localeName,
      other: 'comments',
      one: 'comment',
      zero: 'comments',
    );
    return '$countString $_temp0';
  }

  @override
  String noOfSegmentsCompleted(num completed, num total, num percentage) {
    final intl.NumberFormat completedNumberFormat = intl.NumberFormat.compact(
      locale: localeName,
      
    );
    final String completedString = completedNumberFormat.format(completed);
    final intl.NumberFormat totalNumberFormat = intl.NumberFormat.compact(
      locale: localeName,
      
    );
    final String totalString = totalNumberFormat.format(total);
    final intl.NumberFormat percentageNumberFormat = intl.NumberFormat.compact(
      locale: localeName,
      
    );
    final String percentageString = percentageNumberFormat.format(percentage);

    String _temp0 = intl.Intl.pluralLogic(
      total,
      locale: localeName,
      other: 'segments',
      one: 'segment',
      zero: 'segments',
    );
    return '$completedString of $totalString ($percentageString%) $_temp0 completed';
  }

  @override
  String get today => 'Today';

  @override
  String get yesterday => 'Yesterday';

  @override
  String get twoDaysAgo => '2 days ago';

  @override
  String get tomorrow => 'Tomorrow';

  @override
  String get activeVotingRound => 'Active voting round 14';

  @override
  String noOfAllProposals(int count) {
    return 'All proposals ($count)';
  }

  @override
  String get favorites => 'Favorites';

  @override
  String get treasuryCampaignBuilder => 'Campaign builder';

  @override
  String get treasuryCampaignBuilderSegments => 'Segments';

  @override
  String get treasuryCampaignSetup => 'Setup Campaign';

  @override
  String get treasuryCampaignTitle => 'Campaign title';

  @override
  String get stepEdit => 'Edit';

  @override
  String get workspaceProposalNavigation => 'Proposal navigation';

  @override
  String get workspaceProposalNavigationSegments => 'Segments';

  @override
  String get workspaceProposalSetup => 'Proposal setup';

  @override
  String get drawerSpaceTreasury => 'Treasury';

  @override
  String get drawerSpaceDiscovery => 'Discovery';

  @override
  String get drawerSpaceWorkspace => 'Workspace';

  @override
  String get drawerSpaceVoting => 'Voting';

  @override
  String get drawerSpaceFundedProjects => 'Funded projects';

  @override
  String get fundedProjectSpace => 'Funded project space';

  @override
  String noOfFundedProposals(int count) {
    return 'Funded proposals ($count)';
  }

  @override
  String get followed => 'Followed';

  @override
  String get overallSpacesSearchBrands => 'Search Brands';

  @override
  String get overallSpacesTasks => 'Tasks';

  @override
  String get voicesUpdateReady => 'Voices update ready';

  @override
  String get clickToRestart => 'Click to restart';

  @override
  String get spaceTreasuryName => 'Treasury space';

  @override
  String get spaceDiscoveryName => 'Discovery space';

  @override
  String get spaceWorkspaceName => 'Workspace';

  @override
  String get spaceVotingName => 'Voting space';

  @override
  String get spaceFundedProjects => 'Funded project space';

  @override
  String get lock => 'Lock';

  @override
  String get unlock => 'Unlock';

  @override
  String get getStarted => 'Get Started';

  @override
  String get guest => 'Guest';

  @override
  String get visitor => 'Visitor';

  @override
  String get noConnectionBannerRefreshButtonText => 'Refresh';

  @override
  String get noConnectionBannerTitle => 'No internet connection';

  @override
  String get noConnectionBannerDescription => 'Your internet is playing hide and seek. Check your internet connection, or try again in a moment.';

  @override
  String get weakPasswordStrength => 'Weak password strength';

  @override
  String get normalPasswordStrength => 'Normal password strength';

  @override
  String get goodPasswordStrength => 'Good password strength';

  @override
  String get chooseCardanoWallet => 'Choose Cardano Wallet';

  @override
  String get chooseOtherWallet => 'Choose other wallet';

  @override
  String get learnMore => 'Learn More';

  @override
  String get walletLinkHeader => 'Link keys to your Catalyst Keychain';

  @override
  String get walletLinkWalletSubheader => 'Link your Cardano wallet';

  @override
  String get walletLinkRolesSubheader => 'Select your Catalyst roles';

  @override
  String get walletLinkTransactionSubheader => 'Sign your Catalyst roles to the\nCardano mainnet';

  @override
  String get walletLinkIntroTitle => 'Link Cardano Wallet & Catalyst Roles to you Catalyst Keychain.';

  @override
  String get walletLinkIntroContent => 'You\'re almost there! This is the final and most important step in your account setup.\n\nWe\'re going to link a Cardano Wallet to your Catalyst Keychain, so you can start collecting Role Keys.\n\nRole Keys allow you to enter new spaces, discover new ways to participate, and unlock new ways to earn rewards.\n\nWe\'ll start with your Voter Key by default. You can decide to add a Proposer Key and Drep key if you want, or you can always add them later.';

  @override
  String get walletLinkSelectWalletTitle => 'Select the Cardano wallet to link\nto your Catalyst Keychain.';

  @override
  String get walletLinkSelectWalletContent => 'To complete this action, you\'ll submit a signed transaction to Cardano. There will be an ADA transaction fee.';

  @override
  String get walletLinkWalletDetailsTitle => 'Cardano wallet detection';

  @override
  String walletLinkWalletDetailsContent(String wallet) {
    return '$wallet connected successfully!';
  }

  @override
  String get walletLinkWalletDetailsNotice => 'Wallet and role registrations require a minimal transaction fee. You can setup your default dApp connector wallet in your browser extension settings.';

  @override
  String get walletLinkWalletDetailsNoticeTopUp => 'Top up ADA';

  @override
  String get walletLinkWalletDetailsNoticeTopUpLink => 'Link to top-up provider';

  @override
  String get walletLinkTransactionTitle => 'Let\'s make sure everything looks right.';

  @override
  String get walletLinkTransactionAccountCompletion => 'Account completion for Catalyst';

  @override
  String walletLinkTransactionLinkItem(String wallet) {
    return '1 Link $wallet to Catalyst Keychain';
  }

  @override
  String get walletLinkTransactionPositiveSmallPrint => 'Positive small print';

  @override
  String get walletLinkTransactionPositiveSmallPrintItem1 => 'Your registration is a one time event, cost will not renew periodically.';

  @override
  String get walletLinkTransactionPositiveSmallPrintItem2 => 'Your registrations can be found under your account profile after completion.';

  @override
  String get walletLinkTransactionPositiveSmallPrintItem3 => 'All registration fees go into the Cardano Treasury.';

  @override
  String get walletLinkTransactionSign => 'Sign transaction with wallet';

  @override
  String get walletLinkTransactionChangeRoles => 'Change role setup';

  @override
  String walletLinkTransactionRoleItem(String role) {
    return '1 $role registration to Catalyst Keychain';
  }

  @override
  String get walletLinkRoleChooserTitle => 'How do you want to participate in Catalyst?';

  @override
  String get walletLinkRoleChooserContent => 'In Catalyst you can take on different roles, learn more below and choose your additional roles now.';

  @override
  String get walletLinkRoleSummaryTitle => 'Is this your correct Catalyst role setup?';

  @override
  String get walletLinkRoleSummaryContent1 => 'You would like to register ';

  @override
  String walletLinkRoleSummaryContent2(num count) {
    final intl.NumberFormat countNumberFormat = intl.NumberFormat.compact(
      locale: localeName,
      
    );
    final String countString = countNumberFormat.format(count);

    String _temp0 = intl.Intl.pluralLogic(
      count,
      locale: localeName,
      other: 'roles',
      one: 'role',
      zero: 'roles',
    );
    return '$countString active $_temp0';
  }

  @override
  String get walletLinkRoleSummaryContent3 => ' in Catalyst.';

  @override
  String get walletLinkRoleSummaryButton => 'Confirm & Sign with wallet';

  @override
  String get seeAllSupportedWallets => 'See all supported wallets';

  @override
  String get walletDetectionSummary => 'Wallet detection summary';

  @override
  String get walletBalance => 'Wallet balance';

  @override
  String get walletAddress => 'Wallet address';

  @override
  String get accountCreationCreate => 'Create a new  Catalyst Keychain';

  @override
  String get accountCreationRecover => 'Recover your Catalyst Keychain';

  @override
  String get accountCreationOnThisDevice => 'On this device';

  @override
  String get accountCreationGetStartedTitle => 'Welcome to Catalyst';

  @override
  String get accountCreationGetStatedDesc => 'If you already have a Catalyst keychain you can restore it on this device, or you can create a new Catalyst Keychain.';

  @override
  String get accountCreationGetStatedWhatNext => 'What do you want to do?';

  @override
  String get myAccountProfileKeychain => 'My Account / Profile & Keychain';

  @override
  String get yourCatalystKeychainAndRoleRegistration => 'Your Catalyst keychain & role registration';

  @override
  String get profileAndKeychain => 'Profile & Keychain';

  @override
  String get removeKeychain => 'Remove Keychain';

  @override
  String get walletConnected => 'Wallet connected';

  @override
  String get currentRoleRegistrations => 'Current Role registrations';

  @override
  String get voter => 'Voter';

  @override
  String get proposer => 'Proposer';

  @override
  String get drep => 'Drep';

  @override
  String get defaultRole => 'Default';

  @override
  String get catalystKeychain => 'Catalyst Keychain';

  @override
  String get accountCreationSplashTitle => 'Create your Catalyst Keychain';

  @override
  String get accountCreationSplashMessage => 'Your keychain is your ticket to participate in  distributed innovation on the global stage.    Once you have it, you\'ll be able to enter different spaces, discover awesome ideas, and share your feedback to hep improve ideas.    As you add new keys to your keychain, you\'ll be able to enter new spaces, unlock new rewards opportunities, and have your voice heard in community decisions.';

  @override
  String get accountCreationSplashNextButton => 'Create your Keychain now';

  @override
  String get accountInstructionsTitle => 'Great! Your Catalyst Keychain  has been created.';

  @override
  String get accountInstructionsMessage => 'On the next screen, you\'re going to see 12 words.  This is called your \"seed phrase\".     It\'s like a super secure password that only you know,  that allows you to prove ownership of your keychain.    You\'ll use it to login and recover your account on  different devices, so be sure to put it somewhere safe!\n\nYou need to write this seed phrase down with pen and paper, so get this ready.';

  @override
  String get next => 'Next';

  @override
  String get back => 'Back';

  @override
  String get retry => 'Retry';

  @override
  String get somethingWentWrong => 'Something went wrong.';

  @override
  String get noWalletFound => 'No wallet found.';

  @override
  String get deleteKeychainDialogTitle => 'Delete Keychain?';

  @override
  String get deleteKeychainDialogSubtitle => 'Are you sure you wants to delete your\nCatalyst Keychain from this device?';

  @override
  String get deleteKeychainDialogWarning => 'Make sure you have a working Catalyst 12-word seedphrase!';

  @override
  String get deleteKeychainDialogWarningInfo => 'Your Catalyst account will be removed,\nthis action cannot be undone!';

  @override
  String get deleteKeychainDialogTypingInfo => 'To avoid mistakes, please type ‘Remove Keychain’ below.';

  @override
  String get deleteKeychainDialogInputLabel => 'Confirm removal';

  @override
  String get deleteKeychainDialogErrorText => 'Error. Please type \'Remove keychain\' to remove your account from this device.';

  @override
  String get deleteKeychainDialogRemovingPhrase => 'Remove Keychain';

  @override
  String get delete => 'Delete';

  @override
  String get close => 'Close';

  @override
  String get notice => 'Notice';

  @override
  String get yes => 'Yes';

  @override
  String get no => 'No';

  @override
  String get total => 'Total';

  @override
<<<<<<< HEAD
  String get file => 'file';

  @override
  String get key => 'key';

  @override
  String get upload => 'Upload';

  @override
  String get browse => 'browse';

  @override
  String uploadDropInfo(String itemNameToUpload) {
    return 'Drop your $itemNameToUpload here or ';
  }

  @override
  String get uploadProgressInfo => 'Upload in progress';

  @override
  String get uploadKeychainTitle => 'Upload Catalyst Keychain';

  @override
  String get uploadKeychainInfo => 'Make sure it\'s a correct Catalyst keychain file.';
=======
  String get themeLight => 'Light';

  @override
  String get themeDark => 'Dark';
>>>>>>> 7278e22a

  @override
  String get keychainDeletedDialogTitle => 'Catalyst keychain removed';

  @override
  String get keychainDeletedDialogSubtitle => 'Catalyst keychain removed';

  @override
  String get keychainDeletedDialogInfo => 'Catalyst keychain removed';

  @override
  String get createKeychainSeedPhraseSubtitle => 'Write down your 12 Catalyst  security words';

  @override
  String get createKeychainSeedPhraseBody => 'Make sure you create an offline backup of your recovery phrase as well.';

  @override
  String get createKeychainSeedPhraseDownload => 'Download Catalyst key';

  @override
  String get createKeychainSeedPhraseStoreConfirmation => 'I have written down/downloaded my 12 words';

  @override
  String get createKeychainSeedPhraseCheckInstructionsTitle => 'Check your Catalyst security keys';

  @override
  String get createKeychainSeedPhraseCheckInstructionsSubtitle => 'Next, we\'re going to make sure that you\'ve written down your words correctly.     We don\'t save your seed phrase, so it\'s important  to make sure you have it right. That\'s why we do this confirmation before continuing.     It\'s also good practice to get familiar with using a seed phrase if you\'re new to crypto.';

  @override
  String get createKeychainSeedPhraseCheckSubtitle => 'Input your Catalyst security keys';

  @override
  String get createKeychainSeedPhraseCheckBody => 'Select your 12 written down words in  the correct order.';

  @override
  String get uploadCatalystKey => 'Upload Catalyst Key';

  @override
  String get reset => 'Reset';

  @override
  String get createKeychainSeedPhraseCheckSuccessTitle => 'Nice job! You\'ve successfully verified the seed phrase for your keychain.';

  @override
  String get createKeychainSeedPhraseCheckSuccessSubtitle => 'Enter your seed phrase to recover your Catalyst Keychain on any device.  It\'s kinda like your email and password all rolled into one, so keep it somewhere safe!  In the next step we’ll add a password to your Catalyst Keychain, so you can lock/unlock access to Voices.';

  @override
  String get yourNextStep => 'Your next step';

  @override
  String get createKeychainSeedPhraseCheckSuccessNextStep => 'Now let’s set your Unlock password for this device!';

  @override
  String get createKeychainUnlockPasswordInstructionsTitle => 'Set your Catalyst unlock password  for this device';

  @override
  String get createKeychainUnlockPasswordInstructionsSubtitle => 'With over 300 trillion possible combinations, your 12 word seed phrase is great for keeping your account safe.    But it can be a bit tedious to enter every single time you want to use the app.    In this next step, you\'ll set your Unlock Password for your current device. It\'s like a shortcut for proving ownership of your Keychain.    Whenever you recover your account for the first time on a new device, you\'ll need to use your Catalyst Keychain to get started. Every time after that, you can use your Unlock Password to quickly regain access.';

  @override
  String get createKeychainCreatedTitle => 'Congratulations your Catalyst  Keychain is created!';

  @override
  String get createKeychainCreatedNextStep => 'In the next step you write your Catalyst roles and  account to the Cardano Mainnet.';

  @override
  String get createKeychainLinkWalletAndRoles => 'Link your Cardano Wallet & Roles';

  @override
  String get registrationCreateKeychainStepGroup => 'Catalyst Keychain created';

  @override
  String get registrationLinkWalletStepGroup => 'Link Cardano Wallet & Roles';

  @override
  String get registrationCompletedStepGroup => 'Catalyst account creation completed!';
}<|MERGE_RESOLUTION|>--- conflicted
+++ resolved
@@ -617,37 +617,10 @@
   String get total => 'Total';
 
   @override
-<<<<<<< HEAD
-  String get file => 'file';
-
-  @override
-  String get key => 'key';
-
-  @override
-  String get upload => 'Upload';
-
-  @override
-  String get browse => 'browse';
-
-  @override
-  String uploadDropInfo(String itemNameToUpload) {
-    return 'Drop your $itemNameToUpload here or ';
-  }
-
-  @override
-  String get uploadProgressInfo => 'Upload in progress';
-
-  @override
-  String get uploadKeychainTitle => 'Upload Catalyst Keychain';
-
-  @override
-  String get uploadKeychainInfo => 'Make sure it\'s a correct Catalyst keychain file.';
-=======
   String get themeLight => 'Light';
 
   @override
   String get themeDark => 'Dark';
->>>>>>> 7278e22a
 
   @override
   String get keychainDeletedDialogTitle => 'Catalyst keychain removed';
