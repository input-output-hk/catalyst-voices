import 'package:intl/intl.dart' as intl;

import 'catalyst_voices_localizations.dart';

// ignore_for_file: type=lint

/// The translations for Spanish Castilian (`es`).
class VoicesLocalizationsEs extends VoicesLocalizations {
  VoicesLocalizationsEs([String locale = 'es']) : super(locale);

  @override
  String get emailLabelText => 'Email';

  @override
  String get emailHintText => 'mail@example.com';

  @override
  String get emailErrorText => 'mail@example.com';

  @override
  String get cancelButtonText => 'Cancel';

  @override
  String get editButtonText => 'Edit';

  @override
  String get headerTooltipText => 'Header';

  @override
  String get placeholderRichText => 'Start writing your text...';

  @override
  String get supportingTextLabelText => 'Supporting text';

  @override
  String get saveButtonText => 'Save';

  @override
  String get passwordLabelText => 'Contraseña';

  @override
  String get passwordHintText => 'Mi1ContraseñaSecreta';

  @override
  String get passwordErrorText => 'La contraseña debe tener al menos 8 caracteres';

  @override
  String get loginTitleText => 'Acceso';

  @override
  String get loginButtonText => 'Acceso';

  @override
  String get loginScreenErrorMessage => 'Credenciales incorrectas';

  @override
  String get homeScreenText => 'Catalyst Voices';

  @override
  String get comingSoonSubtitle => 'Voices';

  @override
  String get comingSoonTitle1 => 'Coming';

  @override
  String get comingSoonTitle2 => 'soon';

  @override
  String get comingSoonDescription => 'Project Catalyst is the world\'s largest decentralized innovation engine for solving real-world challenges.';

  @override
  String get connectingStatusLabelText => 're-connecting';

  @override
  String get finishAccountButtonLabelText => 'Finish account';

  @override
  String get getStartedButtonLabelText => 'Get Started';

  @override
  String get unlockButtonLabelText => 'Unlock';

  @override
  String get userProfileGuestLabelText => 'Guest';

  @override
  String get searchButtonLabelText => '[cmd=K]';

  @override
  String get snackbarInfoLabelText => 'Info';

  @override
  String get snackbarInfoMessageText => 'This is an info message!';

  @override
  String get snackbarSuccessLabelText => 'Success';

  @override
  String get snackbarSuccessMessageText => 'This is a success message!';

  @override
  String get snackbarWarningLabelText => 'Warning';

  @override
  String get snackbarWarningMessageText => 'This is a warning message!';

  @override
  String get snackbarErrorLabelText => 'Error';

  @override
  String get snackbarErrorMessageText => 'This is an error message!';

  @override
  String get snackbarRefreshButtonText => 'Refresh';

  @override
  String get snackbarMoreButtonText => 'Learn more';

  @override
  String get snackbarOkButtonText => 'Ok';

  @override
  String seedPhraseSlotNr(int nr) {
    return 'Slot $nr';
  }

  @override
  String get proposalStatusReady => 'Ready';

  @override
  String get proposalStatusDraft => 'Draft';

  @override
  String get proposalStatusInProgress => 'In progress';

  @override
  String get proposalStatusPrivate => 'Private';

  @override
  String get proposalStatusLive => 'LIVE';

  @override
  String get proposalStatusCompleted => 'Completed';

  @override
  String get proposalStatusOpen => 'Open';

  @override
  String get fundedProposal => 'Funded proposal';

  @override
  String get publishedProposal => 'Published proposal';

  @override
  String fundedProposalDate(DateTime date) {
    final intl.DateFormat dateDateFormat = intl.DateFormat.yMMMMd(localeName);
    final String dateString = dateDateFormat.format(date);

    return 'Funded $dateString';
  }

  @override
  String lastUpdateDate(String date) {
    return 'Last update: $date.';
  }

  @override
  String get fundsRequested => 'Funds requested';

  @override
  String noOfComments(num count) {
    final intl.NumberFormat countNumberFormat = intl.NumberFormat.compact(
      locale: localeName,
      
    );
    final String countString = countNumberFormat.format(count);

    String _temp0 = intl.Intl.pluralLogic(
      count,
      locale: localeName,
      other: 'comments',
      one: 'comment',
      zero: 'comments',
    );
    return '$countString $_temp0';
  }

  @override
  String noOfSegmentsCompleted(num completed, num total, num percentage) {
    final intl.NumberFormat completedNumberFormat = intl.NumberFormat.compact(
      locale: localeName,
      
    );
    final String completedString = completedNumberFormat.format(completed);
    final intl.NumberFormat totalNumberFormat = intl.NumberFormat.compact(
      locale: localeName,
      
    );
    final String totalString = totalNumberFormat.format(total);
    final intl.NumberFormat percentageNumberFormat = intl.NumberFormat.compact(
      locale: localeName,
      
    );
    final String percentageString = percentageNumberFormat.format(percentage);

    String _temp0 = intl.Intl.pluralLogic(
      total,
      locale: localeName,
      other: 'segments',
      one: 'segment',
      zero: 'segments',
    );
    return '$completedString of $totalString ($percentageString%) $_temp0 completed';
  }

  @override
  String get today => 'Today';

  @override
  String get yesterday => 'Yesterday';

  @override
  String get twoDaysAgo => '2 days ago';

  @override
  String get tomorrow => 'Tomorrow';

  @override
  String get activeVotingRound => 'Active voting round 14';

  @override
  String noOfAllProposals(int count) {
    return 'All proposals ($count)';
  }

  @override
  String get favorites => 'Favorites';

  @override
  String get treasuryCampaignBuilder => 'Campaign builder';

  @override
  String get treasuryCampaignBuilderSegments => 'Segments';

  @override
  String get treasuryCampaignSetup => 'Setup Campaign';

  @override
  String get treasuryCampaignTitle => 'Campaign title';

  @override
  String get stepEdit => 'Edit';

  @override
  String get workspaceProposalNavigation => 'Proposal navigation';

  @override
  String get workspaceProposalNavigationSegments => 'Segments';

  @override
  String get workspaceProposalSetup => 'Proposal setup';

  @override
  String get drawerSpaceTreasury => 'Treasury';

  @override
  String get drawerSpaceDiscovery => 'Discovery';

  @override
  String get drawerSpaceWorkspace => 'Workspace';

  @override
  String get drawerSpaceVoting => 'Voting';

  @override
  String get drawerSpaceFundedProjects => 'Funded projects';

  @override
  String get fundedProjectSpace => 'Funded project space';

  @override
  String noOfFundedProposals(int count) {
    return 'Funded proposals ($count)';
  }

  @override
  String get followed => 'Followed';

  @override
  String get overallSpacesSearchBrands => 'Search Brands';

  @override
  String get overallSpacesTasks => 'Tasks';

  @override
  String get voicesUpdateReady => 'Voices update ready';

  @override
  String get clickToRestart => 'Click to restart';

  @override
  String get spaceTreasuryName => 'Treasury space';

  @override
  String get spaceDiscoveryName => 'Discovery space';

  @override
  String get spaceWorkspaceName => 'Workspace';

  @override
  String get spaceVotingName => 'Voting space';

  @override
  String get spaceFundedProjects => 'Funded project space';

  @override
  String get lock => 'Lock';

  @override
  String get unlock => 'Unlock';

  @override
  String get getStarted => 'Get Started';

  @override
  String get guest => 'Guest';

  @override
  String get visitor => 'Visitor';

  @override
  String get noConnectionBannerRefreshButtonText => 'Refresh';

  @override
  String get noConnectionBannerTitle => 'No internet connection';

  @override
  String get noConnectionBannerDescription => 'Your internet is playing hide and seek. Check your internet connection, or try again in a moment.';

  @override
  String get weakPasswordStrength => 'Weak password strength';

  @override
  String get normalPasswordStrength => 'Normal password strength';

  @override
  String get goodPasswordStrength => 'Good password strength';

  @override
  String get chooseCardanoWallet => 'Choose Cardano Wallet';

  @override
  String get chooseOtherWallet => 'Choose other wallet';

  @override
  String get learnMore => 'Learn More';

  @override
  String get walletLinkHeader => 'Link keys to your Catalyst Keychain';

  @override
  String get walletLinkWalletSubheader => 'Link your Cardano wallet';

  @override
  String get walletLinkRolesSubheader => 'Select your Catalyst roles';

  @override
  String get walletLinkTransactionSubheader => 'Sign your Catalyst roles to the\nCardano mainnet';

  @override
  String get walletLinkIntroTitle => 'Link Cardano Wallet & Catalyst Roles to you Catalyst Keychain.';

  @override
  String get walletLinkIntroContent => 'You\'re almost there! This is the final and most important step in your account setup.\n\nWe\'re going to link a Cardano Wallet to your Catalyst Keychain, so you can start collecting Role Keys.\n\nRole Keys allow you to enter new spaces, discover new ways to participate, and unlock new ways to earn rewards.\n\nWe\'ll start with your Voter Key by default. You can decide to add a Proposer Key and Drep key if you want, or you can always add them later.';

  @override
  String get walletLinkSelectWalletTitle => 'Select the Cardano wallet to link\nto your Catalyst Keychain.';

  @override
  String get walletLinkSelectWalletContent => 'To complete this action, you\'ll submit a signed transaction to Cardano. There will be an ADA transaction fee.';

  @override
  String get walletLinkWalletDetailsTitle => 'Cardano wallet detection';

  @override
  String walletLinkWalletDetailsContent(String wallet) {
    return '$wallet connected successfully!';
  }

  @override
  String get walletLinkWalletDetailsNotice => 'Wallet and role registrations require a minimal transaction fee. You can setup your default dApp connector wallet in your browser extension settings.';

  @override
  String get walletLinkWalletDetailsNoticeTopUp => 'Top up ADA';

  @override
  String get walletLinkWalletDetailsNoticeTopUpLink => 'Link to top-up provider';

  @override
  String get walletLinkTransactionTitle => 'Let\'s make sure everything looks right.';

  @override
  String get walletLinkTransactionAccountCompletion => 'Account completion for Catalyst';

  @override
  String walletLinkTransactionLinkItem(String wallet) {
    return '1 Link $wallet to Catalyst Keychain';
  }

  @override
  String get walletLinkTransactionPositiveSmallPrint => 'Positive small print';

  @override
  String get walletLinkTransactionPositiveSmallPrintItem1 => 'Your registration is a one time event, cost will not renew periodically.';

  @override
  String get walletLinkTransactionPositiveSmallPrintItem2 => 'Your registrations can be found under your account profile after completion.';

  @override
  String get walletLinkTransactionPositiveSmallPrintItem3 => 'All registration fees go into the Cardano Treasury.';

  @override
  String get walletLinkTransactionSign => 'Sign transaction with wallet';

  @override
  String get walletLinkTransactionChangeRoles => 'Change role setup';

  @override
  String walletLinkTransactionRoleItem(String role) {
    return '1 $role registration to Catalyst Keychain';
  }

  @override
  String get seeAllSupportedWallets => 'See all supported wallets';

  @override
  String get walletDetectionSummary => 'Wallet detection summary';

  @override
  String get walletBalance => 'Wallet balance';

  @override
  String get walletAddress => 'Wallet address';

  @override
  String get accountCreationCreate => 'Create a new  Catalyst Keychain';

  @override
  String get accountCreationRecover => 'Recover your Catalyst Keychain';

  @override
  String get accountCreationOnThisDevice => 'On this device';

  @override
  String get accountCreationGetStartedTitle => 'Welcome to Catalyst';

  @override
  String get accountCreationGetStatedDesc => 'If you already have a Catalyst keychain you can restore it on this device, or you can create a new Catalyst Keychain.';

  @override
  String get accountCreationGetStatedWhatNext => 'What do you want to do?';

  @override
  String get myAccountProfileKeychain => 'My Account / Profile & Keychain';

  @override
  String get yourCatalystKeychainAndRoleRegistration => 'Your Catalyst keychain & role registration';

  @override
  String get profileAndKeychain => 'Profile & Keychain';

  @override
  String get removeKeychain => 'Remove Keychain';

  @override
  String get walletConnected => 'Wallet connected';

  @override
  String get currentRoleRegistrations => 'Current Role registrations';

  @override
  String get voter => 'Voter';

  @override
  String get proposer => 'Proposer';

  @override
  String get drep => 'Drep';

  @override
  String get defaultRole => 'Default';

  @override
  String get catalystKeychain => 'Catalyst Keychain';

  @override
  String get accountCreationSplashTitle => 'Create your Catalyst Keychain';

  @override
  String get accountCreationSplashMessage => 'Your keychain is your ticket to participate in  distributed innovation on the global stage.    Once you have it, you\'ll be able to enter different spaces, discover awesome ideas, and share your feedback to hep improve ideas.    As you add new keys to your keychain, you\'ll be able to enter new spaces, unlock new rewards opportunities, and have your voice heard in community decisions.';

  @override
  String get accountCreationSplashNextButton => 'Create your Keychain now';

  @override
  String get accountInstructionsTitle => 'Great! Your Catalyst Keychain  has been created.';

  @override
  String get accountInstructionsMessage => 'On the next screen, you\'re going to see 12 words.  This is called your \"seed phrase\".     It\'s like a super secure password that only you know,  that allows you to prove ownership of your keychain.    You\'ll use it to login and recover your account on  different devices, so be sure to put it somewhere safe!\n\nYou need to write this seed phrase down with pen and paper, so get this ready.';

  @override
  String get next => 'Next';

  @override
  String get back => 'Back';

  @override
  String get retry => 'Retry';

  @override
  String get somethingWentWrong => 'Something went wrong.';

  @override
  String get noWalletFound => 'No wallet found.';

  @override
  String get deleteKeychainDialogTitle => 'Delete Keychain?';

  @override
  String get deleteKeychainDialogSubtitle => 'Are you sure you wants to delete your\nCatalyst Keychain from this device?';

  @override
  String get deleteKeychainDialogWarning => 'Make sure you have a working Catalyst 12-word seedphrase!';

  @override
  String get deleteKeychainDialogWarningInfo => 'Your Catalyst account will be removed,\nthis action cannot be undone!';

  @override
  String get deleteKeychainDialogTypingInfo => 'To avoid mistakes, please type ‘Remove Keychain’ below.';

  @override
  String get deleteKeychainDialogInputLabel => 'Confirm removal';

  @override
  String get deleteKeychainDialogErrorText => 'Error. Please type \'Remove keychain\' to remove your account from this device.';

  @override
  String get deleteKeychainDialogRemovingPhrase => 'Remove Keychain';

  @override
  String get delete => 'Delete';

  @override
  String get close => 'Close';

  @override
  String get notice => 'Notice';

  @override
<<<<<<< HEAD
  String get yes => 'Yes';

  @override
  String get no => 'No';
=======
  String get total => 'Total';
>>>>>>> 07b6d968

  @override
  String get keychainDeletedDialogTitle => 'Catalyst keychain removed';

  @override
  String get keychainDeletedDialogSubtitle => 'Catalyst keychain removed';

  @override
  String get keychainDeletedDialogInfo => 'Catalyst keychain removed';

  @override
  String get createKeychainSeedPhraseSubtitle => 'Write down your 12 Catalyst  security words';

  @override
  String get createKeychainSeedPhraseBody => 'Make sure you create an offline backup of your recovery phrase as well.';

  @override
  String get createKeychainSeedPhraseDownload => 'Download Catalyst key';

  @override
  String get createKeychainSeedPhraseStoreConfirmation => 'I have written down/downloaded my 12 words';

  @override
  String get createKeychainSeedPhraseCheckInstructionsTitle => 'Check your Catalyst security keys';

  @override
  String get createKeychainSeedPhraseCheckInstructionsSubtitle => 'Next, we\'re going to make sure that you\'ve written down your words correctly.     We don\'t save your seed phrase, so it\'s important  to make sure you have it right. That\'s why we do this confirmation before continuing.     It\'s also good practice to get familiar with using a seed phrase if you\'re new to crypto.';

  @override
  String get createKeychainSeedPhraseCheckSubtitle => 'Input your Catalyst security keys';

  @override
  String get createKeychainSeedPhraseCheckBody => 'Select your 12 written down words in  the correct order.';

  @override
  String get uploadCatalystKey => 'Upload Catalyst Key';

  @override
  String get reset => 'Reset';

  @override
  String get createKeychainSeedPhraseCheckSuccessTitle => 'Nice job! You\'ve successfully verified the seed phrase for your keychain.';

  @override
  String get createKeychainSeedPhraseCheckSuccessSubtitle => 'Enter your seed phrase to recover your Catalyst Keychain on any device.  It\'s kinda like your email and password all rolled into one, so keep it somewhere safe!  In the next step we’ll add a password to your Catalyst Keychain, so you can lock/unlock access to Voices.';

  @override
  String get yourNextStep => 'Your next step';

  @override
  String get createKeychainSeedPhraseCheckSuccessNextStep => 'Now let’s set your Unlock password for this device!';

  @override
  String get createKeychainUnlockPasswordInstructionsTitle => 'Set your Catalyst unlock password  for this device';

  @override
  String get createKeychainUnlockPasswordInstructionsSubtitle => 'With over 300 trillion possible combinations, your 12 word seed phrase is great for keeping your account safe.    But it can be a bit tedious to enter every single time you want to use the app.    In this next step, you\'ll set your Unlock Password for your current device. It\'s like a shortcut for proving ownership of your Keychain.    Whenever you recover your account for the first time on a new device, you\'ll need to use your Catalyst Keychain to get started. Every time after that, you can use your Unlock Password to quickly regain access.';
}<|MERGE_RESOLUTION|>--- conflicted
+++ resolved
@@ -572,14 +572,13 @@
   String get notice => 'Notice';
 
   @override
-<<<<<<< HEAD
   String get yes => 'Yes';
 
   @override
   String get no => 'No';
-=======
+
+  @override
   String get total => 'Total';
->>>>>>> 07b6d968
 
   @override
   String get keychainDeletedDialogTitle => 'Catalyst keychain removed';
