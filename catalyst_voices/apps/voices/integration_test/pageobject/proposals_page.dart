--- conflicted
+++ resolved
@@ -173,20 +173,12 @@
 
   Future<void> currentCampaignDetailsLooksAsExpected() async {
     expect(
-<<<<<<< HEAD
-      $(currentCampaignTitle).text?.startsWith('Catalyst Fund '),
-      true,
-    );
-    expect($(currentCampaignDescription).text, isNotEmpty);
-    expect($(campaignDetailsButton).$(Text).text, (await t()).campaignDetails);
-=======
       $(currentCampaignTitle).text?.startsWith('Catalyst Fund'),
       true,
     );
     expect($(currentCampaignDescription).text, isNotEmpty);
     // TODO(emiride): bring it back after voting_as_individual is merged.
     // expect($(campaignDetailsButton).$(Text).text, (await t()).campaignDetails);
->>>>>>> 6e23a1a2
   }
 
   Future<int> getProposalsCountFromTab(String tab) async {
@@ -203,22 +195,14 @@
   Future<void> looksAsExpectedForVisitor() async {
     await AppBarPage($).looksAsExpectedForVisitor();
     await navigationBackButtonIsVisible();
-<<<<<<< HEAD
-    await currentCampaignDetailsLooksAsExpected();
-=======
     // TODO(emiride): bring it back after voting_as_individual is merged.
     // await currentCampaignDetailsLooksAsExpected();
->>>>>>> 6e23a1a2
     await proposalsTabsLookAsExpected();
     await changeCategoriesBtnLooksAsExpected();
     await searchFieldLooksAsExpected();
     await proposalCardsLookAsExpected();
-<<<<<<< HEAD
-    await paginationInfoLooksAsExpected();
-=======
     // TODO(emiride): handle case when no proposals available.
     // await paginationInfoLooksAsExpected();
->>>>>>> 6e23a1a2
   }
 
   Future<void> navigationBackButtonIsVisible() async {
@@ -231,11 +215,7 @@
     final proposalsDisplayedCount = paginationText?.split(' ')[0].split('-')[1];
     final proposalsCount = $.tester
         .widgetList<Material>(
-<<<<<<< HEAD
-          $(proposalsContainer).$(MostRecentSection($).proposalCard),
-=======
           $(ProposalsPagination).$(MostRecentSection($).proposalCard),
->>>>>>> 6e23a1a2
         )
         .length;
     expect(proposalsCount, int.parse(proposalsDisplayedCount!));
@@ -291,21 +271,12 @@
   Future<void> proposalCardsLookAsExpected() async {
     final proposalsCount = $.tester
         .widgetList<Material>(
-<<<<<<< HEAD
-          $(proposalsContainer).$(MostRecentSection($).proposalCard),
-        )
-        .length;
-    for (var cardIndex = 0; cardIndex < proposalsCount; cardIndex++) {
-      await $(proposalsContainer).$(MostRecentSection($).proposalCard).at(cardIndex).scrollTo();
-      await MostRecentSection($).proposalCardLooksAsExpected(proposalsContainer, cardIndex);
-=======
           $(ProposalsPagination).$(MostRecentSection($).proposalCard),
         )
         .length;
     for (var cardIndex = 0; cardIndex < proposalsCount; cardIndex++) {
       await $(ProposalsPagination).$(MostRecentSection($).proposalCard).at(cardIndex).scrollTo();
       await MostRecentSection($).proposalCardLooksAsExpected(ProposalsPagination, cardIndex);
->>>>>>> 6e23a1a2
     }
   }
 
@@ -351,11 +322,7 @@
     } else {
       final proposalsCount = $.tester
           .widgetList<Material>(
-<<<<<<< HEAD
-            $(proposalsContainer).$(MostRecentSection($).proposalCard),
-=======
             $(ProposalsPagination).$(MostRecentSection($).proposalCard),
->>>>>>> 6e23a1a2
           )
           .length;
       expect(proposalsCount, count);
@@ -364,7 +331,6 @@
 
   Future<void> proposalsTabsLookAsExpected() async {
     expect(
-<<<<<<< HEAD
       $(allProposalsTab).$(Text).text?.startsWith((await t()).noOfAll(0).split('·')[0]),
       true,
     );
@@ -378,26 +344,6 @@
     );
     expect(
       $(favoriteProposalsTab).$(Text).text?.startsWith((await t()).noOfFavorites(0).split('·')[0]),
-      true,
-    );
-    expect(
-      $(myProposalsTab).$(Text).text?.startsWith((await t()).noOfMyProposals(0).split('·')[0]),
-      true,
-    );
-=======
-      $(allProposalsTab).$(Text).text?.startsWith((await t()).noOfAll(0).split('(')[0]),
-      true,
-    );
-    expect(
-      $(draftProposalsTab).$(Text).text?.startsWith((await t()).noOfDraft(0).split('(')[0]),
-      true,
-    );
-    expect(
-      $(finalProposalsTab).$(Text).text?.startsWith((await t()).noOfFinal(0).split('(')[0]),
-      true,
-    );
-    expect(
-      $(favoriteProposalsTab).$(Text).text?.startsWith((await t()).noOfFavorites(0).split('(')[0]),
       true,
     );
     // TODO(emiride): my proposals is only visible for visitor and proposer.
@@ -405,7 +351,6 @@
       $(myProposalsTab).$(Text).text?.startsWith((await t()).noOfMyProposals(0).split('(')[0]),
       true,
     );*/
->>>>>>> 6e23a1a2
   }
 
   Future<void> searchFieldLooksAsExpected() async {
@@ -414,17 +359,9 @@
   }
 
   Future<void> shareModalCloseButtonWorks() async {
-<<<<<<< HEAD
     await $(
-      proposalsContainer,
+      ProposalsPagination,
     ).$(MostRecentSection($).proposalCard).at(0).$(MostRecentSection($).shareButton).tap();
-=======
-    await $(ProposalsPagination)
-        .$(MostRecentSection($).proposalCard)
-        .at(0)
-        .$(MostRecentSection($).shareButton)
-        .tap();
->>>>>>> 6e23a1a2
     expect($(shareProposalDialog).$(closeButton), findsOneWidget);
     await $(shareProposalDialog).$(closeButton).tap();
     expect($(shareProposalDialog).$(closeButton), findsNothing);
