import 'package:flutter/material.dart';
import 'package:flutter_test/flutter_test.dart';
import 'package:patrol_finders/patrol_finders.dart';

import '../../utils/translations_utils.dart';

class CampaignHeroSection {
<<<<<<< HEAD
  final PatrolTester $;

=======
  late PatrolTester $;
>>>>>>> fb371940
  final heroBackgroundVideo = const Key('HeroBackgroundVideo');
  final campaignBriefTitle = const Key('CampaignBriefTitle');
  final campaignBriefDescription = const Key('CampaignBriefDescription');
  final viewProposalsButton = const Key('ViewProposalsBtn');
  final unlockBtn = const Key('UnlockButton');
  final loadingError = const Key('ErrorIndicator');
  final campaignHeroSectionRoot = const Key('CampaignHeroSection');
  CampaignHeroSection(this.$);

<<<<<<< HEAD
  CampaignHeroSection(this.$);
=======
  Future<void> campaignBriefDescriptionIsRenderedCorrectly() async {
    expect(
      $(campaignBriefDescription).text,
      (await t()).projectCatalystDescription,
    );
  }
>>>>>>> fb371940

  Future<void> campaignBriefDescriptionIsRenderedCorrectly() async {
    expect(
      $(campaignBriefDescription).text,
      (await t()).projectCatalystDescription,
    );
  }

<<<<<<< HEAD
  Future<void> campaignBriefTitleIsRenderedCorrectly() async {
    expect(
      $(campaignBriefTitle).text,
      (await t()).heroSectionTitle,
    );
  }

=======
>>>>>>> fb371940
  Future<void> heroBackgroundVideoBoxIsVisible() async {
    // TODO(oldgreg): this looped vid is not visible in test
    // expect($(heroBackgroundVideo).visible, true);
  }

  Future<void> loadingErrorIsVisible() async {
    expect($(campaignHeroSectionRoot).$(loadingError), findsOneWidget);
  }

  Future<void> looksAsExpectedForVisitor() async {
    await heroBackgroundVideoBoxIsVisible();
    await campaignBriefTitleIsRenderedCorrectly();
    await campaignBriefDescriptionIsRenderedCorrectly();
    await viewProposalsButtonIsVisible();
  }

  Future<void> viewProposalsButtonIsVisible() async {
    expect($(viewProposalsButton), findsOneWidget);
    expect($(viewProposalsButton).$(Text).text, (await t()).viewProposals);
  }
}<|MERGE_RESOLUTION|>--- conflicted
+++ resolved
@@ -5,12 +5,8 @@
 import '../../utils/translations_utils.dart';
 
 class CampaignHeroSection {
-<<<<<<< HEAD
   final PatrolTester $;
 
-=======
-  late PatrolTester $;
->>>>>>> fb371940
   final heroBackgroundVideo = const Key('HeroBackgroundVideo');
   final campaignBriefTitle = const Key('CampaignBriefTitle');
   final campaignBriefDescription = const Key('CampaignBriefDescription');
@@ -18,18 +14,8 @@
   final unlockBtn = const Key('UnlockButton');
   final loadingError = const Key('ErrorIndicator');
   final campaignHeroSectionRoot = const Key('CampaignHeroSection');
+
   CampaignHeroSection(this.$);
-
-<<<<<<< HEAD
-  CampaignHeroSection(this.$);
-=======
-  Future<void> campaignBriefDescriptionIsRenderedCorrectly() async {
-    expect(
-      $(campaignBriefDescription).text,
-      (await t()).projectCatalystDescription,
-    );
-  }
->>>>>>> fb371940
 
   Future<void> campaignBriefDescriptionIsRenderedCorrectly() async {
     expect(
@@ -38,7 +24,6 @@
     );
   }
 
-<<<<<<< HEAD
   Future<void> campaignBriefTitleIsRenderedCorrectly() async {
     expect(
       $(campaignBriefTitle).text,
@@ -46,8 +31,6 @@
     );
   }
 
-=======
->>>>>>> fb371940
   Future<void> heroBackgroundVideoBoxIsVisible() async {
     // TODO(oldgreg): this looped vid is not visible in test
     // expect($(heroBackgroundVideo).visible, true);
