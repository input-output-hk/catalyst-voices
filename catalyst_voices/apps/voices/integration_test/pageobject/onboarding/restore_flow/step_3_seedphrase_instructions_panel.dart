--- conflicted
+++ resolved
@@ -35,14 +35,7 @@
       (await t()).recoverCatalystKeychain,
     );
     expect(infoPartTaskPicture(), findsOneWidget);
-<<<<<<< HEAD
-    expect(
-      $(learnMoreButton).$(Text).text,
-      T.get('Learn More'),
-    );
-=======
-    expect(infoPartLearnMoreText(), (await t()).learnMore);
->>>>>>> aa515eed
+    expect($(learnMoreButton).$(Text).text, (await t()).learnMore);
   }
 
   Future<void> verifyDetailsPanel() async {
