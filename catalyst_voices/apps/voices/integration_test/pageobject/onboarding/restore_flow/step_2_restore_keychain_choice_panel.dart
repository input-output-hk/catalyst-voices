--- conflicted
+++ resolved
@@ -64,13 +64,6 @@
       (await t()).recoverCatalystKeychain,
     );
     expect(infoPartTaskPicture(), findsOneWidget);
-<<<<<<< HEAD
-    expect(
-      $(learnMoreButton).$(Text).text,
-      T.get('Learn More'),
-    );
-=======
-    expect(infoPartLearnMoreText(), (await t()).learnMore);
->>>>>>> aa515eed
+    expect($(learnMoreButton).$(Text).text, (await t()).learnMore);
   }
 }