import 'package:flutter/material.dart';
import 'package:flutter_test/flutter_test.dart';

import '../../../utils/translations_utils.dart';
import '../../common_page.dart';
import '../create_flow/step_13_password_input.dart';
import 'step_6_unlock_password_info_panel.dart';

class UnlockPasswordInputPanel extends PasswordInputPanel {
  UnlockPasswordInputPanel(super.$);

  @override
  Future<void> goto() async {
    await UnlockPasswordInfoPanel($).goto();
    await UnlockPasswordInfoPanel($).clickNext();
  }

  @override
  Future<void> verifyPageElements() async {
    await verifyInfoPanel();
    await verifyDetailsPanel();
  }

  @override
  Future<void> verifyInfoPanel() async {
    expect(
      await infoPartHeaderTitleText(),
      (await t()).recoverCatalystKeychain,
    );
    expect(infoPartTaskPicture(), findsOneWidget);
    expect(
      $(registrationInfoPanel).$(CommonPage($).decorData).$(Text).text,
      (await t()).learnMore,
    );
    expect(await closeButton(), findsOneWidget);
  }

  @override
  Future<void> verifyDetailsPanel() async {
    expect($(passwordInputField).$(voicesTextField), findsOneWidget);
    expect($(enterPasswordText).text, (await t()).enterPassword);
<<<<<<< HEAD
    expect($(passwordConfirmInputField).$(enterPasswordText).text,
        (await t()).confirmPassword);
=======
    expect(
      $(passwordConfirmInputField).$(enterPasswordText).text,
      (await t()).confirmPassword,
    );
>>>>>>> b16949c3
    expect($(passwordConfirmInputField).$(voicesTextField), findsOneWidget);
    expect($(backButton), findsOneWidget);
    expect($(nextButton), findsOneWidget);
  }
}<|MERGE_RESOLUTION|>--- conflicted
+++ resolved
@@ -39,15 +39,10 @@
   Future<void> verifyDetailsPanel() async {
     expect($(passwordInputField).$(voicesTextField), findsOneWidget);
     expect($(enterPasswordText).text, (await t()).enterPassword);
-<<<<<<< HEAD
-    expect($(passwordConfirmInputField).$(enterPasswordText).text,
-        (await t()).confirmPassword);
-=======
     expect(
       $(passwordConfirmInputField).$(enterPasswordText).text,
       (await t()).confirmPassword,
     );
->>>>>>> b16949c3
     expect($(passwordConfirmInputField).$(voicesTextField), findsOneWidget);
     expect($(backButton), findsOneWidget);
     expect($(nextButton), findsOneWidget);
