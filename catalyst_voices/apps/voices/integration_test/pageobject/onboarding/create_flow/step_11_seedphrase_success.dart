import 'package:catalyst_voices_assets/catalyst_voices_assets.dart';
import 'package:flutter/material.dart';
import 'package:flutter_test/flutter_test.dart';

import '../../../utils/translations_utils.dart';
import '../onboarding_base_page.dart';
import 'step_10_input_seedphrase.dart';

class SeedphraseSuccessPanel extends OnboardingPageBase {
  SeedphraseSuccessPanel(super.$);

  final nextStepBody = const Key('NextStepBody');
  final greenImageLayoutBuilder = const Key('GreenImageLayoutBuilder');

  Future<void> clickNext() async {
    await $(nextButton).tap();
  }

  @override
  Future<void> goto() async {
    await InputSeedphrasePanel($).goto();
    await InputSeedphrasePanel($).inputSeedPhraseWords();
    await InputSeedphrasePanel($).clickNext();
  }

  @override
  Future<void> verifyPageElements() async {
    await verifyInfoPanel();
    await verifyDetailsPanel();
  }

  Future<void> verifyDetailsPanel() async {
    expect(
      $(nextStepBody).text,
      (await t()).createKeychainSeedPhraseCheckSuccessNextStep,
    );
    expect(
      $(registrationDetailsTitle).text,
      (await t()).createKeychainSeedPhraseCheckSuccessTitle,
    );
    expect(
      $(registrationDetailsBody).text,
      (await t()).createKeychainSeedPhraseCheckSuccessSubtitle,
    );
  }

  Future<void> verifyInfoPanel() async {
    expect(await infoPartHeaderTitleText(), (await t()).catalystKeychain);
<<<<<<< HEAD
    //temporary: check for specific picture (green checked icon)
=======
>>>>>>> b16949c3
    expect(
      find.byWidgetPredicate(
        (widget) =>
            widget is CatalystSvgPicture &&
            (widget.bytesLoader as dynamic).assetName ==
                'assets/icons/check.svg',
      ),
      findsOneWidget,
    );
    expect(infoPartTaskPicture(), findsOneWidget);
    expect($(progressBar), findsOneWidget);
    expect($(learnMoreButton).$(Text).text, (await t()).learnMore);
    expect(
      $(nextStepBody).text,
      (await t()).createKeychainSeedPhraseCheckSuccessNextStep,
    );
    expect(await closeButton(), findsOneWidget);
  }
}<|MERGE_RESOLUTION|>--- conflicted
+++ resolved
@@ -46,10 +46,6 @@
 
   Future<void> verifyInfoPanel() async {
     expect(await infoPartHeaderTitleText(), (await t()).catalystKeychain);
-<<<<<<< HEAD
-    //temporary: check for specific picture (green checked icon)
-=======
->>>>>>> b16949c3
     expect(
       find.byWidgetPredicate(
         (widget) =>
