import 'package:catalyst_voices_assets/catalyst_voices_assets.dart';
import 'package:flutter/material.dart';
import 'package:flutter_test/flutter_test.dart';

import '../../../utils/translations_utils.dart';
import '../onboarding_base_page.dart';
import 'step_10_input_seedphrase.dart';

class SeedphraseSuccessPanel extends OnboardingPageBase {
  SeedphraseSuccessPanel(super.$);

  final nextStepBody = const Key('NextStepBody');
  final greenImageLayoutBuilder = const Key('GreenImageLayoutBuilder');

  Future<void> clickNext() async {
    await $(nextButton).tap();
  }

  @override
  Future<void> goto() async {
    await InputSeedphrasePanel($).goto();
    await InputSeedphrasePanel($).inputSeedPhraseWords();
    await InputSeedphrasePanel($).clickNext();
  }

  @override
  Future<void> verifyPageElements() async {
    await verifyInfoPanel();
    await verifyDetailsPanel();
  }

  Future<void> verifyDetailsPanel() async {
    expect(
      $(nextStepBody).text,
      T.get('Now let’s set your Unlock password for this device!'),
    );
    expect(
      $(registrationDetailsTitle).text,
      T.get("Nice job! You've"
          ' successfully verified your Catalyst seed phase'),
    );
    expect(
      $(registrationDetailsBody).text,
      T.get('Enter your seed phrase to recover your Catalyst Keychain on '
          "any device.   \u2028\u2028It's kinda "
          'like your email and password all'
          ' rolled into one, so keep it somewhere safe!\u2028\u2028In the next '
          'step we’ll add a password to your Catalyst Keychain, so you can'
          ' lock/unlock access to Voices.'),
    );
  }

  Future<void> verifyInfoPanel() async {
    expect(await infoPartHeaderTitleText(), (await t()).catalystKeychain);
    //temporary: check for specific picture (green checked icon)
    expect(
      find.byWidgetPredicate(
        (widget) =>
            widget is CatalystSvgPicture &&
            (widget.bytesLoader as dynamic).assetName ==
                'assets/icons/check.svg',
      ),
      findsOneWidget,
    );
    expect(infoPartTaskPicture(), findsOneWidget);
    expect($(progressBar), findsOneWidget);
<<<<<<< HEAD
    expect(
      $(learnMoreButton).$(Text).text,
      T.get('Learn More'),
=======
    expect(infoPartLearnMoreText(), (await t()).learnMore);
    expect(
      $(nextStepBody).text,
      (await t()).createKeychainSeedPhraseCheckSuccessNextStep,
>>>>>>> aa515eed
    );
    expect(await closeButton(), findsOneWidget);
  }
}<|MERGE_RESOLUTION|>--- conflicted
+++ resolved
@@ -32,21 +32,15 @@
   Future<void> verifyDetailsPanel() async {
     expect(
       $(nextStepBody).text,
-      T.get('Now let’s set your Unlock password for this device!'),
+      (await t()).createKeychainSeedPhraseCheckSuccessNextStep,
     );
     expect(
       $(registrationDetailsTitle).text,
-      T.get("Nice job! You've"
-          ' successfully verified your Catalyst seed phase'),
+      (await t()).createKeychainSeedPhraseCheckSuccessTitle,
     );
     expect(
       $(registrationDetailsBody).text,
-      T.get('Enter your seed phrase to recover your Catalyst Keychain on '
-          "any device.   \u2028\u2028It's kinda "
-          'like your email and password all'
-          ' rolled into one, so keep it somewhere safe!\u2028\u2028In the next '
-          'step we’ll add a password to your Catalyst Keychain, so you can'
-          ' lock/unlock access to Voices.'),
+      (await t()).createKeychainSeedPhraseCheckSuccessSubtitle,
     );
   }
 
@@ -64,16 +58,10 @@
     );
     expect(infoPartTaskPicture(), findsOneWidget);
     expect($(progressBar), findsOneWidget);
-<<<<<<< HEAD
-    expect(
-      $(learnMoreButton).$(Text).text,
-      T.get('Learn More'),
-=======
-    expect(infoPartLearnMoreText(), (await t()).learnMore);
+    expect($(learnMoreButton).$(Text).text, (await t()).learnMore);
     expect(
       $(nextStepBody).text,
       (await t()).createKeychainSeedPhraseCheckSuccessNextStep,
->>>>>>> aa515eed
     );
     expect(await closeButton(), findsOneWidget);
   }
