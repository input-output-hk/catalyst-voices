import 'package:flutter/material.dart';
import 'package:flutter_test/flutter_test.dart';

import '../../../utils/test_context.dart';
import '../../../utils/translations_utils.dart';
import '../onboarding_base_page.dart';
import 'step_9_writedown_seedphrase_info.dart';

class InputSeedphrasePanel extends OnboardingPageBase {
  InputSeedphrasePanel(super.$);

  static const seedPhrasesPicker = Key('SeedPhrasesPicker');
  final resetButton = const Key('ResetButton');

  Future<void> clickNext() async {
    await $(nextButton).tap();
  }

  @override
  Future<void> goto() async {
    await WritedownSeedphraseInfoPanel($).goto();
    await WritedownSeedphraseInfoPanel($).clickNext();
  }

  Future<void> inputSeedPhraseWords() async {
    // TODO(oldgreg): remove reset when seeds are no longer prefilled
    // issues_1531
    await $(resetButton).tap();
    for (var i = 0; i < 12; i++) {
      await $(seedPhrasesPicker).$(find.text(TestContext.get('word$i'))).tap();
    }
  }

  @override
  Future<void> verifyPageElements() async {
    await clickResetButton();
    await verifyInfoPanel();
    await verifyDetailsPanel();
  }

  Future<void> clickResetButton() async {
    await $(resetButton).tap();
    await Future.delayed(const Duration(seconds: 3));
  }

  Future<void> verifyInfoPanel() async {
    expect(
      $(registrationInfoPanel).$(headerTitle).text,
      (await t()).catalystKeychain,
    );
    expect(infoPartTaskPicture(), findsOneWidget);
    expect($(progressBar), findsOneWidget);
<<<<<<< HEAD
    expect(
      $(registrationInfoPanel).$(headerSubtitle).text,
      T.get('Input your '
          'Catalyst seed phrase'),
    );
    expect(
        $(registrationInfoPanel).$(headerBody).text,
        'Select your 12 '
        'written down words in \u2028the correct order.');
    expect(
      $(learnMoreButton).$(Text).text,
      T.get('Learn More'),
    );
=======
    expect(await infoPartLearnMoreText(), (await t()).learnMore);
>>>>>>> aa515eed
    expect(await closeButton(), findsOneWidget);
  }

  Future<void> verifyDetailsPanel() async {
    for (var i = 0; i < 12; i++) {
      expect(find.text('Slot ${i + 1}'), findsOneWidget);
    }
    for (var i = 0; i < 12; i++) {
      expect(
        $(seedPhrasesPicker).$(find.text(TestContext.get('word$i'))),
        findsWidgets,
      );
    }
    expect($(backButton), findsOneWidget);
    expect($(nextButton), findsOneWidget);
  }
}<|MERGE_RESOLUTION|>--- conflicted
+++ resolved
@@ -50,23 +50,19 @@
     );
     expect(infoPartTaskPicture(), findsOneWidget);
     expect($(progressBar), findsOneWidget);
-<<<<<<< HEAD
+    expect($(learnMoreButton).$(Text).text, (await t()).learnMore);
     expect(
       $(registrationInfoPanel).$(headerSubtitle).text,
-      T.get('Input your '
-          'Catalyst seed phrase'),
+      (await t()).createKeychainSeedPhraseCheckSubtitle,
     );
     expect(
-        $(registrationInfoPanel).$(headerBody).text,
-        'Select your 12 '
-        'written down words in \u2028the correct order.');
+      $(registrationInfoPanel).$(headerBody).text,
+      (await t()).createKeychainSeedPhraseCheckBody,
+    );
     expect(
       $(learnMoreButton).$(Text).text,
-      T.get('Learn More'),
+      (await t()).learnMore,
     );
-=======
-    expect(await infoPartLearnMoreText(), (await t()).learnMore);
->>>>>>> aa515eed
     expect(await closeButton(), findsOneWidget);
   }
 
