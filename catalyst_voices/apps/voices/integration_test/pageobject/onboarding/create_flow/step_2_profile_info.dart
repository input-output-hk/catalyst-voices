--- conflicted
+++ resolved
@@ -6,10 +6,6 @@
 import '../step_1_get_started.dart';
 
 final class ProfileInfoPanel extends OnboardingPageBase {
-<<<<<<< HEAD
-  final createProfileButton = const Key('CreateProfileNext');
-=======
->>>>>>> 6e23a1a2
   final profileExplanationText = const Key('ProfileExplanationTest');
   final emailRequestTitle = const Key('EmailRequestTitle');
   final emailRequestList = const Key('EmailRequestList');
