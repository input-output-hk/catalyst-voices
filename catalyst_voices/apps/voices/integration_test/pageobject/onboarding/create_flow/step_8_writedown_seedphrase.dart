--- conflicted
+++ resolved
@@ -7,20 +7,13 @@
 import '../onboarding_base_page.dart';
 import 'step_7_catalyst_keychain_success.dart';
 
-<<<<<<< HEAD
 final class WriteDownSeedphrasePanel extends OnboardingPageBase {
-=======
-class WriteDownSeedphrasePanel extends OnboardingPageBase {
->>>>>>> fb371940
   static const seedPhraseStoredCheckbox = Key('SeedPhraseStoredCheckbox');
 
   static const seedPhraseWord = Key('SeedPhraseWord');
   static const seedPhraseNumber = Key('SeedPhraseNumber');
   static const downloadSeedPhraseButton = Key('DownloadSeedPhraseButton');
-<<<<<<< HEAD
 
-=======
->>>>>>> fb371940
   WriteDownSeedphrasePanel(super.$);
 
   @override
