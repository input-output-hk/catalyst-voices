import 'package:flutter/material.dart';
import 'package:flutter_test/flutter_test.dart';

import '../../../utils/translations_utils.dart';
import '../onboarding_base_page.dart';
import 'step_6_catalyst_keychain_info.dart';

class CatalystKeychainSuccessPanel extends OnboardingPageBase {
  CatalystKeychainSuccessPanel(super.$);

  Future<void> clickNext() async {
    await $(nextButton).tap();
  }

  @override
  Future<void> goto() async {
    await CatalystKeychainInfoPanel($).goto();
    await CatalystKeychainInfoPanel($).clickCreateKeychain();
  }

  @override
  Future<void> verifyPageElements() async {
    await verifyInfoPanel();
    await verifyDetailsPanel();
    expect(await closeButton(), findsOneWidget);
  }

  Future<void> verifyInfoPanel() async {
    expect(await infoPartHeaderTitleText(), (await t()).catalystKeychain);
    expect(infoPartTaskPicture(), findsOneWidget);
    expect($(progressBar), findsOneWidget);
    expect(
<<<<<<< HEAD
      $(learnMoreButton).$(Text).text,
      T.get('Learn More'),
=======
      infoPartLearnMoreText(),
      (await t()).learnMore,
>>>>>>> aa515eed
    );
  }

  Future<void> verifyDetailsPanel() async {
    expect(
      $(registrationDetailsTitle).$(Text).text,
      T.get('Great! Your Catalyst Keychain \u2028has been created.'),
    );
    expect(
      $(registrationDetailsBody).$(Text).text,
      T.get("On the next screen, you're going to see 12 words. \u2028This is "
          "called your \"Catalyst seed phrase\".   \u2028\u2028It's "
          'like a super secure password that only you know, \u2028that '
          'allows you to prove ownership of your keychain.  \u2028\u2028Use '
          'your Catalyst seed phrase to login and recover your account on '
          'different devices, so be sure to put it somewhere safe!\n\nIt '
          'is a super secure password that only you '
          'know, so best is to write it down with pen and paper, '
          'so get this ready. '),
    );
    expect($(backButton), findsOneWidget);
    expect($(nextButton), findsOneWidget);
  }
}<|MERGE_RESOLUTION|>--- conflicted
+++ resolved
@@ -30,32 +30,19 @@
     expect(infoPartTaskPicture(), findsOneWidget);
     expect($(progressBar), findsOneWidget);
     expect(
-<<<<<<< HEAD
       $(learnMoreButton).$(Text).text,
-      T.get('Learn More'),
-=======
-      infoPartLearnMoreText(),
       (await t()).learnMore,
->>>>>>> aa515eed
     );
   }
 
   Future<void> verifyDetailsPanel() async {
     expect(
       $(registrationDetailsTitle).$(Text).text,
-      T.get('Great! Your Catalyst Keychain \u2028has been created.'),
+      (await t()).accountInstructionsTitle,
     );
     expect(
       $(registrationDetailsBody).$(Text).text,
-      T.get("On the next screen, you're going to see 12 words. \u2028This is "
-          "called your \"Catalyst seed phrase\".   \u2028\u2028It's "
-          'like a super secure password that only you know, \u2028that '
-          'allows you to prove ownership of your keychain.  \u2028\u2028Use '
-          'your Catalyst seed phrase to login and recover your account on '
-          'different devices, so be sure to put it somewhere safe!\n\nIt '
-          'is a super secure password that only you '
-          'know, so best is to write it down with pen and paper, '
-          'so get this ready. '),
+      (await t()).accountInstructionsMessage,
     );
     expect($(backButton), findsOneWidget);
     expect($(nextButton), findsOneWidget);
