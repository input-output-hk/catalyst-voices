import 'package:catalyst_voices_assets/catalyst_voices_assets.dart';
import 'package:flutter/material.dart';
import 'package:flutter_test/flutter_test.dart';

import '../../../utils/translations_utils.dart';
import '../onboarding_base_page.dart';
import 'step_13_password_input.dart';

class KeychainFinalPanel extends OnboardingPageBase {
  KeychainFinalPanel(super.$);

  static const linkWalletAndRolesButton = Key('LinkWalletAndRolesButton');
  final keyLockedIcon = const Key('LockedPictureConstrainedBox');
  final checkedIcon = const Key('CheckedIcon');
  final stepTwoContainer = const Key('StepTwoContainer');
  final iconContainer = const Key('IconContainer');
  final lockedPictureConstrainedBox = const Key('LockedPictureConstrainedBox');
  Future<void> clickLinkWalletAndRoles() async {
    await $(linkWalletAndRolesButton).tap();
  }

  @override
  Future<void> goto() async {
    await PasswordInputPanel($).goto();
    await PasswordInputPanel($).enterPassword('Test1234', 'Test1234');
    await PasswordInputPanel($).clickNext();
  }

  @override
  Future<void> verifyPageElements() async {
    await verifyInfoPanel();
    await verifyDetailsPanel();
  }

  Future<void> verifyDetailsPanel() async {
    expect(
      find.text('Base profile created', findRichText: true),
      findsOneWidget,
    );
    expect(
      find.text('Catalyst Keychain created', findRichText: true),
      findsOneWidget,
    );
    expect(
      find.text('Link Cardano Wallet & Roles', findRichText: true),
      findsOneWidget,
    );
    expect(
      find.text('Catalyst account creation completed!', findRichText: true),
      findsOneWidget,
    );
    expect(
      find.text(
        'In the next step you write your Catalyst roles '
        'and \u2028account to the Cardano Mainnet.',
        findRichText: true,
      ),
      findsOneWidget,
    );
    expect($(iconContainer), findsExactly(4));
  }

  Future<void> verifyInfoPanel() async {
    expect(await infoPartHeaderTitleText(), (await t()).catalystKeychain);
<<<<<<< HEAD
    // temporary: check for specific picture (green key locked icon)
=======
>>>>>>> b16949c3
    expect(
      find.byWidgetPredicate(
        (widget) =>
            widget is CatalystSvgPicture &&
            (widget.bytesLoader as dynamic).assetName ==
                'assets/images/keychain.svg',
      ),
      findsOneWidget,
    );
    expect(
      find.byWidgetPredicate(
        (widget) =>
            widget is CatalystSvgPicture &&
            (widget.bytesLoader as dynamic).assetName ==
                'assets/icons/lock-closed.svg',
      ),
      findsOneWidget,
    );
    expect(infoPartTaskPicture(), findsOneWidget);
    expect($(progressBar), findsOneWidget);
    expect($(learnMoreButton).$(Text).text, (await t()).learnMore);
  }
}<|MERGE_RESOLUTION|>--- conflicted
+++ resolved
@@ -62,10 +62,6 @@
 
   Future<void> verifyInfoPanel() async {
     expect(await infoPartHeaderTitleText(), (await t()).catalystKeychain);
-<<<<<<< HEAD
-    // temporary: check for specific picture (green key locked icon)
-=======
->>>>>>> b16949c3
     expect(
       find.byWidgetPredicate(
         (widget) =>
