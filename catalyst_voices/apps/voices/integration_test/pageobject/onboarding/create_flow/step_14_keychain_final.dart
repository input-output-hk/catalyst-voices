--- conflicted
+++ resolved
@@ -6,11 +6,7 @@
 import '../onboarding_base_page.dart';
 import 'step_13_password_input.dart';
 
-<<<<<<< HEAD
 final class KeychainFinalPanel extends OnboardingPageBase {
-=======
-class KeychainFinalPanel extends OnboardingPageBase {
->>>>>>> fb371940
   static const linkWalletAndRolesButton = Key('LinkWalletAndRolesButton');
 
   final keyLockedIcon = const Key('LockedPictureConstrainedBox');
@@ -18,13 +14,9 @@
   final stepTwoContainer = const Key('StepTwoContainer');
   final iconContainer = const Key('IconContainer');
   final lockedPictureConstrainedBox = const Key('LockedPictureConstrainedBox');
-<<<<<<< HEAD
 
   KeychainFinalPanel(super.$);
 
-=======
-  KeychainFinalPanel(super.$);
->>>>>>> fb371940
   Future<void> clickLinkWalletAndRoles() async {
     await $(linkWalletAndRolesButton).tap();
   }
