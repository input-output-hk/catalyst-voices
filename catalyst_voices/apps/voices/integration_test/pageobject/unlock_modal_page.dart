--- conflicted
+++ resolved
@@ -5,31 +5,17 @@
 import '../utils/translations_utils.dart';
 
 class UnlockModalPage {
-<<<<<<< HEAD
-  final PatrolTester $;
+  late PatrolTester $;
 
-=======
-  late PatrolTester $;
->>>>>>> fb371940
   final unlockKeychainDialog = const Key('UnlockKeychainDialog');
-
   final unlockKeychainInfoPanel = const Key('UnlockKeychainInfoPanel');
   final unlockPasswordTextField = const Key('UnlockPasswordTextField');
   final unlockConfirmPasswordButton = const Key('UnlockConfirmPasswordButton');
   final unlockRecoverButton = const Key('UnlockRecoverButton');
   final unlockContinueAsGuestButton = const Key('UnlockContinueAsGuestButton');
   final passwordTextField = const Key('PasswordTextField');
-<<<<<<< HEAD
-  final closeButton = const Key('DialogCloseButton');
 
   UnlockModalPage(this.$);
-
-  Future<void> closeButtonClick() async {
-    await $(UnlockModalPage($).closeButton).tap();
-  }
-=======
-  UnlockModalPage(this.$);
->>>>>>> fb371940
 
   Future<void> incorrectPasswordErrorShowsUp() async {
     expect(
