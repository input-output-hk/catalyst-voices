import 'package:flutter/material.dart';
import 'package:flutter_test/flutter_test.dart';
import 'package:patrol_finders/patrol_finders.dart';

import '../utils/constants.dart';
import '../utils/translations_utils.dart';

class AppBarPage {
  AppBarPage(this.$);
  late PatrolTester $;
  final spacesDrawerButton = const Key('DrawerButton');
  final getStartedBtn = const Key('GetStartedButton');
<<<<<<< HEAD
=======
  final finishRegistrationBtn = const Key('FinishRegistrationButton');
  final accountPopupBtn = const Key('AccountPopupButton');
>>>>>>> df8040f2
  final lockBtn = const Key('LockButton');
  final unlockBtn = const Key('UnlockButton');
  final visitorBtn = const Key('VisitorBtn');
  final sessionAccountPopupMenuAvatar =
      const Key('SessionAccountPopupMenuAvatar');

  Future<void> spacesDrawerButtonExists({bool? reverse = false}) async {
    expect($(spacesDrawerButton).exists, !reverse!);
  }

  Future<void> spacesDrawerButtonClick() async {
    await $(spacesDrawerButton).waitUntilVisible().tap();
  }

  Future<void> getStartedBtnClick() async {
    await $(getStartedBtn).tap(settleTimeout: Time.short.duration);
  }

  Future<void> getStartedBtnIsVisible() async {
    expect($(getStartedBtn), findsOneWidget);
    expect($(getStartedBtn).$(Text).text, T.get('Get Started'));
  }

  Future<void> finishAccountCreationBtnIsVisible() async {
    expect($(finishRegistrationBtn), findsOneWidget);
    expect(
      $(finishRegistrationBtn).$(Text).text,
      T.get('Finish account creation'),
    );
  }

  Future<void> sessionAccountPopupMenuAvatarIsVisible() async {
    expect($(sessionAccountPopupMenuAvatar), findsOneWidget);
  }

  Future<void> accountPopupBtnClick() async {
    await $(sessionAccountPopupMenuAvatar).tap();
  }

  Future<void> lockBtnClick() async {
    await $(lockBtn).tap();
  }

  Future<void> unlockBtnIsVisible() async {
    expect($(unlockBtn), findsOneWidget);
  }

  Future<void> unlockBtnClick() async {
    await $(unlockBtn).tap();
  }

  Future<void> visitorBtnIsVisible() async {
    expect($(visitorBtn), findsOneWidget);
  }

  Future<void> looksAsExpectedForVisitor() async {
    await getStartedBtnIsVisible();
    await visitorBtnIsVisible();
  }

  Future<void> looksAsExpectedForVisitorOnboardingInProgress() async {
    await finishAccountCreationBtnIsVisible();
    await visitorBtnIsVisible();
  }
}<|MERGE_RESOLUTION|>--- conflicted
+++ resolved
@@ -10,11 +10,8 @@
   late PatrolTester $;
   final spacesDrawerButton = const Key('DrawerButton');
   final getStartedBtn = const Key('GetStartedButton');
-<<<<<<< HEAD
-=======
   final finishRegistrationBtn = const Key('FinishRegistrationButton');
   final accountPopupBtn = const Key('AccountPopupButton');
->>>>>>> df8040f2
   final lockBtn = const Key('LockButton');
   final unlockBtn = const Key('UnlockButton');
   final visitorBtn = const Key('VisitorBtn');
