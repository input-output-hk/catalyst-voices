--- conflicted
+++ resolved
@@ -5,12 +5,7 @@
 import '../utils/translations_utils.dart';
 
 class AccountDropdownPage {
-<<<<<<< HEAD
   final PatrolTester $;
-
-=======
-  PatrolTester $;
->>>>>>> fb371940
   final profileAndKeychainText = const Key('ProfileAndKeychain');
 
   final popUpMenuAccountHeader = const Key('PopUpMenuAccountHeader');
@@ -23,7 +18,6 @@
   final redirectToDocsMenuItem = const Key('CatalystKnowledgeBase');
   final segmentedButtonContainer = const Key('segmentedButtonContainer');
   final lockAccountButton = const Key('LockAccountButton');
-  AccountDropdownPage(this.$);
 
   AccountDropdownPage(this.$);
 
