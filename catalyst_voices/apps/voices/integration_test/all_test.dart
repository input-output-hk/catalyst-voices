--- conflicted
+++ resolved
@@ -16,16 +16,10 @@
   setUpAll(() async {
     await bootstrap(router: buildAppRouter());
   });
-<<<<<<< HEAD
-  // app_test.main();
-  // onboarding_restore_test.main();
-  // onboarding_test.main();
-=======
   app_test.main();
   onboarding_restore_test.main();
   onboarding_test.main();
->>>>>>> b16949c3
   account_test.main();
-  // discovery_test.main();
-  // proposals_test.main();
+  discovery_test.main();
+  proposals_test.main();
 }