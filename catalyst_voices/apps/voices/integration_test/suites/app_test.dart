--- conflicted
+++ resolved
@@ -22,10 +22,7 @@
 
   setUp(() async {
     await registerDependencies();
-<<<<<<< HEAD
-=======
     registerConfig(AppConfig.dev());
->>>>>>> 14933eae
     router.go(const DiscoveryRoute().location);
   });
 
