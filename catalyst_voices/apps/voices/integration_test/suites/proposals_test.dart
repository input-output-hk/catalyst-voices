--- conflicted
+++ resolved
@@ -1,7 +1,3 @@
-<<<<<<< HEAD
-import 'package:catalyst_voices/app/view/app.dart';
-=======
->>>>>>> 6e23a1a2
 import 'package:catalyst_voices/routes/routes.dart';
 import 'package:flutter_test/flutter_test.dart';
 import 'package:go_router/go_router.dart';
@@ -9,151 +5,11 @@
 
 import '../pageobject/discovery/campaign_hero_section_page.dart';
 import '../pageobject/proposals_page.dart';
-<<<<<<< HEAD
-=======
 import '../utils/test_utils.dart';
->>>>>>> 6e23a1a2
 
 void proposalsTests() {
   GoRouter? router;
 
-<<<<<<< HEAD
-  setUpAll(() async {
-    router = AppRouterFactory.create();
-  });
-
-  setUp(() async {
-    router.go(const ProposalsRoute().location);
-  });
-
-  group('Proposals space -', () {
-    patrolWidgetTest(
-      'visitor - page is rendered correctly',
-      (PatrolTester $) async {
-        await $.pumpWidgetAndSettle(App(routerConfig: router));
-        await ProposalsPage($).looksAsExpectedForVisitor();
-      },
-    );
-
-    patrolWidgetTest(
-      'visitor - campaign details button works',
-      (PatrolTester $) async {
-        await $.pumpWidgetAndSettle(App(routerConfig: router));
-        await ProposalsPage($).campaignDetailsButtonWorks();
-      },
-    );
-
-    patrolWidgetTest(
-      'visitor - campaign details screen looks as expected',
-      (PatrolTester $) async {
-        await $.pumpWidgetAndSettle(App(routerConfig: router));
-        await ProposalsPage($).campaignDetailsScreenLooksAsExpected();
-      },
-    );
-
-    patrolWidgetTest(
-      'visitor - campaign details screen close button works',
-      (PatrolTester $) async {
-        await $.pumpWidgetAndSettle(App(routerConfig: router));
-        await ProposalsPage($).campaignDetailsCloseButtonWorks();
-      },
-    );
-
-    patrolWidgetTest(
-      'visitor - draft tab displays only draft proposals',
-      (PatrolTester $) async {
-        await $.pumpWidgetAndSettle(App(routerConfig: router));
-        await ProposalsPage($).clickDraftTab();
-        await ProposalsPage($).checkProposalsStageMatch('Draft');
-      },
-    );
-
-    patrolWidgetTest(
-      'visitor - final tab displays only final proposals',
-      (PatrolTester $) async {
-        await $.pumpWidgetAndSettle(App(routerConfig: router));
-        await ProposalsPage($).clickFinalTab();
-        await ProposalsPage($).checkProposalsStageMatch('Final');
-      },
-    );
-
-    patrolWidgetTest(
-      'visitor - pagination works for all proposals',
-      (PatrolTester $) async {
-        await $.pumpWidgetAndSettle(App(routerConfig: router));
-        await ProposalsPage($).paginationWorks();
-      },
-    );
-
-    patrolWidgetTest(
-      'visitor - pagination works for draft proposals',
-      (PatrolTester $) async {
-        await $.pumpWidgetAndSettle(App(routerConfig: router));
-        await ProposalsPage($).clickDraftTab();
-        await ProposalsPage($).paginationWorks();
-      },
-    );
-
-    patrolWidgetTest(
-      'visitor - add proposal to favorites',
-      (PatrolTester $) async {
-        await $.pumpWidgetAndSettle(App(routerConfig: router));
-        await ProposalsPage($).proposalsCountIs('Favorite', 0);
-        await $(ProposalsPage($).allProposalsTab).tap();
-        await ProposalsPage($).proposalFavoriteBtnTap(0);
-        await ProposalsPage($).proposalsCountIs('Favorite', 1);
-      },
-    );
-
-    patrolWidgetTest(
-      'visitor - remove proposal from favorites, in favorites tab',
-      (PatrolTester $) async {
-        await $.pumpWidgetAndSettle(App(routerConfig: router));
-        await ProposalsPage($).proposalFavoriteBtnTap(0);
-        await ProposalsPage($).proposalsCountIs('Favorite', 1);
-        await ProposalsPage($).proposalFavoriteBtnTap(0);
-        await ProposalsPage($).proposalsCountIs('Favorite', 0);
-      },
-    );
-
-    patrolWidgetTest(
-      'visitor - remove proposal from favorites, in all tab',
-      (PatrolTester $) async {
-        await $.pumpWidgetAndSettle(App(routerConfig: router));
-        await ProposalsPage($).proposalFavoriteBtnTap(0);
-        await ProposalsPage($).proposalsCountIs('Favorite', 1);
-        await $(ProposalsPage($).allProposalsTab).tap();
-        await ProposalsPage($).proposalFavoriteBtnTap(0);
-        await ProposalsPage($).proposalsCountIs('Favorite', 0);
-      },
-    );
-
-    patrolWidgetTest(
-      'visitor - share links are working',
-      (PatrolTester $) async {
-        await $.pumpWidgetAndSettle(App(routerConfig: router));
-        await ProposalsPage($).proposalLinksAreWorkingFor(0);
-      },
-    );
-
-    patrolWidgetTest(
-      'visitor - share modal close button works',
-      (PatrolTester $) async {
-        await $.pumpWidgetAndSettle(App(routerConfig: router));
-        await ProposalsPage($).shareModalCloseButtonWorks();
-      },
-    );
-
-    patrolWidgetTest(
-      'visitor - back button works',
-      (PatrolTester $) async {
-        await $.pumpWidgetAndSettle(App(routerConfig: router));
-        await ProposalsPage($).clickBackButton();
-        await CampaignHeroSection($).campaignBriefTitleIsRenderedCorrectly();
-      },
-    );
-  });
-=======
   setUp(() {
     final initialLocation = const ProposalsRoute().location;
     router = AppRouterFactory.create(initialLocation: initialLocation);
@@ -322,5 +178,4 @@
       await CampaignHeroSection($).campaignBriefTitleIsRenderedCorrectly();
     },
   );
->>>>>>> 6e23a1a2
 }