<<<<<<< HEAD
import 'package:catalyst_voices/app/view/app.dart';
import 'package:catalyst_voices/routes/routes.dart';
=======
>>>>>>> 6e23a1a2
import 'package:catalyst_voices_blocs/catalyst_voices_blocs.dart' as blocs;
import 'package:flutter_test/flutter_test.dart';
import 'package:patrol_finders/patrol_finders.dart';

import '../pageobject/app_bar_page.dart';
import '../pageobject/onboarding/create_flow/step_10_input_seedphrase.dart';
import '../pageobject/onboarding/create_flow/step_11_seedphrase_success.dart';
import '../pageobject/onboarding/create_flow/step_12_password_info.dart';
import '../pageobject/onboarding/create_flow/step_13_password_input.dart';
import '../pageobject/onboarding/create_flow/step_14_keychain_final.dart';
import '../pageobject/onboarding/create_flow/step_15_link_wallet_info.dart';
import '../pageobject/onboarding/create_flow/step_16_wallet_list.dart';
import '../pageobject/onboarding/create_flow/step_2_profile_info.dart';
import '../pageobject/onboarding/create_flow/step_3_setup_profile.dart';
import '../pageobject/onboarding/create_flow/step_5_profile_final.dart';
import '../pageobject/onboarding/create_flow/step_6_catalyst_keychain_info.dart';
import '../pageobject/onboarding/create_flow/step_7_catalyst_keychain_success.dart';
import '../pageobject/onboarding/create_flow/step_8_writedown_seedphrase.dart';
import '../pageobject/onboarding/create_flow/step_9_writedown_seedphrase_info.dart';
import '../pageobject/onboarding/onboarding_base_page.dart';
import '../pageobject/onboarding/step_1_get_started.dart';
import '../types/password_validation_states.dart';
<<<<<<< HEAD
import '../utils/test_context.dart';

void main() async {
  late final GoRouter router;
=======
import '../utils/test_utils.dart';
>>>>>>> 6e23a1a2

void onboardingTests() {
  setUpAll(() async {
<<<<<<< HEAD
    router = AppRouterFactory.create();

    blocs.alwaysAllowRegistration = true;
  });

  setUp(() async {
    router.go(const DiscoveryRoute().location);
  });

  tearDown(() async {
    TestContext.clearContext();
  });
=======
    blocs.alwaysAllowRegistration = true;
  });
  tearDownAll(() {
    blocs.alwaysAllowRegistration = false;
  });

  tearDown(TestContext.clearContext);
>>>>>>> 6e23a1a2

  group(
    'steps - ',
    () {
      patrolWidgetTest('visitor - get started screen looks OK', (PatrolTester $) async {
        await TestStateUtils.pumpApp($);
        await GetStartedPanel($).goto();
        await GetStartedPanel($).verifyPageElements();
      });

      patrolWidgetTest('visitor - create - profile info screen looks OK', (PatrolTester $) async {
        await TestStateUtils.pumpApp($);
        await ProfileInfoPanel($).goto();
        await ProfileInfoPanel($).verifyPageElements();
      });

      patrolWidgetTest('visitor - create - profile setup screen looks OK', (PatrolTester $) async {
        await TestStateUtils.pumpApp($);
        await SetupProfilePanel($).goto();
        await SetupProfilePanel($).verifyPageElements();
      });

      patrolWidgetTest('visitor - create - profile setup screen looks OK', (PatrolTester $) async {
        await TestStateUtils.pumpApp($);
        await SetupProfilePanel($).goto();
        await SetupProfilePanel($).verifyPageElements();
      });

<<<<<<< HEAD
      patrolWidgetTest('visitor - create - keychain create Catalyst Keychain looks OK', (
        PatrolTester $,
      ) async {
        await $.pumpWidgetAndSettle(App(routerConfig: router));
=======
      patrolWidgetTest('visitor - create - keychain create Catalyst Keychain looks OK',
          (PatrolTester $) async {
        await TestStateUtils.pumpApp($);
>>>>>>> 6e23a1a2
        await ProfileFinalPanel($).goto();
        await ProfileFinalPanel($).verifyPageElements();
      });

      patrolWidgetTest('visitor - create - keychain info screen looks OK', (PatrolTester $) async {
        await TestStateUtils.pumpApp($);
        await CatalystKeychainInfoPanel($).goto();
        await CatalystKeychainInfoPanel($).verifyPageElements();
      });

<<<<<<< HEAD
      patrolWidgetTest('visitor - create - keychain created screen looks OK', (
        PatrolTester $,
      ) async {
        await $.pumpWidgetAndSettle(App(routerConfig: router));
=======
      patrolWidgetTest('visitor - create - keychain created screen looks OK',
          (PatrolTester $) async {
        await TestStateUtils.pumpApp($);
>>>>>>> 6e23a1a2
        await CatalystKeychainSuccessPanel($).goto();
        await CatalystKeychainSuccessPanel($).verifyPageElements();
      });

<<<<<<< HEAD
      patrolWidgetTest('visitor - create - keychain created screen back button works', (
        PatrolTester $,
      ) async {
        await $.pumpWidgetAndSettle(App(routerConfig: router));
=======
      patrolWidgetTest('visitor - create - keychain created screen back button works',
          (PatrolTester $) async {
        await TestStateUtils.pumpApp($);
>>>>>>> 6e23a1a2
        await CatalystKeychainSuccessPanel($).goto();
        await CatalystKeychainSuccessPanel($).clickBack();
        await CatalystKeychainInfoPanel($).verifyPageElements();
      });

<<<<<<< HEAD
      patrolWidgetTest('visitor - create - mnemonic writedown screen looks OK', (
        PatrolTester $,
      ) async {
        await $.pumpWidgetAndSettle(App(routerConfig: router));
=======
      patrolWidgetTest('visitor - create - mnemonic writedown screen looks OK',
          (PatrolTester $) async {
        await TestStateUtils.pumpApp($);
>>>>>>> 6e23a1a2
        await WriteDownSeedphrasePanel($).goto();
        await WriteDownSeedphrasePanel($).verifyPageElements();
      });

<<<<<<< HEAD
      patrolWidgetTest('visitor - create - mnemonic writedown screen back button works', (
        PatrolTester $,
      ) async {
        await $.pumpWidgetAndSettle(App(routerConfig: router));
=======
      patrolWidgetTest('visitor - create - mnemonic writedown screen back button works',
          (PatrolTester $) async {
        await TestStateUtils.pumpApp($);
>>>>>>> 6e23a1a2
        await WriteDownSeedphrasePanel($).goto();
        await WriteDownSeedphrasePanel($).clickBack();
        await CatalystKeychainSuccessPanel($).verifyPageElements();
      });

      patrolWidgetTest('visitor - create - mnemonic writedown '
          'screen next button is disabled', (PatrolTester $) async {
        await TestStateUtils.pumpApp($);
        await WriteDownSeedphrasePanel($).goto();
        await WriteDownSeedphrasePanel($).verifyPageElements();
        await WriteDownSeedphrasePanel($).verifyNextButtonIsDisabled();
      });

<<<<<<< HEAD
      patrolWidgetTest('visitor - create - mnemonic input info screen looks OK', (
        PatrolTester $,
      ) async {
        await $.pumpWidgetAndSettle(App(routerConfig: router));
=======
      patrolWidgetTest('visitor - create - mnemonic input info screen looks OK',
          (PatrolTester $) async {
        await TestStateUtils.pumpApp($);
>>>>>>> 6e23a1a2
        await WritedownSeedphraseInfoPanel($).goto();
        await WritedownSeedphraseInfoPanel($).verifyPageElements();
      });

<<<<<<< HEAD
      patrolWidgetTest('visitor - create - mnemonic input info screen back button works', (
        PatrolTester $,
      ) async {
        await $.pumpWidgetAndSettle(App(routerConfig: router));
=======
      patrolWidgetTest('visitor - create - mnemonic input info screen back button works',
          (PatrolTester $) async {
        await TestStateUtils.pumpApp($);
>>>>>>> 6e23a1a2
        await WritedownSeedphraseInfoPanel($).goto();
        await WritedownSeedphraseInfoPanel($).clickBack();
        await WriteDownSeedphrasePanel($).verifyPageElements();
      });

      patrolWidgetTest('visitor - create - mnemonic input screen looks OK', (PatrolTester $) async {
        await TestStateUtils.pumpApp($);
        await InputSeedphrasePanel($).goto();
        await InputSeedphrasePanel($).verifyPageElements();
      });

<<<<<<< HEAD
      patrolWidgetTest('visitor - create - mnemonic input screen back button works', (
        PatrolTester $,
      ) async {
        await $.pumpWidgetAndSettle(App(routerConfig: router));
=======
      patrolWidgetTest('visitor - create - mnemonic input screen back button works',
          (PatrolTester $) async {
        await TestStateUtils.pumpApp($);
>>>>>>> 6e23a1a2
        await InputSeedphrasePanel($).goto();
        await InputSeedphrasePanel($).clickBack();
        await WritedownSeedphraseInfoPanel($).verifyInfoPanel();
      });

      patrolWidgetTest('visitor - create - mnemonic input - '
          'correct words unlock next button', (PatrolTester $) async {
        await TestStateUtils.pumpApp($);
        await InputSeedphrasePanel($).goto();
        await InputSeedphrasePanel($).inputSeedPhraseWords();
        await InputSeedphrasePanel($).verifyNextButtonIsEnabled();
      });

<<<<<<< HEAD
      patrolWidgetTest('visitor - create - mnemonic input verified screen looks OK', (
        PatrolTester $,
      ) async {
        await $.pumpWidgetAndSettle(App(routerConfig: router));
=======
      patrolWidgetTest('visitor - create - mnemonic input verified screen looks OK',
          (PatrolTester $) async {
        await TestStateUtils.pumpApp($);
>>>>>>> 6e23a1a2
        await SeedphraseSuccessPanel($).goto();
        await SeedphraseSuccessPanel($).verifyPageElements();
      });

<<<<<<< HEAD
      patrolWidgetTest('visitor - create - mnemonic input verified screen back button works', (
        PatrolTester $,
      ) async {
        await $.pumpWidgetAndSettle(App(routerConfig: router));
=======
      patrolWidgetTest('visitor - create - mnemonic input verified screen back button works',
          (PatrolTester $) async {
        await TestStateUtils.pumpApp($);
>>>>>>> 6e23a1a2
        await SeedphraseSuccessPanel($).goto();
        await SeedphraseSuccessPanel($).clickBack();
        await InputSeedphrasePanel($).verifyInfoPanel();
      });

      patrolWidgetTest('visitor - create - password info screen looks OK', (PatrolTester $) async {
        await TestStateUtils.pumpApp($);
        await PasswordInfoPanel($).goto();
        await PasswordInfoPanel($).verifyPageElements();
      });

<<<<<<< HEAD
      patrolWidgetTest('visitor - create - password info screen back button works', (
        PatrolTester $,
      ) async {
        await $.pumpWidgetAndSettle(App(routerConfig: router));
=======
      patrolWidgetTest('visitor - create - password info screen back button works',
          (PatrolTester $) async {
        await TestStateUtils.pumpApp($);
>>>>>>> 6e23a1a2
        await PasswordInfoPanel($).goto();
        await PasswordInfoPanel($).clickBack();
        await PasswordInfoPanel($).verifyInfoPanel();
      });

      patrolWidgetTest('visitor - create - password input screen looks OK', (PatrolTester $) async {
        await TestStateUtils.pumpApp($);
        await PasswordInputPanel($).goto();
        await PasswordInputPanel($).verifyPageElements();
      });

<<<<<<< HEAD
      patrolWidgetTest('visitor - create - password input screen back button works', (
        PatrolTester $,
      ) async {
        await $.pumpWidgetAndSettle(App(routerConfig: router));
=======
      patrolWidgetTest('visitor - create - password input screen back button works',
          (PatrolTester $) async {
        await TestStateUtils.pumpApp($);
>>>>>>> 6e23a1a2
        await PasswordInputPanel($).goto();
        await PasswordInputPanel($).clickBack();
        await PasswordInfoPanel($).verifyPageElements();
      });

<<<<<<< HEAD
      patrolWidgetTest('visitor - create - password input - valid minimum length password', (
        PatrolTester $,
      ) async {
        await $.pumpWidgetAndSettle(App(routerConfig: router));
=======
      patrolWidgetTest('visitor - create - password input - valid minimum length password',
          (PatrolTester $) async {
        await TestStateUtils.pumpApp($);
>>>>>>> 6e23a1a2
        await PasswordInputPanel($).goto();
        await PasswordInputPanel($).enterPassword('Test1234', 'Test1234');
        await PasswordInputPanel($).verifyPasswordConfirmErrorIcon(isShown: false);
        await PasswordInputPanel($).verifyValidationIndicator(
          PasswordValidationStatus.normal,
        );
        await PasswordInputPanel($).verifyNextButtonIsEnabled();
      });

<<<<<<< HEAD
      patrolWidgetTest('visitor - create - password input - valid long password', (
        PatrolTester $,
      ) async {
        await $.pumpWidgetAndSettle(App(routerConfig: router));
=======
      patrolWidgetTest('visitor - create - password input - valid long password',
          (PatrolTester $) async {
        await TestStateUtils.pumpApp($);
>>>>>>> 6e23a1a2
        await PasswordInputPanel($).goto();
        await PasswordInputPanel($).enterPassword(
          'Test1234Test1234',
          'Test1234Test1234',
        );
        await PasswordInputPanel($).verifyPasswordConfirmErrorIcon(isShown: false);
        await PasswordInputPanel($).verifyValidationIndicator(
          PasswordValidationStatus.good,
        );
        await PasswordInputPanel($).verifyNextButtonIsEnabled();
      });

<<<<<<< HEAD
      patrolWidgetTest('visitor - create - password input - too short password', (
        PatrolTester $,
      ) async {
        await $.pumpWidgetAndSettle(App(routerConfig: router));
=======
      patrolWidgetTest('visitor - create - password input - too short password',
          (PatrolTester $) async {
        await TestStateUtils.pumpApp($);
>>>>>>> 6e23a1a2
        await PasswordInputPanel($).goto();
        await PasswordInputPanel($).enterPassword('Test123', '');
        await PasswordInputPanel($).verifyValidationIndicator(PasswordValidationStatus.weak);
        await PasswordInputPanel($).verifyPasswordConfirmErrorIcon(isShown: false);
        await PasswordInputPanel($).verifyNextButtonIsDisabled();
      });

<<<<<<< HEAD
      patrolWidgetTest('visitor - create - password input - valid password, no confirmation', (
        PatrolTester $,
      ) async {
        await $.pumpWidgetAndSettle(App(routerConfig: router));
=======
      patrolWidgetTest('visitor - create - password input - valid password, no confirmation',
          (PatrolTester $) async {
        await TestStateUtils.pumpApp($);
>>>>>>> 6e23a1a2
        await PasswordInputPanel($).goto();
        await PasswordInputPanel($).enterPassword('Test1234', '');
        await PasswordInputPanel($).verifyValidationIndicator(PasswordValidationStatus.normal);
        await PasswordInputPanel($).verifyPasswordConfirmErrorIcon(isShown: false);
        await PasswordInputPanel($).verifyNextButtonIsDisabled();
      });

<<<<<<< HEAD
      patrolWidgetTest('visitor - create - password input - not matching confirmation', (
        PatrolTester $,
      ) async {
        await $.pumpWidgetAndSettle(App(routerConfig: router));
=======
      patrolWidgetTest('visitor - create - password input - not matching confirmation',
          (PatrolTester $) async {
        await TestStateUtils.pumpApp($);
>>>>>>> 6e23a1a2
        await PasswordInputPanel($).goto();
        await PasswordInputPanel($).enterPassword('Test1234', 'Test123');
        await PasswordInputPanel($).verifyValidationIndicator(PasswordValidationStatus.normal);
        await PasswordInputPanel($).verifyPasswordConfirmErrorIcon();
        await PasswordInputPanel($).verifyNextButtonIsDisabled();
      });

<<<<<<< HEAD
      patrolWidgetTest('visitor - create - keychain created success screen looks OK', (
        PatrolTester $,
      ) async {
        await $.pumpWidgetAndSettle(App(routerConfig: router));
=======
      patrolWidgetTest('visitor - create - keychain created success screen looks OK',
          (PatrolTester $) async {
        await TestStateUtils.pumpApp($);
>>>>>>> 6e23a1a2
        await KeychainFinalPanel($).goto();
        await KeychainFinalPanel($).verifyPageElements();
      });

<<<<<<< HEAD
      patrolWidgetTest('visitor - create - link wallet info screen looks OK', (
        PatrolTester $,
      ) async {
        await $.pumpWidgetAndSettle(App(routerConfig: router));
=======
      patrolWidgetTest('visitor - create - link wallet info screen looks OK',
          (PatrolTester $) async {
        await TestStateUtils.pumpApp($);
>>>>>>> 6e23a1a2
        await LinkWalletInfoPanel($).goto();
        await LinkWalletInfoPanel($).verifyPageElements();
      });

<<<<<<< HEAD
      patrolWidgetTest('visitor - create - link wallet select screen looks OK', (
        PatrolTester $,
      ) async {
        await $.pumpWidgetAndSettle(App(routerConfig: router));
=======
      patrolWidgetTest('visitor - create - link wallet select screen looks OK',
          (PatrolTester $) async {
        await TestStateUtils.pumpApp($);
>>>>>>> 6e23a1a2
        await WalletListPanel($).goto();
        await WalletListPanel($).verifyPageElements();
      });

<<<<<<< HEAD
      patrolWidgetTest('visitor - create - link wallet select screen back button works', (
        PatrolTester $,
      ) async {
        await $.pumpWidgetAndSettle(App(routerConfig: router));
=======
      patrolWidgetTest('visitor - create - link wallet select screen back button works',
          (PatrolTester $) async {
        await TestStateUtils.pumpApp($);
>>>>>>> 6e23a1a2
        await WalletListPanel($).goto();
        await WalletListPanel($).clickBack();
        await LinkWalletInfoPanel($).verifyInfoPanel();
      });
    },
    skip: true,
  );

  patrolWidgetTest('visitor - get started button works', (PatrolTester $) async {
    await TestStateUtils.pumpApp($);
    await AppBarPage($).getStartedBtnClick();
    expect($(OnboardingPageBase($).registrationInfoPanel), findsOneWidget);
    expect(
      $(
        OnboardingPageBase($).registrationDetailsPanel,
      ),
      findsOneWidget,
    );
  });

<<<<<<< HEAD
      patrolWidgetTest('visitor - get started screen close button works', (PatrolTester $) async {
        await $.pumpWidgetAndSettle(App(routerConfig: router));
        await GetStartedPanel($).goto();
        await OnboardingPageBase($).closeButton().tap();
        expect($(OnboardingPageBase($).registrationDialog), findsNothing);
      });
      patrolWidgetTest('visitor - create - profile setup screen close button - '
          'dialog check', (PatrolTester $) async {
        await $.pumpWidgetAndSettle(App(routerConfig: router));
        await SetupProfilePanel($).goto();
        await OnboardingPageBase($).closeButton().tap();
        await OnboardingPageBase($).incompleteDialogCheckKeychainPhase();
      });

      patrolWidgetTest('visitor - create - profile setup screen close button - '
          'dialog continue', (PatrolTester $) async {
        await $.pumpWidgetAndSettle(App(routerConfig: router));
        await SetupProfilePanel($).goto();
        await OnboardingPageBase($).closeButton().tap();
        await OnboardingPageBase($).incompleteDialogClickContinue();
        await SetupProfilePanel($).verifyDetailsPanel();
      });

      patrolWidgetTest('visitor - create - profile setup screen close button - '
          'dialog cancel', (PatrolTester $) async {
        await $.pumpWidgetAndSettle(App(routerConfig: router));
        await SetupProfilePanel($).goto();
        await OnboardingPageBase($).closeButton().tap();
        await OnboardingPageBase($).incompleteDialogClickCancel();
        await AppBarPage($).looksAsExpectedForVisitor();
      });

      patrolWidgetTest(
        tags: 'issues_1998',
        skip: true,
        'visitor - create - profile setup screen close button - '
        'dialog close',
        (PatrolTester $) async {
          await $.pumpWidgetAndSettle(App(routerConfig: router));
          await SetupProfilePanel($).goto();
          await OnboardingPageBase($).closeButton().tap();
          await OnboardingPageBase($).incompleteDialogClickClose();
          await SetupProfilePanel($).verifyDetailsPanel();
        },
      );

      patrolWidgetTest('visitor - create - mnemonic writedown screen close button - '
          'dialog check', (PatrolTester $) async {
        await $.pumpWidgetAndSettle(App(routerConfig: router));
        await WriteDownSeedphrasePanel($).goto();
        await OnboardingPageBase($).closeButton().tap();
        await OnboardingPageBase($).incompleteDialogCheckKeychainPhase();
      });

      patrolWidgetTest('visitor - create - mnemonic writedown screen close button - '
          'dialog continue', (PatrolTester $) async {
        await $.pumpWidgetAndSettle(App(routerConfig: router));
        await WriteDownSeedphrasePanel($).goto();
        await OnboardingPageBase($).closeButton().tap();
        await OnboardingPageBase($).incompleteDialogClickContinue();
        await WriteDownSeedphrasePanel($).verifyDetailsPanel();
      });

      patrolWidgetTest('visitor - create - mnemonic writedown screen close button - '
          'dialog cancel', (PatrolTester $) async {
        await $.pumpWidgetAndSettle(App(routerConfig: router));
        await WriteDownSeedphrasePanel($).goto();
        await OnboardingPageBase($).closeButton().tap();
        await OnboardingPageBase($).incompleteDialogClickCancel();
        await AppBarPage($).looksAsExpectedForVisitorOnboardingInProgress();
      });

      patrolWidgetTest(
        tags: 'issues_1998',
        skip: true,
        'visitor - create - mnemonic writedown screen close button - '
        'dialog close',
        (PatrolTester $) async {
          await $.pumpWidgetAndSettle(App(routerConfig: router));
          await WriteDownSeedphrasePanel($).goto();
          await OnboardingPageBase($).closeButton().tap();
          await OnboardingPageBase($).incompleteDialogClickClose();
          await WriteDownSeedphrasePanel($).verifyDetailsPanel();
        },
      );

      patrolWidgetTest('visitor - create - mnemonic input screen close button - '
          'dialog check', (PatrolTester $) async {
        await $.pumpWidgetAndSettle(App(routerConfig: router));
        await InputSeedphrasePanel($).goto();
        await OnboardingPageBase($).closeButton().tap();
        await OnboardingPageBase($).incompleteDialogCheckKeychainPhase();
      });

      patrolWidgetTest('visitor - create - mnemonic input screen close button - '
          'dialog continue', (PatrolTester $) async {
        await $.pumpWidgetAndSettle(App(routerConfig: router));
        await InputSeedphrasePanel($).goto();
        await OnboardingPageBase($).closeButton().tap();
        await OnboardingPageBase($).incompleteDialogClickContinue();
        await InputSeedphrasePanel($).verifyInfoPanel();
      });

      patrolWidgetTest('visitor - create - mnemonic input screen close button - '
          'dialog cancel', (PatrolTester $) async {
        await $.pumpWidgetAndSettle(App(routerConfig: router));
        await InputSeedphrasePanel($).goto();
        await OnboardingPageBase($).closeButton().tap();
        await OnboardingPageBase($).incompleteDialogClickCancel();
        await AppBarPage($).looksAsExpectedForVisitorOnboardingInProgress();
      });

      patrolWidgetTest(
        tags: 'issues_1998',
        skip: true,
        'visitor - create - mnemonic input screen close button - '
        'dialog close',
        (PatrolTester $) async {
          await $.pumpWidgetAndSettle(App(routerConfig: router));
          await InputSeedphrasePanel($).goto();
          await OnboardingPageBase($).closeButton().tap();
          await OnboardingPageBase($).incompleteDialogClickClose();
          await InputSeedphrasePanel($).verifyInfoPanel();
        },
      );

      patrolWidgetTest('visitor - create - password info screen screen close button - '
          'dialog check', (PatrolTester $) async {
        await $.pumpWidgetAndSettle(App(routerConfig: router));
        await PasswordInfoPanel($).goto();
        await OnboardingPageBase($).closeButton().tap();
        await OnboardingPageBase($).incompleteDialogCheckKeychainPhase();
      });

      patrolWidgetTest('visitor - create - password info screen close button - '
          'dialog continue', (PatrolTester $) async {
        await $.pumpWidgetAndSettle(App(routerConfig: router));
        await PasswordInfoPanel($).goto();
        await OnboardingPageBase($).closeButton().tap();
        await OnboardingPageBase($).incompleteDialogClickContinue();
        await PasswordInfoPanel($).verifyDetailsPanel();
      });

      patrolWidgetTest('visitor - create - password info screen close button - '
          'dialog cancel', (PatrolTester $) async {
        await $.pumpWidgetAndSettle(App(routerConfig: router));
        await PasswordInfoPanel($).goto();
        await OnboardingPageBase($).closeButton().tap();
        await OnboardingPageBase($).incompleteDialogClickCancel();
        await AppBarPage($).looksAsExpectedForVisitorOnboardingInProgress();
      });

      patrolWidgetTest(
        tags: 'issues_1998',
        skip: true,
        'visitor - create - password info screen close button - '
        'dialog close',
        (PatrolTester $) async {
          await $.pumpWidgetAndSettle(App(routerConfig: router));
          await PasswordInfoPanel($).goto();
          await OnboardingPageBase($).closeButton().tap();
          await OnboardingPageBase($).incompleteDialogClickClose();
          await PasswordInfoPanel($).verifyDetailsPanel();
        },
      );

      patrolWidgetTest(
        tags: 'issues_2004',
        skip: true,
        'visitor - create - keychain created success screen close button - '
        'dialog check',
        (PatrolTester $) async {
          await $.pumpWidgetAndSettle(App(routerConfig: router));
          await KeychainFinalPanel($).goto();
          await OnboardingPageBase($).closeButton().tap();
          await OnboardingPageBase($).incompleteDialogCheckWalletLinkPhase();
        },
      );

      patrolWidgetTest(
        tags: 'issues_2004',
        skip: true,
        'visitor - create - keychain created success screen close button - '
        'dialog continue',
        (PatrolTester $) async {
          await $.pumpWidgetAndSettle(App(routerConfig: router));
          await KeychainFinalPanel($).goto();
          await OnboardingPageBase($).closeButton().tap();
          await OnboardingPageBase($).incompleteDialogClickContinue();
          await PasswordInfoPanel($).verifyDetailsPanel();
        },
      );

      patrolWidgetTest(
        tags: 'issues_2004',
        skip: true,
        'visitor - create - keychain created success screen close button - '
        'dialog cancel',
        (PatrolTester $) async {
          await $.pumpWidgetAndSettle(App(routerConfig: router));
          await KeychainFinalPanel($).goto();
          await OnboardingPageBase($).closeButton().tap();
          await OnboardingPageBase($).incompleteDialogClickCancel();
          await AppBarPage($).looksAsExpectedForVisitorOnboardingInProgress();
        },
      );

      patrolWidgetTest(
        tags: 'issues_2004',
        skip: true,
        'visitor - create - keychain created success screen close button - '
        'dialog close',
        (PatrolTester $) async {
          await $.pumpWidgetAndSettle(App(routerConfig: router));
          await KeychainFinalPanel($).goto();
          await OnboardingPageBase($).closeButton().tap();
          await OnboardingPageBase($).incompleteDialogClickClose();
          await PasswordInfoPanel($).verifyDetailsPanel();
        },
      );

      patrolWidgetTest(
        tags: 'issues_2004',
        skip: true,
        'visitor - create - link wallet info screen close button - '
        'dialog check',
        (PatrolTester $) async {
          await $.pumpWidgetAndSettle(App(routerConfig: router));
          await LinkWalletInfoPanel($).goto();
          await OnboardingPageBase($).closeButton().tap();
          await OnboardingPageBase($).incompleteDialogCheckWalletLinkPhase();
        },
      );

      patrolWidgetTest(
        tags: 'issues_2004',
        skip: true,
        'visitor - create - link wallet info screen close button - '
        'dialog continue',
        (PatrolTester $) async {
          await $.pumpWidgetAndSettle(App(routerConfig: router));
          await LinkWalletInfoPanel($).goto();
          await OnboardingPageBase($).closeButton().tap();
          await OnboardingPageBase($).incompleteDialogClickContinue();
          await LinkWalletInfoPanel($).verifyDetailsPanel();
        },
      );

      patrolWidgetTest(
        tags: 'issues_2004',
        skip: true,
        'visitor - create - link wallet info screen close button - '
        'dialog cancel',
        (PatrolTester $) async {
          await $.pumpWidgetAndSettle(App(routerConfig: router));
          await LinkWalletInfoPanel($).goto();
          await OnboardingPageBase($).closeButton().tap();
          await OnboardingPageBase($).incompleteDialogClickCancel();
          await AppBarPage($).looksAsExpectedForVisitorOnboardingInProgress();
        },
      );

      patrolWidgetTest(
        tags: 'issues_2004',
        skip: true,
        'visitor - create - link wallet info screen close button - '
        'dialog close',
        (PatrolTester $) async {
          await $.pumpWidgetAndSettle(App(routerConfig: router));
          await LinkWalletInfoPanel($).goto();
          await OnboardingPageBase($).closeButton().tap();
          await OnboardingPageBase($).incompleteDialogClickClose();
          await LinkWalletInfoPanel($).verifyDetailsPanel();
        },
      );

      patrolWidgetTest(
        tags: 'issues_2004',
        skip: true,
        'visitor - create - link wallet select screen close button - '
        'dialog check',
        (PatrolTester $) async {
          await $.pumpWidgetAndSettle(App(routerConfig: router));
          await WalletListPanel($).goto();
          await OnboardingPageBase($).closeButton().tap();
          await OnboardingPageBase($).incompleteDialogCheckWalletLinkPhase();
        },
      );

      patrolWidgetTest('visitor - create - link wallet select screen close button - '
          'dialog continue', (PatrolTester $) async {
        await $.pumpWidgetAndSettle(App(routerConfig: router));
        await WalletListPanel($).goto();
        await OnboardingPageBase($).closeButton().tap();
        await OnboardingPageBase($).incompleteDialogClickContinue();
        await WalletListPanel($).verifyDetailsPanel();
      });

      patrolWidgetTest('visitor - create - link wallet select screen close button - '
          'dialog cancel', (PatrolTester $) async {
        await $.pumpWidgetAndSettle(App(routerConfig: router));
        await WalletListPanel($).goto();
        await OnboardingPageBase($).closeButton().tap();
        await OnboardingPageBase($).incompleteDialogClickCancel();
        await AppBarPage($).looksAsExpectedForVisitorOnboardingInProgress();
      });

      patrolWidgetTest(
        tags: 'issues_2004',
        skip: true,
        'visitor - create - link wallet select screen close button - '
        'dialog close',
        (PatrolTester $) async {
          await $.pumpWidgetAndSettle(App(routerConfig: router));
          await WalletListPanel($).goto();
          await OnboardingPageBase($).closeButton().tap();
          await OnboardingPageBase($).incompleteDialogClickClose();
          await WalletListPanel($).verifyDetailsPanel();
        },
      );
    },
  );
=======
  patrolWidgetTest('visitor - get started screen close button works', (PatrolTester $) async {
    await TestStateUtils.pumpApp($);
    await GetStartedPanel($).goto();
    await OnboardingPageBase($).closeButton().tap();
    expect($(OnboardingPageBase($).registrationDialog), findsNothing);
  });
  patrolWidgetTest(
      'visitor - create - profile setup screen close button - '
      'dialog check', (PatrolTester $) async {
    await TestStateUtils.pumpApp($);
    await SetupProfilePanel($).goto();
    await OnboardingPageBase($).closeButton().tap();
    await OnboardingPageBase($).incompleteDialogCheckKeychainPhase();
  });

  patrolWidgetTest(
      'visitor - create - profile setup screen close button - '
      'dialog continue', (PatrolTester $) async {
    await TestStateUtils.pumpApp($);
    await SetupProfilePanel($).goto();
    await OnboardingPageBase($).closeButton().tap();
    await OnboardingPageBase($).incompleteDialogClickContinue();
    await SetupProfilePanel($).verifyDetailsPanel();
  });

  patrolWidgetTest(
      'visitor - create - profile setup screen close button - '
      'dialog cancel', (PatrolTester $) async {
    await TestStateUtils.pumpApp($);
    await SetupProfilePanel($).goto();
    await OnboardingPageBase($).closeButton().tap();
    await OnboardingPageBase($).incompleteDialogClickCancel();
    await AppBarPage($).looksAsExpectedForVisitor();
  });

  patrolWidgetTest(
      tags: 'issues_1998',
      skip: true,
      'visitor - create - profile setup screen close button - '
      'dialog close', (PatrolTester $) async {
    await TestStateUtils.pumpApp($);
    await SetupProfilePanel($).goto();
    await OnboardingPageBase($).closeButton().tap();
    await OnboardingPageBase($).incompleteDialogClickClose();
    await SetupProfilePanel($).verifyDetailsPanel();
  });

  patrolWidgetTest(
      'visitor - create - mnemonic writedown screen close button - '
      'dialog check', (PatrolTester $) async {
    await TestStateUtils.pumpApp($);
    await WriteDownSeedphrasePanel($).goto();
    await OnboardingPageBase($).closeButton().tap();
    await OnboardingPageBase($).incompleteDialogCheckKeychainPhase();
  });

  patrolWidgetTest(
      'visitor - create - mnemonic writedown screen close button - '
      'dialog continue', (PatrolTester $) async {
    await TestStateUtils.pumpApp($);
    await WriteDownSeedphrasePanel($).goto();
    await OnboardingPageBase($).closeButton().tap();
    await OnboardingPageBase($).incompleteDialogClickContinue();
    await WriteDownSeedphrasePanel($).verifyDetailsPanel();
  });

  patrolWidgetTest(
      'visitor - create - mnemonic writedown screen close button - '
      'dialog cancel', (PatrolTester $) async {
    await TestStateUtils.pumpApp($);
    await WriteDownSeedphrasePanel($).goto();
    await OnboardingPageBase($).closeButton().tap();
    await OnboardingPageBase($).incompleteDialogClickCancel();
    await AppBarPage($).looksAsExpectedForVisitorOnboardingInProgress();
  });

  patrolWidgetTest(
      tags: 'issues_1998',
      skip: true,
      'visitor - create - mnemonic writedown screen close button - '
      'dialog close', (PatrolTester $) async {
    await TestStateUtils.pumpApp($);
    await WriteDownSeedphrasePanel($).goto();
    await OnboardingPageBase($).closeButton().tap();
    await OnboardingPageBase($).incompleteDialogClickClose();
    await WriteDownSeedphrasePanel($).verifyDetailsPanel();
  });

  patrolWidgetTest(
      'visitor - create - mnemonic input screen close button - '
      'dialog check', (PatrolTester $) async {
    await TestStateUtils.pumpApp($);
    await InputSeedphrasePanel($).goto();
    await OnboardingPageBase($).closeButton().tap();
    await OnboardingPageBase($).incompleteDialogCheckKeychainPhase();
  });

  patrolWidgetTest(
      'visitor - create - mnemonic input screen close button - '
      'dialog continue', (PatrolTester $) async {
    await TestStateUtils.pumpApp($);
    await InputSeedphrasePanel($).goto();
    await OnboardingPageBase($).closeButton().tap();
    await OnboardingPageBase($).incompleteDialogClickContinue();
    await InputSeedphrasePanel($).verifyInfoPanel();
  });

  patrolWidgetTest(
      'visitor - create - mnemonic input screen close button - '
      'dialog cancel', (PatrolTester $) async {
    await TestStateUtils.pumpApp($);
    await InputSeedphrasePanel($).goto();
    await OnboardingPageBase($).closeButton().tap();
    await OnboardingPageBase($).incompleteDialogClickCancel();
    await AppBarPage($).looksAsExpectedForVisitorOnboardingInProgress();
  });

  patrolWidgetTest(
      tags: 'issues_1998',
      skip: true,
      'visitor - create - mnemonic input screen close button - '
      'dialog close', (PatrolTester $) async {
    await TestStateUtils.pumpApp($);
    await InputSeedphrasePanel($).goto();
    await OnboardingPageBase($).closeButton().tap();
    await OnboardingPageBase($).incompleteDialogClickClose();
    await InputSeedphrasePanel($).verifyInfoPanel();
  });

  patrolWidgetTest(
      'visitor - create - password info screen screen close button - '
      'dialog check', (PatrolTester $) async {
    await TestStateUtils.pumpApp($);
    await PasswordInfoPanel($).goto();
    await OnboardingPageBase($).closeButton().tap();
    await OnboardingPageBase($).incompleteDialogCheckKeychainPhase();
  });

  patrolWidgetTest(
      'visitor - create - password info screen close button - '
      'dialog continue', (PatrolTester $) async {
    await TestStateUtils.pumpApp($);
    await PasswordInfoPanel($).goto();
    await OnboardingPageBase($).closeButton().tap();
    await OnboardingPageBase($).incompleteDialogClickContinue();
    await PasswordInfoPanel($).verifyDetailsPanel();
  });

  patrolWidgetTest(
      'visitor - create - password info screen close button - '
      'dialog cancel', (PatrolTester $) async {
    await TestStateUtils.pumpApp($);
    await PasswordInfoPanel($).goto();
    await OnboardingPageBase($).closeButton().tap();
    await OnboardingPageBase($).incompleteDialogClickCancel();
    await AppBarPage($).looksAsExpectedForVisitorOnboardingInProgress();
  });

  patrolWidgetTest(
      tags: 'issues_1998',
      skip: true,
      'visitor - create - password info screen close button - '
      'dialog close', (PatrolTester $) async {
    await TestStateUtils.pumpApp($);
    await PasswordInfoPanel($).goto();
    await OnboardingPageBase($).closeButton().tap();
    await OnboardingPageBase($).incompleteDialogClickClose();
    await PasswordInfoPanel($).verifyDetailsPanel();
  });

  patrolWidgetTest(
      tags: 'issues_2004',
      skip: true,
      'visitor - create - keychain created success screen close button - '
      'dialog check', (PatrolTester $) async {
    await TestStateUtils.pumpApp($);
    await KeychainFinalPanel($).goto();
    await OnboardingPageBase($).closeButton().tap();
    await OnboardingPageBase($).incompleteDialogCheckWalletLinkPhase();
  });

  patrolWidgetTest(
      tags: 'issues_2004',
      skip: true,
      'visitor - create - keychain created success screen close button - '
      'dialog continue', (PatrolTester $) async {
    await TestStateUtils.pumpApp($);
    await KeychainFinalPanel($).goto();
    await OnboardingPageBase($).closeButton().tap();
    await OnboardingPageBase($).incompleteDialogClickContinue();
    await PasswordInfoPanel($).verifyDetailsPanel();
  });

  patrolWidgetTest(
      tags: 'issues_2004',
      skip: true,
      'visitor - create - keychain created success screen close button - '
      'dialog cancel', (PatrolTester $) async {
    await TestStateUtils.pumpApp($);
    await KeychainFinalPanel($).goto();
    await OnboardingPageBase($).closeButton().tap();
    await OnboardingPageBase($).incompleteDialogClickCancel();
    await AppBarPage($).looksAsExpectedForVisitorOnboardingInProgress();
  });

  patrolWidgetTest(
      tags: 'issues_2004',
      skip: true,
      'visitor - create - keychain created success screen close button - '
      'dialog close', (PatrolTester $) async {
    await TestStateUtils.pumpApp($);
    await KeychainFinalPanel($).goto();
    await OnboardingPageBase($).closeButton().tap();
    await OnboardingPageBase($).incompleteDialogClickClose();
    await PasswordInfoPanel($).verifyDetailsPanel();
  });

  patrolWidgetTest(
      tags: 'issues_2004',
      skip: true,
      'visitor - create - link wallet info screen close button - '
      'dialog check', (PatrolTester $) async {
    await TestStateUtils.pumpApp($);
    await LinkWalletInfoPanel($).goto();
    await OnboardingPageBase($).closeButton().tap();
    await OnboardingPageBase($).incompleteDialogCheckWalletLinkPhase();
  });

  patrolWidgetTest(
      tags: 'issues_2004',
      skip: true,
      'visitor - create - link wallet info screen close button - '
      'dialog continue', (PatrolTester $) async {
    await TestStateUtils.pumpApp($);
    await LinkWalletInfoPanel($).goto();
    await OnboardingPageBase($).closeButton().tap();
    await OnboardingPageBase($).incompleteDialogClickContinue();
    await LinkWalletInfoPanel($).verifyDetailsPanel();
  });

  patrolWidgetTest(
      tags: 'issues_2004',
      skip: true,
      'visitor - create - link wallet info screen close button - '
      'dialog cancel', (PatrolTester $) async {
    await TestStateUtils.pumpApp($);
    await LinkWalletInfoPanel($).goto();
    await OnboardingPageBase($).closeButton().tap();
    await OnboardingPageBase($).incompleteDialogClickCancel();
    await AppBarPage($).looksAsExpectedForVisitorOnboardingInProgress();
  });

  patrolWidgetTest(
      tags: 'issues_2004',
      skip: true,
      'visitor - create - link wallet info screen close button - '
      'dialog close', (PatrolTester $) async {
    await TestStateUtils.pumpApp($);
    await LinkWalletInfoPanel($).goto();
    await OnboardingPageBase($).closeButton().tap();
    await OnboardingPageBase($).incompleteDialogClickClose();
    await LinkWalletInfoPanel($).verifyDetailsPanel();
  });

  patrolWidgetTest(
      tags: 'issues_2004',
      skip: true,
      'visitor - create - link wallet select screen close button - '
      'dialog check', (PatrolTester $) async {
    await TestStateUtils.pumpApp($);
    await WalletListPanel($).goto();
    await OnboardingPageBase($).closeButton().tap();
    await OnboardingPageBase($).incompleteDialogCheckWalletLinkPhase();
  });

  patrolWidgetTest(
      'visitor - create - link wallet select screen close button - '
      'dialog continue', (PatrolTester $) async {
    await TestStateUtils.pumpApp($);
    await WalletListPanel($).goto();
    await OnboardingPageBase($).closeButton().tap();
    await OnboardingPageBase($).incompleteDialogClickContinue();
    await WalletListPanel($).verifyDetailsPanel();
  });

  patrolWidgetTest(
      'visitor - create - link wallet select screen close button - '
      'dialog cancel', (PatrolTester $) async {
    await TestStateUtils.pumpApp($);
    await WalletListPanel($).goto();
    await OnboardingPageBase($).closeButton().tap();
    await OnboardingPageBase($).incompleteDialogClickCancel();
    await AppBarPage($).looksAsExpectedForVisitorOnboardingInProgress();
  });

  patrolWidgetTest(
      tags: 'issues_2004',
      skip: true,
      'visitor - create - link wallet select screen close button - '
      'dialog close', (PatrolTester $) async {
    await TestStateUtils.pumpApp($);
    await WalletListPanel($).goto();
    await OnboardingPageBase($).closeButton().tap();
    await OnboardingPageBase($).incompleteDialogClickClose();
    await WalletListPanel($).verifyDetailsPanel();
  });
>>>>>>> 6e23a1a2
}<|MERGE_RESOLUTION|>--- conflicted
+++ resolved
@@ -1,8 +1,3 @@
-<<<<<<< HEAD
-import 'package:catalyst_voices/app/view/app.dart';
-import 'package:catalyst_voices/routes/routes.dart';
-=======
->>>>>>> 6e23a1a2
 import 'package:catalyst_voices_blocs/catalyst_voices_blocs.dart' as blocs;
 import 'package:flutter_test/flutter_test.dart';
 import 'package:patrol_finders/patrol_finders.dart';
@@ -25,31 +20,10 @@
 import '../pageobject/onboarding/onboarding_base_page.dart';
 import '../pageobject/onboarding/step_1_get_started.dart';
 import '../types/password_validation_states.dart';
-<<<<<<< HEAD
-import '../utils/test_context.dart';
-
-void main() async {
-  late final GoRouter router;
-=======
 import '../utils/test_utils.dart';
->>>>>>> 6e23a1a2
 
 void onboardingTests() {
   setUpAll(() async {
-<<<<<<< HEAD
-    router = AppRouterFactory.create();
-
-    blocs.alwaysAllowRegistration = true;
-  });
-
-  setUp(() async {
-    router.go(const DiscoveryRoute().location);
-  });
-
-  tearDown(() async {
-    TestContext.clearContext();
-  });
-=======
     blocs.alwaysAllowRegistration = true;
   });
   tearDownAll(() {
@@ -57,7 +31,6 @@
   });
 
   tearDown(TestContext.clearContext);
->>>>>>> 6e23a1a2
 
   group(
     'steps - ',
@@ -86,16 +59,10 @@
         await SetupProfilePanel($).verifyPageElements();
       });
 
-<<<<<<< HEAD
       patrolWidgetTest('visitor - create - keychain create Catalyst Keychain looks OK', (
         PatrolTester $,
       ) async {
-        await $.pumpWidgetAndSettle(App(routerConfig: router));
-=======
-      patrolWidgetTest('visitor - create - keychain create Catalyst Keychain looks OK',
-          (PatrolTester $) async {
-        await TestStateUtils.pumpApp($);
->>>>>>> 6e23a1a2
+        await TestStateUtils.pumpApp($);
         await ProfileFinalPanel($).goto();
         await ProfileFinalPanel($).verifyPageElements();
       });
@@ -106,59 +73,35 @@
         await CatalystKeychainInfoPanel($).verifyPageElements();
       });
 
-<<<<<<< HEAD
       patrolWidgetTest('visitor - create - keychain created screen looks OK', (
         PatrolTester $,
       ) async {
-        await $.pumpWidgetAndSettle(App(routerConfig: router));
-=======
-      patrolWidgetTest('visitor - create - keychain created screen looks OK',
-          (PatrolTester $) async {
-        await TestStateUtils.pumpApp($);
->>>>>>> 6e23a1a2
+        await TestStateUtils.pumpApp($);
         await CatalystKeychainSuccessPanel($).goto();
         await CatalystKeychainSuccessPanel($).verifyPageElements();
       });
 
-<<<<<<< HEAD
       patrolWidgetTest('visitor - create - keychain created screen back button works', (
         PatrolTester $,
       ) async {
-        await $.pumpWidgetAndSettle(App(routerConfig: router));
-=======
-      patrolWidgetTest('visitor - create - keychain created screen back button works',
-          (PatrolTester $) async {
-        await TestStateUtils.pumpApp($);
->>>>>>> 6e23a1a2
+        await TestStateUtils.pumpApp($);
         await CatalystKeychainSuccessPanel($).goto();
         await CatalystKeychainSuccessPanel($).clickBack();
         await CatalystKeychainInfoPanel($).verifyPageElements();
       });
 
-<<<<<<< HEAD
       patrolWidgetTest('visitor - create - mnemonic writedown screen looks OK', (
         PatrolTester $,
       ) async {
-        await $.pumpWidgetAndSettle(App(routerConfig: router));
-=======
-      patrolWidgetTest('visitor - create - mnemonic writedown screen looks OK',
-          (PatrolTester $) async {
-        await TestStateUtils.pumpApp($);
->>>>>>> 6e23a1a2
+        await TestStateUtils.pumpApp($);
         await WriteDownSeedphrasePanel($).goto();
         await WriteDownSeedphrasePanel($).verifyPageElements();
       });
 
-<<<<<<< HEAD
       patrolWidgetTest('visitor - create - mnemonic writedown screen back button works', (
         PatrolTester $,
       ) async {
-        await $.pumpWidgetAndSettle(App(routerConfig: router));
-=======
-      patrolWidgetTest('visitor - create - mnemonic writedown screen back button works',
-          (PatrolTester $) async {
-        await TestStateUtils.pumpApp($);
->>>>>>> 6e23a1a2
+        await TestStateUtils.pumpApp($);
         await WriteDownSeedphrasePanel($).goto();
         await WriteDownSeedphrasePanel($).clickBack();
         await CatalystKeychainSuccessPanel($).verifyPageElements();
@@ -172,30 +115,18 @@
         await WriteDownSeedphrasePanel($).verifyNextButtonIsDisabled();
       });
 
-<<<<<<< HEAD
       patrolWidgetTest('visitor - create - mnemonic input info screen looks OK', (
         PatrolTester $,
       ) async {
-        await $.pumpWidgetAndSettle(App(routerConfig: router));
-=======
-      patrolWidgetTest('visitor - create - mnemonic input info screen looks OK',
-          (PatrolTester $) async {
-        await TestStateUtils.pumpApp($);
->>>>>>> 6e23a1a2
+        await TestStateUtils.pumpApp($);
         await WritedownSeedphraseInfoPanel($).goto();
         await WritedownSeedphraseInfoPanel($).verifyPageElements();
       });
 
-<<<<<<< HEAD
       patrolWidgetTest('visitor - create - mnemonic input info screen back button works', (
         PatrolTester $,
       ) async {
-        await $.pumpWidgetAndSettle(App(routerConfig: router));
-=======
-      patrolWidgetTest('visitor - create - mnemonic input info screen back button works',
-          (PatrolTester $) async {
-        await TestStateUtils.pumpApp($);
->>>>>>> 6e23a1a2
+        await TestStateUtils.pumpApp($);
         await WritedownSeedphraseInfoPanel($).goto();
         await WritedownSeedphraseInfoPanel($).clickBack();
         await WriteDownSeedphrasePanel($).verifyPageElements();
@@ -207,16 +138,10 @@
         await InputSeedphrasePanel($).verifyPageElements();
       });
 
-<<<<<<< HEAD
       patrolWidgetTest('visitor - create - mnemonic input screen back button works', (
         PatrolTester $,
       ) async {
-        await $.pumpWidgetAndSettle(App(routerConfig: router));
-=======
-      patrolWidgetTest('visitor - create - mnemonic input screen back button works',
-          (PatrolTester $) async {
-        await TestStateUtils.pumpApp($);
->>>>>>> 6e23a1a2
+        await TestStateUtils.pumpApp($);
         await InputSeedphrasePanel($).goto();
         await InputSeedphrasePanel($).clickBack();
         await WritedownSeedphraseInfoPanel($).verifyInfoPanel();
@@ -230,30 +155,18 @@
         await InputSeedphrasePanel($).verifyNextButtonIsEnabled();
       });
 
-<<<<<<< HEAD
       patrolWidgetTest('visitor - create - mnemonic input verified screen looks OK', (
         PatrolTester $,
       ) async {
-        await $.pumpWidgetAndSettle(App(routerConfig: router));
-=======
-      patrolWidgetTest('visitor - create - mnemonic input verified screen looks OK',
-          (PatrolTester $) async {
-        await TestStateUtils.pumpApp($);
->>>>>>> 6e23a1a2
+        await TestStateUtils.pumpApp($);
         await SeedphraseSuccessPanel($).goto();
         await SeedphraseSuccessPanel($).verifyPageElements();
       });
 
-<<<<<<< HEAD
       patrolWidgetTest('visitor - create - mnemonic input verified screen back button works', (
         PatrolTester $,
       ) async {
-        await $.pumpWidgetAndSettle(App(routerConfig: router));
-=======
-      patrolWidgetTest('visitor - create - mnemonic input verified screen back button works',
-          (PatrolTester $) async {
-        await TestStateUtils.pumpApp($);
->>>>>>> 6e23a1a2
+        await TestStateUtils.pumpApp($);
         await SeedphraseSuccessPanel($).goto();
         await SeedphraseSuccessPanel($).clickBack();
         await InputSeedphrasePanel($).verifyInfoPanel();
@@ -265,16 +178,10 @@
         await PasswordInfoPanel($).verifyPageElements();
       });
 
-<<<<<<< HEAD
       patrolWidgetTest('visitor - create - password info screen back button works', (
         PatrolTester $,
       ) async {
-        await $.pumpWidgetAndSettle(App(routerConfig: router));
-=======
-      patrolWidgetTest('visitor - create - password info screen back button works',
-          (PatrolTester $) async {
-        await TestStateUtils.pumpApp($);
->>>>>>> 6e23a1a2
+        await TestStateUtils.pumpApp($);
         await PasswordInfoPanel($).goto();
         await PasswordInfoPanel($).clickBack();
         await PasswordInfoPanel($).verifyInfoPanel();
@@ -286,31 +193,19 @@
         await PasswordInputPanel($).verifyPageElements();
       });
 
-<<<<<<< HEAD
       patrolWidgetTest('visitor - create - password input screen back button works', (
         PatrolTester $,
       ) async {
-        await $.pumpWidgetAndSettle(App(routerConfig: router));
-=======
-      patrolWidgetTest('visitor - create - password input screen back button works',
-          (PatrolTester $) async {
-        await TestStateUtils.pumpApp($);
->>>>>>> 6e23a1a2
+        await TestStateUtils.pumpApp($);
         await PasswordInputPanel($).goto();
         await PasswordInputPanel($).clickBack();
         await PasswordInfoPanel($).verifyPageElements();
       });
 
-<<<<<<< HEAD
       patrolWidgetTest('visitor - create - password input - valid minimum length password', (
         PatrolTester $,
       ) async {
-        await $.pumpWidgetAndSettle(App(routerConfig: router));
-=======
-      patrolWidgetTest('visitor - create - password input - valid minimum length password',
-          (PatrolTester $) async {
-        await TestStateUtils.pumpApp($);
->>>>>>> 6e23a1a2
+        await TestStateUtils.pumpApp($);
         await PasswordInputPanel($).goto();
         await PasswordInputPanel($).enterPassword('Test1234', 'Test1234');
         await PasswordInputPanel($).verifyPasswordConfirmErrorIcon(isShown: false);
@@ -320,16 +215,10 @@
         await PasswordInputPanel($).verifyNextButtonIsEnabled();
       });
 
-<<<<<<< HEAD
       patrolWidgetTest('visitor - create - password input - valid long password', (
         PatrolTester $,
       ) async {
-        await $.pumpWidgetAndSettle(App(routerConfig: router));
-=======
-      patrolWidgetTest('visitor - create - password input - valid long password',
-          (PatrolTester $) async {
-        await TestStateUtils.pumpApp($);
->>>>>>> 6e23a1a2
+        await TestStateUtils.pumpApp($);
         await PasswordInputPanel($).goto();
         await PasswordInputPanel($).enterPassword(
           'Test1234Test1234',
@@ -342,16 +231,10 @@
         await PasswordInputPanel($).verifyNextButtonIsEnabled();
       });
 
-<<<<<<< HEAD
       patrolWidgetTest('visitor - create - password input - too short password', (
         PatrolTester $,
       ) async {
-        await $.pumpWidgetAndSettle(App(routerConfig: router));
-=======
-      patrolWidgetTest('visitor - create - password input - too short password',
-          (PatrolTester $) async {
-        await TestStateUtils.pumpApp($);
->>>>>>> 6e23a1a2
+        await TestStateUtils.pumpApp($);
         await PasswordInputPanel($).goto();
         await PasswordInputPanel($).enterPassword('Test123', '');
         await PasswordInputPanel($).verifyValidationIndicator(PasswordValidationStatus.weak);
@@ -359,16 +242,10 @@
         await PasswordInputPanel($).verifyNextButtonIsDisabled();
       });
 
-<<<<<<< HEAD
       patrolWidgetTest('visitor - create - password input - valid password, no confirmation', (
         PatrolTester $,
       ) async {
-        await $.pumpWidgetAndSettle(App(routerConfig: router));
-=======
-      patrolWidgetTest('visitor - create - password input - valid password, no confirmation',
-          (PatrolTester $) async {
-        await TestStateUtils.pumpApp($);
->>>>>>> 6e23a1a2
+        await TestStateUtils.pumpApp($);
         await PasswordInputPanel($).goto();
         await PasswordInputPanel($).enterPassword('Test1234', '');
         await PasswordInputPanel($).verifyValidationIndicator(PasswordValidationStatus.normal);
@@ -376,16 +253,10 @@
         await PasswordInputPanel($).verifyNextButtonIsDisabled();
       });
 
-<<<<<<< HEAD
       patrolWidgetTest('visitor - create - password input - not matching confirmation', (
         PatrolTester $,
       ) async {
-        await $.pumpWidgetAndSettle(App(routerConfig: router));
-=======
-      patrolWidgetTest('visitor - create - password input - not matching confirmation',
-          (PatrolTester $) async {
-        await TestStateUtils.pumpApp($);
->>>>>>> 6e23a1a2
+        await TestStateUtils.pumpApp($);
         await PasswordInputPanel($).goto();
         await PasswordInputPanel($).enterPassword('Test1234', 'Test123');
         await PasswordInputPanel($).verifyValidationIndicator(PasswordValidationStatus.normal);
@@ -393,58 +264,34 @@
         await PasswordInputPanel($).verifyNextButtonIsDisabled();
       });
 
-<<<<<<< HEAD
       patrolWidgetTest('visitor - create - keychain created success screen looks OK', (
         PatrolTester $,
       ) async {
-        await $.pumpWidgetAndSettle(App(routerConfig: router));
-=======
-      patrolWidgetTest('visitor - create - keychain created success screen looks OK',
-          (PatrolTester $) async {
-        await TestStateUtils.pumpApp($);
->>>>>>> 6e23a1a2
+        await TestStateUtils.pumpApp($);
         await KeychainFinalPanel($).goto();
         await KeychainFinalPanel($).verifyPageElements();
       });
 
-<<<<<<< HEAD
       patrolWidgetTest('visitor - create - link wallet info screen looks OK', (
         PatrolTester $,
       ) async {
-        await $.pumpWidgetAndSettle(App(routerConfig: router));
-=======
-      patrolWidgetTest('visitor - create - link wallet info screen looks OK',
-          (PatrolTester $) async {
-        await TestStateUtils.pumpApp($);
->>>>>>> 6e23a1a2
+        await TestStateUtils.pumpApp($);
         await LinkWalletInfoPanel($).goto();
         await LinkWalletInfoPanel($).verifyPageElements();
       });
 
-<<<<<<< HEAD
       patrolWidgetTest('visitor - create - link wallet select screen looks OK', (
         PatrolTester $,
       ) async {
-        await $.pumpWidgetAndSettle(App(routerConfig: router));
-=======
-      patrolWidgetTest('visitor - create - link wallet select screen looks OK',
-          (PatrolTester $) async {
-        await TestStateUtils.pumpApp($);
->>>>>>> 6e23a1a2
+        await TestStateUtils.pumpApp($);
         await WalletListPanel($).goto();
         await WalletListPanel($).verifyPageElements();
       });
 
-<<<<<<< HEAD
       patrolWidgetTest('visitor - create - link wallet select screen back button works', (
         PatrolTester $,
       ) async {
-        await $.pumpWidgetAndSettle(App(routerConfig: router));
-=======
-      patrolWidgetTest('visitor - create - link wallet select screen back button works',
-          (PatrolTester $) async {
-        await TestStateUtils.pumpApp($);
->>>>>>> 6e23a1a2
+        await TestStateUtils.pumpApp($);
         await WalletListPanel($).goto();
         await WalletListPanel($).clickBack();
         await LinkWalletInfoPanel($).verifyInfoPanel();
@@ -465,338 +312,13 @@
     );
   });
 
-<<<<<<< HEAD
-      patrolWidgetTest('visitor - get started screen close button works', (PatrolTester $) async {
-        await $.pumpWidgetAndSettle(App(routerConfig: router));
-        await GetStartedPanel($).goto();
-        await OnboardingPageBase($).closeButton().tap();
-        expect($(OnboardingPageBase($).registrationDialog), findsNothing);
-      });
-      patrolWidgetTest('visitor - create - profile setup screen close button - '
-          'dialog check', (PatrolTester $) async {
-        await $.pumpWidgetAndSettle(App(routerConfig: router));
-        await SetupProfilePanel($).goto();
-        await OnboardingPageBase($).closeButton().tap();
-        await OnboardingPageBase($).incompleteDialogCheckKeychainPhase();
-      });
-
-      patrolWidgetTest('visitor - create - profile setup screen close button - '
-          'dialog continue', (PatrolTester $) async {
-        await $.pumpWidgetAndSettle(App(routerConfig: router));
-        await SetupProfilePanel($).goto();
-        await OnboardingPageBase($).closeButton().tap();
-        await OnboardingPageBase($).incompleteDialogClickContinue();
-        await SetupProfilePanel($).verifyDetailsPanel();
-      });
-
-      patrolWidgetTest('visitor - create - profile setup screen close button - '
-          'dialog cancel', (PatrolTester $) async {
-        await $.pumpWidgetAndSettle(App(routerConfig: router));
-        await SetupProfilePanel($).goto();
-        await OnboardingPageBase($).closeButton().tap();
-        await OnboardingPageBase($).incompleteDialogClickCancel();
-        await AppBarPage($).looksAsExpectedForVisitor();
-      });
-
-      patrolWidgetTest(
-        tags: 'issues_1998',
-        skip: true,
-        'visitor - create - profile setup screen close button - '
-        'dialog close',
-        (PatrolTester $) async {
-          await $.pumpWidgetAndSettle(App(routerConfig: router));
-          await SetupProfilePanel($).goto();
-          await OnboardingPageBase($).closeButton().tap();
-          await OnboardingPageBase($).incompleteDialogClickClose();
-          await SetupProfilePanel($).verifyDetailsPanel();
-        },
-      );
-
-      patrolWidgetTest('visitor - create - mnemonic writedown screen close button - '
-          'dialog check', (PatrolTester $) async {
-        await $.pumpWidgetAndSettle(App(routerConfig: router));
-        await WriteDownSeedphrasePanel($).goto();
-        await OnboardingPageBase($).closeButton().tap();
-        await OnboardingPageBase($).incompleteDialogCheckKeychainPhase();
-      });
-
-      patrolWidgetTest('visitor - create - mnemonic writedown screen close button - '
-          'dialog continue', (PatrolTester $) async {
-        await $.pumpWidgetAndSettle(App(routerConfig: router));
-        await WriteDownSeedphrasePanel($).goto();
-        await OnboardingPageBase($).closeButton().tap();
-        await OnboardingPageBase($).incompleteDialogClickContinue();
-        await WriteDownSeedphrasePanel($).verifyDetailsPanel();
-      });
-
-      patrolWidgetTest('visitor - create - mnemonic writedown screen close button - '
-          'dialog cancel', (PatrolTester $) async {
-        await $.pumpWidgetAndSettle(App(routerConfig: router));
-        await WriteDownSeedphrasePanel($).goto();
-        await OnboardingPageBase($).closeButton().tap();
-        await OnboardingPageBase($).incompleteDialogClickCancel();
-        await AppBarPage($).looksAsExpectedForVisitorOnboardingInProgress();
-      });
-
-      patrolWidgetTest(
-        tags: 'issues_1998',
-        skip: true,
-        'visitor - create - mnemonic writedown screen close button - '
-        'dialog close',
-        (PatrolTester $) async {
-          await $.pumpWidgetAndSettle(App(routerConfig: router));
-          await WriteDownSeedphrasePanel($).goto();
-          await OnboardingPageBase($).closeButton().tap();
-          await OnboardingPageBase($).incompleteDialogClickClose();
-          await WriteDownSeedphrasePanel($).verifyDetailsPanel();
-        },
-      );
-
-      patrolWidgetTest('visitor - create - mnemonic input screen close button - '
-          'dialog check', (PatrolTester $) async {
-        await $.pumpWidgetAndSettle(App(routerConfig: router));
-        await InputSeedphrasePanel($).goto();
-        await OnboardingPageBase($).closeButton().tap();
-        await OnboardingPageBase($).incompleteDialogCheckKeychainPhase();
-      });
-
-      patrolWidgetTest('visitor - create - mnemonic input screen close button - '
-          'dialog continue', (PatrolTester $) async {
-        await $.pumpWidgetAndSettle(App(routerConfig: router));
-        await InputSeedphrasePanel($).goto();
-        await OnboardingPageBase($).closeButton().tap();
-        await OnboardingPageBase($).incompleteDialogClickContinue();
-        await InputSeedphrasePanel($).verifyInfoPanel();
-      });
-
-      patrolWidgetTest('visitor - create - mnemonic input screen close button - '
-          'dialog cancel', (PatrolTester $) async {
-        await $.pumpWidgetAndSettle(App(routerConfig: router));
-        await InputSeedphrasePanel($).goto();
-        await OnboardingPageBase($).closeButton().tap();
-        await OnboardingPageBase($).incompleteDialogClickCancel();
-        await AppBarPage($).looksAsExpectedForVisitorOnboardingInProgress();
-      });
-
-      patrolWidgetTest(
-        tags: 'issues_1998',
-        skip: true,
-        'visitor - create - mnemonic input screen close button - '
-        'dialog close',
-        (PatrolTester $) async {
-          await $.pumpWidgetAndSettle(App(routerConfig: router));
-          await InputSeedphrasePanel($).goto();
-          await OnboardingPageBase($).closeButton().tap();
-          await OnboardingPageBase($).incompleteDialogClickClose();
-          await InputSeedphrasePanel($).verifyInfoPanel();
-        },
-      );
-
-      patrolWidgetTest('visitor - create - password info screen screen close button - '
-          'dialog check', (PatrolTester $) async {
-        await $.pumpWidgetAndSettle(App(routerConfig: router));
-        await PasswordInfoPanel($).goto();
-        await OnboardingPageBase($).closeButton().tap();
-        await OnboardingPageBase($).incompleteDialogCheckKeychainPhase();
-      });
-
-      patrolWidgetTest('visitor - create - password info screen close button - '
-          'dialog continue', (PatrolTester $) async {
-        await $.pumpWidgetAndSettle(App(routerConfig: router));
-        await PasswordInfoPanel($).goto();
-        await OnboardingPageBase($).closeButton().tap();
-        await OnboardingPageBase($).incompleteDialogClickContinue();
-        await PasswordInfoPanel($).verifyDetailsPanel();
-      });
-
-      patrolWidgetTest('visitor - create - password info screen close button - '
-          'dialog cancel', (PatrolTester $) async {
-        await $.pumpWidgetAndSettle(App(routerConfig: router));
-        await PasswordInfoPanel($).goto();
-        await OnboardingPageBase($).closeButton().tap();
-        await OnboardingPageBase($).incompleteDialogClickCancel();
-        await AppBarPage($).looksAsExpectedForVisitorOnboardingInProgress();
-      });
-
-      patrolWidgetTest(
-        tags: 'issues_1998',
-        skip: true,
-        'visitor - create - password info screen close button - '
-        'dialog close',
-        (PatrolTester $) async {
-          await $.pumpWidgetAndSettle(App(routerConfig: router));
-          await PasswordInfoPanel($).goto();
-          await OnboardingPageBase($).closeButton().tap();
-          await OnboardingPageBase($).incompleteDialogClickClose();
-          await PasswordInfoPanel($).verifyDetailsPanel();
-        },
-      );
-
-      patrolWidgetTest(
-        tags: 'issues_2004',
-        skip: true,
-        'visitor - create - keychain created success screen close button - '
-        'dialog check',
-        (PatrolTester $) async {
-          await $.pumpWidgetAndSettle(App(routerConfig: router));
-          await KeychainFinalPanel($).goto();
-          await OnboardingPageBase($).closeButton().tap();
-          await OnboardingPageBase($).incompleteDialogCheckWalletLinkPhase();
-        },
-      );
-
-      patrolWidgetTest(
-        tags: 'issues_2004',
-        skip: true,
-        'visitor - create - keychain created success screen close button - '
-        'dialog continue',
-        (PatrolTester $) async {
-          await $.pumpWidgetAndSettle(App(routerConfig: router));
-          await KeychainFinalPanel($).goto();
-          await OnboardingPageBase($).closeButton().tap();
-          await OnboardingPageBase($).incompleteDialogClickContinue();
-          await PasswordInfoPanel($).verifyDetailsPanel();
-        },
-      );
-
-      patrolWidgetTest(
-        tags: 'issues_2004',
-        skip: true,
-        'visitor - create - keychain created success screen close button - '
-        'dialog cancel',
-        (PatrolTester $) async {
-          await $.pumpWidgetAndSettle(App(routerConfig: router));
-          await KeychainFinalPanel($).goto();
-          await OnboardingPageBase($).closeButton().tap();
-          await OnboardingPageBase($).incompleteDialogClickCancel();
-          await AppBarPage($).looksAsExpectedForVisitorOnboardingInProgress();
-        },
-      );
-
-      patrolWidgetTest(
-        tags: 'issues_2004',
-        skip: true,
-        'visitor - create - keychain created success screen close button - '
-        'dialog close',
-        (PatrolTester $) async {
-          await $.pumpWidgetAndSettle(App(routerConfig: router));
-          await KeychainFinalPanel($).goto();
-          await OnboardingPageBase($).closeButton().tap();
-          await OnboardingPageBase($).incompleteDialogClickClose();
-          await PasswordInfoPanel($).verifyDetailsPanel();
-        },
-      );
-
-      patrolWidgetTest(
-        tags: 'issues_2004',
-        skip: true,
-        'visitor - create - link wallet info screen close button - '
-        'dialog check',
-        (PatrolTester $) async {
-          await $.pumpWidgetAndSettle(App(routerConfig: router));
-          await LinkWalletInfoPanel($).goto();
-          await OnboardingPageBase($).closeButton().tap();
-          await OnboardingPageBase($).incompleteDialogCheckWalletLinkPhase();
-        },
-      );
-
-      patrolWidgetTest(
-        tags: 'issues_2004',
-        skip: true,
-        'visitor - create - link wallet info screen close button - '
-        'dialog continue',
-        (PatrolTester $) async {
-          await $.pumpWidgetAndSettle(App(routerConfig: router));
-          await LinkWalletInfoPanel($).goto();
-          await OnboardingPageBase($).closeButton().tap();
-          await OnboardingPageBase($).incompleteDialogClickContinue();
-          await LinkWalletInfoPanel($).verifyDetailsPanel();
-        },
-      );
-
-      patrolWidgetTest(
-        tags: 'issues_2004',
-        skip: true,
-        'visitor - create - link wallet info screen close button - '
-        'dialog cancel',
-        (PatrolTester $) async {
-          await $.pumpWidgetAndSettle(App(routerConfig: router));
-          await LinkWalletInfoPanel($).goto();
-          await OnboardingPageBase($).closeButton().tap();
-          await OnboardingPageBase($).incompleteDialogClickCancel();
-          await AppBarPage($).looksAsExpectedForVisitorOnboardingInProgress();
-        },
-      );
-
-      patrolWidgetTest(
-        tags: 'issues_2004',
-        skip: true,
-        'visitor - create - link wallet info screen close button - '
-        'dialog close',
-        (PatrolTester $) async {
-          await $.pumpWidgetAndSettle(App(routerConfig: router));
-          await LinkWalletInfoPanel($).goto();
-          await OnboardingPageBase($).closeButton().tap();
-          await OnboardingPageBase($).incompleteDialogClickClose();
-          await LinkWalletInfoPanel($).verifyDetailsPanel();
-        },
-      );
-
-      patrolWidgetTest(
-        tags: 'issues_2004',
-        skip: true,
-        'visitor - create - link wallet select screen close button - '
-        'dialog check',
-        (PatrolTester $) async {
-          await $.pumpWidgetAndSettle(App(routerConfig: router));
-          await WalletListPanel($).goto();
-          await OnboardingPageBase($).closeButton().tap();
-          await OnboardingPageBase($).incompleteDialogCheckWalletLinkPhase();
-        },
-      );
-
-      patrolWidgetTest('visitor - create - link wallet select screen close button - '
-          'dialog continue', (PatrolTester $) async {
-        await $.pumpWidgetAndSettle(App(routerConfig: router));
-        await WalletListPanel($).goto();
-        await OnboardingPageBase($).closeButton().tap();
-        await OnboardingPageBase($).incompleteDialogClickContinue();
-        await WalletListPanel($).verifyDetailsPanel();
-      });
-
-      patrolWidgetTest('visitor - create - link wallet select screen close button - '
-          'dialog cancel', (PatrolTester $) async {
-        await $.pumpWidgetAndSettle(App(routerConfig: router));
-        await WalletListPanel($).goto();
-        await OnboardingPageBase($).closeButton().tap();
-        await OnboardingPageBase($).incompleteDialogClickCancel();
-        await AppBarPage($).looksAsExpectedForVisitorOnboardingInProgress();
-      });
-
-      patrolWidgetTest(
-        tags: 'issues_2004',
-        skip: true,
-        'visitor - create - link wallet select screen close button - '
-        'dialog close',
-        (PatrolTester $) async {
-          await $.pumpWidgetAndSettle(App(routerConfig: router));
-          await WalletListPanel($).goto();
-          await OnboardingPageBase($).closeButton().tap();
-          await OnboardingPageBase($).incompleteDialogClickClose();
-          await WalletListPanel($).verifyDetailsPanel();
-        },
-      );
-    },
-  );
-=======
   patrolWidgetTest('visitor - get started screen close button works', (PatrolTester $) async {
     await TestStateUtils.pumpApp($);
     await GetStartedPanel($).goto();
     await OnboardingPageBase($).closeButton().tap();
     expect($(OnboardingPageBase($).registrationDialog), findsNothing);
   });
-  patrolWidgetTest(
-      'visitor - create - profile setup screen close button - '
+  patrolWidgetTest('visitor - create - profile setup screen close button - '
       'dialog check', (PatrolTester $) async {
     await TestStateUtils.pumpApp($);
     await SetupProfilePanel($).goto();
@@ -804,8 +326,7 @@
     await OnboardingPageBase($).incompleteDialogCheckKeychainPhase();
   });
 
-  patrolWidgetTest(
-      'visitor - create - profile setup screen close button - '
+  patrolWidgetTest('visitor - create - profile setup screen close button - '
       'dialog continue', (PatrolTester $) async {
     await TestStateUtils.pumpApp($);
     await SetupProfilePanel($).goto();
@@ -814,8 +335,7 @@
     await SetupProfilePanel($).verifyDetailsPanel();
   });
 
-  patrolWidgetTest(
-      'visitor - create - profile setup screen close button - '
+  patrolWidgetTest('visitor - create - profile setup screen close button - '
       'dialog cancel', (PatrolTester $) async {
     await TestStateUtils.pumpApp($);
     await SetupProfilePanel($).goto();
@@ -825,19 +345,20 @@
   });
 
   patrolWidgetTest(
-      tags: 'issues_1998',
-      skip: true,
-      'visitor - create - profile setup screen close button - '
-      'dialog close', (PatrolTester $) async {
-    await TestStateUtils.pumpApp($);
-    await SetupProfilePanel($).goto();
-    await OnboardingPageBase($).closeButton().tap();
-    await OnboardingPageBase($).incompleteDialogClickClose();
-    await SetupProfilePanel($).verifyDetailsPanel();
-  });
-
-  patrolWidgetTest(
-      'visitor - create - mnemonic writedown screen close button - '
+    tags: 'issues_1998',
+    skip: true,
+    'visitor - create - profile setup screen close button - '
+    'dialog close',
+    (PatrolTester $) async {
+      await TestStateUtils.pumpApp($);
+      await SetupProfilePanel($).goto();
+      await OnboardingPageBase($).closeButton().tap();
+      await OnboardingPageBase($).incompleteDialogClickClose();
+      await SetupProfilePanel($).verifyDetailsPanel();
+    },
+  );
+
+  patrolWidgetTest('visitor - create - mnemonic writedown screen close button - '
       'dialog check', (PatrolTester $) async {
     await TestStateUtils.pumpApp($);
     await WriteDownSeedphrasePanel($).goto();
@@ -845,8 +366,7 @@
     await OnboardingPageBase($).incompleteDialogCheckKeychainPhase();
   });
 
-  patrolWidgetTest(
-      'visitor - create - mnemonic writedown screen close button - '
+  patrolWidgetTest('visitor - create - mnemonic writedown screen close button - '
       'dialog continue', (PatrolTester $) async {
     await TestStateUtils.pumpApp($);
     await WriteDownSeedphrasePanel($).goto();
@@ -855,8 +375,7 @@
     await WriteDownSeedphrasePanel($).verifyDetailsPanel();
   });
 
-  patrolWidgetTest(
-      'visitor - create - mnemonic writedown screen close button - '
+  patrolWidgetTest('visitor - create - mnemonic writedown screen close button - '
       'dialog cancel', (PatrolTester $) async {
     await TestStateUtils.pumpApp($);
     await WriteDownSeedphrasePanel($).goto();
@@ -866,19 +385,20 @@
   });
 
   patrolWidgetTest(
-      tags: 'issues_1998',
-      skip: true,
-      'visitor - create - mnemonic writedown screen close button - '
-      'dialog close', (PatrolTester $) async {
-    await TestStateUtils.pumpApp($);
-    await WriteDownSeedphrasePanel($).goto();
-    await OnboardingPageBase($).closeButton().tap();
-    await OnboardingPageBase($).incompleteDialogClickClose();
-    await WriteDownSeedphrasePanel($).verifyDetailsPanel();
-  });
-
-  patrolWidgetTest(
-      'visitor - create - mnemonic input screen close button - '
+    tags: 'issues_1998',
+    skip: true,
+    'visitor - create - mnemonic writedown screen close button - '
+    'dialog close',
+    (PatrolTester $) async {
+      await TestStateUtils.pumpApp($);
+      await WriteDownSeedphrasePanel($).goto();
+      await OnboardingPageBase($).closeButton().tap();
+      await OnboardingPageBase($).incompleteDialogClickClose();
+      await WriteDownSeedphrasePanel($).verifyDetailsPanel();
+    },
+  );
+
+  patrolWidgetTest('visitor - create - mnemonic input screen close button - '
       'dialog check', (PatrolTester $) async {
     await TestStateUtils.pumpApp($);
     await InputSeedphrasePanel($).goto();
@@ -886,8 +406,7 @@
     await OnboardingPageBase($).incompleteDialogCheckKeychainPhase();
   });
 
-  patrolWidgetTest(
-      'visitor - create - mnemonic input screen close button - '
+  patrolWidgetTest('visitor - create - mnemonic input screen close button - '
       'dialog continue', (PatrolTester $) async {
     await TestStateUtils.pumpApp($);
     await InputSeedphrasePanel($).goto();
@@ -896,8 +415,7 @@
     await InputSeedphrasePanel($).verifyInfoPanel();
   });
 
-  patrolWidgetTest(
-      'visitor - create - mnemonic input screen close button - '
+  patrolWidgetTest('visitor - create - mnemonic input screen close button - '
       'dialog cancel', (PatrolTester $) async {
     await TestStateUtils.pumpApp($);
     await InputSeedphrasePanel($).goto();
@@ -907,19 +425,20 @@
   });
 
   patrolWidgetTest(
-      tags: 'issues_1998',
-      skip: true,
-      'visitor - create - mnemonic input screen close button - '
-      'dialog close', (PatrolTester $) async {
-    await TestStateUtils.pumpApp($);
-    await InputSeedphrasePanel($).goto();
-    await OnboardingPageBase($).closeButton().tap();
-    await OnboardingPageBase($).incompleteDialogClickClose();
-    await InputSeedphrasePanel($).verifyInfoPanel();
-  });
-
-  patrolWidgetTest(
-      'visitor - create - password info screen screen close button - '
+    tags: 'issues_1998',
+    skip: true,
+    'visitor - create - mnemonic input screen close button - '
+    'dialog close',
+    (PatrolTester $) async {
+      await TestStateUtils.pumpApp($);
+      await InputSeedphrasePanel($).goto();
+      await OnboardingPageBase($).closeButton().tap();
+      await OnboardingPageBase($).incompleteDialogClickClose();
+      await InputSeedphrasePanel($).verifyInfoPanel();
+    },
+  );
+
+  patrolWidgetTest('visitor - create - password info screen screen close button - '
       'dialog check', (PatrolTester $) async {
     await TestStateUtils.pumpApp($);
     await PasswordInfoPanel($).goto();
@@ -927,8 +446,7 @@
     await OnboardingPageBase($).incompleteDialogCheckKeychainPhase();
   });
 
-  patrolWidgetTest(
-      'visitor - create - password info screen close button - '
+  patrolWidgetTest('visitor - create - password info screen close button - '
       'dialog continue', (PatrolTester $) async {
     await TestStateUtils.pumpApp($);
     await PasswordInfoPanel($).goto();
@@ -937,8 +455,7 @@
     await PasswordInfoPanel($).verifyDetailsPanel();
   });
 
-  patrolWidgetTest(
-      'visitor - create - password info screen close button - '
+  patrolWidgetTest('visitor - create - password info screen close button - '
       'dialog cancel', (PatrolTester $) async {
     await TestStateUtils.pumpApp($);
     await PasswordInfoPanel($).goto();
@@ -948,152 +465,171 @@
   });
 
   patrolWidgetTest(
-      tags: 'issues_1998',
-      skip: true,
-      'visitor - create - password info screen close button - '
-      'dialog close', (PatrolTester $) async {
-    await TestStateUtils.pumpApp($);
-    await PasswordInfoPanel($).goto();
-    await OnboardingPageBase($).closeButton().tap();
-    await OnboardingPageBase($).incompleteDialogClickClose();
-    await PasswordInfoPanel($).verifyDetailsPanel();
-  });
-
-  patrolWidgetTest(
-      tags: 'issues_2004',
-      skip: true,
-      'visitor - create - keychain created success screen close button - '
-      'dialog check', (PatrolTester $) async {
-    await TestStateUtils.pumpApp($);
-    await KeychainFinalPanel($).goto();
-    await OnboardingPageBase($).closeButton().tap();
-    await OnboardingPageBase($).incompleteDialogCheckWalletLinkPhase();
-  });
-
-  patrolWidgetTest(
-      tags: 'issues_2004',
-      skip: true,
-      'visitor - create - keychain created success screen close button - '
+    tags: 'issues_1998',
+    skip: true,
+    'visitor - create - password info screen close button - '
+    'dialog close',
+    (PatrolTester $) async {
+      await TestStateUtils.pumpApp($);
+      await PasswordInfoPanel($).goto();
+      await OnboardingPageBase($).closeButton().tap();
+      await OnboardingPageBase($).incompleteDialogClickClose();
+      await PasswordInfoPanel($).verifyDetailsPanel();
+    },
+  );
+
+  patrolWidgetTest(
+    tags: 'issues_2004',
+    skip: true,
+    'visitor - create - keychain created success screen close button - '
+    'dialog check',
+    (PatrolTester $) async {
+      await TestStateUtils.pumpApp($);
+      await KeychainFinalPanel($).goto();
+      await OnboardingPageBase($).closeButton().tap();
+      await OnboardingPageBase($).incompleteDialogCheckWalletLinkPhase();
+    },
+  );
+
+  patrolWidgetTest(
+    tags: 'issues_2004',
+    skip: true,
+    'visitor - create - keychain created success screen close button - '
+    'dialog continue',
+    (PatrolTester $) async {
+      await TestStateUtils.pumpApp($);
+      await KeychainFinalPanel($).goto();
+      await OnboardingPageBase($).closeButton().tap();
+      await OnboardingPageBase($).incompleteDialogClickContinue();
+      await PasswordInfoPanel($).verifyDetailsPanel();
+    },
+  );
+
+  patrolWidgetTest(
+    tags: 'issues_2004',
+    skip: true,
+    'visitor - create - keychain created success screen close button - '
+    'dialog cancel',
+    (PatrolTester $) async {
+      await TestStateUtils.pumpApp($);
+      await KeychainFinalPanel($).goto();
+      await OnboardingPageBase($).closeButton().tap();
+      await OnboardingPageBase($).incompleteDialogClickCancel();
+      await AppBarPage($).looksAsExpectedForVisitorOnboardingInProgress();
+    },
+  );
+
+  patrolWidgetTest(
+    tags: 'issues_2004',
+    skip: true,
+    'visitor - create - keychain created success screen close button - '
+    'dialog close',
+    (PatrolTester $) async {
+      await TestStateUtils.pumpApp($);
+      await KeychainFinalPanel($).goto();
+      await OnboardingPageBase($).closeButton().tap();
+      await OnboardingPageBase($).incompleteDialogClickClose();
+      await PasswordInfoPanel($).verifyDetailsPanel();
+    },
+  );
+
+  patrolWidgetTest(
+    tags: 'issues_2004',
+    skip: true,
+    'visitor - create - link wallet info screen close button - '
+    'dialog check',
+    (PatrolTester $) async {
+      await TestStateUtils.pumpApp($);
+      await LinkWalletInfoPanel($).goto();
+      await OnboardingPageBase($).closeButton().tap();
+      await OnboardingPageBase($).incompleteDialogCheckWalletLinkPhase();
+    },
+  );
+
+  patrolWidgetTest(
+    tags: 'issues_2004',
+    skip: true,
+    'visitor - create - link wallet info screen close button - '
+    'dialog continue',
+    (PatrolTester $) async {
+      await TestStateUtils.pumpApp($);
+      await LinkWalletInfoPanel($).goto();
+      await OnboardingPageBase($).closeButton().tap();
+      await OnboardingPageBase($).incompleteDialogClickContinue();
+      await LinkWalletInfoPanel($).verifyDetailsPanel();
+    },
+  );
+
+  patrolWidgetTest(
+    tags: 'issues_2004',
+    skip: true,
+    'visitor - create - link wallet info screen close button - '
+    'dialog cancel',
+    (PatrolTester $) async {
+      await TestStateUtils.pumpApp($);
+      await LinkWalletInfoPanel($).goto();
+      await OnboardingPageBase($).closeButton().tap();
+      await OnboardingPageBase($).incompleteDialogClickCancel();
+      await AppBarPage($).looksAsExpectedForVisitorOnboardingInProgress();
+    },
+  );
+
+  patrolWidgetTest(
+    tags: 'issues_2004',
+    skip: true,
+    'visitor - create - link wallet info screen close button - '
+    'dialog close',
+    (PatrolTester $) async {
+      await TestStateUtils.pumpApp($);
+      await LinkWalletInfoPanel($).goto();
+      await OnboardingPageBase($).closeButton().tap();
+      await OnboardingPageBase($).incompleteDialogClickClose();
+      await LinkWalletInfoPanel($).verifyDetailsPanel();
+    },
+  );
+
+  patrolWidgetTest(
+    tags: 'issues_2004',
+    skip: true,
+    'visitor - create - link wallet select screen close button - '
+    'dialog check',
+    (PatrolTester $) async {
+      await TestStateUtils.pumpApp($);
+      await WalletListPanel($).goto();
+      await OnboardingPageBase($).closeButton().tap();
+      await OnboardingPageBase($).incompleteDialogCheckWalletLinkPhase();
+    },
+  );
+
+  patrolWidgetTest('visitor - create - link wallet select screen close button - '
       'dialog continue', (PatrolTester $) async {
     await TestStateUtils.pumpApp($);
-    await KeychainFinalPanel($).goto();
+    await WalletListPanel($).goto();
     await OnboardingPageBase($).closeButton().tap();
     await OnboardingPageBase($).incompleteDialogClickContinue();
-    await PasswordInfoPanel($).verifyDetailsPanel();
-  });
-
-  patrolWidgetTest(
-      tags: 'issues_2004',
-      skip: true,
-      'visitor - create - keychain created success screen close button - '
+    await WalletListPanel($).verifyDetailsPanel();
+  });
+
+  patrolWidgetTest('visitor - create - link wallet select screen close button - '
       'dialog cancel', (PatrolTester $) async {
     await TestStateUtils.pumpApp($);
-    await KeychainFinalPanel($).goto();
+    await WalletListPanel($).goto();
     await OnboardingPageBase($).closeButton().tap();
     await OnboardingPageBase($).incompleteDialogClickCancel();
     await AppBarPage($).looksAsExpectedForVisitorOnboardingInProgress();
   });
 
   patrolWidgetTest(
-      tags: 'issues_2004',
-      skip: true,
-      'visitor - create - keychain created success screen close button - '
-      'dialog close', (PatrolTester $) async {
-    await TestStateUtils.pumpApp($);
-    await KeychainFinalPanel($).goto();
-    await OnboardingPageBase($).closeButton().tap();
-    await OnboardingPageBase($).incompleteDialogClickClose();
-    await PasswordInfoPanel($).verifyDetailsPanel();
-  });
-
-  patrolWidgetTest(
-      tags: 'issues_2004',
-      skip: true,
-      'visitor - create - link wallet info screen close button - '
-      'dialog check', (PatrolTester $) async {
-    await TestStateUtils.pumpApp($);
-    await LinkWalletInfoPanel($).goto();
-    await OnboardingPageBase($).closeButton().tap();
-    await OnboardingPageBase($).incompleteDialogCheckWalletLinkPhase();
-  });
-
-  patrolWidgetTest(
-      tags: 'issues_2004',
-      skip: true,
-      'visitor - create - link wallet info screen close button - '
-      'dialog continue', (PatrolTester $) async {
-    await TestStateUtils.pumpApp($);
-    await LinkWalletInfoPanel($).goto();
-    await OnboardingPageBase($).closeButton().tap();
-    await OnboardingPageBase($).incompleteDialogClickContinue();
-    await LinkWalletInfoPanel($).verifyDetailsPanel();
-  });
-
-  patrolWidgetTest(
-      tags: 'issues_2004',
-      skip: true,
-      'visitor - create - link wallet info screen close button - '
-      'dialog cancel', (PatrolTester $) async {
-    await TestStateUtils.pumpApp($);
-    await LinkWalletInfoPanel($).goto();
-    await OnboardingPageBase($).closeButton().tap();
-    await OnboardingPageBase($).incompleteDialogClickCancel();
-    await AppBarPage($).looksAsExpectedForVisitorOnboardingInProgress();
-  });
-
-  patrolWidgetTest(
-      tags: 'issues_2004',
-      skip: true,
-      'visitor - create - link wallet info screen close button - '
-      'dialog close', (PatrolTester $) async {
-    await TestStateUtils.pumpApp($);
-    await LinkWalletInfoPanel($).goto();
-    await OnboardingPageBase($).closeButton().tap();
-    await OnboardingPageBase($).incompleteDialogClickClose();
-    await LinkWalletInfoPanel($).verifyDetailsPanel();
-  });
-
-  patrolWidgetTest(
-      tags: 'issues_2004',
-      skip: true,
-      'visitor - create - link wallet select screen close button - '
-      'dialog check', (PatrolTester $) async {
-    await TestStateUtils.pumpApp($);
-    await WalletListPanel($).goto();
-    await OnboardingPageBase($).closeButton().tap();
-    await OnboardingPageBase($).incompleteDialogCheckWalletLinkPhase();
-  });
-
-  patrolWidgetTest(
-      'visitor - create - link wallet select screen close button - '
-      'dialog continue', (PatrolTester $) async {
-    await TestStateUtils.pumpApp($);
-    await WalletListPanel($).goto();
-    await OnboardingPageBase($).closeButton().tap();
-    await OnboardingPageBase($).incompleteDialogClickContinue();
-    await WalletListPanel($).verifyDetailsPanel();
-  });
-
-  patrolWidgetTest(
-      'visitor - create - link wallet select screen close button - '
-      'dialog cancel', (PatrolTester $) async {
-    await TestStateUtils.pumpApp($);
-    await WalletListPanel($).goto();
-    await OnboardingPageBase($).closeButton().tap();
-    await OnboardingPageBase($).incompleteDialogClickCancel();
-    await AppBarPage($).looksAsExpectedForVisitorOnboardingInProgress();
-  });
-
-  patrolWidgetTest(
-      tags: 'issues_2004',
-      skip: true,
-      'visitor - create - link wallet select screen close button - '
-      'dialog close', (PatrolTester $) async {
-    await TestStateUtils.pumpApp($);
-    await WalletListPanel($).goto();
-    await OnboardingPageBase($).closeButton().tap();
-    await OnboardingPageBase($).incompleteDialogClickClose();
-    await WalletListPanel($).verifyDetailsPanel();
-  });
->>>>>>> 6e23a1a2
+    tags: 'issues_2004',
+    skip: true,
+    'visitor - create - link wallet select screen close button - '
+    'dialog close',
+    (PatrolTester $) async {
+      await TestStateUtils.pumpApp($);
+      await WalletListPanel($).goto();
+      await OnboardingPageBase($).closeButton().tap();
+      await OnboardingPageBase($).incompleteDialogClickClose();
+      await WalletListPanel($).verifyDetailsPanel();
+    },
+  );
 }