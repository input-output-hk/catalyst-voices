import 'package:catalyst_voices/app/view/app.dart';
import 'package:catalyst_voices/configs/bootstrap.dart';
import 'package:catalyst_voices/routes/routes.dart';
import 'package:catalyst_voices_blocs/catalyst_voices_blocs.dart' as blocs;
import 'package:catalyst_voices_models/catalyst_voices_models.dart';
import 'package:flutter_test/flutter_test.dart';
import 'package:go_router/go_router.dart';
import 'package:patrol_finders/patrol_finders.dart';

import '../pageobject/app_bar_page.dart';
import '../pageobject/onboarding/onboarding_base_page.dart';
import '../pageobject/onboarding/step_10_input_seedphrase.dart';
import '../pageobject/onboarding/step_11_seedphrase_success.dart';
import '../pageobject/onboarding/step_12_password_info.dart';
import '../pageobject/onboarding/step_13_password_input.dart';
import '../pageobject/onboarding/step_14_keychain_final.dart';
import '../pageobject/onboarding/step_15_link_wallet_info.dart';
import '../pageobject/onboarding/step_16_wallet_list.dart';
import '../pageobject/onboarding/step_1_get_started.dart';
import '../pageobject/onboarding/step_2_base_profile_info.dart';
import '../pageobject/onboarding/step_3_setup_base_profile.dart';
import '../pageobject/onboarding/step_6_catalyst_keychain_info.dart';
import '../pageobject/onboarding/step_7_catalyst_keychain_success.dart';
import '../pageobject/onboarding/step_8_writedown_seedphrase.dart';
import '../pageobject/onboarding/step_9_writedown_seedphrase_info.dart';
import '../pageobject/onboarding_page.dart';
import '../types/password_validation_states.dart';
import '../types/registration_state.dart';
import '../utils/test_context.dart';

void main() async {
  late final GoRouter router;

  setUpAll(() async {
    router = buildAppRouter();

    blocs.alwaysAllowRegistration = true;
  });

  setUp(() async {
    await registerDependencies(config: const AppConfig());
    router.go(const DiscoveryRoute().location);
  });

  tearDown(() async {
    await restartDependencies();
    TestContext.clearContext();
  });

<<<<<<< HEAD
  group('Onboarding -', () {
    patrolWidgetTest('visitor - get started button works',
        (PatrolTester $) async {
      await $.pumpWidgetAndSettle(App(routerConfig: router));
      await AppBarPage($).getStartedBtnClick();
      expect($(OnboardingPageBase($).registrationInfoPanel), findsOneWidget);
      expect(
        $(
          OnboardingPageBase($).registrationDetailsPanel,
        ),
        findsOneWidget,
      );
    });

    patrolWidgetTest('visitor - get started screen looks OK',
        (PatrolTester $) async {
      await $.pumpWidgetAndSettle(App(routerConfig: router));
      await GetStartedPanel($).goto();
      await GetStartedPanel($).verifyPageElements();
    });

    patrolWidgetTest('visitor - get started screen close button works',
        (PatrolTester $) async {
      await $.pumpWidgetAndSettle(App(routerConfig: router));
      await GetStartedPanel($).goto();
      await OnboardingPageBase($).closeButton().tap();
      expect($(OnboardingPageBase($).registrationDialog), findsNothing);
    });

    // TODO(oldgreg): add Introduction screen tests and base profile screens

    patrolWidgetTest('visitor - create - keychain info screen looks OK',
        (PatrolTester $) async {
      await $.pumpWidgetAndSettle(App(routerConfig: router));
      await CatalystKeychainInfoPanel($).goto();
      await CatalystKeychainInfoPanel($).verifyPageElements();
    });

    patrolWidgetTest('visitor - create - keychain created screen looks OK',
        (PatrolTester $) async {
      await $.pumpWidgetAndSettle(App(routerConfig: router));
      await CatalystKeychainSuccessPanel($).goto();
      await CatalystKeychainSuccessPanel($).verifyPageElements();
    });

    patrolWidgetTest(
        'visitor - create - keychain created screen back button works',
        (PatrolTester $) async {
      await $.pumpWidgetAndSettle(App(routerConfig: router));
      await CatalystKeychainSuccessPanel($).goto();
      await CatalystKeychainSuccessPanel($).clickBack();
      await CatalystKeychainInfoPanel($).verifyPageElements();
    });

    patrolWidgetTest('visitor - create - mnemonic writedown screen looks OK',
        (PatrolTester $) async {
      await $.pumpWidgetAndSettle(App(routerConfig: router));
      await WriteDownSeedphrasePanel($).goto();
      await WriteDownSeedphrasePanel($).verifyPageElements();
    });

    patrolWidgetTest(
        'visitor - create - mnemonic writedown screen back button works',
        (PatrolTester $) async {
      await $.pumpWidgetAndSettle(App(routerConfig: router));
      await WriteDownSeedphrasePanel($).goto();
      await WriteDownSeedphrasePanel($).clickBack();
      await CatalystKeychainSuccessPanel($).verifyPageElements();
    });

    patrolWidgetTest(
        'visitor - create - mnemonic writedown screen next button is disabled',
        (PatrolTester $) async {
      await $.pumpWidgetAndSettle(App(routerConfig: router));
      await WriteDownSeedphrasePanel($).goto();
      await WriteDownSeedphrasePanel($).verifyPageElements();
      await WriteDownSeedphrasePanel($).verifyNextButtonIsDisabled();
    });

    patrolWidgetTest('visitor - create - mnemonic input info screen looks OK',
        (PatrolTester $) async {
      await $.pumpWidgetAndSettle(App(routerConfig: router));
      await WritedownSeedphraseInfoPanel($).goto();
      await WritedownSeedphraseInfoPanel($).verifyInfoPanel();
    });

    patrolWidgetTest(
        'visitor - create - mnemonic input info screen back button works',
        (PatrolTester $) async {
      await $.pumpWidgetAndSettle(App(routerConfig: router));
      await WritedownSeedphraseInfoPanel($).goto();
      await WritedownSeedphraseInfoPanel($).clickBack();
      await WriteDownSeedphrasePanel($).verifyPageElements();
    });

    patrolWidgetTest('visitor - create - mnemonic input screen looks OK',
        (PatrolTester $) async {
      await $.pumpWidgetAndSettle(App(routerConfig: router));
      await InputSeedphrasePanel($).goto();
      await InputSeedphrasePanel($).verifyInfoPanel();
    });

    patrolWidgetTest(
        'visitor - create - mnemonic input screen back button works',
        (PatrolTester $) async {
      await $.pumpWidgetAndSettle(App(routerConfig: router));
      await InputSeedphrasePanel($).goto();
      await InputSeedphrasePanel($).clickBack();
      await WritedownSeedphraseInfoPanel($).verifyInfoPanel();
    });

    patrolWidgetTest(
        'visitor - create - mnemonic input - correct words unlock next button',
        (PatrolTester $) async {
      await $.pumpWidgetAndSettle(App(routerConfig: router));
      await InputSeedphrasePanel($).goto();
      await InputSeedphrasePanel($).inputSeedPhraseWords();
      await InputSeedphrasePanel($).verifyNextButtonIsEnabled();
    });

    patrolWidgetTest(
        'visitor - create - mnemonic input verified screen looks OK',
        (PatrolTester $) async {
      await $.pumpWidgetAndSettle(App(routerConfig: router));
      await SeedphraseSuccessPanel($).goto();
      await SeedphraseSuccessPanel($).verifyInfoPanel();
    });

    patrolWidgetTest(
        'visitor - create - mnemonic input verified screen back button works',
        (PatrolTester $) async {
      await $.pumpWidgetAndSettle(App(routerConfig: router));
      await SeedphraseSuccessPanel($).goto();
      await SeedphraseSuccessPanel($).clickBack();
      await InputSeedphrasePanel($).verifyInfoPanel();
    });

    patrolWidgetTest('visitor - create - password info screen looks OK',
        (PatrolTester $) async {
      await $.pumpWidgetAndSettle(App(routerConfig: router));
      await PasswordInfoPanel($).goto();
      await PasswordInfoPanel($).verifyInfoPanel();
    });

    patrolWidgetTest(
        'visitor - create - password info screen back button works',
        (PatrolTester $) async {
      await $.pumpWidgetAndSettle(App(routerConfig: router));
      await PasswordInfoPanel($).goto();
      await PasswordInfoPanel($).clickBack();
      await PasswordInfoPanel($).verifyInfoPanel();
    });

    patrolWidgetTest('visitor - create - password input screen looks OK',
        (PatrolTester $) async {
      await $.pumpWidgetAndSettle(App(routerConfig: router));
      await PasswordInputPanel($).goto();
      await PasswordInputPanel($).verifyInfoPanel();
    });

    patrolWidgetTest(
        'visitor - create - password input screen back button works',
        (PatrolTester $) async {
      await $.pumpWidgetAndSettle(App(routerConfig: router));
      await PasswordInputPanel($).goto();
      await PasswordInputPanel($).clickBack();
      await PasswordInfoPanel($).verifyPageElements();
    });

    patrolWidgetTest(
        'visitor - create - password input - valid minimum length password',
        (PatrolTester $) async {
      await $.pumpWidgetAndSettle(App(routerConfig: router));
      await PasswordInputPanel($).goto();
      await PasswordInputPanel($).enterPassword('Test1234', 'Test1234');
      PasswordInputPanel($).verifyPasswordConfirmErrorIcon(isShown: false);
      PasswordInputPanel($).verifyValidationIndicator(
        PasswordValidationStatus.normal,
      );
      await PasswordInputPanel($).verifyNextButtonIsEnabled();
    });

    patrolWidgetTest('visitor - create - password input - valid long password',
        (PatrolTester $) async {
      await $.pumpWidgetAndSettle(App(routerConfig: router));
      await PasswordInputPanel($).goto();
      await PasswordInputPanel($).enterPassword(
        'Test1234Test1234',
        'Test1234Test1234',
      );
      PasswordInputPanel($).verifyPasswordConfirmErrorIcon(isShown: false);
      PasswordInputPanel($).verifyValidationIndicator(
        PasswordValidationStatus.good,
      );
      await PasswordInputPanel($).verifyNextButtonIsEnabled();
    });

    patrolWidgetTest('visitor - create - password input - too short password',
        (PatrolTester $) async {
      await $.pumpWidgetAndSettle(App(routerConfig: router));
      await PasswordInputPanel($).goto();
      await PasswordInputPanel($).enterPassword('Test123', '');
      PasswordInputPanel($)
          .verifyValidationIndicator(PasswordValidationStatus.weak);
      PasswordInputPanel($).verifyPasswordConfirmErrorIcon(isShown: false);
      await PasswordInputPanel($).verifyNextButtonIsDisabled();
    });

    patrolWidgetTest(
        'visitor - create - password input - valid password, no confirmation',
        (PatrolTester $) async {
      await $.pumpWidgetAndSettle(App(routerConfig: router));
      await PasswordInputPanel($).goto();
      await PasswordInputPanel($).enterPassword('Test1234', '');
      PasswordInputPanel($)
          .verifyValidationIndicator(PasswordValidationStatus.normal);
      PasswordInputPanel($).verifyPasswordConfirmErrorIcon(isShown: false);
      await PasswordInputPanel($).verifyNextButtonIsDisabled();
    });

    patrolWidgetTest(
        'visitor - create - password input - not matching confirmation',
        (PatrolTester $) async {
      await $.pumpWidgetAndSettle(App(routerConfig: router));
      await PasswordInputPanel($).goto();
      await PasswordInputPanel($).enterPassword('Test1234', 'Test123');
      PasswordInputPanel($)
          .verifyValidationIndicator(PasswordValidationStatus.normal);
      PasswordInputPanel($).verifyPasswordConfirmErrorIcon(isShown: true);
      await PasswordInputPanel($).verifyNextButtonIsDisabled();
    });

    patrolWidgetTest(
        'visitor - create - keychain created success screen looks OK',
        (PatrolTester $) async {
      await $.pumpWidgetAndSettle(App(routerConfig: router));
      await KeychainFinalPanel($).goto();
      await KeychainFinalPanel($).verifyInfoPanel();
    });

    patrolWidgetTest('visitor - create - link wallet info screen looks OK',
        (PatrolTester $) async {
      await $.pumpWidgetAndSettle(App(routerConfig: router));
      await LinkWalletInfoPanel($).goto();
      await LinkWalletInfoPanel($).verifyInfoPanel();
    });

    patrolWidgetTest('visitor - create - link wallet select screen looks OK',
        (PatrolTester $) async {
      await $.pumpWidgetAndSettle(App(routerConfig: router));
      await WalletListPanel($).goto();
      await WalletListPanel($).verifyInfoPanel();
    });

    patrolWidgetTest(
        'visitor - create - link wallet select screen back button works',
        (PatrolTester $) async {
      await $.pumpWidgetAndSettle(App(routerConfig: router));
      await WalletListPanel($).goto();
      await WalletListPanel($).clickBack();
      await LinkWalletInfoPanel($).verifyInfoPanel();
    });

    patrolWidgetTest('visitor - restore - keychain choice screen looks OK',
        (PatrolTester $) async {
      await $.pumpWidgetAndSettle(App(routerConfig: router));
      await AppBarPage($).getStartedBtnClick();
      await OnboardingPage.detailsPartGetStartedRecoverBtn($).tap();
      await OnboardingPage.onboardingScreenLooksAsExpected(
        $,
        RegistrationState.keychainRestoreChoice,
      );
    });

    patrolWidgetTest(
        'visitor - restore - keychain choice screen back button works',
        (PatrolTester $) async {
      await $.pumpWidgetAndSettle(App(routerConfig: router));
      await AppBarPage($).getStartedBtnClick();
      await OnboardingPage.detailsPartGetStartedRecoverBtn($).tap();
      await ($(OnboardingPage.backButton)).waitUntilVisible().tap();
      await OnboardingPage.onboardingScreenLooksAsExpected(
        $,
        RegistrationState.getStarted,
      );
    });
  });
=======
  group(
    'Onboarding -',
    () {
      patrolWidgetTest('visitor - get started button works',
          (PatrolTester $) async {
        await $.pumpWidgetAndSettle(App(routerConfig: router));
        await $(AppBarPage.getStartedBtn).tap();
        expect($(OnboardingPageBase($).registrationInfoPanel), findsOneWidget);
        expect(
          $(
            OnboardingPageBase($).registrationDetailsPanel,
          ),
          findsOneWidget,
        );
      });

      patrolWidgetTest('visitor - get started screen looks OK',
          (PatrolTester $) async {
        await $.pumpWidgetAndSettle(App(routerConfig: router));
        await GetStartedPanel($).goto();
        await GetStartedPanel($).verifyPageElements();
      });

      patrolWidgetTest('visitor - get started screen close button works',
          (PatrolTester $) async {
        await $.pumpWidgetAndSettle(App(routerConfig: router));
        await GetStartedPanel($).goto();
        await OnboardingPageBase($).closeButton().tap();
        expect($(OnboardingPageBase($).registrationDialog), findsNothing);
      });

      // TODO(oldgreg): add Introduction screen tests and base profile screens

      patrolWidgetTest('visitor - create - base profile info screen looks OK',
          (PatrolTester $) async {
        await $.pumpWidgetAndSettle(App(routerConfig: router));
        await BaseProfileInfoPanel($).goto();
        await BaseProfileInfoPanel($).verifyPageElements();
      });

      patrolWidgetTest('visitor - create - base profile setup screen looks OK',
          (PatrolTester $) async {
        await $.pumpWidgetAndSettle(App(routerConfig: router));
        await SetupBaseProfilePanel($).goto();
        await SetupBaseProfilePanel($).verifyPageElements();
      });

      patrolWidgetTest('visitor - create - keychain info screen looks OK',
          (PatrolTester $) async {
        await $.pumpWidgetAndSettle(App(routerConfig: router));
        await CatalystKeychainInfoPanel($).goto();
        await CatalystKeychainInfoPanel($).verifyPageElements();
      });

      patrolWidgetTest('visitor - create - keychain created screen looks OK',
          (PatrolTester $) async {
        await $.pumpWidgetAndSettle(App(routerConfig: router));
        await CatalystKeychainSuccessPanel($).goto();
        await CatalystKeychainSuccessPanel($).verifyPageElements();
      });

      patrolWidgetTest(
          'visitor - create - keychain created screen back button works',
          (PatrolTester $) async {
        await $.pumpWidgetAndSettle(App(routerConfig: router));
        await CatalystKeychainSuccessPanel($).goto();
        await CatalystKeychainSuccessPanel($).clickBack();
        await CatalystKeychainInfoPanel($).verifyPageElements();
      });

      patrolWidgetTest('visitor - create - mnemonic writedown screen looks OK',
          (PatrolTester $) async {
        await $.pumpWidgetAndSettle(App(routerConfig: router));
        await WriteDownSeedphrasePanel($).goto();
        await WriteDownSeedphrasePanel($).verifyPageElements();
      });

      patrolWidgetTest(
          'visitor - create - mnemonic writedown screen back button works',
          (PatrolTester $) async {
        await $.pumpWidgetAndSettle(App(routerConfig: router));
        await WriteDownSeedphrasePanel($).goto();
        await WriteDownSeedphrasePanel($).clickBack();
        await CatalystKeychainSuccessPanel($).verifyPageElements();
      });

      patrolWidgetTest(
          'visitor - create - mnemonic writedown '
          'screen next button is disabled', (PatrolTester $) async {
        await $.pumpWidgetAndSettle(App(routerConfig: router));
        await WriteDownSeedphrasePanel($).goto();
        await WriteDownSeedphrasePanel($).verifyPageElements();
        await WriteDownSeedphrasePanel($).verifyNextButtonIsDisabled();
      });

      patrolWidgetTest('visitor - create - mnemonic input info screen looks OK',
          (PatrolTester $) async {
        await $.pumpWidgetAndSettle(App(routerConfig: router));
        await WritedownSeedphraseInfoPanel($).goto();
        await WritedownSeedphraseInfoPanel($).verifyInfoPanel();
      });

      patrolWidgetTest(
          'visitor - create - mnemonic input info screen back button works',
          (PatrolTester $) async {
        await $.pumpWidgetAndSettle(App(routerConfig: router));
        await WritedownSeedphraseInfoPanel($).goto();
        await WritedownSeedphraseInfoPanel($).clickBack();
        await WriteDownSeedphrasePanel($).verifyPageElements();
      });

      patrolWidgetTest('visitor - create - mnemonic input screen looks OK',
          (PatrolTester $) async {
        await $.pumpWidgetAndSettle(App(routerConfig: router));
        await InputSeedphrasePanel($).goto();
        await InputSeedphrasePanel($).verifyInfoPanel();
      });

      patrolWidgetTest(
          'visitor - create - mnemonic input screen back button works',
          (PatrolTester $) async {
        await $.pumpWidgetAndSettle(App(routerConfig: router));
        await InputSeedphrasePanel($).goto();
        await InputSeedphrasePanel($).clickBack();
        await WritedownSeedphraseInfoPanel($).verifyInfoPanel();
      });

      patrolWidgetTest(
          'visitor - create - mnemonic input - '
          'correct words unlock next button', (PatrolTester $) async {
        await $.pumpWidgetAndSettle(App(routerConfig: router));
        await InputSeedphrasePanel($).goto();
        await InputSeedphrasePanel($).inputSeedPhraseWords();
        await InputSeedphrasePanel($).verifyNextButtonIsEnabled();
      });

      patrolWidgetTest(
          'visitor - create - mnemonic input verified screen looks OK',
          (PatrolTester $) async {
        await $.pumpWidgetAndSettle(App(routerConfig: router));
        await SeedphraseSuccessPanel($).goto();
        await SeedphraseSuccessPanel($).verifyInfoPanel();
      });

      patrolWidgetTest(
          'visitor - create - mnemonic input verified screen back button works',
          (PatrolTester $) async {
        await $.pumpWidgetAndSettle(App(routerConfig: router));
        await SeedphraseSuccessPanel($).goto();
        await SeedphraseSuccessPanel($).clickBack();
        await InputSeedphrasePanel($).verifyInfoPanel();
      });

      patrolWidgetTest('visitor - create - password info screen looks OK',
          (PatrolTester $) async {
        await $.pumpWidgetAndSettle(App(routerConfig: router));
        await PasswordInfoPanel($).goto();
        await PasswordInfoPanel($).verifyInfoPanel();
      });

      patrolWidgetTest(
          'visitor - create - password info screen back button works',
          (PatrolTester $) async {
        await $.pumpWidgetAndSettle(App(routerConfig: router));
        await PasswordInfoPanel($).goto();
        await PasswordInfoPanel($).clickBack();
        await PasswordInfoPanel($).verifyInfoPanel();
      });

      patrolWidgetTest('visitor - create - password input screen looks OK',
          (PatrolTester $) async {
        await $.pumpWidgetAndSettle(App(routerConfig: router));
        await PasswordInputPanel($).goto();
        await PasswordInputPanel($).verifyInfoPanel();
      });

      patrolWidgetTest(
          'visitor - create - password input screen back button works',
          (PatrolTester $) async {
        await $.pumpWidgetAndSettle(App(routerConfig: router));
        await PasswordInputPanel($).goto();
        await PasswordInputPanel($).clickBack();
        await PasswordInfoPanel($).verifyPageElements();
      });

      patrolWidgetTest(
          'visitor - create - password input - valid minimum length password',
          (PatrolTester $) async {
        await $.pumpWidgetAndSettle(App(routerConfig: router));
        await PasswordInputPanel($).goto();
        await PasswordInputPanel($).enterPassword('Test1234', 'Test1234');
        PasswordInputPanel($).verifyPasswordConfirmErrorIcon(isShown: false);
        PasswordInputPanel($).verifyValidationIndicator(
          PasswordValidationStatus.normal,
        );
        await PasswordInputPanel($).verifyNextButtonIsEnabled();
      });

      patrolWidgetTest(
          'visitor - create - password input - valid long password',
          (PatrolTester $) async {
        await $.pumpWidgetAndSettle(App(routerConfig: router));
        await PasswordInputPanel($).goto();
        await PasswordInputPanel($).enterPassword(
          'Test1234Test1234',
          'Test1234Test1234',
        );
        PasswordInputPanel($).verifyPasswordConfirmErrorIcon(isShown: false);
        PasswordInputPanel($).verifyValidationIndicator(
          PasswordValidationStatus.good,
        );
        await PasswordInputPanel($).verifyNextButtonIsEnabled();
      });

      patrolWidgetTest('visitor - create - password input - too short password',
          (PatrolTester $) async {
        await $.pumpWidgetAndSettle(App(routerConfig: router));
        await PasswordInputPanel($).goto();
        await PasswordInputPanel($).enterPassword('Test123', '');
        PasswordInputPanel($)
            .verifyValidationIndicator(PasswordValidationStatus.weak);
        PasswordInputPanel($).verifyPasswordConfirmErrorIcon(isShown: false);
        await PasswordInputPanel($).verifyNextButtonIsDisabled();
      });

      patrolWidgetTest(
          'visitor - create - password input - valid password, no confirmation',
          (PatrolTester $) async {
        await $.pumpWidgetAndSettle(App(routerConfig: router));
        await PasswordInputPanel($).goto();
        await PasswordInputPanel($).enterPassword('Test1234', '');
        PasswordInputPanel($)
            .verifyValidationIndicator(PasswordValidationStatus.normal);
        PasswordInputPanel($).verifyPasswordConfirmErrorIcon(isShown: false);
        await PasswordInputPanel($).verifyNextButtonIsDisabled();
      });

      patrolWidgetTest(
          'visitor - create - password input - not matching confirmation',
          (PatrolTester $) async {
        await $.pumpWidgetAndSettle(App(routerConfig: router));
        await PasswordInputPanel($).goto();
        await PasswordInputPanel($).enterPassword('Test1234', 'Test123');
        PasswordInputPanel($)
            .verifyValidationIndicator(PasswordValidationStatus.normal);
        PasswordInputPanel($).verifyPasswordConfirmErrorIcon(isShown: true);
        await PasswordInputPanel($).verifyNextButtonIsDisabled();
      });

      patrolWidgetTest(
          'visitor - create - keychain created success screen looks OK',
          (PatrolTester $) async {
        await $.pumpWidgetAndSettle(App(routerConfig: router));
        await KeychainFinalPanel($).goto();
        await KeychainFinalPanel($).verifyInfoPanel();
      });

      patrolWidgetTest('visitor - create - link wallet info screen looks OK',
          (PatrolTester $) async {
        await $.pumpWidgetAndSettle(App(routerConfig: router));
        await LinkWalletInfoPanel($).goto();
        await LinkWalletInfoPanel($).verifyInfoPanel();
      });

      patrolWidgetTest('visitor - create - link wallet select screen looks OK',
          (PatrolTester $) async {
        await $.pumpWidgetAndSettle(App(routerConfig: router));
        await WalletListPanel($).goto();
        await WalletListPanel($).verifyInfoPanel();
      });

      patrolWidgetTest(
          'visitor - create - link wallet select screen back button works',
          (PatrolTester $) async {
        await $.pumpWidgetAndSettle(App(routerConfig: router));
        await WalletListPanel($).goto();
        await WalletListPanel($).clickBack();
        await LinkWalletInfoPanel($).verifyInfoPanel();
      });

      patrolWidgetTest('visitor - restore - keychain choice screen looks OK',
          (PatrolTester $) async {
        await $.pumpWidgetAndSettle(App(routerConfig: router));
        await $(AppBarPage.getStartedBtn)
            .tap(settleTimeout: Time.short.duration);
        await OnboardingPage.detailsPartGetStartedRecoverBtn($).tap();
        await OnboardingPage.onboardingScreenLooksAsExpected(
          $,
          RegistrationState.keychainRestoreChoice,
        );
      });

      patrolWidgetTest(
          'visitor - restore - keychain choice screen back button works',
          (PatrolTester $) async {
        await $.pumpWidgetAndSettle(App(routerConfig: router));
        await $(AppBarPage.getStartedBtn)
            .tap(settleTimeout: Time.short.duration);
        await OnboardingPage.detailsPartGetStartedRecoverBtn($).tap();
        await ($(OnboardingPage.backButton)).waitUntilVisible().tap();
        await OnboardingPage.onboardingScreenLooksAsExpected(
          $,
          RegistrationState.getStarted,
        );
      });
    },
  );
>>>>>>> 78119156
}<|MERGE_RESOLUTION|>--- conflicted
+++ resolved
@@ -26,6 +26,7 @@
 import '../pageobject/onboarding_page.dart';
 import '../types/password_validation_states.dart';
 import '../types/registration_state.dart';
+import '../utils/constants.dart';
 import '../utils/test_context.dart';
 
 void main() async {
@@ -47,295 +48,6 @@
     TestContext.clearContext();
   });
 
-<<<<<<< HEAD
-  group('Onboarding -', () {
-    patrolWidgetTest('visitor - get started button works',
-        (PatrolTester $) async {
-      await $.pumpWidgetAndSettle(App(routerConfig: router));
-      await AppBarPage($).getStartedBtnClick();
-      expect($(OnboardingPageBase($).registrationInfoPanel), findsOneWidget);
-      expect(
-        $(
-          OnboardingPageBase($).registrationDetailsPanel,
-        ),
-        findsOneWidget,
-      );
-    });
-
-    patrolWidgetTest('visitor - get started screen looks OK',
-        (PatrolTester $) async {
-      await $.pumpWidgetAndSettle(App(routerConfig: router));
-      await GetStartedPanel($).goto();
-      await GetStartedPanel($).verifyPageElements();
-    });
-
-    patrolWidgetTest('visitor - get started screen close button works',
-        (PatrolTester $) async {
-      await $.pumpWidgetAndSettle(App(routerConfig: router));
-      await GetStartedPanel($).goto();
-      await OnboardingPageBase($).closeButton().tap();
-      expect($(OnboardingPageBase($).registrationDialog), findsNothing);
-    });
-
-    // TODO(oldgreg): add Introduction screen tests and base profile screens
-
-    patrolWidgetTest('visitor - create - keychain info screen looks OK',
-        (PatrolTester $) async {
-      await $.pumpWidgetAndSettle(App(routerConfig: router));
-      await CatalystKeychainInfoPanel($).goto();
-      await CatalystKeychainInfoPanel($).verifyPageElements();
-    });
-
-    patrolWidgetTest('visitor - create - keychain created screen looks OK',
-        (PatrolTester $) async {
-      await $.pumpWidgetAndSettle(App(routerConfig: router));
-      await CatalystKeychainSuccessPanel($).goto();
-      await CatalystKeychainSuccessPanel($).verifyPageElements();
-    });
-
-    patrolWidgetTest(
-        'visitor - create - keychain created screen back button works',
-        (PatrolTester $) async {
-      await $.pumpWidgetAndSettle(App(routerConfig: router));
-      await CatalystKeychainSuccessPanel($).goto();
-      await CatalystKeychainSuccessPanel($).clickBack();
-      await CatalystKeychainInfoPanel($).verifyPageElements();
-    });
-
-    patrolWidgetTest('visitor - create - mnemonic writedown screen looks OK',
-        (PatrolTester $) async {
-      await $.pumpWidgetAndSettle(App(routerConfig: router));
-      await WriteDownSeedphrasePanel($).goto();
-      await WriteDownSeedphrasePanel($).verifyPageElements();
-    });
-
-    patrolWidgetTest(
-        'visitor - create - mnemonic writedown screen back button works',
-        (PatrolTester $) async {
-      await $.pumpWidgetAndSettle(App(routerConfig: router));
-      await WriteDownSeedphrasePanel($).goto();
-      await WriteDownSeedphrasePanel($).clickBack();
-      await CatalystKeychainSuccessPanel($).verifyPageElements();
-    });
-
-    patrolWidgetTest(
-        'visitor - create - mnemonic writedown screen next button is disabled',
-        (PatrolTester $) async {
-      await $.pumpWidgetAndSettle(App(routerConfig: router));
-      await WriteDownSeedphrasePanel($).goto();
-      await WriteDownSeedphrasePanel($).verifyPageElements();
-      await WriteDownSeedphrasePanel($).verifyNextButtonIsDisabled();
-    });
-
-    patrolWidgetTest('visitor - create - mnemonic input info screen looks OK',
-        (PatrolTester $) async {
-      await $.pumpWidgetAndSettle(App(routerConfig: router));
-      await WritedownSeedphraseInfoPanel($).goto();
-      await WritedownSeedphraseInfoPanel($).verifyInfoPanel();
-    });
-
-    patrolWidgetTest(
-        'visitor - create - mnemonic input info screen back button works',
-        (PatrolTester $) async {
-      await $.pumpWidgetAndSettle(App(routerConfig: router));
-      await WritedownSeedphraseInfoPanel($).goto();
-      await WritedownSeedphraseInfoPanel($).clickBack();
-      await WriteDownSeedphrasePanel($).verifyPageElements();
-    });
-
-    patrolWidgetTest('visitor - create - mnemonic input screen looks OK',
-        (PatrolTester $) async {
-      await $.pumpWidgetAndSettle(App(routerConfig: router));
-      await InputSeedphrasePanel($).goto();
-      await InputSeedphrasePanel($).verifyInfoPanel();
-    });
-
-    patrolWidgetTest(
-        'visitor - create - mnemonic input screen back button works',
-        (PatrolTester $) async {
-      await $.pumpWidgetAndSettle(App(routerConfig: router));
-      await InputSeedphrasePanel($).goto();
-      await InputSeedphrasePanel($).clickBack();
-      await WritedownSeedphraseInfoPanel($).verifyInfoPanel();
-    });
-
-    patrolWidgetTest(
-        'visitor - create - mnemonic input - correct words unlock next button',
-        (PatrolTester $) async {
-      await $.pumpWidgetAndSettle(App(routerConfig: router));
-      await InputSeedphrasePanel($).goto();
-      await InputSeedphrasePanel($).inputSeedPhraseWords();
-      await InputSeedphrasePanel($).verifyNextButtonIsEnabled();
-    });
-
-    patrolWidgetTest(
-        'visitor - create - mnemonic input verified screen looks OK',
-        (PatrolTester $) async {
-      await $.pumpWidgetAndSettle(App(routerConfig: router));
-      await SeedphraseSuccessPanel($).goto();
-      await SeedphraseSuccessPanel($).verifyInfoPanel();
-    });
-
-    patrolWidgetTest(
-        'visitor - create - mnemonic input verified screen back button works',
-        (PatrolTester $) async {
-      await $.pumpWidgetAndSettle(App(routerConfig: router));
-      await SeedphraseSuccessPanel($).goto();
-      await SeedphraseSuccessPanel($).clickBack();
-      await InputSeedphrasePanel($).verifyInfoPanel();
-    });
-
-    patrolWidgetTest('visitor - create - password info screen looks OK',
-        (PatrolTester $) async {
-      await $.pumpWidgetAndSettle(App(routerConfig: router));
-      await PasswordInfoPanel($).goto();
-      await PasswordInfoPanel($).verifyInfoPanel();
-    });
-
-    patrolWidgetTest(
-        'visitor - create - password info screen back button works',
-        (PatrolTester $) async {
-      await $.pumpWidgetAndSettle(App(routerConfig: router));
-      await PasswordInfoPanel($).goto();
-      await PasswordInfoPanel($).clickBack();
-      await PasswordInfoPanel($).verifyInfoPanel();
-    });
-
-    patrolWidgetTest('visitor - create - password input screen looks OK',
-        (PatrolTester $) async {
-      await $.pumpWidgetAndSettle(App(routerConfig: router));
-      await PasswordInputPanel($).goto();
-      await PasswordInputPanel($).verifyInfoPanel();
-    });
-
-    patrolWidgetTest(
-        'visitor - create - password input screen back button works',
-        (PatrolTester $) async {
-      await $.pumpWidgetAndSettle(App(routerConfig: router));
-      await PasswordInputPanel($).goto();
-      await PasswordInputPanel($).clickBack();
-      await PasswordInfoPanel($).verifyPageElements();
-    });
-
-    patrolWidgetTest(
-        'visitor - create - password input - valid minimum length password',
-        (PatrolTester $) async {
-      await $.pumpWidgetAndSettle(App(routerConfig: router));
-      await PasswordInputPanel($).goto();
-      await PasswordInputPanel($).enterPassword('Test1234', 'Test1234');
-      PasswordInputPanel($).verifyPasswordConfirmErrorIcon(isShown: false);
-      PasswordInputPanel($).verifyValidationIndicator(
-        PasswordValidationStatus.normal,
-      );
-      await PasswordInputPanel($).verifyNextButtonIsEnabled();
-    });
-
-    patrolWidgetTest('visitor - create - password input - valid long password',
-        (PatrolTester $) async {
-      await $.pumpWidgetAndSettle(App(routerConfig: router));
-      await PasswordInputPanel($).goto();
-      await PasswordInputPanel($).enterPassword(
-        'Test1234Test1234',
-        'Test1234Test1234',
-      );
-      PasswordInputPanel($).verifyPasswordConfirmErrorIcon(isShown: false);
-      PasswordInputPanel($).verifyValidationIndicator(
-        PasswordValidationStatus.good,
-      );
-      await PasswordInputPanel($).verifyNextButtonIsEnabled();
-    });
-
-    patrolWidgetTest('visitor - create - password input - too short password',
-        (PatrolTester $) async {
-      await $.pumpWidgetAndSettle(App(routerConfig: router));
-      await PasswordInputPanel($).goto();
-      await PasswordInputPanel($).enterPassword('Test123', '');
-      PasswordInputPanel($)
-          .verifyValidationIndicator(PasswordValidationStatus.weak);
-      PasswordInputPanel($).verifyPasswordConfirmErrorIcon(isShown: false);
-      await PasswordInputPanel($).verifyNextButtonIsDisabled();
-    });
-
-    patrolWidgetTest(
-        'visitor - create - password input - valid password, no confirmation',
-        (PatrolTester $) async {
-      await $.pumpWidgetAndSettle(App(routerConfig: router));
-      await PasswordInputPanel($).goto();
-      await PasswordInputPanel($).enterPassword('Test1234', '');
-      PasswordInputPanel($)
-          .verifyValidationIndicator(PasswordValidationStatus.normal);
-      PasswordInputPanel($).verifyPasswordConfirmErrorIcon(isShown: false);
-      await PasswordInputPanel($).verifyNextButtonIsDisabled();
-    });
-
-    patrolWidgetTest(
-        'visitor - create - password input - not matching confirmation',
-        (PatrolTester $) async {
-      await $.pumpWidgetAndSettle(App(routerConfig: router));
-      await PasswordInputPanel($).goto();
-      await PasswordInputPanel($).enterPassword('Test1234', 'Test123');
-      PasswordInputPanel($)
-          .verifyValidationIndicator(PasswordValidationStatus.normal);
-      PasswordInputPanel($).verifyPasswordConfirmErrorIcon(isShown: true);
-      await PasswordInputPanel($).verifyNextButtonIsDisabled();
-    });
-
-    patrolWidgetTest(
-        'visitor - create - keychain created success screen looks OK',
-        (PatrolTester $) async {
-      await $.pumpWidgetAndSettle(App(routerConfig: router));
-      await KeychainFinalPanel($).goto();
-      await KeychainFinalPanel($).verifyInfoPanel();
-    });
-
-    patrolWidgetTest('visitor - create - link wallet info screen looks OK',
-        (PatrolTester $) async {
-      await $.pumpWidgetAndSettle(App(routerConfig: router));
-      await LinkWalletInfoPanel($).goto();
-      await LinkWalletInfoPanel($).verifyInfoPanel();
-    });
-
-    patrolWidgetTest('visitor - create - link wallet select screen looks OK',
-        (PatrolTester $) async {
-      await $.pumpWidgetAndSettle(App(routerConfig: router));
-      await WalletListPanel($).goto();
-      await WalletListPanel($).verifyInfoPanel();
-    });
-
-    patrolWidgetTest(
-        'visitor - create - link wallet select screen back button works',
-        (PatrolTester $) async {
-      await $.pumpWidgetAndSettle(App(routerConfig: router));
-      await WalletListPanel($).goto();
-      await WalletListPanel($).clickBack();
-      await LinkWalletInfoPanel($).verifyInfoPanel();
-    });
-
-    patrolWidgetTest('visitor - restore - keychain choice screen looks OK',
-        (PatrolTester $) async {
-      await $.pumpWidgetAndSettle(App(routerConfig: router));
-      await AppBarPage($).getStartedBtnClick();
-      await OnboardingPage.detailsPartGetStartedRecoverBtn($).tap();
-      await OnboardingPage.onboardingScreenLooksAsExpected(
-        $,
-        RegistrationState.keychainRestoreChoice,
-      );
-    });
-
-    patrolWidgetTest(
-        'visitor - restore - keychain choice screen back button works',
-        (PatrolTester $) async {
-      await $.pumpWidgetAndSettle(App(routerConfig: router));
-      await AppBarPage($).getStartedBtnClick();
-      await OnboardingPage.detailsPartGetStartedRecoverBtn($).tap();
-      await ($(OnboardingPage.backButton)).waitUntilVisible().tap();
-      await OnboardingPage.onboardingScreenLooksAsExpected(
-        $,
-        RegistrationState.getStarted,
-      );
-    });
-  });
-=======
   group(
     'Onboarding -',
     () {
@@ -643,5 +355,4 @@
       });
     },
   );
->>>>>>> 78119156
 }