<<<<<<< HEAD
import 'package:catalyst_voices/app/view/app.dart';
import 'package:catalyst_voices/routes/routes.dart';
import 'package:flutter_test/flutter_test.dart';
import 'package:go_router/go_router.dart';
=======
>>>>>>> 6e23a1a2
import 'package:patrol_finders/patrol_finders.dart';

import '../pageobject/discovery/current_campaign_selector_page.dart';
import '../pageobject/discovery_page.dart';
import '../pageobject/proposals_page.dart';
<<<<<<< HEAD

void main() async {
  late final GoRouter router;

  setUpAll(() async {
    router = AppRouterFactory.create();
  });

  setUp(() async {
    router.go(const DiscoveryRoute().location);
  });

  group('Discovery space -', () {
    patrolWidgetTest(
      'visitor - page is rendered correctly',
      (PatrolTester $) async {
        await $.pumpWidgetAndSettle(App(routerConfig: router));
        await DiscoveryPage($).looksAsExpectedForVisitor();
      },
    );

    patrolWidgetTest(
      'visitor - view proposals button works',
      (PatrolTester $) async {
        await $.pumpWidgetAndSettle(App(routerConfig: router));
        await DiscoveryPage($).viewProposalsBtnClick();
        await ProposalsPage($).currentCampaignDetailsLooksAsExpected();
      },
    );

    patrolWidgetTest(
      'visitor - timeline cards data is rendered',
      (PatrolTester $) async {
        await $.pumpWidgetAndSettle(App(routerConfig: router));
        await CurrentCampaignSection($).timelineCardsDataIsRendered();
      },
    );
  });
=======
import '../utils/test_utils.dart';

void discoverySpaceTests() {
  patrolWidgetTest(
    'visitor - page is rendered correctly',
    (PatrolTester $) async {
      await TestStateUtils.pumpApp($);

      await Future<void>.delayed(const Duration(seconds: 1));
      await $.pumpAndTrySettle();

      await DiscoveryPage($).looksAsExpectedForVisitor();
    },
  );

  patrolWidgetTest(
    'visitor - view proposals button works',
    (PatrolTester $) async {
      await TestStateUtils.pumpApp($);

      await Future<void>.delayed(const Duration(seconds: 1));
      await $.pumpAndTrySettle();

      await DiscoveryPage($).viewProposalsBtnClick();
      await ProposalsPage($).currentCampaignDetailsLooksAsExpected();
    },
  );

  patrolWidgetTest(
    'visitor - timeline cards data is rendered',
    (PatrolTester $) async {
      await TestStateUtils.pumpApp($);

      await Future<void>.delayed(const Duration(seconds: 1));
      await $.pumpAndTrySettle();

      await CurrentCampaignSection($).timelineCardsDataIsRendered();
    },
  );
>>>>>>> 6e23a1a2
}<|MERGE_RESOLUTION|>--- conflicted
+++ resolved
@@ -1,55 +1,8 @@
-<<<<<<< HEAD
-import 'package:catalyst_voices/app/view/app.dart';
-import 'package:catalyst_voices/routes/routes.dart';
-import 'package:flutter_test/flutter_test.dart';
-import 'package:go_router/go_router.dart';
-=======
->>>>>>> 6e23a1a2
 import 'package:patrol_finders/patrol_finders.dart';
 
 import '../pageobject/discovery/current_campaign_selector_page.dart';
 import '../pageobject/discovery_page.dart';
 import '../pageobject/proposals_page.dart';
-<<<<<<< HEAD
-
-void main() async {
-  late final GoRouter router;
-
-  setUpAll(() async {
-    router = AppRouterFactory.create();
-  });
-
-  setUp(() async {
-    router.go(const DiscoveryRoute().location);
-  });
-
-  group('Discovery space -', () {
-    patrolWidgetTest(
-      'visitor - page is rendered correctly',
-      (PatrolTester $) async {
-        await $.pumpWidgetAndSettle(App(routerConfig: router));
-        await DiscoveryPage($).looksAsExpectedForVisitor();
-      },
-    );
-
-    patrolWidgetTest(
-      'visitor - view proposals button works',
-      (PatrolTester $) async {
-        await $.pumpWidgetAndSettle(App(routerConfig: router));
-        await DiscoveryPage($).viewProposalsBtnClick();
-        await ProposalsPage($).currentCampaignDetailsLooksAsExpected();
-      },
-    );
-
-    patrolWidgetTest(
-      'visitor - timeline cards data is rendered',
-      (PatrolTester $) async {
-        await $.pumpWidgetAndSettle(App(routerConfig: router));
-        await CurrentCampaignSection($).timelineCardsDataIsRendered();
-      },
-    );
-  });
-=======
 import '../utils/test_utils.dart';
 
 void discoverySpaceTests() {
@@ -89,5 +42,4 @@
       await CurrentCampaignSection($).timelineCardsDataIsRendered();
     },
   );
->>>>>>> 6e23a1a2
 }