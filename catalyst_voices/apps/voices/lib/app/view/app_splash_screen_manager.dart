import 'dart:async';

import 'package:catalyst_voices/app/view/app_precache_image_assets.dart';
import 'package:catalyst_voices/app/view/video_cache/app_video_manager.dart';
import 'package:catalyst_voices/dependency/dependencies.dart';
import 'package:catalyst_voices/pages/campaign_phase_aware/widgets/bubble_campaign_phase_aware_background.dart';
import 'package:catalyst_voices/widgets/indicators/voices_loading_indicator.dart';
import 'package:catalyst_voices_localization/catalyst_voices_localization.dart';
import 'package:catalyst_voices_services/catalyst_voices_services.dart';
import 'package:flutter/material.dart';
import 'package:flutter_native_splash/flutter_native_splash.dart';

/// Hides the splash screen after a frame is drawn when the widget initializes.
class AppSplashScreenManager extends StatefulWidget {
  final Widget child;

  const AppSplashScreenManager({
    super.key,
    required this.child,
  });

  @override
  State<AppSplashScreenManager> createState() => _AppSplashScreenManagerState();

  /// Hides the splash screen.
  ///
  /// https://pub.dev/packages/flutter_native_splash#3-set-up-app-initialization-optional
  static void hideSplashScreen() {
    FlutterNativeSplash.remove();
  }

  /// Flutter by default removes the splash screen when it draws the first
  /// frame, we'd like to preserve it until we've loaded the content.
  ///
  /// https://pub.dev/packages/flutter_native_splash#3-set-up-app-initialization-optional
  static void preserveSplashScreen(WidgetsBinding widgetsBinding) {
    FlutterNativeSplash.preserve(widgetsBinding: widgetsBinding);
  }
}

class _AppSplashScreenManagerState extends State<AppSplashScreenManager>
    with SingleTickerProviderStateMixin {
  bool _areDocumentsSynced = false;
  bool _areImagesAndVideosCached = false;

  @override
  Widget build(BuildContext context) {
    if (!_areDocumentsSynced) {
      return _InAppLoading(message: context.l10n.loadingSyncingDocuments);
    }

    if (!_areImagesAndVideosCached) {
      return _InAppLoading(message: context.l10n.loadingAssets);
    }
<<<<<<< HEAD
=======

>>>>>>> fb431ce3
    return widget.child;
  }

  @override
  void initState() {
    super.initState();

    WidgetsBinding.instance.addPostFrameCallback((_) {
      if (mounted) {
        AppSplashScreenManager.hideSplashScreen();
      }
    });
<<<<<<< HEAD
=======

>>>>>>> fb431ce3
    unawaited(_handleDocumentsSync());
    unawaited(_handleImageAndVideoPrecache());
  }

  Future<void> _handleDocumentsSync() async {
    final syncManager = Dependencies.instance.get<SyncManager>();
    await syncManager.waitForSync;
<<<<<<< HEAD
=======

>>>>>>> fb431ce3
    if (mounted) {
      setState(() {
        _areDocumentsSynced = true;
      });
    }
  }

  Future<void> _handleImageAndVideoPrecache() async {
    final imagePrecacheService = ImagePrecacheService.instance;
    final videoPrecacheService = Dependencies.instance.get<VideoManager>();

    final isInitialized = await Future.wait([
      imagePrecacheService.isInitialized,
      videoPrecacheService.isInitialized,
    ]);

    if (mounted) {
      setState(() {
        _areImagesAndVideosCached = isInitialized.every((e) => e);
      });
    }
  }
}

class _InAppLoading extends StatelessWidget {
  final String message;

  const _InAppLoading({
    required this.message,
  });

  @override
  Widget build(BuildContext context) {
    return Scaffold(
      body: Stack(
        children: [
          const Positioned.fill(
            child: BubbleCampaignPhaseAwareBackground(),
          ),
          Center(
            child: Column(
              mainAxisAlignment: MainAxisAlignment.center,
              children: [
<<<<<<< HEAD
                const SizedBox(height: 18),
=======
>>>>>>> fb431ce3
                const VoicesLoadingIndicator(),
                Text(
                  message,
                  style: const TextStyle(
                    fontSize: 16,
                    fontWeight: FontWeight.w500,
                  ),
                ),
              ],
            ),
          ),
        ],
      ),
    );
  }
}<|MERGE_RESOLUTION|>--- conflicted
+++ resolved
@@ -52,10 +52,7 @@
     if (!_areImagesAndVideosCached) {
       return _InAppLoading(message: context.l10n.loadingAssets);
     }
-<<<<<<< HEAD
-=======
-
->>>>>>> fb431ce3
+    
     return widget.child;
   }
 
@@ -68,10 +65,7 @@
         AppSplashScreenManager.hideSplashScreen();
       }
     });
-<<<<<<< HEAD
-=======
 
->>>>>>> fb431ce3
     unawaited(_handleDocumentsSync());
     unawaited(_handleImageAndVideoPrecache());
   }
@@ -79,10 +73,7 @@
   Future<void> _handleDocumentsSync() async {
     final syncManager = Dependencies.instance.get<SyncManager>();
     await syncManager.waitForSync;
-<<<<<<< HEAD
-=======
 
->>>>>>> fb431ce3
     if (mounted) {
       setState(() {
         _areDocumentsSynced = true;
@@ -126,10 +117,7 @@
             child: Column(
               mainAxisAlignment: MainAxisAlignment.center,
               children: [
-<<<<<<< HEAD
                 const SizedBox(height: 18),
-=======
->>>>>>> fb431ce3
                 const VoicesLoadingIndicator(),
                 Text(
                   message,
