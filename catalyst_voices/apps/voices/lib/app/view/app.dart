--- conflicted
+++ resolved
@@ -59,13 +59,11 @@
       BlocProvider<ProposalBuilderBloc>(
         create: (context) => Dependencies.instance.get<ProposalBuilderBloc>(),
       ),
-<<<<<<< HEAD
+      BlocProvider<DiscoveryCubit>(
+        create: (context) => Dependencies.instance.get<DiscoveryCubit>(),
+      ),
       BlocProvider<AccountCubit>(
         create: (context) => Dependencies.instance.get<AccountCubit>(),
-=======
-      BlocProvider<DiscoveryCubit>(
-        create: (context) => Dependencies.instance.get<DiscoveryCubit>(),
->>>>>>> 3e48da01
       ),
     ];
   }
