--- conflicted
+++ resolved
@@ -46,15 +46,9 @@
       BlocProvider<ProposalsCubit>(
         create: (_) => Dependencies.instance.get<ProposalsCubit>(),
       ),
-<<<<<<< HEAD
       BlocProvider<VotingCubit>(
         create: (_) => Dependencies.instance.get<VotingCubit>(),
       ),
-      BlocProvider<CampaignInfoCubit>(
-        create: (_) => Dependencies.instance.get<CampaignInfoCubit>(),
-      ),
-=======
->>>>>>> 46e077e8
       BlocProvider<CampaignBuilderCubit>(
         create: (_) => Dependencies.instance.get<CampaignBuilderCubit>(),
       ),
