import 'dart:async';

import 'package:catalyst_voices_models/catalyst_voices_models.dart';
import 'package:catalyst_voices_view_models/catalyst_voices_view_models.dart';
import 'package:equatable/equatable.dart';
import 'package:flutter/material.dart';
import 'package:synchronized/synchronized.dart';
import 'package:video_player/video_player.dart';

/// Caches [VideoPlayerController] so it can be initialized and reused in different parts
/// of app.
class VideoManager extends ValueNotifier<VideoManagerState> {
  var _isInitialized = Completer<bool>();

  final _lock = Lock();

  VideoManager() : super(const VideoManagerState(controllers: {}));

  Future<bool> get isInitialized => _isInitialized.future;

  Future<VideoPlayerController> createOrReinitializeController(
    VideoCacheKey asset,
  ) async {
    final key = _createKey(asset.name, asset.package);
    if (value.controllers.containsKey(key)) {
      final controller = value.controllers[key]!;

      // Re-initialize is needed to properly connect the cached controller
      // to a new VideoPlayer widget instance, even though controller state remains unchanged
      // it has to do with internal logic of VideoPlayer widget that is not exposed to us
      await controller.initialize();
      await controller.play();
      return controller;
    }
    final controller = await _initializeController(asset.name, package: asset.package);

    final newControllers = Map.of(value.controllers)..[key] = controller;

    value = value.copyWith(controllers: newControllers);

    return controller;
  }

  @override
  void dispose() {
    _disposeControllers();
    super.dispose();
  }

  Future<void> precacheVideos(
    BuildContext context, {
    required VideoPrecacheAssets videoAssets,
  }) {
    return _lock.synchronized<void>(() async {
      if (_isInitialized.isCompleted) return;

      final newControllers = Map.of(value.controllers);

      await Future.wait(
        videoAssets.assets.map((asset) async {
          final key = _createKey(asset, videoAssets.package);
          if (value.controllers.containsKey(key)) return;

          final controller = await _initializeController(asset, package: videoAssets.package);
          newControllers[key] = controller;
        }),
      );

      value = value.copyWith(controllers: newControllers);

      if (!_isInitialized.isCompleted) _isInitialized.complete(true);
    });
  }

  Future<void> resetCacheIfNeeded(ThemeData theme) async {
    if (value.brightness != theme.brightness) {
      // Handle case when caching is in progress and someone awaits completion.
      // For such case we're completing _isInitialized early.
      if (!_isInitialized.isCompleted && _lock.inLock) _isInitialized.complete(false);

      _isInitialized = Completer();

      _disposeControllers();

      value = value.copyWith(
        controllers: {},
        brightness: Optional(theme.brightness),
      );
    }
  }

  String _createKey(String asset, String? package) {
    return '$asset${package != null ? "_$package" : "_unknown"}';
  }

  void _disposeControllers() {
<<<<<<< HEAD
    final controllers = List.of(value.controllers.values);
=======
    final controllers = value.controllers.values;
>>>>>>> fb371940
    for (final controller in controllers) {
      unawaited(controller.dispose());
    }
  }

  Future<VideoPlayerController> _initializeController(
    String asset, {
    String? package,
  }) async {
    final controller = VideoPlayerController.asset(
      asset,
      package: package,
    );

    await controller.initialize();
    // TODO(LynxLynxx): extract this to public method so interested widget can
    // control video playback
    await controller.setLooping(true);
    await controller.setVolume(0);
    await controller.play();

    return controller;
  }
}

/// Makes [VideoManager] accessible via [BuildContext].
class VideoManagerScope extends InheritedWidget {
  final VideoManager manager;

  const VideoManagerScope({
    required super.child,
    required this.manager,
    super.key,
  });

  @override
  bool updateShouldNotify(VideoManagerScope oldWidget) {
    return manager != oldWidget.manager;
  }

  static VideoManager of(BuildContext context) {
    return context.dependOnInheritedWidgetOfExactType<VideoManagerScope>()!.manager;
  }
}

/// State of [VideoManager].
class VideoManagerState extends Equatable {
  final Map<String, VideoPlayerController> controllers;
  final Brightness? brightness;

  const VideoManagerState({
    required this.controllers,
    this.brightness,
  });

  @override
  List<Object?> get props => [controllers, brightness];

  VideoManagerState copyWith({
    Map<String, VideoPlayerController>? controllers,
    Optional<Brightness>? brightness,
  }) {
    return VideoManagerState(
      controllers: controllers ?? this.controllers,
      brightness: brightness.dataOr(this.brightness),
    );
  }
}<|MERGE_RESOLUTION|>--- conflicted
+++ resolved
@@ -94,11 +94,7 @@
   }
 
   void _disposeControllers() {
-<<<<<<< HEAD
-    final controllers = List.of(value.controllers.values);
-=======
     final controllers = value.controllers.values;
->>>>>>> fb371940
     for (final controller in controllers) {
       unawaited(controller.dispose());
     }
