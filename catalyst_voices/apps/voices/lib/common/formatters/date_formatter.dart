--- conflicted
+++ resolved
@@ -27,7 +27,6 @@
 
     return DateFormat.yMMMMd().format(dateTime);
   }
-<<<<<<< HEAD
 
   static String formatInDays(
     VoicesLocalizations l10n,
@@ -56,6 +55,4 @@
   ) {
     return DateFormat.MMM().format(dateTime);
   }
-=======
->>>>>>> 34de044c
 }