import 'dart:async';

import 'package:catalyst_voices/common/error_handler.dart';
import 'package:catalyst_voices/common/signal_handler.dart';
<<<<<<< HEAD
=======
import 'package:catalyst_voices/pages/account/keychain_deleted_dialog.dart';
import 'package:catalyst_voices/pages/account/widgets/account_keychain_tile.dart';
>>>>>>> 42cdc035
import 'package:catalyst_voices/pages/campaign_phase_aware/campaign_phase_aware.dart';
import 'package:catalyst_voices/pages/voting/widgets/content/pre_voting_content.dart';
import 'package:catalyst_voices/pages/voting/widgets/content/voting_background.dart';
import 'package:catalyst_voices/pages/voting/widgets/content/voting_content.dart';
import 'package:catalyst_voices/pages/voting/widgets/header/voting_header.dart';
import 'package:catalyst_voices/routes/routes.dart';
import 'package:catalyst_voices/widgets/layouts/header_and_content_layout.dart';
import 'package:catalyst_voices/widgets/pagination/paging_controller.dart';
import 'package:catalyst_voices/widgets/tabbar/voices_tab_controller.dart';
import 'package:catalyst_voices_blocs/catalyst_voices_blocs.dart';
import 'package:catalyst_voices_models/catalyst_voices_models.dart';
import 'package:catalyst_voices_view_models/catalyst_voices_view_models.dart';
import 'package:flutter/foundation.dart';
import 'package:flutter/material.dart';
import 'package:rxdart/rxdart.dart';

class VotingPage extends StatefulWidget {
  final SignedDocumentRef? categoryId;
  final VotingPageTab? tab;

  const VotingPage({
    super.key,
    this.categoryId,
    this.tab,
  });

  @override
  State<VotingPage> createState() => _VotingPageState();
}

class _VotingPageState extends State<VotingPage>
    with
        TickerProviderStateMixin,
        ErrorHandlerStateMixin<VotingCubit, VotingPage>,
        SignalHandlerStateMixin<VotingCubit, VotingSignal, VotingPage> {
  late VoicesTabController<VotingPageTab> _tabController;
  late final PagingController<ProposalBriefVoting> _pagingController;
  late final StreamSubscription<List<VotingPageTab>> _tabsSubscription;

  @override
  Widget build(BuildContext context) {
    return SelectionArea(
      child: CampaignPhaseAware.when(
        phase: CampaignPhaseType.communityVoting,
        upcoming: (_, phase, fundNumber) => HeaderAndContentLayout(
          header: const VotingHeader(),
          content: PreVotingContent(phase: phase, fundNumber: fundNumber),
          background: const VotingBackground(),
          separateHeaderAndContent: false,
        ),
        active: (_, __, ___) => HeaderAndContentLayout(
          header: const VotingHeader(),
          content: VotingContent(
            tabController: _tabController,
            pagingController: _pagingController,
          ),
        ),
        post: (_, __, ___) => HeaderAndContentLayout(
          header: const VotingHeader(),
          content: VotingContent(
            tabController: _tabController,
            pagingController: _pagingController,
          ),
        ),
      ),
    );
  }

  @override
  void didUpdateWidget(VotingPage oldWidget) {
    super.didUpdateWidget(oldWidget);

    final tab = widget.tab ?? VotingPageTab.total;

    if (widget.categoryId != oldWidget.categoryId || widget.tab != oldWidget.tab) {
      context.read<VotingCubit>().changeFilters(
        onlyMy: Optional(tab == VotingPageTab.my),
        category: Optional(widget.categoryId),
        type: tab.filter,
      );

      _doResetPagination();
    }

    if (widget.tab != oldWidget.tab) {
      _tabController.animateToTab(tab);
    }

    if (showKeychainDeletedDialog) {
      showKeychainDeletedDialog = false;
      WidgetsBinding.instance.addPostFrameCallback((_) async {
        await _showKeychainDeletedDialog(context);
      });
    }
  }

  @override
  void dispose() {
    _tabController.dispose();
    _pagingController.dispose();
    unawaited(_tabsSubscription.cancel());
    super.dispose();
  }

  @override
  void handleSignal(VotingSignal signal) {
    switch (signal) {
      case ChangeCategoryVotingSignal(:final to):
        _updateRoute(categoryId: Optional(to?.id));
      case ChangeTabVotingSignal(:final tab):
        _updateRoute(tab: tab);
      case ResetPaginationVotingSignal():
        _doResetPagination();
      case PageReadyVotingSignal(:final page):
        _pagingController.value = _pagingController.value.copyWith(
          currentPage: page.page,
          maxResults: page.total,
          itemList: page.items,
          error: const Optional.empty(),
          isLoading: false,
        );
    }
  }

  @override
  void initState() {
    super.initState();

    final votingCubit = context.read<VotingCubit>();
    final sessionCubit = context.read<SessionCubit>();
    final supportedTabs = _determineTabs(sessionCubit.state.isProposerUnlock, votingCubit.state);
    final selectedTab = _determineTab(supportedTabs, widget.tab);

    _tabController = VoicesTabController(
      initialTab: selectedTab,
      tabs: supportedTabs,
      vsync: this,
    );

    _pagingController = PagingController(
      initialPage: 0,
      initialMaxResults: 0,
    );

    _tabsSubscription = Rx.combineLatest2(
      sessionCubit.watchState().map((e) => e.isProposerUnlock),
      votingCubit.watchState(),
      _determineTabs,
    ).distinct().listen(_updateTabsIfNeeded);

    votingCubit.init(
      onlyMyProposals: selectedTab == VotingPageTab.my,
      category: widget.categoryId,
      type: selectedTab.filter,
    );

    _pagingController
      ..addPageRequestListener(_handleProposalsPageRequest)
      ..notifyPageRequestListeners(0);
<<<<<<< HEAD
=======

    // TODO(damian-molinski): same behavior already exists in DiscoveryPage because
    // of way confirmation dialog is shown. Refactor it.
    if (showKeychainDeletedDialog) {
      showKeychainDeletedDialog = false;
      WidgetsBinding.instance.addPostFrameCallback((_) async {
        await _showKeychainDeletedDialog(context);
      });
    }
>>>>>>> 42cdc035
  }

  VotingPageTab _determineTab(
    List<VotingPageTab> supportedTabs,
    VotingPageTab? initialTab,
  ) {
    final requestedTab = initialTab ?? widget.tab ?? supportedTabs.first;
    if (!supportedTabs.contains(requestedTab)) {
      final supportedTab = supportedTabs.first;
      _updateRoute(tab: supportedTab);
      return supportedTab;
    }

    return requestedTab;
  }

  List<VotingPageTab> _determineTabs(bool isProposerUnlock, VotingState state) {
    return state.tabs(isProposerUnlock: isProposerUnlock);
  }

  void _doResetPagination() {
    _pagingController.notifyPageRequestListeners(0);
  }

  Future<void> _handleProposalsPageRequest(
    int pageKey,
    int pageSize,
    ProposalBriefVoting? lastProposalId,
  ) async {
    final request = PageRequest(page: pageKey, size: pageSize);
    await context.read<VotingCubit>().getProposals(request);
  }

  void _updateRoute({
    Optional<String>? categoryId,
    VotingPageTab? tab,
  }) {
    Router.neglect(context, () {
      final effectiveCategoryId = categoryId.dataOr(widget.categoryId?.id);
      final effectiveTab = tab?.name ?? widget.tab?.name;

      VotingRoute(
        categoryId: effectiveCategoryId,
        tab: effectiveTab,
      ).replace(context);
    });
  }

  void _updateTabsIfNeeded(List<VotingPageTab> tabs) {
    if (!listEquals(tabs, _tabController.tabs)) {
      setState(() {
        _tabController.dispose();
        _tabController = VoicesTabController(
          vsync: this,
          tabs: tabs,
          initialTab: _determineTab(tabs, _tabController.tab),
        );
      });
    }
  }
}<|MERGE_RESOLUTION|>--- conflicted
+++ resolved
@@ -2,11 +2,6 @@
 
 import 'package:catalyst_voices/common/error_handler.dart';
 import 'package:catalyst_voices/common/signal_handler.dart';
-<<<<<<< HEAD
-=======
-import 'package:catalyst_voices/pages/account/keychain_deleted_dialog.dart';
-import 'package:catalyst_voices/pages/account/widgets/account_keychain_tile.dart';
->>>>>>> 42cdc035
 import 'package:catalyst_voices/pages/campaign_phase_aware/campaign_phase_aware.dart';
 import 'package:catalyst_voices/pages/voting/widgets/content/pre_voting_content.dart';
 import 'package:catalyst_voices/pages/voting/widgets/content/voting_background.dart';
@@ -166,18 +161,6 @@
     _pagingController
       ..addPageRequestListener(_handleProposalsPageRequest)
       ..notifyPageRequestListeners(0);
-<<<<<<< HEAD
-=======
-
-    // TODO(damian-molinski): same behavior already exists in DiscoveryPage because
-    // of way confirmation dialog is shown. Refactor it.
-    if (showKeychainDeletedDialog) {
-      showKeychainDeletedDialog = false;
-      WidgetsBinding.instance.addPostFrameCallback((_) async {
-        await _showKeychainDeletedDialog(context);
-      });
-    }
->>>>>>> 42cdc035
   }
 
   VotingPageTab _determineTab(
