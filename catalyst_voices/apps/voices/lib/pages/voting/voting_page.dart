--- conflicted
+++ resolved
@@ -1,5 +1,3 @@
-import 'dart:async';
-
 import 'package:catalyst_voices/common/error_handler.dart';
 import 'package:catalyst_voices/common/signal_handler.dart';
 import 'package:catalyst_voices/pages/account/keychain_deleted_dialog.dart';
@@ -11,13 +9,10 @@
 import 'package:catalyst_voices/routes/routes.dart';
 import 'package:catalyst_voices/widgets/layouts/header_and_content_layout.dart';
 import 'package:catalyst_voices/widgets/pagination/paging_controller.dart';
-import 'package:catalyst_voices/widgets/tabbar/voices_tab_controller.dart';
 import 'package:catalyst_voices_blocs/catalyst_voices_blocs.dart';
 import 'package:catalyst_voices_models/catalyst_voices_models.dart';
 import 'package:catalyst_voices_view_models/catalyst_voices_view_models.dart';
-import 'package:flutter/foundation.dart';
 import 'package:flutter/material.dart';
-import 'package:rxdart/rxdart.dart';
 
 class VotingPage extends StatefulWidget {
   final SignedDocumentRef? categoryId;
@@ -37,12 +32,11 @@
 
 class _VotingPageState extends State<VotingPage>
     with
-        TickerProviderStateMixin,
+        SingleTickerProviderStateMixin,
         ErrorHandlerStateMixin<VotingCubit, VotingPage>,
         SignalHandlerStateMixin<VotingCubit, VotingSignal, VotingPage> {
-  late VoicesTabController<VotingPageTab> _tabController;
+  late final TabController _tabController;
   late final PagingController<ProposalBriefVoting> _pagingController;
-  late final StreamSubscription<List<VotingPageTab>> _tabsSubscription;
 
   @override
   Widget build(BuildContext context) {
@@ -90,7 +84,7 @@
     }
 
     if (widget.tab != oldWidget.tab) {
-      _tabController.animateToTab(tab);
+      _tabController.animateTo(tab.index);
     }
   }
 
@@ -98,7 +92,6 @@
   void dispose() {
     _tabController.dispose();
     _pagingController.dispose();
-    unawaited(_tabsSubscription.cancel());
     super.dispose();
   }
 
@@ -126,14 +119,11 @@
   void initState() {
     super.initState();
 
-    final votingCubit = context.read<VotingCubit>();
-    final sessionCubit = context.read<SessionCubit>();
-    final supportedTabs = _determineTabs(sessionCubit.state.isProposerUnlock, votingCubit.state);
-    final selectedTab = _determineTab(supportedTabs, widget.tab);
+    final tab = _determineTab();
 
-    _tabController = VoicesTabController(
-      initialTab: selectedTab,
-      tabs: supportedTabs,
+    _tabController = TabController(
+      initialIndex: tab.index,
+      length: VotingPageTab.values.length,
       vsync: this,
     );
 
@@ -142,23 +132,15 @@
       initialMaxResults: 0,
     );
 
-    _tabsSubscription = Rx.combineLatest2(
-      sessionCubit.watchState().map((e) => e.isProposerUnlock),
-      votingCubit.watchState(),
-      _determineTabs,
-    ).distinct().listen(_updateTabsIfNeeded);
-
-    votingCubit.init(
-      onlyMyProposals: selectedTab == VotingPageTab.my,
+    context.read<VotingCubit>().init(
+      onlyMyProposals: tab == VotingPageTab.my,
       category: widget.categoryId,
-      type: selectedTab.filter,
+      type: tab.filter,
     );
 
     _pagingController
       ..addPageRequestListener(_handleProposalsPageRequest)
       ..notifyPageRequestListeners(0);
-<<<<<<< HEAD
-=======
 
     // TODO(damian-molinski): same behavior already exists in DiscoveryPage because
     // of way confirmation dialog is shown. Refactor it.
@@ -168,31 +150,17 @@
       });
     }
   }
->>>>>>> 869fa003
 
-    if (widget.keychainDeleted) {
-      WidgetsBinding.instance.addPostFrameCallback((_) async {
-        await _showKeychainDeletedDialog(context);
-      });
-    }
-  }
+  VotingPageTab _determineTab() {
+    final isProposerUnlock = context.read<SessionCubit>().state.isProposerUnlock;
+    final requestedTab = widget.tab ?? VotingPageTab.total;
 
-  VotingPageTab _determineTab(
-    List<VotingPageTab> supportedTabs,
-    VotingPageTab? initialTab,
-  ) {
-    final requestedTab = initialTab ?? widget.tab ?? supportedTabs.first;
-    if (!supportedTabs.contains(requestedTab)) {
-      final supportedTab = supportedTabs.first;
-      _updateRoute(tab: supportedTab);
-      return supportedTab;
+    if (!isProposerUnlock && requestedTab == VotingPageTab.my) {
+      _updateRoute(tab: VotingPageTab.total);
+      return VotingPageTab.total;
     }
 
     return requestedTab;
-  }
-
-  List<VotingPageTab> _determineTabs(bool isProposerUnlock, VotingState state) {
-    return state.tabs(isProposerUnlock: isProposerUnlock);
   }
 
   void _doResetPagination() {
@@ -226,17 +194,4 @@
       ).replace(context);
     });
   }
-
-  void _updateTabsIfNeeded(List<VotingPageTab> tabs) {
-    if (!listEquals(tabs, _tabController.tabs)) {
-      setState(() {
-        _tabController.dispose();
-        _tabController = VoicesTabController(
-          vsync: this,
-          tabs: tabs,
-          initialTab: _determineTab(tabs, _tabController.tab),
-        );
-      });
-    }
-  }
 }