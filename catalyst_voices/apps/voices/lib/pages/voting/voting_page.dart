import 'package:catalyst_voices/common/error_handler.dart';
import 'package:catalyst_voices/common/signal_handler.dart';
<<<<<<< HEAD
=======
import 'package:catalyst_voices/pages/campaign_phase_aware/campaign_phase_aware.dart';
import 'package:catalyst_voices/pages/voting/widgets/pre_voting_content.dart';
import 'package:catalyst_voices/pages/voting/widgets/voting_background.dart';
>>>>>>> 299f79c6
import 'package:catalyst_voices/pages/voting/widgets/voting_content.dart';
import 'package:catalyst_voices/pages/voting/widgets/voting_header.dart';
import 'package:catalyst_voices/routes/routes.dart';
import 'package:catalyst_voices/widgets/layouts/header_and_content_layout.dart';
import 'package:catalyst_voices/widgets/pagination/paging_controller.dart';
import 'package:catalyst_voices_blocs/catalyst_voices_blocs.dart';
import 'package:catalyst_voices_models/catalyst_voices_models.dart';
import 'package:catalyst_voices_view_models/catalyst_voices_view_models.dart';
import 'package:flutter/material.dart';

class VotingPage extends StatefulWidget {
  final SignedDocumentRef? categoryId;
  final ProposalsFilterType? type;

  const VotingPage({
    super.key,
    this.categoryId,
    this.type,
  });

  @override
  State<VotingPage> createState() => _VotingPageState();
}

class _VotingPageState extends State<VotingPage>
    with
        SingleTickerProviderStateMixin,
        ErrorHandlerStateMixin<VotingCubit, VotingPage>,
        SignalHandlerStateMixin<VotingCubit, VotingSignal, VotingPage> {
  late final TabController _tabController;
  late final PagingController<ProposalBrief> _pagingController;

  @override
  Widget build(BuildContext context) {
<<<<<<< HEAD
    return const HeaderAndContentLayout(
      header: VotingHeader(),
      content: VotingContent(),
=======
    return CampaignPhaseAware.when(
      phase: CampaignPhaseType.communityVoting,
      upcoming: (_, phase, fundNumber) => HeaderAndContentLayout(
        header: const VotingHeader(),
        content: PreVotingContent(phase: phase, fundNumber: fundNumber),
        background: const VotingBackground(),
      ),
      active: (_, __, ___) => const HeaderAndContentLayout(
        header: VotingHeader(),
        content: VotingContent(),
      ),
      post: (_, __, ___) => const HeaderAndContentLayout(
        header: VotingHeader(),
        content: Text('Post'),
      ),
>>>>>>> 299f79c6
    );
  }

  @override
  void didUpdateWidget(VotingPage oldWidget) {
    super.didUpdateWidget(oldWidget);

    if (widget.categoryId != oldWidget.categoryId || widget.type != oldWidget.type) {
      context.read<VotingCubit>().changeFilters(
            onlyMy: Optional(widget.type?.isMy ?? false),
            category: Optional(widget.categoryId),
            type: widget.type ?? ProposalsFilterType.total,
          );

      _doResetPagination();
    }

    if (widget.type != oldWidget.type) {
      _tabController.animateTo(widget.type?.index ?? 0);
    }
  }

  @override
  void dispose() {
    _tabController.dispose();
    _pagingController.dispose();
    super.dispose();
  }

  @override
  void handleSignal(VotingSignal signal) {
    switch (signal) {
      case ChangeCategoryVotingSignal(:final to):
        _updateRoute(categoryId: Optional(to?.id));
      case ChangeFilterTypeVotingSignal(:final type):
        _updateRoute(filterType: type);
      case ResetPaginationVotingSignal():
        _doResetPagination();
      case PageReadyVotingSignal(:final page):
        _pagingController.value = _pagingController.value.copyWith(
          currentPage: page.page,
          maxResults: page.total,
          itemList: page.items,
          error: const Optional.empty(),
          isLoading: false,
        );
    }
  }

  @override
  void initState() {
    super.initState();

    final proposalsFilterType = _determineFilterType();

    _tabController = TabController(
      initialIndex: proposalsFilterType.index,
      length: ProposalsFilterType.values.length,
      vsync: this,
<<<<<<< HEAD
    );

    _pagingController = PagingController(
      initialPage: 0,
      initialMaxResults: 0,
    );

=======
    );

    _pagingController = PagingController(
      initialPage: 0,
      initialMaxResults: 0,
    );

>>>>>>> 299f79c6
    context.read<VotingCubit>().init(
          onlyMyProposals: widget.type?.isMy ?? false,
          category: widget.categoryId,
          type: proposalsFilterType,
          order: const Alphabetical(),
        );

    _pagingController
      ..addPageRequestListener(_handleProposalsPageRequest)
      ..notifyPageRequestListeners(0);
  }

  ProposalsFilterType _determineFilterType() {
    final isProposerUnlock = context.read<SessionCubit>().state.isProposerUnlock;
    final requestedType = widget.type;

    if (!isProposerUnlock && (requestedType?.isMy ?? false)) {
      _updateRoute(filterType: ProposalsFilterType.total);
    }

    return requestedType ?? ProposalsFilterType.total;
  }

  void _doResetPagination() {
    _pagingController.notifyPageRequestListeners(0);
  }

  Future<void> _handleProposalsPageRequest(
    int pageKey,
    int pageSize,
    ProposalBrief? lastProposalId,
  ) async {
    final request = PageRequest(page: pageKey, size: pageSize);
    await context.read<VotingCubit>().getProposals(request);
  }

  void _updateRoute({
    Optional<String>? categoryId,
    ProposalsFilterType? filterType,
  }) {
    Router.neglect(context, () {
      final effectiveCategoryId = categoryId.dataOr(widget.categoryId?.id);
      final effectiveType = filterType?.name ?? widget.type?.name;

      VotingRoute(
        categoryId: effectiveCategoryId,
        type: effectiveType,
      ).replace(context);
    });
  }
}<|MERGE_RESOLUTION|>--- conflicted
+++ resolved
@@ -1,11 +1,8 @@
 import 'package:catalyst_voices/common/error_handler.dart';
 import 'package:catalyst_voices/common/signal_handler.dart';
-<<<<<<< HEAD
-=======
 import 'package:catalyst_voices/pages/campaign_phase_aware/campaign_phase_aware.dart';
 import 'package:catalyst_voices/pages/voting/widgets/pre_voting_content.dart';
 import 'package:catalyst_voices/pages/voting/widgets/voting_background.dart';
->>>>>>> 299f79c6
 import 'package:catalyst_voices/pages/voting/widgets/voting_content.dart';
 import 'package:catalyst_voices/pages/voting/widgets/voting_header.dart';
 import 'package:catalyst_voices/routes/routes.dart';
@@ -40,11 +37,6 @@
 
   @override
   Widget build(BuildContext context) {
-<<<<<<< HEAD
-    return const HeaderAndContentLayout(
-      header: VotingHeader(),
-      content: VotingContent(),
-=======
     return CampaignPhaseAware.when(
       phase: CampaignPhaseType.communityVoting,
       upcoming: (_, phase, fundNumber) => HeaderAndContentLayout(
@@ -60,7 +52,6 @@
         header: VotingHeader(),
         content: Text('Post'),
       ),
->>>>>>> 299f79c6
     );
   }
 
@@ -120,7 +111,6 @@
       initialIndex: proposalsFilterType.index,
       length: ProposalsFilterType.values.length,
       vsync: this,
-<<<<<<< HEAD
     );
 
     _pagingController = PagingController(
@@ -128,15 +118,6 @@
       initialMaxResults: 0,
     );
 
-=======
-    );
-
-    _pagingController = PagingController(
-      initialPage: 0,
-      initialMaxResults: 0,
-    );
-
->>>>>>> 299f79c6
     context.read<VotingCubit>().init(
           onlyMyProposals: widget.type?.isMy ?? false,
           category: widget.categoryId,
