import 'dart:async';

import 'package:catalyst_voices/pages/spaces/appbar/session_account_popup_menu.dart';
import 'package:catalyst_voices/routes/routing/account_route.dart';
import 'package:catalyst_voices/widgets/widgets.dart';
import 'package:catalyst_voices_blocs/catalyst_voices_blocs.dart';
import 'package:catalyst_voices_localization/catalyst_voices_localization.dart';
import 'package:catalyst_voices_view_models/catalyst_voices_view_models.dart';
import 'package:flutter/material.dart';
import 'package:flutter_bloc/flutter_bloc.dart';

/// Displays current session state.
class SessionStateHeader extends StatelessWidget {
  const SessionStateHeader({super.key});

  @override
  Widget build(BuildContext context) {
    return BlocBuilder<SessionCubit, SessionState>(
      builder: (context, state) {
<<<<<<< HEAD
        return switch (state) {
          VisitorSessionState() => const SessionAccountPopupMenu(),
          GuestSessionState() => const SessionAccountPopupMenu(),
          ActiveAccountSessionState() => const SessionAccountPopupMenu(),
=======
        return switch (state.status) {
          SessionStatus.visitor => const _VisitorButton(),
          SessionStatus.guest => const _GuestButton(),
          SessionStatus.actor => AccountPopup(
              key: const Key('AccountPopupButton'),
              initials: state.account?.initials ?? '',
              onLockAccountTap: () => _onLockAccount(context),
              onProfileKeychainTap: () => _onSeeProfile(context),
            ),
>>>>>>> c75c2281
        };
      },
    );
  }

  void _onLockAccount(BuildContext context) {
    unawaited(context.read<SessionCubit>().lock());
  }

  void _onSeeProfile(BuildContext context) {
    unawaited(
      const AccountRoute().push<void>(context),
    );
  }
}

class _GuestButton extends StatelessWidget {
  const _GuestButton();

  @override
  Widget build(BuildContext context) {
    return VoicesOutlinedButton(
      child: Text(context.l10n.guest),
      onTap: () {},
    );
  }
}

class _VisitorButton extends StatelessWidget {
  const _VisitorButton();

  @override
  Widget build(BuildContext context) {
    return VoicesOutlinedButton(
      child: Text(context.l10n.visitor),
      onTap: () {},
    );
  }
}<|MERGE_RESOLUTION|>--- conflicted
+++ resolved
@@ -17,22 +17,10 @@
   Widget build(BuildContext context) {
     return BlocBuilder<SessionCubit, SessionState>(
       builder: (context, state) {
-<<<<<<< HEAD
-        return switch (state) {
-          VisitorSessionState() => const SessionAccountPopupMenu(),
-          GuestSessionState() => const SessionAccountPopupMenu(),
-          ActiveAccountSessionState() => const SessionAccountPopupMenu(),
-=======
         return switch (state.status) {
-          SessionStatus.visitor => const _VisitorButton(),
-          SessionStatus.guest => const _GuestButton(),
-          SessionStatus.actor => AccountPopup(
-              key: const Key('AccountPopupButton'),
-              initials: state.account?.initials ?? '',
-              onLockAccountTap: () => _onLockAccount(context),
-              onProfileKeychainTap: () => _onSeeProfile(context),
-            ),
->>>>>>> c75c2281
+          SessionStatus.visitor => const SessionAccountPopupMenu(),
+          SessionStatus.guest => const SessionAccountPopupMenu(),
+          SessionStatus.actor => const SessionAccountPopupMenu()
         };
       },
     );
