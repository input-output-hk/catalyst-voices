--- conflicted
+++ resolved
@@ -40,46 +40,28 @@
   Widget build(BuildContext context) {
     return VoicesFilledButton(
       key: const Key('FinishRegistrationButton'),
-<<<<<<< HEAD
-      onTap: () => unawaited(RegistrationDialog.show(context)),
-=======
       onTap: () => unawaited(
         RegistrationDialog.show(
           context,
           type: const ContinueRegistration(),
         ),
       ),
->>>>>>> 1a4ca007
       child: Text(context.l10n.finishAccountCreation),
     );
   }
 }
 
 class _GetStartedButton extends StatelessWidget {
-<<<<<<< HEAD
   const _GetStartedButton();
-=======
-  final bool isEnabled;
-
-  const _GetStartedButton({
-    required this.isEnabled,
-  });
->>>>>>> 1a4ca007
 
   @override
   Widget build(BuildContext context) {
     return VoicesFilledButton(
       key: const Key('GetStartedButton'),
-<<<<<<< HEAD
-      onTap: () async => RegistrationDialog.show(context),
-=======
-      onTap: isEnabled
-          ? () async => RegistrationDialog.show(
+      onTap: () async => RegistrationDialog.show(
                 context,
                 type: const FreshRegistration(),
-              )
-          : null,
->>>>>>> 1a4ca007
+              ),
       child: Text(context.l10n.getStarted),
     );
   }
