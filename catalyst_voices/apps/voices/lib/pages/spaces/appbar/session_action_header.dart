import 'dart:async';

import 'package:catalyst_voices/pages/registration/registration_dialog.dart';
import 'package:catalyst_voices/pages/registration/registration_type.dart';
import 'package:catalyst_voices/pages/spaces/appbar/account_popup/session_lock_button.dart';
import 'package:catalyst_voices/pages/spaces/appbar/account_popup/session_unlock_button.dart';
import 'package:catalyst_voices/widgets/buttons/voices_filled_button.dart';
import 'package:catalyst_voices_blocs/catalyst_voices_blocs.dart';
import 'package:catalyst_voices_localization/catalyst_voices_localization.dart';
import 'package:catalyst_voices_view_models/catalyst_voices_view_models.dart';
import 'package:flutter/material.dart';
import 'package:flutter_bloc/flutter_bloc.dart';

/// Displays current session action and toggling to next when clicked.
class SessionActionHeader extends StatelessWidget {
  const SessionActionHeader({
    super.key,
  });

  @override
  Widget build(BuildContext context) {
    return BlocBuilder<SessionCubit, SessionState>(
      builder: (context, state) {
        return switch (state.status) {
          SessionStatus.visitor => state.isRegistrationInProgress
              ? const _FinishRegistrationButton()
              : const _GetStartedButton(),
          SessionStatus.guest => const SessionUnlockButton(),
          SessionStatus.actor => const SessionLockButton(),
        };
      },
    );
  }
}

class _FinishRegistrationButton extends StatelessWidget {
  const _FinishRegistrationButton();

  @override
  Widget build(BuildContext context) {
<<<<<<< HEAD
    return Semantics(
      button: true,
      label: 'GetStartedButton-test', // Stable test identifier
      container: true,
      child: VoicesFilledButton(
        
        key: const Key('GetStartedButton'),
        onTap: isEnabled ? () async => RegistrationDialog.show(context) : null,
        child: ExcludeSemantics(
          child: Text(context.l10n.getStarted),
        ),
      ),
=======
    return VoicesFilledButton(
      key: const Key('FinishRegistrationButton'),
      onTap: () => unawaited(
        RegistrationDialog.show(
          context,
          type: const ContinueRegistration(),
        ),
      ),
      child: Text(context.l10n.finishAccountCreation),
>>>>>>> e21d7378
    );
  }
}

class _GetStartedButton extends StatelessWidget {
  const _GetStartedButton();

  @override
  Widget build(BuildContext context) {
    return VoicesFilledButton(
      key: const Key('GetStartedButton'),
      onTap: () async => RegistrationDialog.show(
        context,
        type: const FreshRegistration(),
      ),
      child: Text(context.l10n.getStarted),
    );
  }
}<|MERGE_RESOLUTION|>--- conflicted
+++ resolved
@@ -38,20 +38,6 @@
 
   @override
   Widget build(BuildContext context) {
-<<<<<<< HEAD
-    return Semantics(
-      button: true,
-      label: 'GetStartedButton-test', // Stable test identifier
-      container: true,
-      child: VoicesFilledButton(
-        
-        key: const Key('GetStartedButton'),
-        onTap: isEnabled ? () async => RegistrationDialog.show(context) : null,
-        child: ExcludeSemantics(
-          child: Text(context.l10n.getStarted),
-        ),
-      ),
-=======
     return VoicesFilledButton(
       key: const Key('FinishRegistrationButton'),
       onTap: () => unawaited(
@@ -61,7 +47,6 @@
         ),
       ),
       child: Text(context.l10n.finishAccountCreation),
->>>>>>> e21d7378
     );
   }
 }
@@ -71,13 +56,18 @@
 
   @override
   Widget build(BuildContext context) {
-    return VoicesFilledButton(
-      key: const Key('GetStartedButton'),
-      onTap: () async => RegistrationDialog.show(
-        context,
-        type: const FreshRegistration(),
+    return Semantics(
+      container: true,
+      button: true,
+      label: 'GetStartedButton-test',
+      child: VoicesFilledButton(
+        key: const Key('GetStartedButton'),
+        onTap: () async => RegistrationDialog.show(
+          context,
+          type: const FreshRegistration(),
+        ),
+        child: Text(context.l10n.getStarted),
       ),
-      child: Text(context.l10n.getStarted),
     );
   }
 }