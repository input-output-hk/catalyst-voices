import 'package:catalyst_voices/pages/campaign_phase_aware/campaign_phase_aware.dart';
import 'package:catalyst_voices/pages/spaces/appbar/actions/account_settings_action.dart';
import 'package:catalyst_voices/pages/spaces/appbar/actions/session_cta_action.dart';
import 'package:catalyst_voices/widgets/app_bar/voices_app_bar.dart';
import 'package:catalyst_voices/widgets/buttons/create_proposal_button.dart';
import 'package:catalyst_voices/widgets/buttons/voices_buttons.dart';
import 'package:catalyst_voices_models/catalyst_voices_models.dart';
import 'package:flutter/material.dart';

class DiscoveryAppbar extends StatelessWidget implements PreferredSizeWidget {
  final bool isAppUnlock;
  final bool isProposer;

  const DiscoveryAppbar({
    super.key,
    required this.isAppUnlock,
    required this.isProposer,
  });

  @override
  Size get preferredSize => VoicesAppBar.size;

  @override
  Widget build(BuildContext context) {
    return CampaignPhaseAware.orElse(
      phase: CampaignPhaseType.proposalSubmission,
      showOnlyDataState: true,
<<<<<<< HEAD
      orElse: (_, __, ___) => const SizedBox.shrink(),
      active: (_, __, ___) => VoicesAppBar(
        leading: isAppUnlock ? const DrawerToggleButton() : null,
        actions: [
          if (isProposer) const CreateProposalButton(),
          const SessionCtaAction(),
          const AccountSettingsAction(),
        ],
      ),
=======

      active: (_, _, _) =>
          _AppBar(isAppUnlock: isAppUnlock, isProposer: isProposer, isActivePhase: true),
      orElse: (_, _, _) =>
          _AppBar(isAppUnlock: isAppUnlock, isProposer: isProposer, isActivePhase: false),
    );
  }
}

class _AppBar extends StatelessWidget {
  final bool isAppUnlock;
  final bool isProposer;
  final bool isActivePhase;

  const _AppBar({
    required this.isAppUnlock,
    required this.isProposer,
    required this.isActivePhase,
  });

  @override
  Widget build(BuildContext context) {
    return VoicesAppBar(
      automaticallyImplyLeading: false,
      leading: (isAppUnlock && isActivePhase) ? const DrawerToggleButton() : null,
      actions: [
        if (isProposer && isActivePhase) const CreateProposalButton(),
        const SessionCtaAction(),
        const AccountSettingsAction(),
      ],
>>>>>>> 322f33b1
    );
  }
}<|MERGE_RESOLUTION|>--- conflicted
+++ resolved
@@ -25,18 +25,6 @@
     return CampaignPhaseAware.orElse(
       phase: CampaignPhaseType.proposalSubmission,
       showOnlyDataState: true,
-<<<<<<< HEAD
-      orElse: (_, __, ___) => const SizedBox.shrink(),
-      active: (_, __, ___) => VoicesAppBar(
-        leading: isAppUnlock ? const DrawerToggleButton() : null,
-        actions: [
-          if (isProposer) const CreateProposalButton(),
-          const SessionCtaAction(),
-          const AccountSettingsAction(),
-        ],
-      ),
-=======
-
       active: (_, _, _) =>
           _AppBar(isAppUnlock: isAppUnlock, isProposer: isProposer, isActivePhase: true),
       orElse: (_, _, _) =>
@@ -66,7 +54,6 @@
         const SessionCtaAction(),
         const AccountSettingsAction(),
       ],
->>>>>>> 322f33b1
     );
   }
 }