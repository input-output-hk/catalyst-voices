--- conflicted
+++ resolved
@@ -43,39 +43,9 @@
       case _MenuItemEnum.back:
         const WorkspaceRoute().go(context);
       case _MenuItemEnum.publish:
-<<<<<<< HEAD
         unawaited(_publishIteration(context));
       case _MenuItemEnum.submit:
         unawaited(_submitForReview(context));
-=======
-        context.read<ProposalBuilderBloc>().add(const PublishProposalEvent());
-
-        // TODO(dtscalac): fill in with correct data
-        unawaited(
-          PublishProposalIterationDialog.show(
-            context: context,
-            proposalTitle:
-                'Could have a different title, but has the same Proposal '
-                'IDand a longer title to make it.',
-            currentVersion: null,
-            nextVersion: '1',
-          ),
-        );
-      case _MenuItemEnum.submit:
-        context.read<ProposalBuilderBloc>().add(const SubmitProposalEvent());
-
-        // TODO(dtscalac): fill in with correct data
-        unawaited(
-          SubmitProposalForReviewDialog.show(
-            context: context,
-            proposalTitle:
-                'Could have a different title, but has the same Proposal '
-                'IDand a longer title to make it.',
-            currentVersion: '3',
-            nextVersion: '4',
-          ),
-        );
->>>>>>> 00e9c2e2
       case _MenuItemEnum.share:
         context.read<ProposalBuilderBloc>().add(const ShareProposalEvent());
       case _MenuItemEnum.export:
@@ -96,7 +66,7 @@
               'Could have a different title, but has the same Proposal '
               'IDand a longer title to make it.',
           currentVersion: null,
-          nextVersion: '1',
+          nextVersion: 1,
         ) ??
         false;
 
@@ -117,8 +87,8 @@
           proposalTitle:
               'Could have a different title, but has the same Proposal '
               'IDand a longer title to make it.',
-          currentVersion: '3',
-          nextVersion: '4',
+          currentVersion: 3,
+          nextVersion: 4,
         ) ??
         false;
 
