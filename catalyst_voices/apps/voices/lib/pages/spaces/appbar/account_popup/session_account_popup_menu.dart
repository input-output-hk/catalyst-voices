--- conflicted
+++ resolved
@@ -131,13 +131,7 @@
   Widget build(BuildContext context) {
     return MenuItemTile(
       key: const Key('MyOpportunitiesMenuItem'),
-<<<<<<< HEAD
-      title: Text(
-        context.l10n.myOpportunities,
-      ),
-=======
       title: Text(context.l10n.myOpportunities),
->>>>>>> 6f74e261
       leading: VoicesAssets.icons.lightBulb.buildIcon(),
       onTap: () => Navigator.pop(context, const _MyOpportunities()),
     );
