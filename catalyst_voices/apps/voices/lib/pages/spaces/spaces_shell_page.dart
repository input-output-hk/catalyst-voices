--- conflicted
+++ resolved
@@ -2,15 +2,9 @@
 
 import 'package:catalyst_voices/common/ext/space_ext.dart';
 import 'package:catalyst_voices/pages/campaign/admin_tools/campaign_admin_tools_dialog.dart';
-<<<<<<< HEAD
-import 'package:catalyst_voices/pages/spaces/appbar/spaces_app_bar.dart';
-import 'package:catalyst_voices/pages/spaces/drawer/opportunities_drawer.dart';
-import 'package:catalyst_voices/pages/spaces/drawer/spaces_drawer.dart';
-=======
 import 'package:catalyst_voices/pages/spaces/appbar/spaces_appbar.dart';
 import 'package:catalyst_voices/pages/spaces/drawer/spaces_drawer.dart';
 import 'package:catalyst_voices/pages/spaces/drawer/spaces_end_drawer.dart';
->>>>>>> 028f4c95
 import 'package:catalyst_voices_blocs/catalyst_voices_blocs.dart';
 import 'package:catalyst_voices_models/catalyst_voices_models.dart';
 import 'package:catalyst_voices_view_models/catalyst_voices_view_models.dart';
@@ -89,15 +83,9 @@
           ),
           builder: (context, state) {
             return Scaffold(
-<<<<<<< HEAD
-              appBar: SpacesAppBar(
-                space: widget.space,
-                isActive: state.isActive,
-=======
               appBar: SpacesAppbar(
                 space: widget.space,
                 isAppUnlock: state.isActive,
->>>>>>> 028f4c95
                 isProposer: state.isProposer,
               ),
               drawer: state.isActive
