--- conflicted
+++ resolved
@@ -11,14 +11,9 @@
     return const Column(
       mainAxisSize: MainAxisSize.min,
       children: [
-<<<<<<< HEAD
         SpaceHeader(Space.workspace),
         SectionHeader(
-=======
-        const SpaceHeader(Space.workspace),
-        const SectionHeader(
           key: ValueKey('Header.workspace'),
->>>>>>> a21957c4
           leading: SizedBox(width: 12),
           title: Text('My private proposals (3/5)'),
         ),
