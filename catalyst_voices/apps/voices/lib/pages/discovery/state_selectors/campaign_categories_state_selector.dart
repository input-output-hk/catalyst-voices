import 'package:catalyst_voices/common/ext/build_context_ext.dart';
import 'package:catalyst_voices/common/typedefs.dart';
import 'package:catalyst_voices/pages/discovery/sections/campaign_categories.dart';
import 'package:catalyst_voices/widgets/widgets.dart';
import 'package:catalyst_voices_blocs/catalyst_voices_blocs.dart';
import 'package:catalyst_voices_localization/catalyst_voices_localization.dart';
import 'package:catalyst_voices_view_models/catalyst_voices_view_models.dart';
import 'package:flutter/material.dart';
import 'package:flutter_bloc/flutter_bloc.dart';

<<<<<<< HEAD
typedef _ListItems = List<CampaignCategoryCardViewModel>;
=======
typedef _StateData = ({bool show, LocalizedException? error});
typedef _ListItems = List<CampaignCategoryViewModel>;
>>>>>>> 0049fc70

class CampaignCategoriesStateSelector extends StatelessWidget {
  const CampaignCategoriesStateSelector({super.key});

  @override
  Widget build(BuildContext context) {
    return Column(
      mainAxisSize: MainAxisSize.min,
      crossAxisAlignment: CrossAxisAlignment.start,
      children: [
        Padding(
          padding: const EdgeInsets.symmetric(horizontal: 120),
          child: Text(
            context.l10n.campaignCategories,
            style: context.textTheme.titleLarge,
          ),
        ),
        const SizedBox(height: 24),
        const Stack(
          children: [
            _CampaignCategoriesLoading(),
            _CampaignCategoriesData(),
            _CampaignCategoriesError(),
          ],
        ),
      ],
    );
  }
}

<<<<<<< HEAD
=======
class _CampaignCategoriesLoading extends StatelessWidget {
  const _CampaignCategoriesLoading();

  @override
  Widget build(BuildContext context) {
    return BlocSelector<DiscoveryCubit, DiscoveryState, bool>(
      selector: (state) {
        return state.campaignCategories.isLoading;
      },
      builder: (context, state) {
        final dummyCategories = List.filled(
          6,
          CampaignCategoryViewModel.dummy(),
        );
        return Offstage(
          offstage: !state,
          child: CampaignCategories(dummyCategories, isLoading: state),
        );
      },
    );
  }
}

>>>>>>> 0049fc70
class _CampaignCategoriesData extends StatelessWidget {
  const _CampaignCategoriesData();

  @override
  Widget build(BuildContext context) {
    return BlocSelector<DiscoveryCubit, DiscoveryState, _ListItems>(
      selector: (state) {
        return state.campaignCategories.categories;
      },
      builder: (context, state) {
        return Offstage(
          offstage: state.isEmpty,
          child: CampaignCategories(
            state,
          ),
        );
      },
    );
  }
}

class _CampaignCategoriesError extends StatelessWidget {
  const _CampaignCategoriesError();

  @override
  Widget build(BuildContext context) {
    return BlocSelector<DiscoveryCubit, DiscoveryState, VisibilityState>(
      selector: (state) => (
        show: state.campaignCategories.showError,
        error: state.campaignCategories.error
      ),
      builder: (context, state) {
        final errorMessage = state.error?.message(context);
        return Offstage(
          offstage: !state.show,
          child: Padding(
            padding: const EdgeInsets.all(16),
            child: Center(
              child: VoicesErrorIndicator(
                message: errorMessage ?? context.l10n.somethingWentWrong,
                onRetry: () async {
                  await context.read<DiscoveryCubit>().getCampaignCategories();
                },
              ),
            ),
          ),
        );
      },
    );
  }
}

class _CampaignCategoriesLoading extends StatelessWidget {
  const _CampaignCategoriesLoading();

  @override
  Widget build(BuildContext context) {
    return BlocSelector<DiscoveryCubit, DiscoveryState, bool>(
      selector: (state) {
        return state.campaignCategories.isLoading;
      },
      builder: (context, state) {
        final dummyCategories = List.filled(
          6,
          CampaignCategoryCardViewModel.dummy(),
        );
        return Offstage(
          offstage: !state,
          child: CampaignCategories(dummyCategories, isLoading: state),
        );
      },
    );
  }
}<|MERGE_RESOLUTION|>--- conflicted
+++ resolved
@@ -8,12 +8,7 @@
 import 'package:flutter/material.dart';
 import 'package:flutter_bloc/flutter_bloc.dart';
 
-<<<<<<< HEAD
-typedef _ListItems = List<CampaignCategoryCardViewModel>;
-=======
-typedef _StateData = ({bool show, LocalizedException? error});
 typedef _ListItems = List<CampaignCategoryViewModel>;
->>>>>>> 0049fc70
 
 class CampaignCategoriesStateSelector extends StatelessWidget {
   const CampaignCategoriesStateSelector({super.key});
@@ -44,8 +39,6 @@
   }
 }
 
-<<<<<<< HEAD
-=======
 class _CampaignCategoriesLoading extends StatelessWidget {
   const _CampaignCategoriesLoading();
 
@@ -69,7 +62,6 @@
   }
 }
 
->>>>>>> 0049fc70
 class _CampaignCategoriesData extends StatelessWidget {
   const _CampaignCategoriesData();
 
@@ -120,27 +112,4 @@
       },
     );
   }
-}
-
-class _CampaignCategoriesLoading extends StatelessWidget {
-  const _CampaignCategoriesLoading();
-
-  @override
-  Widget build(BuildContext context) {
-    return BlocSelector<DiscoveryCubit, DiscoveryState, bool>(
-      selector: (state) {
-        return state.campaignCategories.isLoading;
-      },
-      builder: (context, state) {
-        final dummyCategories = List.filled(
-          6,
-          CampaignCategoryCardViewModel.dummy(),
-        );
-        return Offstage(
-          offstage: !state,
-          child: CampaignCategories(dummyCategories, isLoading: state),
-        );
-      },
-    );
-  }
 }