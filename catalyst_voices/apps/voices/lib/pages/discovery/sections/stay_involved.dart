import 'dart:async';

import 'package:catalyst_voices/common/constants/constants.dart';
import 'package:catalyst_voices/common/ext/build_context_ext.dart';
import 'package:catalyst_voices/pages/discovery/sections/session_account_catalyst_id.dart';
import 'package:catalyst_voices/widgets/text/campaign_stage_time_text.dart';
import 'package:catalyst_voices/widgets/widgets.dart';
import 'package:catalyst_voices_assets/catalyst_voices_assets.dart';
import 'package:catalyst_voices_blocs/catalyst_voices_blocs.dart';
import 'package:catalyst_voices_localization/catalyst_voices_localization.dart';
import 'package:catalyst_voices_shared/catalyst_voices_shared.dart';
import 'package:flutter/material.dart';

class StayInvolved extends StatelessWidget {
  const StayInvolved({super.key});

  @override
  Widget build(BuildContext context) {
    return const Padding(
      padding: EdgeInsets.symmetric(horizontal: 120, vertical: 72),
      child: Column(
        mainAxisSize: MainAxisSize.min,
        crossAxisAlignment: CrossAxisAlignment.stretch,
        children: [
          _Header(),
          SizedBox(height: 24),
          Wrap(
            alignment: WrapAlignment.center,
            spacing: 16,
            runSpacing: 16,
            children: [
              _VoterCard(),
              _ReviewerCard(),
            ],
          ),
        ],
      ),
    );
  }
}

class _CopyCatalystIdTipText extends StatelessWidget {
  const _CopyCatalystIdTipText();

  @override
  Widget build(BuildContext context) {
<<<<<<< HEAD
    return Offstage(
      offstage: !context.select<SessionCubit, bool>((cubit) => cubit.state.isActive),
      child: Padding(
        padding: const EdgeInsets.only(top: 20),
        child: TipText(
          context.l10n.tipCopyCatalystIdForReviewTool(VoicesConstants.becomeReviewerUrl),
          style: context.textTheme.bodyMedium?.copyWith(color: context.colors.textOnPrimaryLevel1),
        ),
      ),
=======
    return TipText(
      context.l10n.tipCopyCatalystIdForReviewTool,
      style: context.textTheme.bodyMedium?.copyWith(color: context.colors.textOnPrimaryLevel1),
>>>>>>> f8c07b5b
    );
  }
}

class _Header extends StatelessWidget {
  const _Header();

  @override
  Widget build(BuildContext context) {
    return Text(
      context.l10n.stayInvolved,
      style: context.textTheme.headlineMedium,
    );
  }
}

class _ReviewerCard extends StatelessWidget {
  const _ReviewerCard();

  @override
  Widget build(BuildContext context) {
    return _StayInvolvedCard(
      icon: VoicesAssets.icons.clipboardCheck,
      title: context.l10n.becomeReviewer,
      description: context.l10n.stayInvolvedReviewerDescription,
      additionalInfo: const _CopyCatalystIdTipText(),
      actions: Column(
        mainAxisSize: MainAxisSize.min,
        crossAxisAlignment: CrossAxisAlignment.start,
        children: [
          const SessionAccountCatalystId(
            padding: EdgeInsets.only(top: 20),
          ),
          _StayInvolvedActionButton(
            title: context.l10n.becomeReviewer,
            urlString: VoicesConstants.becomeReviewerUrl(),
            trailing: VoicesAssets.icons.externalLink.buildIcon(),
          ),
        ],
      ),
    );
  }
}

class _StayInvolvedActionButton extends StatelessWidget with LaunchUrlMixin {
  final String title;
  final String urlString;
  final Widget? trailing;

  const _StayInvolvedActionButton({
    required this.title,
    required this.urlString,
    this.trailing,
  });

  @override
  Widget build(BuildContext context) {
    return Padding(
      padding: const EdgeInsets.only(top: 20),
      child: VoicesFilledButton(
        onTap: _handleUrlTap,
        trailing: trailing,
        child: Text(title),
      ),
    );
  }

  Future<void> _handleUrlTap() async {
    final url = urlString.getUri();
    await launchUri(url);
  }
}

class _StayInvolvedCard extends StatelessWidget {
  final SvgGenImage icon;
  final String title;
  final String description;
  final Widget actions;
  final Widget? additionalInfo;

  const _StayInvolvedCard({
    required this.icon,
    required this.title,
    required this.description,
    required this.actions,
    this.additionalInfo,
  });

  @override
  Widget build(BuildContext context) {
    return Container(
      width: 588,
      height: 550,
      padding: const EdgeInsets.symmetric(horizontal: 32),
      decoration: BoxDecoration(
        borderRadius: BorderRadius.circular(20),
        gradient: LinearGradient(
          begin: Alignment.topCenter,
          end: Alignment.bottomCenter,
          colors: Theme.of(context).brightness == Brightness.light
              ? [
                  const Color(0xFFD1EAFF),
                  const Color(0xFFCAD6FE),
                ]
              : [
                  const Color(0xFF2D3953),
                  const Color(0xFF242C42),
                ],
        ),
      ),
      child: Column(
        crossAxisAlignment: CrossAxisAlignment.start,
        mainAxisSize: MainAxisSize.min,
        children: [
          const SizedBox(height: 40),
          icon.buildIcon(size: 53),
          const SizedBox(height: 22),
          Text(
            title,
            style: context.textTheme.headlineLarge?.copyWith(
              color: context.colorScheme.primary,
            ),
          ),
          const SizedBox(height: 12),
          Text(
            description,
            style: context.textTheme.bodyMedium?.copyWith(
              color: context.colors.textOnPrimaryLevel1,
            ),
          ),
          if (additionalInfo != null) ...[
            const SizedBox(height: 10),
            additionalInfo!,
          ],
          actions,
        ],
      ),
    );
  }
}

class _VoterCard extends StatelessWidget {
  const _VoterCard();

  @override
  Widget build(BuildContext context) {
    return _StayInvolvedCard(
      icon: VoicesAssets.icons.vote,
      title: context.l10n.registerToVoteFund14,
      description: context.l10n.stayInvolvedContributorDescription,
      actions: _StayInvolvedActionButton(
        title: context.l10n.becomeVoter,
        urlString: VoicesConstants.votingRegistrationUrl,
      ),
      additionalInfo: Column(
        children: [
          BlocSelector<DiscoveryCubit, DiscoveryState, DateRange?>(
            selector: (state) {
              return state.campaign.votingRegistrationStartsAt;
            },
            builder: (context, date) {
              return date == null
                  ? const SizedBox.shrink()
                  : Column(
                      crossAxisAlignment: CrossAxisAlignment.start,
                      children: [
                        Text(
                          context.l10n.votingRegistrationTimelineHeader,
                          style: context.textTheme.bodyMedium
                              ?.copyWith(color: context.colors.textOnPrimaryLevel1),
                        ),
                        CampaignStageTimeText(
                          dateRange: date,
                        ),
                      ],
                    );
            },
          ),
          const SizedBox(height: 16),
          BlocSelector<DiscoveryCubit, DiscoveryState, DateRange?>(
            selector: (state) {
              return state.campaign.votingStartsAt;
            },
            builder: (context, date) {
              return date == null
                  ? const SizedBox.shrink()
                  : Column(
                      crossAxisAlignment: CrossAxisAlignment.start,
                      children: [
                        Text(
                          context.l10n.votingTimelineHeader,
                          style: context.textTheme.bodyMedium
                              ?.copyWith(color: context.colors.textOnPrimaryLevel1),
                        ),
                        CampaignStageTimeText(
                          dateRange: date,
                        ),
                      ],
                    );
            },
          ),
        ],
      ),
    );
  }
}<|MERGE_RESOLUTION|>--- conflicted
+++ resolved
@@ -44,7 +44,6 @@
 
   @override
   Widget build(BuildContext context) {
-<<<<<<< HEAD
     return Offstage(
       offstage: !context.select<SessionCubit, bool>((cubit) => cubit.state.isActive),
       child: Padding(
@@ -54,11 +53,6 @@
           style: context.textTheme.bodyMedium?.copyWith(color: context.colors.textOnPrimaryLevel1),
         ),
       ),
-=======
-    return TipText(
-      context.l10n.tipCopyCatalystIdForReviewTool,
-      style: context.textTheme.bodyMedium?.copyWith(color: context.colors.textOnPrimaryLevel1),
->>>>>>> f8c07b5b
     );
   }
 }
