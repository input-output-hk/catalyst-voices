--- conflicted
+++ resolved
@@ -1,11 +1,8 @@
 import 'package:catalyst_voices/common/ext/ext.dart';
-<<<<<<< HEAD
 import 'package:catalyst_voices/common/formatters/amount_formatter.dart';
+import 'package:catalyst_voices/common/formatters/date_formatter.dart';
 import 'package:catalyst_voices/widgets/campaign_timeline/campaign_timeline_card.dart';
-=======
-import 'package:catalyst_voices/common/formatters/date_formatter.dart';
 import 'package:catalyst_voices/widgets/cards/funds_detail_card.dart';
->>>>>>> 0049fc70
 import 'package:catalyst_voices/widgets/widgets.dart';
 import 'package:catalyst_voices_assets/catalyst_voices_assets.dart';
 import 'package:catalyst_voices_localization/catalyst_voices_localization.dart';
@@ -49,7 +46,6 @@
           ),
         ),
         const SizedBox(height: 32),
-<<<<<<< HEAD
         // TODO(minikin): fix padding
         CampaignTimeline(
           timelineItems: CampaignTimelineViewModelX.mockData,
@@ -242,9 +238,7 @@
             color: context.colors.sysColorsNeutralN60,
           ),
         ),
-=======
         _CampaignTimeline(mockCampaignTimeline),
->>>>>>> 0049fc70
       ],
     );
   }
