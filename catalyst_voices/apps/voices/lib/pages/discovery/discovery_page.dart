--- conflicted
+++ resolved
@@ -46,27 +46,10 @@
             [
               const CampaignHeroSection(),
               const HowItWorks(),
-<<<<<<< HEAD
               const CurrentCampaignSelector(),
               const CampaignCategoriesStateSelector(),
               const MostRecentProposalsSelector(),
-=======
-              CurrentCampaign(
-                currentCampaignInfo: CurrentCampaignInfoViewModel.dummy(),
-              ),
-              _CampaignCategories(
-                List.filled(
-                  6,
-                  CampaignCategoryCardViewModel.dummy(),
-                ),
-              ),
-              _LatestProposals(
-                List.filled(
-                  7,
-                  PendingProposal.dummy(),
-                ),
-              ),
->>>>>>> 66bb1bc4
+
             ],
           ),
         ),
