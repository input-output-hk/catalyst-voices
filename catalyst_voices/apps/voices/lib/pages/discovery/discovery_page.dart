--- conflicted
+++ resolved
@@ -6,10 +6,7 @@
 import 'package:catalyst_voices_assets/catalyst_voices_assets.dart';
 import 'package:catalyst_voices_blocs/catalyst_voices_blocs.dart';
 import 'package:catalyst_voices_localization/catalyst_voices_localization.dart';
-<<<<<<< HEAD
-=======
 import 'package:catalyst_voices_view_models/catalyst_voices_view_models.dart';
->>>>>>> 2fcf3c11
 import 'package:flutter/material.dart';
 import 'package:flutter_bloc/flutter_bloc.dart';
 
@@ -94,7 +91,6 @@
         ),
       ),
     );
-<<<<<<< HEAD
   }
 }
 
@@ -141,8 +137,6 @@
         ),
       ],
     );
-=======
->>>>>>> 2fcf3c11
   }
 }
 
