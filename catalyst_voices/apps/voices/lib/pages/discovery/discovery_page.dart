import 'package:catalyst_voices/pages/discovery/how_it_works.dart';
import 'package:catalyst_voices/widgets/buttons/voices_filled_button.dart';
import 'package:catalyst_voices/widgets/buttons/voices_outlined_button.dart';
import 'package:catalyst_voices/widgets/heroes/section_hero.dart';
import 'package:catalyst_voices_assets/catalyst_voices_assets.dart';
import 'package:catalyst_voices_blocs/catalyst_voices_blocs.dart';
import 'package:catalyst_voices_localization/catalyst_voices_localization.dart';
import 'package:flutter/material.dart';
import 'package:flutter_bloc/flutter_bloc.dart';

class DiscoveryPage extends StatelessWidget {
  const DiscoveryPage({super.key});

  @override
  Widget build(BuildContext context) {
    return const CustomScrollView(
      slivers: [
        _Body(),
      ],
    );
  }
}

class _Body extends StatelessWidget {
  const _Body();

  @override
  Widget build(BuildContext context) {
    return BlocSelector<SessionCubit, SessionState, bool>(
      selector: (state) => state.account?.isProposer ?? false,
      builder: (context, state) {
        return _GuestVisitorBody(
          isProposer: state,
        );
      },
    );
  }
}

class _GuestVisitorBody extends StatelessWidget {
  final bool isProposer;

  const _GuestVisitorBody({required this.isProposer});

  @override
  Widget build(BuildContext context) {
    return SliverMainAxisGroup(
      slivers: [
        SliverPadding(
          padding: const EdgeInsets.only(bottom: 32),
          sliver: SliverList(
            delegate: SliverChildListDelegate(
              [
                const _CampaignHeroSection(),
                const HowItWorks(),
                const _CurrentCampaign(),
                const _CampaignCategories(),
                const _LatestProposals(),
              ],
            ),
          ),
        ),
      ],
    );
  }
}

<<<<<<< HEAD
class _CampaignHeroSection extends StatelessWidget {
  const _CampaignHeroSection();
=======
class _HeroSection extends StatelessWidget {
  const _HeroSection();
>>>>>>> eacda70a

  @override
  Widget build(BuildContext context) {
    return HeroSection(
      asset: VoicesAssets.videos.heroDesktop,
      assetPackageName: 'catalyst_voices_assets',
      child: Padding(
        padding: const EdgeInsets.only(
          left: 120,
          bottom: 64,
          top: 32,
        ),
        child: ConstrainedBox(
          constraints: const BoxConstraints(
            maxWidth: 450,
          ),
          child: const _CampaignBrief(),
        ),
      ),
    );
  }
}

class _CampaignBrief extends StatelessWidget {
  const _CampaignBrief();

  @override
  Widget build(BuildContext context) {
    return Column(
      mainAxisSize: MainAxisSize.min,
      crossAxisAlignment: CrossAxisAlignment.start,
      children: [
        Text(
          context.l10n.heroSectionTitle,
          style: Theme.of(context).textTheme.displaySmall?.copyWith(
                color: Theme.of(context).colorScheme.primary,
              ),
        ),
        const SizedBox(height: 32),
        Text(
          context.l10n.projectCatalystDescription,
          style: Theme.of(context).textTheme.bodyLarge,
        ),
        const SizedBox(height: 32),
        Row(
          children: [
            VoicesFilledButton(
              onTap: () {
                // TODO(LynxxLynx): implement redirect to current campaign
              },
              child: Text(context.l10n.viewCurrentCampaign),
            ),
            const SizedBox(width: 8),
            Offstage(
              offstage: true,
              child: VoicesOutlinedButton(
                onTap: () {
                  // TODO(LynxxLynx): implement redirect to my proposals
                },
                child: Text(context.l10n.myProposals),
              ),
            ),
          ],
        ),
      ],
    );
  }
}

class _CampaignCategories extends StatelessWidget {
  const _CampaignCategories();

  @override
  Widget build(BuildContext context) {
    return const Placeholder(
      fallbackHeight: 1440,
      child: Text('Campaign Categories'),
    );
  }
}

class _CurrentCampaign extends StatelessWidget {
  const _CurrentCampaign();

  @override
  Widget build(BuildContext context) {
    return const Placeholder(
      fallbackHeight: 900,
      child: Text('Current Campaign'),
    );
  }
}

class _LatestProposals extends StatelessWidget {
  const _LatestProposals();

  @override
  Widget build(BuildContext context) {
    return const Placeholder(
      color: Colors.blueGrey,
      child: Text('Latest Proposals'),
    );
  }
}<|MERGE_RESOLUTION|>--- conflicted
+++ resolved
@@ -65,13 +65,9 @@
   }
 }
 
-<<<<<<< HEAD
+
 class _CampaignHeroSection extends StatelessWidget {
   const _CampaignHeroSection();
-=======
-class _HeroSection extends StatelessWidget {
-  const _HeroSection();
->>>>>>> eacda70a
 
   @override
   Widget build(BuildContext context) {
