--- conflicted
+++ resolved
@@ -31,17 +31,9 @@
     return BlocSelector<SessionCubit, SessionState, bool>(
       selector: (state) => state.account?.isProposer ?? false,
       builder: (context, state) {
-<<<<<<< HEAD
-        return switch (state.status) {
-          SessionStatus.visitor => const _GuestVisitorBody(),
-          SessionStatus.guest => const _GuestVisitorBody(),
-          SessionStatus.actor => const _ActiveAccountBody(),
-        };
-=======
         return _GuestVisitorBody(
           isProposer: state,
         );
->>>>>>> 56ee56f0
       },
     );
   }
