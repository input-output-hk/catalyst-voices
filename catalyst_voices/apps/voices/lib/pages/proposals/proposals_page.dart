--- conflicted
+++ resolved
@@ -411,20 +411,10 @@
                   );
                 },
                 builder: (context, state) {
-<<<<<<< HEAD
-                  return ProposalsPagination(
-                    state.items.items,
-                    state.items.pageKey,
-                    state.items.maxResults,
-                    isEmpty: state.items.isEmpty,
-                    categoryId: state.selectedCategoryId,
-                    stage: ProposalPublish.publishedDraft,
-=======
                   return ProposalPaginationTabView(
                     key: const Key('draftProposalsPagination'),
                     paginationViewModel: state,
-                    stage: ProposalPublish.draft,
->>>>>>> eedd6a4b
+                    stage: ProposalPublish.localDraft,
                   );
                 },
               ),
@@ -439,20 +429,10 @@
                   );
                 },
                 builder: (context, state) {
-<<<<<<< HEAD
-                  return ProposalsPagination(
-                    state.items.items,
-                    state.items.pageKey,
-                    state.items.maxResults,
-                    isEmpty: state.items.isEmpty,
-                    categoryId: state.selectedCategoryId,
-                    stage: ProposalPublish.submittedProposal,
-=======
                   return ProposalPaginationTabView(
                     key: const Key('finalProposalsPagination'),
                     paginationViewModel: state,
-                    stage: ProposalPublish.published,
->>>>>>> eedd6a4b
+                    stage: ProposalPublish.submittedProposal,
                   );
                 },
               ),
