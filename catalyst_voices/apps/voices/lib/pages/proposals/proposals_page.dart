import 'dart:async';

import 'package:catalyst_voices/common/signal_handler.dart';
import 'package:catalyst_voices/pages/proposals/widgets/proposals_controls.dart';
import 'package:catalyst_voices/pages/proposals/widgets/proposals_header.dart';
import 'package:catalyst_voices/pages/proposals/widgets/proposals_pagination.dart';
import 'package:catalyst_voices/pages/proposals/widgets/proposals_tabs.dart';
import 'package:catalyst_voices/pages/proposals/widgets/proposals_tabs_divider.dart';
import 'package:catalyst_voices/routes/routes.dart';
import 'package:catalyst_voices/widgets/pagination/paging_controller.dart';
import 'package:catalyst_voices_blocs/catalyst_voices_blocs.dart';
import 'package:catalyst_voices_models/catalyst_voices_models.dart';
import 'package:catalyst_voices_view_models/catalyst_voices_view_models.dart';
import 'package:flutter/material.dart';
import 'package:flutter_bloc/flutter_bloc.dart';

class ProposalsPage extends StatefulWidget {
  final SignedDocumentRef? categoryId;
  final bool selectMyProposalsView;
  final ProposalsFilterType? type;

  const ProposalsPage({
    super.key,
    this.categoryId,
    this.selectMyProposalsView = false,
    this.type,
  });

  @override
  State<ProposalsPage> createState() => _ProposalsPageState();
}

<<<<<<< HEAD
class _ProposalsPageState extends State<ProposalsPage>
    with
        SingleTickerProviderStateMixin,
        SignalHandlerStateMixin<ProposalsCubit, ProposalsSignal,
            ProposalsPage> {
  late final TabController _tabController;
  late final PagingController<ProposalViewModel> _pagingController;
=======
class _CampaignDetailsButton extends StatelessWidget {
  const _CampaignDetailsButton();
>>>>>>> ec4686fe

  @override
  Widget build(BuildContext context) {
    return CustomScrollView(
      slivers: [
        SliverPadding(
          padding: const EdgeInsets.symmetric(horizontal: 32)
              .add(const EdgeInsets.only(bottom: 32)),
          sliver: SliverList(
            delegate: SliverChildListDelegate(
              [
                const SizedBox(height: 16),
                const ProposalsHeader(),
                const SizedBox(height: 40),
                Column(
                  mainAxisSize: MainAxisSize.min,
                  crossAxisAlignment: CrossAxisAlignment.start,
                  children: [
                    SizedBox(
                      width: double.infinity,
                      child: Wrap(
                        alignment: WrapAlignment.spaceBetween,
                        crossAxisAlignment: WrapCrossAlignment.end,
                        runSpacing: 10,
                        children: [
                          ProposalsTabs(controller: _tabController),
                          const ProposalsControls(),
                        ],
                      ),
                    ),
                    const ProposalsTabsDivider(),
                    const SizedBox(height: 24),
                    ProposalsPagination(controller: _pagingController),
                    const SizedBox(height: 12),
                  ],
                ),
              ],
            ),
          ),
        ),
      ],
    );
  }

  @override
  void didUpdateWidget(ProposalsPage oldWidget) {
    super.didUpdateWidget(oldWidget);

    if (widget.categoryId != oldWidget.categoryId ||
        widget.selectMyProposalsView != oldWidget.selectMyProposalsView ||
        widget.type != oldWidget.type) {
      context.read<ProposalsCubit>().changeFilters(
            onlyMy: Optional(widget.selectMyProposalsView),
            category: Optional(widget.categoryId),
            type: widget.type ?? ProposalsFilterType.total,
          );
    }

    if (widget.type != oldWidget.type) {
      _tabController.animateTo(widget.type?.index ?? 0);
    }
  }

  @override
<<<<<<< HEAD
  void dispose() {
    _tabController.dispose();
    _pagingController.dispose();
    super.dispose();
=======
  Widget build(BuildContext context) {
    return CustomScrollView(
      slivers: [
        SliverPadding(
          padding: const EdgeInsets.symmetric(horizontal: 32)
              .add(const EdgeInsets.only(bottom: 32)),
          sliver: SliverList(
            delegate: SliverChildListDelegate(
              [
                const SizedBox(height: 16),
                const _Header(),
                const SizedBox(height: 40),
                _Tabs(selectMyProposalsView: widget.selectMyProposalsView),
              ],
            ),
          ),
        ),
      ],
    );
>>>>>>> ec4686fe
  }

  @override
  void handleSignal(ProposalsSignal signal) {
    switch (signal) {
      case ChangeCategorySignal(:final to):
        _updateRoute(categoryId: Optional(to?.id));
      case ChangeFilterTypeSignal(:final type):
        _updateRoute(filterType: type);
      case ResetProposalsPaginationSignal():
        _pagingController.notifyPageRequestListeners(0);
      case ProposalsPageReadySignal(:final page):
        _pagingController.value = _pagingController.value.copyWith(
          currentPage: page.page,
          maxResults: page.total,
          itemList: page.items,
          isLoading: false,
        );
    }
  }

  @override
  void initState() {
    super.initState();

    final proposalsFilterType = widget.type ?? ProposalsFilterType.total;

    _tabController = TabController(
      initialIndex: proposalsFilterType.index,
      length: ProposalsFilterType.values.length,
      vsync: this,
    );
    _pagingController = PagingController(
      initialPage: 0,
      initialMaxResults: 0,
    );
<<<<<<< HEAD

    context.read<ProposalsCubit>().init(
          onlyMyProposals: widget.selectMyProposalsView,
          category: widget.categoryId,
          type: proposalsFilterType,
=======
    unawaited(context.read<ProposalsCubit>().getCampaignCategories());
  }
}

class _TabBar extends StatelessWidget {
  final TabController? tabController;

  const _TabBar(this.tabController);

  @override
  Widget build(BuildContext context) {
    return BlocSelector<ProposalsCubit, ProposalsState, _ProposalsCount>(
      selector: (state) {
        return (
          total: state.allProposals.maxResults,
          draft: state.draftProposals.maxResults,
          finals: state.finalProposals.maxResults,
          favorites: state.favoritesIds.length,
          my: state.myProposalsIds.length,
        );
      },
      builder: (context, state) {
        return ConstrainedBox(
          constraints: const BoxConstraints(),
          child: TabBar(
            controller: tabController,
            isScrollable: true,
            tabAlignment: TabAlignment.start,
            dividerHeight: 0,
            tabs: [
              Tab(
                key: const Key('AllProposalsTab'),
                text: context.l10n.noOfAll(state.total),
              ),
              Tab(
                key: const Key('DraftProposalsTab'),
                text: context.l10n.noOfDraft(state.draft),
              ),
              Tab(
                key: const Key('FinalProposalsTab'),
                text: context.l10n.noOfFinal(state.finals),
              ),
              Tab(
                key: const Key('FavoriteProposalsTab'),
                text: context.l10n.noOfFavorites(state.favorites),
              ),
              Tab(
                key: const Key('MyProposalsTab'),
                text: context.l10n.noOfMyProposals(state.my),
              ),
            ],
          ),
>>>>>>> ec4686fe
        );

    _pagingController
      ..addPageRequestListener(_handleProposalsPageRequest)
      ..notifyPageRequestListeners(0);
  }

<<<<<<< HEAD
  Future<void> _handleProposalsPageRequest(
    int pageKey,
    int pageSize,
    ProposalViewModel? lastProposalId,
  ) async {
    final request = PageRequest(page: pageKey, size: pageSize);
    await context.read<ProposalsCubit>().getProposals(request);
  }

  void _updateRoute({
    Optional<String>? categoryId,
    ProposalsFilterType? filterType,
  }) {
    Router.neglect(context, () {
      final effectiveCategoryId = categoryId.dataOr(widget.categoryId?.id);
      final effectiveType = filterType?.name ?? widget.type?.name;

      if (widget.selectMyProposalsView) {
        MyProposalsRoute(categoryId: effectiveCategoryId, type: effectiveType)
            .replace(context);
      } else {
        ProposalsRoute(categoryId: effectiveCategoryId, type: effectiveType)
            .replace(context);
      }
    });
=======
class _Tabs extends StatefulWidget {
  final bool selectMyProposalsView;

  const _Tabs({
    required this.selectMyProposalsView,
  });

  @override
  State<_Tabs> createState() => _TabsState();
}

class _TabsState extends State<_Tabs> with SingleTickerProviderStateMixin {
  TabController? _tabController;

  @override
  Widget build(BuildContext context) {
    return Column(
      mainAxisSize: MainAxisSize.min,
      crossAxisAlignment: CrossAxisAlignment.start,
      children: [
        SizedBox(
          width: double.infinity,
          child: Wrap(
            alignment: WrapAlignment.spaceBetween,
            crossAxisAlignment: WrapCrossAlignment.end,
            runSpacing: 10,
            children: [
              _TabBar(_tabController),
              const _Controls(),
            ],
          ),
        ),
        Offstage(
          offstage: MediaQuery.sizeOf(context).width < 1400,
          child: Container(
            height: 1,
            width: double.infinity,
            color: context.colors.primaryContainer,
          ),
        ),
        const SizedBox(height: 24),
        TabBarStackView(
          key: const Key('ProposalsTabBarStackView'),
          controller: _tabController,
          children: [
            BlocSelector<ProposalsCubit, ProposalsState,
                ProposalPaginationViewModel>(
              selector: (state) {
                return ProposalPaginationViewModel.fromPaginationItems(
                  paginItems: state.allProposals,
                  isLoading: state.allProposals.isLoading,
                  categoryId: state.selectedCategoryId,
                  searchValue: state.searchValue,
                );
              },
              builder: (context, state) {
                return ProposalPaginationTabView(
                  paginationViewModel: state,
                );
              },
            ),
            BlocSelector<ProposalsCubit, ProposalsState,
                ProposalPaginationViewModel>(
              selector: (state) {
                return ProposalPaginationViewModel.fromPaginationItems(
                  paginItems: state.draftProposals,
                  isLoading: state.draftProposals.isLoading,
                  categoryId: state.selectedCategoryId,
                  searchValue: state.searchValue,
                );
              },
              builder: (context, state) {
                return ProposalPaginationTabView(
                  key: const Key('draftProposalsPagination'),
                  paginationViewModel: state,
                  stage: ProposalPublish.publishedDraft,
                );
              },
            ),
            BlocSelector<ProposalsCubit, ProposalsState,
                ProposalPaginationViewModel>(
              selector: (state) {
                return ProposalPaginationViewModel.fromPaginationItems(
                  paginItems: state.finalProposals,
                  isLoading: state.finalProposals.isLoading,
                  categoryId: state.selectedCategoryId,
                  searchValue: state.searchValue,
                );
              },
              builder: (context, state) {
                return ProposalPaginationTabView(
                  key: const Key('finalProposalsPagination'),
                  paginationViewModel: state,
                  stage: ProposalPublish.submittedProposal,
                );
              },
            ),
            BlocSelector<ProposalsCubit, ProposalsState,
                ProposalPaginationViewModel>(
              selector: (state) {
                return ProposalPaginationViewModel.fromPaginationItems(
                  paginItems: state.favoriteProposals,
                  isLoading: state.favoriteProposals.isLoading,
                  categoryId: state.selectedCategoryId,
                  searchValue: state.searchValue,
                );
              },
              builder: (context, state) {
                return ProposalPaginationTabView(
                  key: const Key('favoriteProposalsPagination'),
                  paginationViewModel: state,
                  usersFavorite: true,
                );
              },
            ),
            BlocSelector<ProposalsCubit, ProposalsState,
                ProposalPaginationViewModel>(
              selector: (state) {
                return ProposalPaginationViewModel.fromPaginationItems(
                  paginItems: state.userProposals,
                  isLoading: state.userProposals.isLoading,
                  categoryId: state.selectedCategoryId,
                  searchValue: state.searchValue,
                );
              },
              builder: (context, state) {
                return ProposalPaginationTabView(
                  key: const Key('userProposalsPagination'),
                  paginationViewModel: state,
                  userProposals: true,
                );
              },
            ),
          ],
        ),
        const SizedBox(height: 12),
      ],
    );
>>>>>>> ec4686fe
  }

  @override
  void didUpdateWidget(_Tabs oldWidget) {
    super.didUpdateWidget(oldWidget);
    if (oldWidget.selectMyProposalsView != widget.selectMyProposalsView) {
      final index = widget.selectMyProposalsView ? 4 : 0;
      _tabController?.animateTo(index);
    }
  }

  @override
  void dispose() {
    _tabController?.dispose();
    _tabController = null;
    super.dispose();
  }

  @override
  void initState() {
    super.initState();
    final initialIndex = widget.selectMyProposalsView ? 4 : 0;
    _tabController =
        TabController(length: 5, vsync: this, initialIndex: initialIndex);
  }
}<|MERGE_RESOLUTION|>--- conflicted
+++ resolved
@@ -16,13 +16,13 @@
 
 class ProposalsPage extends StatefulWidget {
   final SignedDocumentRef? categoryId;
-  final bool selectMyProposalsView;
+  final bool myProposals;
   final ProposalsFilterType? type;
 
   const ProposalsPage({
     super.key,
     this.categoryId,
-    this.selectMyProposalsView = false,
+    this.myProposals = false,
     this.type,
   });
 
@@ -30,7 +30,6 @@
   State<ProposalsPage> createState() => _ProposalsPageState();
 }
 
-<<<<<<< HEAD
 class _ProposalsPageState extends State<ProposalsPage>
     with
         SingleTickerProviderStateMixin,
@@ -38,10 +37,6 @@
             ProposalsPage> {
   late final TabController _tabController;
   late final PagingController<ProposalViewModel> _pagingController;
-=======
-class _CampaignDetailsButton extends StatelessWidget {
-  const _CampaignDetailsButton();
->>>>>>> ec4686fe
 
   @override
   Widget build(BuildContext context) {
@@ -91,10 +86,10 @@
     super.didUpdateWidget(oldWidget);
 
     if (widget.categoryId != oldWidget.categoryId ||
-        widget.selectMyProposalsView != oldWidget.selectMyProposalsView ||
+        widget.myProposals != oldWidget.myProposals ||
         widget.type != oldWidget.type) {
       context.read<ProposalsCubit>().changeFilters(
-            onlyMy: Optional(widget.selectMyProposalsView),
+            onlyMy: Optional(widget.myProposals),
             category: Optional(widget.categoryId),
             type: widget.type ?? ProposalsFilterType.total,
           );
@@ -106,32 +101,10 @@
   }
 
   @override
-<<<<<<< HEAD
   void dispose() {
     _tabController.dispose();
     _pagingController.dispose();
     super.dispose();
-=======
-  Widget build(BuildContext context) {
-    return CustomScrollView(
-      slivers: [
-        SliverPadding(
-          padding: const EdgeInsets.symmetric(horizontal: 32)
-              .add(const EdgeInsets.only(bottom: 32)),
-          sliver: SliverList(
-            delegate: SliverChildListDelegate(
-              [
-                const SizedBox(height: 16),
-                const _Header(),
-                const SizedBox(height: 40),
-                _Tabs(selectMyProposalsView: widget.selectMyProposalsView),
-              ],
-            ),
-          ),
-        ),
-      ],
-    );
->>>>>>> ec4686fe
   }
 
   @override
@@ -157,7 +130,10 @@
   void initState() {
     super.initState();
 
-    final proposalsFilterType = widget.type ?? ProposalsFilterType.total;
+    final proposalsFilterType = widget.type ??
+        (widget.myProposals
+            ? ProposalsFilterType.my
+            : ProposalsFilterType.total);
 
     _tabController = TabController(
       initialIndex: proposalsFilterType.index,
@@ -168,66 +144,11 @@
       initialPage: 0,
       initialMaxResults: 0,
     );
-<<<<<<< HEAD
 
     context.read<ProposalsCubit>().init(
-          onlyMyProposals: widget.selectMyProposalsView,
+          onlyMyProposals: widget.myProposals,
           category: widget.categoryId,
           type: proposalsFilterType,
-=======
-    unawaited(context.read<ProposalsCubit>().getCampaignCategories());
-  }
-}
-
-class _TabBar extends StatelessWidget {
-  final TabController? tabController;
-
-  const _TabBar(this.tabController);
-
-  @override
-  Widget build(BuildContext context) {
-    return BlocSelector<ProposalsCubit, ProposalsState, _ProposalsCount>(
-      selector: (state) {
-        return (
-          total: state.allProposals.maxResults,
-          draft: state.draftProposals.maxResults,
-          finals: state.finalProposals.maxResults,
-          favorites: state.favoritesIds.length,
-          my: state.myProposalsIds.length,
-        );
-      },
-      builder: (context, state) {
-        return ConstrainedBox(
-          constraints: const BoxConstraints(),
-          child: TabBar(
-            controller: tabController,
-            isScrollable: true,
-            tabAlignment: TabAlignment.start,
-            dividerHeight: 0,
-            tabs: [
-              Tab(
-                key: const Key('AllProposalsTab'),
-                text: context.l10n.noOfAll(state.total),
-              ),
-              Tab(
-                key: const Key('DraftProposalsTab'),
-                text: context.l10n.noOfDraft(state.draft),
-              ),
-              Tab(
-                key: const Key('FinalProposalsTab'),
-                text: context.l10n.noOfFinal(state.finals),
-              ),
-              Tab(
-                key: const Key('FavoriteProposalsTab'),
-                text: context.l10n.noOfFavorites(state.favorites),
-              ),
-              Tab(
-                key: const Key('MyProposalsTab'),
-                text: context.l10n.noOfMyProposals(state.my),
-              ),
-            ],
-          ),
->>>>>>> ec4686fe
         );
 
     _pagingController
@@ -235,7 +156,6 @@
       ..notifyPageRequestListeners(0);
   }
 
-<<<<<<< HEAD
   Future<void> _handleProposalsPageRequest(
     int pageKey,
     int pageSize,
@@ -253,177 +173,11 @@
       final effectiveCategoryId = categoryId.dataOr(widget.categoryId?.id);
       final effectiveType = filterType?.name ?? widget.type?.name;
 
-      if (widget.selectMyProposalsView) {
-        MyProposalsRoute(categoryId: effectiveCategoryId, type: effectiveType)
-            .replace(context);
-      } else {
-        ProposalsRoute(categoryId: effectiveCategoryId, type: effectiveType)
-            .replace(context);
-      }
+      ProposalsRoute(
+        categoryId: effectiveCategoryId,
+        type: effectiveType,
+        myProposals: widget.myProposals,
+      ).replace(context);
     });
-=======
-class _Tabs extends StatefulWidget {
-  final bool selectMyProposalsView;
-
-  const _Tabs({
-    required this.selectMyProposalsView,
-  });
-
-  @override
-  State<_Tabs> createState() => _TabsState();
-}
-
-class _TabsState extends State<_Tabs> with SingleTickerProviderStateMixin {
-  TabController? _tabController;
-
-  @override
-  Widget build(BuildContext context) {
-    return Column(
-      mainAxisSize: MainAxisSize.min,
-      crossAxisAlignment: CrossAxisAlignment.start,
-      children: [
-        SizedBox(
-          width: double.infinity,
-          child: Wrap(
-            alignment: WrapAlignment.spaceBetween,
-            crossAxisAlignment: WrapCrossAlignment.end,
-            runSpacing: 10,
-            children: [
-              _TabBar(_tabController),
-              const _Controls(),
-            ],
-          ),
-        ),
-        Offstage(
-          offstage: MediaQuery.sizeOf(context).width < 1400,
-          child: Container(
-            height: 1,
-            width: double.infinity,
-            color: context.colors.primaryContainer,
-          ),
-        ),
-        const SizedBox(height: 24),
-        TabBarStackView(
-          key: const Key('ProposalsTabBarStackView'),
-          controller: _tabController,
-          children: [
-            BlocSelector<ProposalsCubit, ProposalsState,
-                ProposalPaginationViewModel>(
-              selector: (state) {
-                return ProposalPaginationViewModel.fromPaginationItems(
-                  paginItems: state.allProposals,
-                  isLoading: state.allProposals.isLoading,
-                  categoryId: state.selectedCategoryId,
-                  searchValue: state.searchValue,
-                );
-              },
-              builder: (context, state) {
-                return ProposalPaginationTabView(
-                  paginationViewModel: state,
-                );
-              },
-            ),
-            BlocSelector<ProposalsCubit, ProposalsState,
-                ProposalPaginationViewModel>(
-              selector: (state) {
-                return ProposalPaginationViewModel.fromPaginationItems(
-                  paginItems: state.draftProposals,
-                  isLoading: state.draftProposals.isLoading,
-                  categoryId: state.selectedCategoryId,
-                  searchValue: state.searchValue,
-                );
-              },
-              builder: (context, state) {
-                return ProposalPaginationTabView(
-                  key: const Key('draftProposalsPagination'),
-                  paginationViewModel: state,
-                  stage: ProposalPublish.publishedDraft,
-                );
-              },
-            ),
-            BlocSelector<ProposalsCubit, ProposalsState,
-                ProposalPaginationViewModel>(
-              selector: (state) {
-                return ProposalPaginationViewModel.fromPaginationItems(
-                  paginItems: state.finalProposals,
-                  isLoading: state.finalProposals.isLoading,
-                  categoryId: state.selectedCategoryId,
-                  searchValue: state.searchValue,
-                );
-              },
-              builder: (context, state) {
-                return ProposalPaginationTabView(
-                  key: const Key('finalProposalsPagination'),
-                  paginationViewModel: state,
-                  stage: ProposalPublish.submittedProposal,
-                );
-              },
-            ),
-            BlocSelector<ProposalsCubit, ProposalsState,
-                ProposalPaginationViewModel>(
-              selector: (state) {
-                return ProposalPaginationViewModel.fromPaginationItems(
-                  paginItems: state.favoriteProposals,
-                  isLoading: state.favoriteProposals.isLoading,
-                  categoryId: state.selectedCategoryId,
-                  searchValue: state.searchValue,
-                );
-              },
-              builder: (context, state) {
-                return ProposalPaginationTabView(
-                  key: const Key('favoriteProposalsPagination'),
-                  paginationViewModel: state,
-                  usersFavorite: true,
-                );
-              },
-            ),
-            BlocSelector<ProposalsCubit, ProposalsState,
-                ProposalPaginationViewModel>(
-              selector: (state) {
-                return ProposalPaginationViewModel.fromPaginationItems(
-                  paginItems: state.userProposals,
-                  isLoading: state.userProposals.isLoading,
-                  categoryId: state.selectedCategoryId,
-                  searchValue: state.searchValue,
-                );
-              },
-              builder: (context, state) {
-                return ProposalPaginationTabView(
-                  key: const Key('userProposalsPagination'),
-                  paginationViewModel: state,
-                  userProposals: true,
-                );
-              },
-            ),
-          ],
-        ),
-        const SizedBox(height: 12),
-      ],
-    );
->>>>>>> ec4686fe
-  }
-
-  @override
-  void didUpdateWidget(_Tabs oldWidget) {
-    super.didUpdateWidget(oldWidget);
-    if (oldWidget.selectMyProposalsView != widget.selectMyProposalsView) {
-      final index = widget.selectMyProposalsView ? 4 : 0;
-      _tabController?.animateTo(index);
-    }
-  }
-
-  @override
-  void dispose() {
-    _tabController?.dispose();
-    _tabController = null;
-    super.dispose();
-  }
-
-  @override
-  void initState() {
-    super.initState();
-    final initialIndex = widget.selectMyProposalsView ? 4 : 0;
-    _tabController =
-        TabController(length: 5, vsync: this, initialIndex: initialIndex);
   }
 }