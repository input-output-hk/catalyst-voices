import 'dart:async';

<<<<<<< HEAD
import 'package:catalyst_voices/common/ext/ext.dart';
=======
import 'package:catalyst_voices/common/ext/build_context_ext.dart';
>>>>>>> 2f40cd9f
import 'package:catalyst_voices/pages/campaign/details/campaign_details_dialog.dart';
import 'package:catalyst_voices/pages/proposals/proposals_pagination.dart';
import 'package:catalyst_voices/widgets/cards/campaign_stage_card.dart';
<<<<<<< HEAD
import 'package:catalyst_voices/widgets/cards/proposal_card.dart';
import 'package:catalyst_voices/widgets/common/affix_decorator.dart';
import 'package:catalyst_voices/widgets/common/tab_bar_stack_view.dart';
import 'package:catalyst_voices/widgets/dropdown/voices_dropdown_category.dart';
import 'package:catalyst_voices/widgets/empty_state/empty_state.dart';
import 'package:catalyst_voices/widgets/indicators/voices_circular_progress_indicator.dart';
=======
import 'package:catalyst_voices/widgets/dropdown/voices_dropdown.dart';
import 'package:catalyst_voices/widgets/widgets.dart';
>>>>>>> 2f40cd9f
import 'package:catalyst_voices_assets/catalyst_voices_assets.dart';
import 'package:catalyst_voices_blocs/catalyst_voices_blocs.dart';
import 'package:catalyst_voices_localization/catalyst_voices_localization.dart';
import 'package:catalyst_voices_models/catalyst_voices_models.dart';
import 'package:catalyst_voices_view_models/catalyst_voices_view_models.dart';
import 'package:flutter/material.dart';
import 'package:flutter_bloc/flutter_bloc.dart';

class ProposalsPage extends StatefulWidget {
  final String? categoryId;

  const ProposalsPage({
    super.key,
    this.categoryId,
  });

  @override
  State<ProposalsPage> createState() => _ProposalsPageState();
}

class _ProposalsPageState extends State<ProposalsPage> {
  @override
  void initState() {
    super.initState();
<<<<<<< HEAD
    unawaited(context.read<ProposalsCubit>().init(widget.categoryId));
=======
>>>>>>> 2f40cd9f
    unawaited(context.read<CampaignInfoCubit>().load());
    unawaited(
      context.read<ProposalsCubit>().getFavoritesList(),
    );
    unawaited(
      context.read<ProposalsCubit>().getUserProposalsList(),
    );
  }

  @override
  void didUpdateWidget(ProposalsPage oldWidget) {
    super.didUpdateWidget(oldWidget);
    if (oldWidget.categoryId != widget.categoryId) {
      unawaited(context.read<ProposalsCubit>().init(widget.categoryId));
    }
  }

  @override
  Widget build(BuildContext context) {
    return const CustomScrollView(
      slivers: [
        _ActiveAccountBody(),
      ],
    );
  }
}

class _ActiveAccountBody extends StatelessWidget {
  const _ActiveAccountBody();

  @override
  Widget build(BuildContext context) {
    return SliverPadding(
      padding: const EdgeInsets.symmetric(horizontal: 32)
          .add(const EdgeInsets.only(bottom: 32)),
      sliver: SliverList(
        delegate: SliverChildListDelegate(
          [
            const SizedBox(height: 16),
            const _Header(),
            const SizedBox(height: 40),
            const _Tabs(),
          ],
        ),
      ),
    );
  }
}

class _Header extends StatelessWidget {
  const _Header();

  @override
  Widget build(BuildContext context) {
    return const Column(
      crossAxisAlignment: CrossAxisAlignment.start,
      children: [
        Row(
          crossAxisAlignment: CrossAxisAlignment.start,
          children: [
            Expanded(child: _FundInfo()),
            Expanded(child: _CampaignStage()),
          ],
        ),
      ],
    );
  }
}

class _FundInfo extends StatelessWidget {
  const _FundInfo();

  @override
  Widget build(BuildContext context) {
    return ConstrainedBox(
      constraints: const BoxConstraints(maxWidth: 680),
      child: Column(
        crossAxisAlignment: CrossAxisAlignment.start,
        children: [
          Text(
            context.l10n.discoverySpaceTitle,
            style: Theme.of(context).textTheme.displayMedium,
          ),
          const SizedBox(height: 16),
          Text(
            context.l10n.discoverySpaceDescription,
            style: Theme.of(context).textTheme.bodyLarge,
          ),
          const _CampaignDetailsButton(),
        ],
      ),
    );
  }
}

class _CampaignDetailsButton extends StatelessWidget {
  const _CampaignDetailsButton();

  @override
  Widget build(BuildContext context) {
    return BlocSelector<CampaignInfoCubit, CampaignInfoState, String?>(
      selector: (state) => state.campaign?.id,
      builder: (context, campaignId) {
        return Offstage(
          offstage: campaignId == null,
          child: Padding(
            padding: const EdgeInsets.only(top: 32),
            child: OutlinedButton.icon(
              onPressed: () {
                if (campaignId == null) {
                  throw ArgumentError('Campaign ID is null');
                }
                unawaited(
                  CampaignDetailsDialog.show(context, id: campaignId),
                );
              },
              label: Text(context.l10n.campaignDetails),
              icon: VoicesAssets.icons.arrowsExpand.buildIcon(),
            ),
          ),
        );
      },
    );
  }
}

class _CampaignStage extends StatelessWidget {
  const _CampaignStage();

  @override
  Widget build(BuildContext context) {
    return Align(
      alignment: Alignment.topRight,
      child: ConstrainedBox(
        constraints: const BoxConstraints(maxWidth: 500),
        child: BlocBuilder<CampaignInfoCubit, CampaignInfoState>(
          builder: (context, state) {
            final campaign = state.campaign;
            return campaign != null
                ? CampaignStageCard(campaign: campaign)
                : const Offstage();
          },
        ),
      ),
    );
  }
}

class _Tabs extends StatelessWidget {
  const _Tabs();

  @override
  Widget build(BuildContext context) {
    return DefaultTabController(
      length: 5,
      child: Column(
        mainAxisSize: MainAxisSize.min,
        crossAxisAlignment: CrossAxisAlignment.start,
        children: [
<<<<<<< HEAD
          Row(
            mainAxisSize: MainAxisSize.min,
            children: [
              _TabBar(),
              _ChangeCategoryButtonSelector(),
            ],
          ),
          SizedBox(height: 24),
=======
          const SizedBox(
            width: double.infinity,
            child: Wrap(
              alignment: WrapAlignment.spaceBetween,
              crossAxisAlignment: WrapCrossAlignment.end,
              runSpacing: 10,
              children: [
                _TabBar(),
                _Controls(),
              ],
            ),
          ),
          Offstage(
            offstage: MediaQuery.sizeOf(context).width < 1400,
            child: Container(
              height: 1,
              width: double.infinity,
              color: context.colors.primaryContainer,
            ),
          ),
          const SizedBox(height: 24),
>>>>>>> 2f40cd9f
          TabBarStackView(
            children: [
              BlocSelector<ProposalsCubit, ProposalsState,
                  ProposalPaginationItems<ProposalViewModel>>(
                selector: (state) {
                  return state.allProposals;
                },
                builder: (context, state) {
                  return ProposalsPagination(
                    state.items,
                    state.pageKey,
                    state.maxResults,
                    isEmpty: state.isEmpty,
                  );
                },
              ),
              BlocSelector<ProposalsCubit, ProposalsState,
                  ProposalPaginationItems<ProposalViewModel>>(
                selector: (state) {
                  return state.draftProposals;
                },
                builder: (context, state) {
                  return ProposalsPagination(
                    state.items,
                    state.pageKey,
                    state.maxResults,
                    isEmpty: state.isEmpty,
                    stage: ProposalPublish.draft,
                  );
                },
              ),
              BlocSelector<ProposalsCubit, ProposalsState,
                  ProposalPaginationItems<ProposalViewModel>>(
                selector: (state) {
                  return state.finalProposals;
                },
                builder: (context, state) {
                  return ProposalsPagination(
                    state.items,
                    state.pageKey,
                    state.maxResults,
                    isEmpty: state.isEmpty,
                    stage: ProposalPublish.published,
                  );
                },
              ),
              BlocSelector<ProposalsCubit, ProposalsState,
                  ProposalPaginationItems<ProposalViewModel>>(
                selector: (state) {
                  return state.favoriteProposals;
                },
                builder: (context, state) {
                  return ProposalsPagination(
                    state.items,
                    state.pageKey,
                    state.maxResults,
                    isEmpty: state.isEmpty,
                    usersFavorite: true,
                  );
                },
              ),
              BlocSelector<ProposalsCubit, ProposalsState,
                  ProposalPaginationItems<ProposalViewModel>>(
                selector: (state) {
                  return state.userProposals;
                },
                builder: (context, state) {
                  return ProposalsPagination(
                    state.items,
                    state.pageKey,
                    state.maxResults,
                    isEmpty: state.isEmpty,
                    userProposals: true,
                  );
                },
              ),
            ],
          ),
          const SizedBox(height: 12),
        ],
      ),
    );
  }
}

typedef _ProposalsCount = ({
  int total,
  int draft,
  int finals,
  int favorites,
  int my,
});

class _TabBar extends StatelessWidget {
  const _TabBar();

  @override
  Widget build(BuildContext context) {
<<<<<<< HEAD
    return BlocSelector<ProposalsCubit, ProposalsState, int>(
      selector: (state) => state.proposals.length,
      builder: (context, proposalsCount) {
        return TabBar(
          isScrollable: true,
          tabAlignment: TabAlignment.start,
          tabs: [
            Tab(
              text: context.l10n.noOfAllProposals(proposalsCount),
            ),
            Tab(
              child: AffixDecorator(
                gap: 8,
                prefix: VoicesAssets.icons.starOutlined.buildIcon(),
                child: Text(context.l10n.favorites),
              ),
            ),
          ],
        );
      },
    );
  }
}

class _ChangeCategoryButtonSelector extends StatelessWidget {
  const _ChangeCategoryButtonSelector();

  @override
  Widget build(BuildContext context) {
    return BlocSelector<ProposalsCubit, ProposalsState,
        List<DropdownMenuViewModel>>(
      selector: (state) {
        final categories = state.categories
            .map(
              (e) => DropdownMenuViewModel(
                value: e.id,
                name: e.formattedName,
                isSelected: state.selectedCategory?.id == e.id,
              ),
            )
            .toList();
        return [
          DropdownMenuViewModel.all(
            context.l10n,
            isSelected: state.selectedCategory == null,
          ),
          ...categories,
        ];
      },
      builder: (context, state) {
        return _ChangeCategoryButton(
          items: state,
          selectedName: state.selectedName,
          onChanged: (value) {
            context.read<ProposalsCubit>().changeSelectedCategory(value);
          },
        );
      },
    );
  }
}

class _ChangeCategoryButton extends StatelessWidget {
  final List<DropdownMenuViewModel> items;
  final String selectedName;
  final ValueChanged<String?>? onChanged;
  _ChangeCategoryButton({
    required this.items,
    required this.selectedName,
    this.onChanged,
  });

  final GlobalKey<PopupMenuButtonState<dynamic>> _popupMenuButtonKey =
      GlobalKey();

  @override
  Widget build(BuildContext context) {
    return VoicesDropdownCategory(
      items: items,
      popupMenuButtonKey: _popupMenuButtonKey,
      highlightColor: context.colors.onSurfacePrimary08,
      onSelected: onChanged,
      child: Container(
        padding: const EdgeInsets.symmetric(horizontal: 8, vertical: 10),
        decoration: BoxDecoration(
          color: context.colors.elevationsOnSurfaceNeutralLv1White,
          border: Border.all(color: context.colors.outlineBorderVariant),
          borderRadius: BorderRadius.circular(8),
        ),
        child: Row(
          mainAxisSize: MainAxisSize.min,
          children: [
            Text(
              context.l10n.category,
              style: context.textTheme.bodyMedium?.copyWith(
                color: context.colors.textDisabled,
              ),
            ),
            const SizedBox(width: 4),
            Text(
              selectedName,
              style: context.textTheme.bodyMedium,
            ),
            const SizedBox(width: 8),
            VoicesAssets.icons.chevronDown.buildIcon(),
          ],
        ),
      ),
    );
  }
}

class _AllProposals extends StatelessWidget {
  const _AllProposals();

  @override
  Widget build(BuildContext context) {
    return BlocBuilder<ProposalsCubit, ProposalsState>(
      builder: (context, state) {
        if (state.isLoading) {
          return const _LoadingProposals();
        } else if (state.error != null || state.proposals.isEmpty) {
          return const _EmptyProposals();
        } else {
          return _AllProposalsList(
            proposals: state.proposals,
          );
        }
=======
    return BlocSelector<ProposalsCubit, ProposalsState, _ProposalsCount>(
      selector: (state) {
        return (
          total: state.allProposals.maxResults,
          draft: state.draftProposals.maxResults,
          finals: state.finalProposals.maxResults,
          favorites: state.favoritesIds.length,
          my: state.myProposalsIds.length,
        );
      },
      builder: (context, state) {
        return ConstrainedBox(
          constraints: const BoxConstraints(),
          child: TabBar(
            isScrollable: true,
            tabAlignment: TabAlignment.start,
            dividerHeight: 0,
            tabs: [
              Tab(
                text: context.l10n.noOfAll(state.total),
              ),
              Tab(
                text: context.l10n.noOfDraft(state.draft),
              ),
              Tab(
                text: context.l10n.noOfFinal(state.finals),
              ),
              Tab(
                text: context.l10n.noOfFavorites(state.favorites),
              ),
              Tab(
                text: context.l10n.noOfMyProposals(state.my),
              ),
            ],
          ),
        );
>>>>>>> 2f40cd9f
      },
    );
  }
}

class _Controls extends StatelessWidget {
  const _Controls();

  @override
  Widget build(BuildContext context) {
    return Padding(
      padding: const EdgeInsets.only(bottom: 8),
      child: Row(
        mainAxisSize: MainAxisSize.min,
        crossAxisAlignment: CrossAxisAlignment.start,
        children: [
          const FilterByDropdown(
            items: [],
          ),
<<<<<<< HEAD
      ],
    );
  }
}

class _FavoriteProposals extends StatelessWidget {
  const _FavoriteProposals();

  @override
  Widget build(BuildContext context) {
    return BlocBuilder<ProposalsCubit, ProposalsState>(
      builder: (context, state) {
        if (state.isLoading) {
          return const _LoadingProposals();
        } else if (state.error != null || state.proposals.isEmpty) {
          return const _EmptyProposals();
        } else {
          return _FavoriteProposalsList(
            proposals: state.proposals,
          );
        }
      },
    );
  }
}

class _FavoriteProposalsList extends StatelessWidget {
  final List<ProposalViewModel> proposals;

  const _FavoriteProposalsList({required this.proposals});

  @override
  Widget build(BuildContext context) {
    return Wrap(
      spacing: 16,
      runSpacing: 16,
      children: [
        for (final proposal in proposals)
          ProposalCard(
            image: _generateImageForProposal(proposal.id),
            proposal: proposal,
            showStatus: false,
            showLastUpdate: false,
            showComments: false,
            showSegments: false,
            isFavorite: true,
            onFavoriteChanged: (isFavorite) async {
              await context.read<ProposalsCubit>().onChangeFavoriteProposal(
                    proposal.id,
                    isFavorite: isFavorite,
                  );
            },
=======
          const SizedBox(width: 8),
          SizedBox(
            width: 250,
            child: VoicesTextField(
              onFieldSubmitted: (_) {},
              decoration: VoicesTextFieldDecoration(
                prefixIcon: VoicesAssets.icons.search.buildIcon(),
                hintText: context.l10n.searchProposals,
                filled: true,
                fillColor: context.colors.elevationsOnSurfaceNeutralLv1White,
                suffixIcon: Offstage(
                  offstage: false,
                  child: TextButton(
                    onPressed: () {},
                    child: Text(context.l10n.clear),
                  ),
                ),
              ),
            ),
>>>>>>> 2f40cd9f
          ),
        ],
      ),
    );
  }
}<|MERGE_RESOLUTION|>--- conflicted
+++ resolved
@@ -1,24 +1,12 @@
 import 'dart:async';
 
-<<<<<<< HEAD
-import 'package:catalyst_voices/common/ext/ext.dart';
-=======
 import 'package:catalyst_voices/common/ext/build_context_ext.dart';
->>>>>>> 2f40cd9f
 import 'package:catalyst_voices/pages/campaign/details/campaign_details_dialog.dart';
 import 'package:catalyst_voices/pages/proposals/proposals_pagination.dart';
 import 'package:catalyst_voices/widgets/cards/campaign_stage_card.dart';
-<<<<<<< HEAD
-import 'package:catalyst_voices/widgets/cards/proposal_card.dart';
-import 'package:catalyst_voices/widgets/common/affix_decorator.dart';
-import 'package:catalyst_voices/widgets/common/tab_bar_stack_view.dart';
+import 'package:catalyst_voices/widgets/dropdown/voices_dropdown.dart';
 import 'package:catalyst_voices/widgets/dropdown/voices_dropdown_category.dart';
-import 'package:catalyst_voices/widgets/empty_state/empty_state.dart';
-import 'package:catalyst_voices/widgets/indicators/voices_circular_progress_indicator.dart';
-=======
-import 'package:catalyst_voices/widgets/dropdown/voices_dropdown.dart';
 import 'package:catalyst_voices/widgets/widgets.dart';
->>>>>>> 2f40cd9f
 import 'package:catalyst_voices_assets/catalyst_voices_assets.dart';
 import 'package:catalyst_voices_blocs/catalyst_voices_blocs.dart';
 import 'package:catalyst_voices_localization/catalyst_voices_localization.dart';
@@ -43,10 +31,6 @@
   @override
   void initState() {
     super.initState();
-<<<<<<< HEAD
-    unawaited(context.read<ProposalsCubit>().init(widget.categoryId));
-=======
->>>>>>> 2f40cd9f
     unawaited(context.read<CampaignInfoCubit>().load());
     unawaited(
       context.read<ProposalsCubit>().getFavoritesList(),
@@ -206,16 +190,6 @@
         mainAxisSize: MainAxisSize.min,
         crossAxisAlignment: CrossAxisAlignment.start,
         children: [
-<<<<<<< HEAD
-          Row(
-            mainAxisSize: MainAxisSize.min,
-            children: [
-              _TabBar(),
-              _ChangeCategoryButtonSelector(),
-            ],
-          ),
-          SizedBox(height: 24),
-=======
           const SizedBox(
             width: double.infinity,
             child: Wrap(
@@ -237,7 +211,6 @@
             ),
           ),
           const SizedBox(height: 24),
->>>>>>> 2f40cd9f
           TabBarStackView(
             children: [
               BlocSelector<ProposalsCubit, ProposalsState,
@@ -336,136 +309,6 @@
 
   @override
   Widget build(BuildContext context) {
-<<<<<<< HEAD
-    return BlocSelector<ProposalsCubit, ProposalsState, int>(
-      selector: (state) => state.proposals.length,
-      builder: (context, proposalsCount) {
-        return TabBar(
-          isScrollable: true,
-          tabAlignment: TabAlignment.start,
-          tabs: [
-            Tab(
-              text: context.l10n.noOfAllProposals(proposalsCount),
-            ),
-            Tab(
-              child: AffixDecorator(
-                gap: 8,
-                prefix: VoicesAssets.icons.starOutlined.buildIcon(),
-                child: Text(context.l10n.favorites),
-              ),
-            ),
-          ],
-        );
-      },
-    );
-  }
-}
-
-class _ChangeCategoryButtonSelector extends StatelessWidget {
-  const _ChangeCategoryButtonSelector();
-
-  @override
-  Widget build(BuildContext context) {
-    return BlocSelector<ProposalsCubit, ProposalsState,
-        List<DropdownMenuViewModel>>(
-      selector: (state) {
-        final categories = state.categories
-            .map(
-              (e) => DropdownMenuViewModel(
-                value: e.id,
-                name: e.formattedName,
-                isSelected: state.selectedCategory?.id == e.id,
-              ),
-            )
-            .toList();
-        return [
-          DropdownMenuViewModel.all(
-            context.l10n,
-            isSelected: state.selectedCategory == null,
-          ),
-          ...categories,
-        ];
-      },
-      builder: (context, state) {
-        return _ChangeCategoryButton(
-          items: state,
-          selectedName: state.selectedName,
-          onChanged: (value) {
-            context.read<ProposalsCubit>().changeSelectedCategory(value);
-          },
-        );
-      },
-    );
-  }
-}
-
-class _ChangeCategoryButton extends StatelessWidget {
-  final List<DropdownMenuViewModel> items;
-  final String selectedName;
-  final ValueChanged<String?>? onChanged;
-  _ChangeCategoryButton({
-    required this.items,
-    required this.selectedName,
-    this.onChanged,
-  });
-
-  final GlobalKey<PopupMenuButtonState<dynamic>> _popupMenuButtonKey =
-      GlobalKey();
-
-  @override
-  Widget build(BuildContext context) {
-    return VoicesDropdownCategory(
-      items: items,
-      popupMenuButtonKey: _popupMenuButtonKey,
-      highlightColor: context.colors.onSurfacePrimary08,
-      onSelected: onChanged,
-      child: Container(
-        padding: const EdgeInsets.symmetric(horizontal: 8, vertical: 10),
-        decoration: BoxDecoration(
-          color: context.colors.elevationsOnSurfaceNeutralLv1White,
-          border: Border.all(color: context.colors.outlineBorderVariant),
-          borderRadius: BorderRadius.circular(8),
-        ),
-        child: Row(
-          mainAxisSize: MainAxisSize.min,
-          children: [
-            Text(
-              context.l10n.category,
-              style: context.textTheme.bodyMedium?.copyWith(
-                color: context.colors.textDisabled,
-              ),
-            ),
-            const SizedBox(width: 4),
-            Text(
-              selectedName,
-              style: context.textTheme.bodyMedium,
-            ),
-            const SizedBox(width: 8),
-            VoicesAssets.icons.chevronDown.buildIcon(),
-          ],
-        ),
-      ),
-    );
-  }
-}
-
-class _AllProposals extends StatelessWidget {
-  const _AllProposals();
-
-  @override
-  Widget build(BuildContext context) {
-    return BlocBuilder<ProposalsCubit, ProposalsState>(
-      builder: (context, state) {
-        if (state.isLoading) {
-          return const _LoadingProposals();
-        } else if (state.error != null || state.proposals.isEmpty) {
-          return const _EmptyProposals();
-        } else {
-          return _AllProposalsList(
-            proposals: state.proposals,
-          );
-        }
-=======
     return BlocSelector<ProposalsCubit, ProposalsState, _ProposalsCount>(
       selector: (state) {
         return (
@@ -502,8 +345,95 @@
             ],
           ),
         );
->>>>>>> 2f40cd9f
       },
+    );
+  }
+}
+
+class _ChangeCategoryButtonSelector extends StatelessWidget {
+  const _ChangeCategoryButtonSelector();
+
+  @override
+  Widget build(BuildContext context) {
+    return BlocSelector<ProposalsCubit, ProposalsState,
+        List<DropdownMenuViewModel>>(
+      selector: (state) {
+        final categories = state.categories
+            .map(
+              (e) => DropdownMenuViewModel(
+                value: e.id,
+                name: e.formattedName,
+                isSelected: state.selectedCategory?.id == e.id,
+              ),
+            )
+            .toList();
+        return [
+          DropdownMenuViewModel.all(
+            context.l10n,
+            isSelected: state.selectedCategory == null,
+          ),
+          ...categories,
+        ];
+      },
+      builder: (context, state) {
+        return _ChangeCategoryButton(
+          items: state,
+          selectedName: state.selectedName,
+          onChanged: (value) {
+            context.read<ProposalsCubit>().changeSelectedCategory(value);
+          },
+        );
+      },
+    );
+  }
+}
+
+class _ChangeCategoryButton extends StatelessWidget {
+  final List<DropdownMenuViewModel> items;
+  final String selectedName;
+  final ValueChanged<String?>? onChanged;
+  _ChangeCategoryButton({
+    required this.items,
+    required this.selectedName,
+    this.onChanged,
+  });
+
+  final GlobalKey<PopupMenuButtonState<dynamic>> _popupMenuButtonKey =
+      GlobalKey();
+
+  @override
+  Widget build(BuildContext context) {
+    return VoicesDropdownCategory(
+      items: items,
+      popupMenuButtonKey: _popupMenuButtonKey,
+      highlightColor: context.colors.onSurfacePrimary08,
+      onSelected: onChanged,
+      child: Container(
+        padding: const EdgeInsets.symmetric(horizontal: 8, vertical: 10),
+        decoration: BoxDecoration(
+          color: context.colors.elevationsOnSurfaceNeutralLv1White,
+          border: Border.all(color: context.colors.outlineBorderVariant),
+          borderRadius: BorderRadius.circular(8),
+        ),
+        child: Row(
+          mainAxisSize: MainAxisSize.min,
+          children: [
+            Text(
+              context.l10n.category,
+              style: context.textTheme.bodyMedium?.copyWith(
+                color: context.colors.textDisabled,
+              ),
+            ),
+            const SizedBox(width: 4),
+            Text(
+              selectedName,
+              style: context.textTheme.bodyMedium,
+            ),
+            const SizedBox(width: 8),
+            VoicesAssets.icons.chevronDown.buildIcon(),
+          ],
+        ),
+      ),
     );
   }
 }
@@ -522,60 +452,6 @@
           const FilterByDropdown(
             items: [],
           ),
-<<<<<<< HEAD
-      ],
-    );
-  }
-}
-
-class _FavoriteProposals extends StatelessWidget {
-  const _FavoriteProposals();
-
-  @override
-  Widget build(BuildContext context) {
-    return BlocBuilder<ProposalsCubit, ProposalsState>(
-      builder: (context, state) {
-        if (state.isLoading) {
-          return const _LoadingProposals();
-        } else if (state.error != null || state.proposals.isEmpty) {
-          return const _EmptyProposals();
-        } else {
-          return _FavoriteProposalsList(
-            proposals: state.proposals,
-          );
-        }
-      },
-    );
-  }
-}
-
-class _FavoriteProposalsList extends StatelessWidget {
-  final List<ProposalViewModel> proposals;
-
-  const _FavoriteProposalsList({required this.proposals});
-
-  @override
-  Widget build(BuildContext context) {
-    return Wrap(
-      spacing: 16,
-      runSpacing: 16,
-      children: [
-        for (final proposal in proposals)
-          ProposalCard(
-            image: _generateImageForProposal(proposal.id),
-            proposal: proposal,
-            showStatus: false,
-            showLastUpdate: false,
-            showComments: false,
-            showSegments: false,
-            isFavorite: true,
-            onFavoriteChanged: (isFavorite) async {
-              await context.read<ProposalsCubit>().onChangeFavoriteProposal(
-                    proposal.id,
-                    isFavorite: isFavorite,
-                  );
-            },
-=======
           const SizedBox(width: 8),
           SizedBox(
             width: 250,
@@ -595,7 +471,6 @@
                 ),
               ),
             ),
->>>>>>> 2f40cd9f
           ),
         ],
       ),
