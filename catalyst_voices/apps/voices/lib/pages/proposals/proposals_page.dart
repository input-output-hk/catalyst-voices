import 'dart:async';

import 'package:catalyst_voices/common/ext/build_context_ext.dart';
import 'package:catalyst_voices/pages/campaign/details/campaign_details_dialog.dart';
import 'package:catalyst_voices/pages/proposals/proposals_pagination.dart';
import 'package:catalyst_voices/widgets/dropdown/category_dropdown.dart';
import 'package:catalyst_voices/widgets/widgets.dart';
import 'package:catalyst_voices_assets/catalyst_voices_assets.dart';
import 'package:catalyst_voices_blocs/catalyst_voices_blocs.dart';
import 'package:catalyst_voices_localization/catalyst_voices_localization.dart';
import 'package:catalyst_voices_models/catalyst_voices_models.dart';
import 'package:catalyst_voices_view_models/catalyst_voices_view_models.dart';
import 'package:collection/collection.dart';
import 'package:flutter/material.dart';
import 'package:flutter_bloc/flutter_bloc.dart';

typedef _CategoryButtonSelector = ({
  List<DropdownMenuViewModel> categories,
  String selectedName,
});

typedef _ProposalsCount = ({
  int total,
  int draft,
  int finals,
  int favorites,
  int my,
});

typedef _ProposalsTabSelector = ({
  ProposalPaginationItems<ProposalViewModel> items,
  String? selectedCategoryId,
});

<<<<<<< HEAD
typedef _FavoritesTabSelector = ({
  ProposalPaginationItems<ProposalViewModel> items,
  String? selectedCategoryId,
  bool shouldReload,
});

=======
>>>>>>> c3c3228d
class ProposalsPage extends StatefulWidget {
  final String? categoryId;

  const ProposalsPage({
    super.key,
    this.categoryId,
  });

  @override
  State<ProposalsPage> createState() => _ProposalsPageState();
}

class _ProposalsPageState extends State<ProposalsPage> {
  @override
  void initState() {
    super.initState();
    context.read<ProposalsCubit>().changeSelectedCategory(widget.categoryId);
    unawaited(context.read<CampaignInfoCubit>().load());
    unawaited(
      context.read<ProposalsCubit>().getFavoritesList(),
    );
    unawaited(
      context.read<ProposalsCubit>().getUserProposalsList(),
    );
    unawaited(context.read<ProposalsCubit>().getCampaignCategories());
  }

  @override
  void didUpdateWidget(ProposalsPage oldWidget) {
    super.didUpdateWidget(oldWidget);
    if (oldWidget.categoryId != widget.categoryId) {
      context.read<ProposalsCubit>().changeSelectedCategory(widget.categoryId);
    }
  }

  @override
  Widget build(BuildContext context) {
    return const CustomScrollView(
      slivers: [
        _ActiveAccountBody(),
      ],
    );
  }
}

class _ActiveAccountBody extends StatelessWidget {
  const _ActiveAccountBody();

  @override
  Widget build(BuildContext context) {
    return SliverPadding(
      padding: const EdgeInsets.symmetric(horizontal: 32)
          .add(const EdgeInsets.only(bottom: 32)),
      sliver: SliverList(
        delegate: SliverChildListDelegate(
          [
            const SizedBox(height: 16),
            const _Header(),
            const SizedBox(height: 40),
            const _Tabs(),
          ],
        ),
      ),
    );
  }
}

class _Header extends StatelessWidget {
  const _Header();

  @override
  Widget build(BuildContext context) {
    return const Column(
      crossAxisAlignment: CrossAxisAlignment.start,
      mainAxisSize: MainAxisSize.min,
      children: [
        NavigationBack(),
        SizedBox(height: 40),
        _FundInfo(),
      ],
    );
  }
}

class _FundInfo extends StatelessWidget {
  const _FundInfo();

  @override
  Widget build(BuildContext context) {
    return ConstrainedBox(
      constraints: const BoxConstraints(maxWidth: 680),
      child: Column(
        crossAxisAlignment: CrossAxisAlignment.start,
        mainAxisSize: MainAxisSize.min,
        children: [
          Text(
            context.l10n.catalystF14,
            style: Theme.of(context).textTheme.displayMedium,
          ),
          const SizedBox(height: 16),
          Text(
            context.l10n.currentCampaignDescription,
            style: Theme.of(context).textTheme.bodyLarge,
          ),
          const _CampaignDetailsButton(),
        ],
      ),
    );
  }
}

class _Controls extends StatelessWidget {
  const _Controls();

  @override
  Widget build(BuildContext context) {
    return Padding(
      padding: const EdgeInsets.only(bottom: 8),
      child: Row(
        mainAxisSize: MainAxisSize.min,
        crossAxisAlignment: CrossAxisAlignment.start,
        children: [
          const _ChangeCategoryButtonSelector(),
          const SizedBox(width: 8),
          SizedBox(
            width: 250,
            child: VoicesTextField(
              onFieldSubmitted: (_) {},
              decoration: VoicesTextFieldDecoration(
                prefixIcon: VoicesAssets.icons.search.buildIcon(),
                hintText: context.l10n.searchProposals,
                filled: true,
                fillColor: context.colors.elevationsOnSurfaceNeutralLv1White,
                suffixIcon: Offstage(
                  offstage: false,
                  child: TextButton(
                    onPressed: () {},
                    child: Text(context.l10n.clear),
                  ),
                ),
              ),
            ),
          ),
        ],
      ),
    );
  }
}

class _ChangeCategoryButtonSelector extends StatelessWidget {
  const _ChangeCategoryButtonSelector();

  @override
  Widget build(BuildContext context) {
    return BlocSelector<ProposalsCubit, ProposalsState,
        _CategoryButtonSelector>(
      selector: (state) {
        final dropdownItems = state.categories
            .map(
              (e) => DropdownMenuViewModel(
                name: e.formattedName,
                value: e.id,
                isSelected: e.id == state.selectedCategoryId,
              ),
            )
            .toList();
        final dropdownCategories = [
          DropdownMenuViewModel(
            name: context.l10n.showAll,
            value: '-1',
            isSelected: state.selectedCategoryId == null,
          ),
          ...dropdownItems,
        ];
        final selectedName =
            dropdownCategories.firstWhereOrNull((e) => e.isSelected)?.name ??
                context.l10n.showAll;
        return (
          categories: dropdownCategories,
          selectedName: selectedName,
        );
      },
      builder: (context, state) {
        return _ChangeCategoryButton(
          items: state.categories,
          selectedName: state.selectedName,
          onChanged: (value) {
            final categoryId = value == '-1' ? null : value;
            context.read<ProposalsCubit>().changeSelectedCategory(categoryId);
          },
        );
      },
    );
  }
}

class _CampaignDetailsButton extends StatelessWidget {
  const _CampaignDetailsButton();

  @override
  Widget build(BuildContext context) {
    return BlocSelector<CampaignInfoCubit, CampaignInfoState, String?>(
      selector: (state) => state.campaign?.id,
      builder: (context, campaignId) {
        return Offstage(
          offstage: campaignId == null,
          child: Padding(
            padding: const EdgeInsets.only(top: 32),
            child: OutlinedButton.icon(
              onPressed: () {
                if (campaignId == null) {
                  throw ArgumentError('Campaign ID is null');
                }
                unawaited(
                  CampaignDetailsDialog.show(context, id: campaignId),
                );
              },
              label: Text(context.l10n.campaignDetails),
              icon: VoicesAssets.icons.arrowsExpand.buildIcon(),
            ),
          ),
        );
      },
    );
  }
}

class _ChangeCategoryButton extends StatefulWidget {
  final List<DropdownMenuViewModel> items;
  final String selectedName;
  final ValueChanged<String?>? onChanged;

  const _ChangeCategoryButton({
    required this.items,
    required this.selectedName,
    this.onChanged,
  });

  @override
  State<_ChangeCategoryButton> createState() => _ChangeCategoryButtonState();
}

class _ChangeCategoryButtonState extends State<_ChangeCategoryButton> {
  final GlobalKey<PopupMenuButtonState<dynamic>> _popupMenuButtonKey =
      GlobalKey();

  @override
  Widget build(BuildContext context) {
    return CategoryDropdown(
      items: widget.items,
      popupMenuButtonKey: _popupMenuButtonKey,
      highlightColor: context.colors.onSurfacePrimary08,
      onSelected: widget.onChanged,
      child: Container(
        padding: const EdgeInsets.symmetric(horizontal: 8, vertical: 10),
        decoration: BoxDecoration(
          color: context.colors.elevationsOnSurfaceNeutralLv1White,
          border: Border.all(color: context.colors.outlineBorderVariant),
          borderRadius: BorderRadius.circular(8),
        ),
        child: Row(
          mainAxisSize: MainAxisSize.min,
          children: [
            Text(
              context.l10n.category,
              style: context.textTheme.bodyMedium?.copyWith(
                color: context.colors.textDisabled,
              ),
            ),
            const SizedBox(width: 4),
            Text(
              widget.selectedName,
              style: context.textTheme.bodyMedium,
            ),
            const SizedBox(width: 8),
            VoicesAssets.icons.chevronDown.buildIcon(),
          ],
        ),
      ),
    );
  }
}

<<<<<<< HEAD
class _Tabs extends StatefulWidget {
=======
class _TabBar extends StatelessWidget {
  const _TabBar();

  @override
  Widget build(BuildContext context) {
    return BlocSelector<ProposalsCubit, ProposalsState, _ProposalsCount>(
      selector: (state) {
        return (
          total: state.allProposals.maxResults,
          draft: state.draftProposals.maxResults,
          finals: state.finalProposals.maxResults,
          favorites: state.favoritesIds.length,
          my: state.myProposalsIds.length,
        );
      },
      builder: (context, state) {
        return ConstrainedBox(
          constraints: const BoxConstraints(),
          child: TabBar(
            isScrollable: true,
            tabAlignment: TabAlignment.start,
            dividerHeight: 0,
            tabs: [
              Tab(
                text: context.l10n.noOfAll(state.total),
              ),
              Tab(
                text: context.l10n.noOfDraft(state.draft),
              ),
              Tab(
                text: context.l10n.noOfFinal(state.finals),
              ),
              Tab(
                text: context.l10n.noOfFavorites(state.favorites),
              ),
              Tab(
                text: context.l10n.noOfMyProposals(state.my),
              ),
            ],
          ),
        );
      },
    );
  }
}

class _Tabs extends StatelessWidget {
>>>>>>> c3c3228d
  const _Tabs();

  @override
  State<_Tabs> createState() => _TabsState();
}

class _TabsState extends State<_Tabs> with TickerProviderStateMixin {
  late final TabController _controller =
      TabController(length: _tabLength, vsync: this);
  final _tabLength = 5;

  @override
  void dispose() {
    _controller.dispose();
    super.dispose();
  }

  @override
  Widget build(BuildContext context) {
    return DefaultTabController(
      length: _tabLength,
      child: Column(
        mainAxisSize: MainAxisSize.min,
        crossAxisAlignment: CrossAxisAlignment.start,
        children: [
          SizedBox(
            width: double.infinity,
            child: Wrap(
              alignment: WrapAlignment.spaceBetween,
              crossAxisAlignment: WrapCrossAlignment.end,
              runSpacing: 10,
              children: [
                _TabBar(_controller),
                const _Controls(),
              ],
            ),
          ),
          Offstage(
            offstage: MediaQuery.sizeOf(context).width < 1400,
            child: Container(
              height: 1,
              width: double.infinity,
              color: context.colors.primaryContainer,
            ),
          ),
          const SizedBox(height: 24),
          TabBarStackView(
            controller: _controller,
            children: [
              BlocSelector<ProposalsCubit, ProposalsState,
                  _ProposalsTabSelector>(
                selector: (state) {
                  return (
                    items: state.allProposals,
                    selectedCategoryId: state.selectedCategoryId,
                  );
                },
                builder: (context, state) {
                  return ProposalsPagination(
                    state.items.items,
                    state.items.pageKey,
                    state.items.maxResults,
                    isEmpty: state.items.isEmpty,
                    categoryId: state.selectedCategoryId,
                  );
                },
              ),
              BlocSelector<ProposalsCubit, ProposalsState,
                  _ProposalsTabSelector>(
                selector: (state) {
                  return (
                    items: state.draftProposals,
                    selectedCategoryId: state.selectedCategoryId,
                  );
                },
                builder: (context, state) {
                  return ProposalsPagination(
                    state.items.items,
                    state.items.pageKey,
                    state.items.maxResults,
                    isEmpty: state.items.isEmpty,
                    categoryId: state.selectedCategoryId,
                    stage: ProposalPublish.draft,
                  );
                },
              ),
              BlocSelector<ProposalsCubit, ProposalsState,
                  _ProposalsTabSelector>(
                selector: (state) {
                  return (
                    items: state.finalProposals,
                    selectedCategoryId: state.selectedCategoryId,
                  );
                },
                builder: (context, state) {
                  return ProposalsPagination(
                    state.items.items,
                    state.items.pageKey,
                    state.items.maxResults,
                    isEmpty: state.items.isEmpty,
                    categoryId: state.selectedCategoryId,
                    stage: ProposalPublish.published,
                  );
                },
              ),
              _FavoritesProposals(_controller),
              BlocSelector<ProposalsCubit, ProposalsState,
                  _ProposalsTabSelector>(
                selector: (state) {
                  return (
<<<<<<< HEAD
                    items: state.userProposals,
                    selectedCategoryId: state.selectedCategoryId,
                  );
                },
=======
                    items: state.favoriteProposals,
                    selectedCategoryId: state.selectedCategoryId,
                  );
                },
                builder: (context, state) {
                  return ProposalsPagination(
                    state.items.items,
                    state.items.pageKey,
                    state.items.maxResults,
                    isEmpty: state.items.isEmpty,
                    categoryId: state.selectedCategoryId,
                    usersFavorite: true,
                  );
                },
              ),
              BlocSelector<ProposalsCubit, ProposalsState,
                  _ProposalsTabSelector>(
                selector: (state) {
                  return (
                    items: state.userProposals,
                    selectedCategoryId: state.selectedCategoryId,
                  );
                },
>>>>>>> c3c3228d
                builder: (context, state) {
                  return ProposalsPagination(
                    state.items.items,
                    state.items.pageKey,
                    state.items.maxResults,
                    isEmpty: state.items.isEmpty,
                    categoryId: state.selectedCategoryId,
                    userProposals: true,
                  );
                },
              ),
            ],
          ),
          const SizedBox(height: 12),
        ],
      ),
    );
  }
<<<<<<< HEAD
}

class _FavoritesProposals extends StatefulWidget {
  final TabController controller;

  const _FavoritesProposals(
    this.controller,
  );

  @override
  State<_FavoritesProposals> createState() => _FavoritesProposalsState();
}

class _FavoritesProposalsState extends State<_FavoritesProposals> {
  bool isTabSelected = false;

  @override
  void initState() {
    super.initState();
    widget.controller.addListener(_onSelectionChange);
  }

  @override
  void didUpdateWidget(_FavoritesProposals oldWidget) {
    super.didUpdateWidget(oldWidget);
    if (oldWidget.controller != widget.controller) {
      widget.controller.removeListener(_onSelectionChange);
      widget.controller.addListener(_onSelectionChange);
    }
  }

  @override
  Widget build(BuildContext context) {
    return BlocSelector<ProposalsCubit, ProposalsState, _FavoritesTabSelector>(
      selector: (state) {
        final items = state.favoriteProposals;
        final shouldReload = state.favoritesIds.length != items.items.length;
        return (
          items: items,
          selectedCategoryId: state.selectedCategoryId,
          shouldReload: shouldReload,
        );
      },
      builder: (context, state) {
        return ProposalsPagination(
          state.items.items,
          state.items.pageKey,
          state.items.maxResults,
          isEmpty: state.items.items.isEmpty,
          categoryId: state.selectedCategoryId,
          usersFavorite: true,
          shouldReload: state.shouldReload && isTabSelected,
        );
      },
    );
  }

  void _onSelectionChange() {
    if (!widget.controller.indexIsChanging) {
      setState(() {
        isTabSelected = widget.controller.index == 1;
      });
    }
  }
}

class _TabBar extends StatelessWidget {
  final TabController controller;

  const _TabBar(this.controller);

  @override
  Widget build(BuildContext context) {
    return BlocSelector<ProposalsCubit, ProposalsState, _ProposalsCount>(
      selector: (state) {
        return (
          total: state.allProposals.maxResults,
          draft: state.draftProposals.maxResults,
          finals: state.finalProposals.maxResults,
          favorites: state.favoritesIds.length,
          my: state.myProposalsIds.length,
        );
      },
      builder: (context, state) {
        return ConstrainedBox(
          constraints: const BoxConstraints(),
          child: TabBar(
            controller: controller,
            isScrollable: true,
            tabAlignment: TabAlignment.start,
            dividerHeight: 0,
            tabs: [
              Tab(
                text: context.l10n.noOfAll(state.total),
              ),
              Tab(
                text: context.l10n.noOfDraft(state.draft),
              ),
              Tab(
                text: context.l10n.noOfFinal(state.finals),
              ),
              Tab(
                text: context.l10n.noOfFavorites(state.favorites),
              ),
              Tab(
                text: context.l10n.noOfMyProposals(state.my),
              ),
            ],
          ),
        );
      },
    );
  }
=======
>>>>>>> c3c3228d
}<|MERGE_RESOLUTION|>--- conflicted
+++ resolved
@@ -32,15 +32,12 @@
   String? selectedCategoryId,
 });
 
-<<<<<<< HEAD
 typedef _FavoritesTabSelector = ({
   ProposalPaginationItems<ProposalViewModel> items,
   String? selectedCategoryId,
   bool shouldReload,
 });
 
-=======
->>>>>>> c3c3228d
 class ProposalsPage extends StatefulWidget {
   final String? categoryId;
 
@@ -289,92 +286,24 @@
 
   @override
   Widget build(BuildContext context) {
-    return CategoryDropdown(
-      items: widget.items,
-      popupMenuButtonKey: _popupMenuButtonKey,
-      highlightColor: context.colors.onSurfacePrimary08,
-      onSelected: widget.onChanged,
-      child: Container(
-        padding: const EdgeInsets.symmetric(horizontal: 8, vertical: 10),
-        decoration: BoxDecoration(
-          color: context.colors.elevationsOnSurfaceNeutralLv1White,
-          border: Border.all(color: context.colors.outlineBorderVariant),
-          borderRadius: BorderRadius.circular(8),
-        ),
-        child: Row(
-          mainAxisSize: MainAxisSize.min,
-          children: [
-            Text(
-              context.l10n.category,
-              style: context.textTheme.bodyMedium?.copyWith(
-                color: context.colors.textDisabled,
-              ),
-            ),
-            const SizedBox(width: 4),
-            Text(
-              widget.selectedName,
-              style: context.textTheme.bodyMedium,
-            ),
-            const SizedBox(width: 8),
-            VoicesAssets.icons.chevronDown.buildIcon(),
-          ],
+    return Align(
+      alignment: Alignment.topRight,
+      child: ConstrainedBox(
+        constraints: const BoxConstraints(maxWidth: 500),
+        child: BlocBuilder<CampaignInfoCubit, CampaignInfoState>(
+          builder: (context, state) {
+            final campaign = state.campaign;
+            return campaign != null
+                ? CampaignStageCard(campaign: campaign)
+                : const Offstage();
+          },
         ),
       ),
     );
   }
 }
 
-<<<<<<< HEAD
 class _Tabs extends StatefulWidget {
-=======
-class _TabBar extends StatelessWidget {
-  const _TabBar();
-
-  @override
-  Widget build(BuildContext context) {
-    return BlocSelector<ProposalsCubit, ProposalsState, _ProposalsCount>(
-      selector: (state) {
-        return (
-          total: state.allProposals.maxResults,
-          draft: state.draftProposals.maxResults,
-          finals: state.finalProposals.maxResults,
-          favorites: state.favoritesIds.length,
-          my: state.myProposalsIds.length,
-        );
-      },
-      builder: (context, state) {
-        return ConstrainedBox(
-          constraints: const BoxConstraints(),
-          child: TabBar(
-            isScrollable: true,
-            tabAlignment: TabAlignment.start,
-            dividerHeight: 0,
-            tabs: [
-              Tab(
-                text: context.l10n.noOfAll(state.total),
-              ),
-              Tab(
-                text: context.l10n.noOfDraft(state.draft),
-              ),
-              Tab(
-                text: context.l10n.noOfFinal(state.finals),
-              ),
-              Tab(
-                text: context.l10n.noOfFavorites(state.favorites),
-              ),
-              Tab(
-                text: context.l10n.noOfMyProposals(state.my),
-              ),
-            ],
-          ),
-        );
-      },
-    );
-  }
-}
-
-class _Tabs extends StatelessWidget {
->>>>>>> c3c3228d
   const _Tabs();
 
   @override
@@ -386,7 +315,7 @@
       TabController(length: _tabLength, vsync: this);
   final _tabLength = 5;
 
-  @override
+ @override
   void dispose() {
     _controller.dispose();
     super.dispose();
@@ -485,36 +414,10 @@
                   _ProposalsTabSelector>(
                 selector: (state) {
                   return (
-<<<<<<< HEAD
                     items: state.userProposals,
                     selectedCategoryId: state.selectedCategoryId,
                   );
                 },
-=======
-                    items: state.favoriteProposals,
-                    selectedCategoryId: state.selectedCategoryId,
-                  );
-                },
-                builder: (context, state) {
-                  return ProposalsPagination(
-                    state.items.items,
-                    state.items.pageKey,
-                    state.items.maxResults,
-                    isEmpty: state.items.isEmpty,
-                    categoryId: state.selectedCategoryId,
-                    usersFavorite: true,
-                  );
-                },
-              ),
-              BlocSelector<ProposalsCubit, ProposalsState,
-                  _ProposalsTabSelector>(
-                selector: (state) {
-                  return (
-                    items: state.userProposals,
-                    selectedCategoryId: state.selectedCategoryId,
-                  );
-                },
->>>>>>> c3c3228d
                 builder: (context, state) {
                   return ProposalsPagination(
                     state.items.items,
@@ -533,7 +436,6 @@
       ),
     );
   }
-<<<<<<< HEAD
 }
 
 class _FavoritesProposals extends StatefulWidget {
@@ -647,6 +549,44 @@
       },
     );
   }
-=======
->>>>>>> c3c3228d
+}
+
+class _Controls extends StatelessWidget {
+  const _Controls();
+
+  @override
+  Widget build(BuildContext context) {
+    return Padding(
+      padding: const EdgeInsets.only(bottom: 8),
+      child: Row(
+        mainAxisSize: MainAxisSize.min,
+        crossAxisAlignment: CrossAxisAlignment.start,
+        children: [
+          const FilterByDropdown(
+            items: [],
+          ),
+          const SizedBox(width: 8),
+          SizedBox(
+            width: 250,
+            child: VoicesTextField(
+              onFieldSubmitted: (_) {},
+              decoration: VoicesTextFieldDecoration(
+                prefixIcon: VoicesAssets.icons.search.buildIcon(),
+                hintText: context.l10n.searchProposals,
+                filled: true,
+                fillColor: context.colors.elevationsOnSurfaceNeutralLv1White,
+                suffixIcon: Offstage(
+                  offstage: false,
+                  child: TextButton(
+                    onPressed: () {},
+                    child: Text(context.l10n.clear),
+                  ),
+                ),
+              ),
+            ),
+          ),
+        ],
+      ),
+    );
+  }
 }