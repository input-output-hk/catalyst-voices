--- conflicted
+++ resolved
@@ -1,10 +1,7 @@
-<<<<<<< HEAD
 import 'dart:async';
 
+import 'package:catalyst_voices/common/ext/build_context_ext.dart';
 import 'package:catalyst_voices/routes/routes.dart';
-=======
-import 'package:catalyst_voices/common/ext/build_context_ext.dart';
->>>>>>> 47f08c9a
 import 'package:catalyst_voices/widgets/cards/proposal_card.dart';
 import 'package:catalyst_voices/widgets/empty_state/empty_state.dart';
 import 'package:catalyst_voices/widgets/pagination/builders/paged_wrap_child_builder.dart';
@@ -45,6 +42,26 @@
   State<ProposalsPagination> createState() => _ProposalsPaginationState();
 }
 
+class _EmptyProposals extends StatelessWidget {
+  final String? title;
+  final String? description;
+
+  const _EmptyProposals({
+    this.title,
+    this.description,
+  });
+
+  @override
+  Widget build(BuildContext context) {
+    return Center(
+      child: EmptyState(
+        title: title,
+        description: description ?? context.l10n.discoverySpaceEmptyProposals,
+      ),
+    );
+  }
+}
+
 class _ProposalsPaginationState extends State<ProposalsPagination> {
   late final ProposalsCubit _proposalBloc;
   late PagingController<ProposalViewModel> _pagingController;
@@ -64,6 +81,14 @@
               key: ValueKey(item.id),
               proposal: item,
               isFavorite: widget.usersFavorite ? item.isFavorite : state,
+              onTap: () {
+                final route = ProposalRoute(
+                  proposalId: item.id,
+                  local: item.isLocal,
+                );
+
+                unawaited(route.push(context));
+              },
               onFavoriteChanged: (isFavorite) async {
                 await context.read<ProposalsCubit>().onChangeFavoriteProposal(
                       item.id,
@@ -134,45 +159,12 @@
   }
 
   @override
-<<<<<<< HEAD
-  Widget build(BuildContext context) {
-    return PaginatedGridView<ProposalViewModel>(
-      pagingController: _pagingController,
-      builderDelegate: PagedWrapChildBuilder<ProposalViewModel>(
-        builder: (context, item) => ProposalCard(
-          key: ValueKey(item.id),
-          proposal: item,
-          showStatus: false,
-          showLastUpdate: false,
-          showComments: false,
-          showSegments: false,
-          isFavorite: item.isFavorite,
-          onTap: () {
-            final route = ProposalRoute(
-              proposalId: item.id,
-              draft: item.isDraft,
-            );
-
-            unawaited(route.push(context));
-          },
-          onFavoriteChanged: (isFavorite) async {
-            await context.read<ProposalsCubit>().onChangeFavoriteProposal(
-                  item.id,
-                  isFavorite: isFavorite,
-                );
-          },
-        ),
-        emptyIndicatorBuilder: (context) => const _EmptyProposals(),
-        animateTransition: false,
-      ),
-=======
   void initState() {
     super.initState();
     _proposalBloc = context.read<ProposalsCubit>();
     _pagingController = PagingController(
       initialPage: widget.pageKey,
       initialMaxResults: widget.maxResults,
->>>>>>> 47f08c9a
     );
 
     _pagingController
@@ -201,23 +193,4 @@
       widget.pageKey,
     );
   }
-}
-
-class _EmptyProposals extends StatelessWidget {
-  final String? title;
-  final String? description;
-  const _EmptyProposals({
-    this.title,
-    this.description,
-  });
-
-  @override
-  Widget build(BuildContext context) {
-    return Center(
-      child: EmptyState(
-        title: title,
-        description: description ?? context.l10n.discoverySpaceEmptyProposals,
-      ),
-    );
-  }
 }