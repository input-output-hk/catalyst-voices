import 'dart:async';

import 'package:catalyst_voices/common/ext/build_context_ext.dart';
import 'package:catalyst_voices/routes/routes.dart';
import 'package:catalyst_voices/widgets/cards/proposal_card.dart';
import 'package:catalyst_voices/widgets/empty_state/empty_state.dart';
import 'package:catalyst_voices/widgets/pagination/builders/paged_wrap_child_builder.dart';
import 'package:catalyst_voices/widgets/pagination/layouts/paginated_grid_view.dart.dart';
import 'package:catalyst_voices/widgets/pagination/paging_controller.dart';
import 'package:catalyst_voices_blocs/catalyst_voices_blocs.dart';
import 'package:catalyst_voices_localization/catalyst_voices_localization.dart';
import 'package:catalyst_voices_models/catalyst_voices_models.dart';
import 'package:catalyst_voices_view_models/catalyst_voices_view_models.dart';
import 'package:flutter/material.dart';
import 'package:flutter_bloc/flutter_bloc.dart';

class ProposalsPagination extends StatefulWidget {
  final List<ProposalViewModel> proposals;
  final int pageKey;
  final int maxResults;
  final ProposalPublish? stage;
  final bool userProposals;
  final bool usersFavorite;
  final String? categoryId;
  final String? searchValue;
  final bool isLoading;

  const ProposalsPagination(
    this.proposals,
    this.pageKey,
    this.maxResults, {
    super.key,
    this.stage,
    this.userProposals = false,
    this.usersFavorite = false,
    this.categoryId,
    this.searchValue,
    required this.isLoading,
  });

  @override
  State<ProposalsPagination> createState() => _ProposalsPaginationState();
}

class _EmptyProposals extends StatelessWidget {
  final String? title;
  final String? description;

  const _EmptyProposals({
    this.title,
    this.description,
  });

  @override
  Widget build(BuildContext context) {
    return Center(
      child: EmptyState(
<<<<<<< HEAD
=======
        key: const Key('EmptyProposals'),
>>>>>>> 82af46e4
        title: title,
        description: description ?? context.l10n.discoverySpaceEmptyProposals,
      ),
    );
  }
}

class _ProposalsPaginationState extends State<ProposalsPagination> {
  late final ProposalsCubit _proposalBloc;
  late PagingController<ProposalViewModel> _pagingController;

  @override
  Widget build(BuildContext context) {
    return PaginatedGridView<ProposalViewModel>(
      pagingController: _pagingController,
      builderDelegate: PagedWrapChildBuilder<ProposalViewModel>(
        builder: (context, item) =>
            BlocSelector<ProposalsCubit, ProposalsState, bool>(
          selector: (state) {
            return state.isFavorite(item.id);
          },
          builder: (context, state) {
            return ProposalCard(
              key: ValueKey(item.id),
              proposal: item,
              isFavorite: widget.usersFavorite ? item.isFavorite : state,
              onTap: () {
                final route = ProposalRoute(
                  proposalId: item.id,
                  local: item.isLocal,
                );

                unawaited(route.push(context));
              },
              onFavoriteChanged: (isFavorite) async {
                await context.read<ProposalsCubit>().onChangeFavoriteProposal(
                      item.id,
                      isFavorite: isFavorite,
                    );
              },
            );
          },
        ),
        emptyIndicatorBuilder: (context) =>
            BlocSelector<ProposalsCubit, ProposalsState, bool>(
          selector: (state) {
            return state.searchValue?.isNotEmpty ?? false;
          },
          builder: (context, state) {
            if (state) {
              return Column(
                mainAxisSize: MainAxisSize.min,
                crossAxisAlignment: CrossAxisAlignment.start,
                children: [
                  Text(
                    context.l10n.searchResult,
                    style: context.textTheme.titleMedium?.copyWith(
                      color: context.colors.textOnPrimaryLevel1,
                    ),
                  ),
                  _EmptyProposals(
                    title: context.l10n.emptySearchResultTitle,
                    description: context.l10n.tryDifferentSearch,
                  ),
                ],
              );
            }
            return const _EmptyProposals();
          },
        ),
      ),
    );
  }

  @override
  void didUpdateWidget(ProposalsPagination oldWidget) {
    super.didUpdateWidget(oldWidget);

    if (oldWidget.proposals != widget.proposals) {
      _handleItemListChange();
    }
    if (oldWidget.pageKey != widget.pageKey) {
      _pagingController.currentPage = widget.pageKey;
    }
    if (oldWidget.maxResults != widget.maxResults) {
      _pagingController.maxResults = widget.maxResults;
    }

    if (oldWidget.categoryId != widget.categoryId ||
        oldWidget.searchValue != widget.searchValue) {
      _pagingController.notifyPageRequestListeners(0);
    }
    if (widget.isLoading != widget.isLoading) {
      _pagingController.isLoading = widget.isLoading;
    }
  }

  @override
  void dispose() {
    _pagingController.dispose();
    super.dispose();
  }

  @override
  void initState() {
    super.initState();
    _proposalBloc = context.read<ProposalsCubit>();
    _pagingController = PagingController(
      initialPage: widget.pageKey,
      initialMaxResults: widget.maxResults,
    );

    _pagingController
      ..addPageRequestListener((
        newPageKey,
        pageSize,
        lastItem,
      ) async {
        final request = ProposalPaginationRequest(
          pageKey: newPageKey,
          pageSize: pageSize,
          lastId: lastItem?.id,
          stage: widget.stage,
          categoryId: widget.categoryId,
          usersProposals: widget.userProposals,
          usersFavorite: widget.usersFavorite,
        );
        await _proposalBloc.getProposals(request);
      })
      ..notifyPageRequestListeners(0);
  }

  void _handleItemListChange() {
    _pagingController.appendPage(
      widget.proposals,
      widget.pageKey,
    );
  }
}<|MERGE_RESOLUTION|>--- conflicted
+++ resolved
@@ -55,10 +55,7 @@
   Widget build(BuildContext context) {
     return Center(
       child: EmptyState(
-<<<<<<< HEAD
-=======
         key: const Key('EmptyProposals'),
->>>>>>> 82af46e4
         title: title,
         description: description ?? context.l10n.discoverySpaceEmptyProposals,
       ),
