--- conflicted
+++ resolved
@@ -24,15 +24,10 @@
         ({bool offstage, List<ProposalMenuItemAction> items})>(
       selector: (state) {
         return (
-<<<<<<< HEAD
-          offstage: state.isChanging || state.error != null,
+          offstage: state.isLoading || state.error != null,
           items: ProposalMenuItemAction.availableOptions(
             state.metadata.publish,
           )
-=======
-          offstage: state.isLoading || state.error != null,
-          items: _MenuItemEnum.availableOptions(state.metadata.publish)
->>>>>>> 696a0fce
         );
       },
       builder: (context, state) {
