--- conflicted
+++ resolved
@@ -132,7 +132,6 @@
     context.read<ProposalBuilderBloc>().add(ExportProposalEvent(filePrefix: prefix));
   }
 
-<<<<<<< HEAD
   Future<void> _forgetProposal() async {
     final state = context.read<ProposalBuilderBloc>().state;
     final title = state.proposalTitle;
@@ -159,8 +158,6 @@
     return publish == ProposalPublish.localDraft && iteration == DocumentVersion.firstNumber;
   }
 
-=======
->>>>>>> aed11240
   void _onSelected(ProposalMenuItemAction item) {
     switch (item) {
       case ProposalMenuItemAction.publish:
