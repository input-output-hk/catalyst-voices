--- conflicted
+++ resolved
@@ -194,18 +194,11 @@
     final templateId = widget.templateId;
 
     if (proposalId != null) {
-<<<<<<< HEAD
       final ref = SignedDocumentRef(id: proposalId);
       bloc.add(LoadProposalEvent(ref: ref));
-      return;
-    }
-
-    if (templateId != null) {
-=======
-      bloc.add(LoadProposalEvent(id: proposalId));
     } else if (templateId != null) {
->>>>>>> 47f08c9a
-      bloc.add(LoadProposalTemplateEvent(id: templateId));
+      final ref = SignedDocumentRef(id: templateId);
+      bloc.add(LoadProposalTemplateEvent(ref: ref));
     } else {
       bloc.add(const LoadDefaultProposalTemplateEvent());
     }
