--- conflicted
+++ resolved
@@ -174,18 +174,14 @@
         )
         .listen((record) => _updateSegments(record.segments, record.nodeId));
 
-<<<<<<< HEAD
     _updateSource(bloc: bloc);
-    bloc.add(const ProposalSubmittionCloseDateEvent());
+    _loadData(bloc: bloc);
   }
 
   void _dontShowAgain(bool value) {
     context
         .read<SessionCubit>()
         .updateShowSubmittionClosingWarrning(value: value);
-=======
-    _loadData(bloc: bloc);
->>>>>>> 1a4ca007
   }
 
   void _handleSegmentsControllerChange() {
@@ -287,5 +283,6 @@
     } else {
       bloc.add(const LoadDefaultProposalCategoryEvent());
     }
+    bloc.add(const ProposalSubmittionCloseDateEvent());
   }
 }