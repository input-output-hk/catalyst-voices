--- conflicted
+++ resolved
@@ -17,11 +17,8 @@
           name: context.l10n.guidance,
           body: const ProposalBuilderGuidanceSelector(),
         ),
-<<<<<<< HEAD
-=======
         // TODO(damian-molinski): uncomment and implement when builder
         // collaboration is ready.
->>>>>>> 4cebdb00
         /*SpaceSidePanelTab(
           name: 'Comments',
           body: CommentCard(
