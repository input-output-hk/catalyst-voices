--- conflicted
+++ resolved
@@ -21,55 +21,6 @@
       crossAxisAlignment: CrossAxisAlignment.stretch,
       children: [
         const SizedBox(height: 24),
-<<<<<<< HEAD
-        Text(
-          key: const Key('RecoverKeychainMethodsTitle'),
-          context.l10n.recoverKeychainMethodsTitle,
-          style: theme.textTheme.titleMedium?.copyWith(color: colorLvl1),
-        ),
-        const SizedBox(height: 12),
-        _BlocOnDeviceKeychains(onUnlockTap: _unlockKeychain),
-        const SizedBox(height: 12),
-        Text(
-          key: const Key('RecoverKeychainMethodsSubtitle'),
-          context.l10n.recoverKeychainMethodsSubtitle,
-          style: theme.textTheme.bodyMedium?.copyWith(color: colorLvl1),
-        ),
-        const SizedBox(height: 32),
-        Text(
-          key: const Key('RecoverKeychainMethodsListTitle'),
-          context.l10n.recoverKeychainMethodsListTitle,
-          style: theme.textTheme.titleSmall?.copyWith(color: colorLvl0),
-        ),
-        Padding(
-          padding: const EdgeInsets.symmetric(horizontal: 20, vertical: 24),
-          child: Column(
-            mainAxisSize: MainAxisSize.min,
-            children: RegistrationRecoverMethod.values
-                .map<Widget>(
-                  (method) {
-                    return Semantics(
-                      container: true,
-                      label: method._getTitle(context.l10n),
-                      child: RegistrationTile(
-                        key: ValueKey(method),
-                        icon: method._icon,
-                        title: method._getTitle(context.l10n),
-                        subtitle: method._getSubtitle(context.l10n),
-                        onTap: () {
-                          switch (method) {
-                            case RegistrationRecoverMethod.seedPhrase:
-                              RegistrationCubit.of(context)
-                                  .recoverWithSeedPhrase();
-                          }
-                        },
-                      ),
-                    );
-                  },
-                )
-                .separatedBy(const SizedBox(height: 12))
-                .toList(),
-=======
         Expanded(
           child: SingleChildScrollView(
             child: Column(
@@ -103,7 +54,6 @@
                 ),
               ],
             ),
->>>>>>> 75e9b060
           ),
         ),
         const SizedBox(height: 12),
