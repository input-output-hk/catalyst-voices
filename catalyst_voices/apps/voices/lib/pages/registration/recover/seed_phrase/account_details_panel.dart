import 'dart:async';

import 'package:catalyst_cardano_serialization/catalyst_cardano_serialization.dart';
import 'package:catalyst_voices/common/constants/constants.dart';
import 'package:catalyst_voices/common/ext/account_role_ext.dart';
import 'package:catalyst_voices/widgets/buttons/clipboard_button.dart';
import 'package:catalyst_voices/widgets/buttons/voices_filled_button.dart';
import 'package:catalyst_voices/widgets/buttons/voices_text_button.dart';
import 'package:catalyst_voices/widgets/chips/voices_chip.dart';
import 'package:catalyst_voices/widgets/indicators/voices_circular_progress_indicator.dart';
import 'package:catalyst_voices/widgets/indicators/voices_error_indicator.dart';
import 'package:catalyst_voices_assets/catalyst_voices_assets.dart';
import 'package:catalyst_voices_blocs/catalyst_voices_blocs.dart';
import 'package:catalyst_voices_brands/catalyst_voices_brands.dart';
import 'package:catalyst_voices_localization/catalyst_voices_localization.dart';
import 'package:catalyst_voices_models/catalyst_voices_models.dart';
import 'package:catalyst_voices_shared/catalyst_voices_shared.dart';
import 'package:catalyst_voices_view_models/catalyst_voices_view_models.dart';
import 'package:flutter/material.dart';
import 'package:result_type/result_type.dart';

class AccountDetailsPanel extends StatelessWidget {
  const AccountDetailsPanel({
    super.key,
  });

  @override
  Widget build(BuildContext context) {
    final theme = Theme.of(context);
    final textColor = theme.colors.textOnPrimaryLevel1;

    return Column(
      crossAxisAlignment: CrossAxisAlignment.stretch,
      children: [
        const SizedBox(height: 24),
        Text(
          key: const Key('RecoveryAccountTitle'),
          context.l10n.recoveryAccountTitle,
          style: theme.textTheme.titleMedium?.copyWith(color: textColor),
        ),
        const SizedBox(height: 24),
        const Expanded(
          child: SingleChildScrollView(
            child: _BlocAccountSummery(),
          ),
        ),
        const SizedBox(height: 24),
        const _BlocNavigation(),
      ],
    );
  }
}

class _AccountRoles extends StatelessWidget {
  final Set<AccountRole> roles;

  const _AccountRoles({
    required this.roles,
  });

  @override
  Widget build(BuildContext context) {
    return Wrap(
      spacing: 6,
      runSpacing: 6,
      children: [
        for (final role in roles)
          VoicesChip.rectangular(
            leading: role.smallIcon.buildIcon(
              size: 18,
              color: Theme.of(context).colors.iconsForeground,
            ),
            content: Text(role.getName(context)),
          ),
      ],
    );
  }
}

class _AccountSummaryDetails extends StatelessWidget {
  final String? username;
  final String? email;
  final Set<AccountRole> roles;

  const _AccountSummaryDetails({
    required this.username,
    required this.email,
    required this.roles,
  });

  @override
  Widget build(BuildContext context) {
    return Container(
      padding: const EdgeInsets.all(12),
      decoration: BoxDecoration(
        borderRadius: BorderRadius.circular(8),
        border: Border.all(
          width: 1.5,
          color: Theme.of(context).colors.outlineBorderVariant,
        ),
      ),
      child: Column(
        mainAxisSize: MainAxisSize.min,
        crossAxisAlignment: CrossAxisAlignment.stretch,
        spacing: 12,
        children: [
          _SummaryDetails(
            label: Text(context.l10n.nickname),
            value: Text(
              username?.nullIfEmpty() ??
                  context.l10n.notAvailableAbbr.toLowerCase(),
            ),
          ),
          _SummaryDetails(
            label: Text(context.l10n.email),
            value: Text(
              email?.nullIfEmpty() ??
                  context.l10n.notAvailableAbbr.toLowerCase(),
            ),
          ),
          _SummaryDetails(
            label: Text(context.l10n.registeredRoles),
            value: _AccountRoles(roles: roles),
          ),
        ],
      ),
    );
  }
}

class _BlocAccountSummery extends StatelessWidget {
  const _BlocAccountSummery();

  @override
  Widget build(BuildContext context) {
    return BlocRecoverSelector<Result<AccountSummaryData, LocalizedException>?>(
      selector: (state) => state.accountDetails,
      builder: (context, state) {
        return switch (state) {
          Success<AccountSummaryData, LocalizedException>(:final value) =>
            _RecoveredAccountSummary(account: value),
          Failure<AccountSummaryData, LocalizedException>(:final value) =>
            _RecoverAccountFailure(exception: value),
          _ => const Center(child: VoicesCircularProgressIndicator()),
        };
      },
    );
  }
}

class _BlocNavigation extends StatelessWidget {
  const _BlocNavigation();

  @override
  Widget build(BuildContext context) {
    return BlocRecoverSelector<bool>(
      selector: (state) => state.isAccountSummaryNextEnabled,
      builder: (context, state) {
        return _Navigation(
          isNextEnabled: state,
        );
      },
    );
  }
}

class _CheckOnCardanoScanButton extends StatelessWidget with LaunchUrlMixin {
  final ShelleyAddress address;

  const _CheckOnCardanoScanButton({required this.address});

  @override
  Widget build(BuildContext context) {
    return Align(
      alignment: Alignment.topLeft,
      child: VoicesTextButton(
        style: const ButtonStyle(
          padding: WidgetStatePropertyAll(
            EdgeInsets.symmetric(horizontal: 8),
          ),
        ),
        child: Text(
          context.l10n.checkOnCardanoScan,
          style: Theme.of(context).textTheme.labelMedium!.copyWith(
                color: Theme.of(context).colorScheme.primary,
                fontWeight: FontWeight.w500,
              ),
        ),
        onTap: () => _showOnCardanoScan(address),
      ),
    );
  }

  void _showOnCardanoScan(ShelleyAddress address) {
    final uri = VoicesConstants.cardanoScanStakeAddressUrl(address).getUri();
    unawaited(launchUri(uri));
  }
}

class _Navigation extends StatelessWidget {
  final bool isNextEnabled;

  const _Navigation({
    this.isNextEnabled = false,
  });

  @override
  Widget build(BuildContext context) {
    return Column(
      mainAxisSize: MainAxisSize.min,
      crossAxisAlignment: CrossAxisAlignment.stretch,
      children: [
        VoicesFilledButton(
          key: const Key('SetUnlockPasswordButton'),
          onTap: isNextEnabled
              ? () => RegistrationCubit.of(context).nextStep()
              : null,
          child: Text(context.l10n.recoveryAccountDetailsAction),
        ),
        const SizedBox(height: 10),
        VoicesTextButton(
          key: const Key('RecoverDifferentKeychainButton'),
          onTap: () async {
            final cubit = RegistrationCubit.of(context);
            await cubit.recover.reset();
            cubit.previousStep();
          },
          child: Text(context.l10n.recoverDifferentKeychain),
        ),
      ],
    );
  }
}

class _RecoverAccountFailure extends StatelessWidget {
  final LocalizedException exception;

  const _RecoverAccountFailure({
    required this.exception,
  });

  @override
  Widget build(BuildContext context) {
    return VoicesErrorIndicator(
      key: const Key('RecoveryAccountError'),
      message: exception.message(context),
      onRetry: () async {
        final recover = RegistrationCubit.of(context).recover;
        await recover.recoverAccount();
      },
    );
  }
}

class _RecoveredAccountSummary extends StatelessWidget {
  final AccountSummaryData account;

  const _RecoveredAccountSummary({
    required this.account,
  });

  @override
  Widget build(BuildContext context) {
    final address = account.formattedAddress;
    final balance = account.balance;

    return Column(
      mainAxisSize: MainAxisSize.min,
      crossAxisAlignment: CrossAxisAlignment.stretch,
      children: [
        const _RecoverStatusText(),
        const SizedBox(height: 24),
        _AccountSummaryDetails(
          username: account.username,
          email: account.email,
          roles: account.roles,
        ),
        if (address != null && balance != null) ...[
          const SizedBox(height: 24),
          _WalletSummaryDetails(
            address: address,
            clipboardAddress: account.clipboardAddress,
            balance: balance,
          ),
        ],
      ],
    );
  }
}

class _RecoverStatusText extends StatelessWidget {
  const _RecoverStatusText();

  @override
  Widget build(BuildContext context) {
    final theme = Theme.of(context);
    final textColor = theme.colors.textOnPrimaryLevel1;

    return Text(
      key: const Key('RecoveryAccountSuccessTitle'),
      context.l10n.recoveryAccountSuccessTitle,
      style: theme.textTheme.titleMedium?.copyWith(color: textColor),
    );
  }
}

class _SummaryDetails extends StatelessWidget {
  final Widget label;
  final Widget value;

  const _SummaryDetails({
    required this.label,
    required this.value,
  });

  @override
  Widget build(BuildContext context) {
    final textStyle = Theme.of(context).textTheme.bodyMedium!;
    return Row(
      crossAxisAlignment: CrossAxisAlignment.start,
      children: [
        Expanded(
          child: DefaultTextStyle(
            style: textStyle.copyWith(fontWeight: FontWeight.bold),
            child: label,
          ),
        ),
        Expanded(
          child: DefaultTextStyle(
            style: textStyle,
            child: value,
          ),
        ),
      ],
    );
  }
}

class _WalletSummaryDetails extends StatelessWidget {
  final String address;
  final ShelleyAddress? clipboardAddress;
  final String balance;

  const _WalletSummaryDetails({
    required this.address,
    required this.clipboardAddress,
    required this.balance,
  });

  @override
  Widget build(BuildContext context) {
<<<<<<< HEAD
    return Column(
      mainAxisSize: MainAxisSize.min,
      crossAxisAlignment: CrossAxisAlignment.stretch,
      children: [
        Semantics(
          container: true,
          label: 'Set unlock password for this device',
          child: VoicesFilledButton(
            key: const Key('SetUnlockPasswordButton'),
            onTap: isNextEnabled
                ? () => RegistrationCubit.of(context).nextStep()
                : null,
            child: Text(context.l10n.recoveryAccountDetailsAction),
          ),
        ),
        const SizedBox(height: 10),
        VoicesTextButton(
          key: const Key('RecoverDifferentKeychainButton'),
          onTap: () async {
            final cubit = RegistrationCubit.of(context);
            await cubit.recover.reset();
            cubit.previousStep();
          },
          child: Text(context.l10n.recoverDifferentKeychain),
=======
    final clipboardAddress = this.clipboardAddress;
    return Container(
      padding: const EdgeInsets.symmetric(vertical: 12),
      decoration: BoxDecoration(
        borderRadius: BorderRadius.circular(8),
        border: Border.all(
          width: 1.5,
          color: Theme.of(context).colors.outlineBorderVariant,
>>>>>>> 39f08fe7
        ),
      ),
      child: Column(
        mainAxisSize: MainAxisSize.min,
        crossAxisAlignment: CrossAxisAlignment.stretch,
        spacing: 12,
        children: [
          Padding(
            padding: const EdgeInsets.symmetric(horizontal: 12),
            child: _SummaryDetails(
              label: Text(context.l10n.linkedWallet),
              value: Row(
                spacing: 6,
                children: [
                  Text(address),
                  if (clipboardAddress != null)
                    VoicesClipboardIconButton(
                      clipboardData: clipboardAddress.toBech32(),
                    ),
                ],
              ),
            ),
          ),
          Padding(
            padding: const EdgeInsets.symmetric(horizontal: 12),
            child: _SummaryDetails(
              label: Text(context.l10n.balance),
              value: Text(balance),
            ),
          ),
          if (clipboardAddress != null)
            Padding(
              padding: const EdgeInsets.symmetric(horizontal: 4),
              child: _CheckOnCardanoScanButton(
                address: clipboardAddress,
              ),
            ),
        ],
      ),
    );
  }
}<|MERGE_RESOLUTION|>--- conflicted
+++ resolved
@@ -210,12 +210,16 @@
       mainAxisSize: MainAxisSize.min,
       crossAxisAlignment: CrossAxisAlignment.stretch,
       children: [
-        VoicesFilledButton(
-          key: const Key('SetUnlockPasswordButton'),
-          onTap: isNextEnabled
-              ? () => RegistrationCubit.of(context).nextStep()
-              : null,
-          child: Text(context.l10n.recoveryAccountDetailsAction),
+        Semantics(
+          container: true,
+          label: 'Set unlock password for this device',
+          child: VoicesFilledButton(
+            key: const Key('SetUnlockPasswordButton'),
+            onTap: isNextEnabled
+                ? () => RegistrationCubit.of(context).nextStep()
+                : null,
+            child: Text(context.l10n.recoveryAccountDetailsAction),
+          ),
         ),
         const SizedBox(height: 10),
         VoicesTextButton(
@@ -349,32 +353,6 @@
 
   @override
   Widget build(BuildContext context) {
-<<<<<<< HEAD
-    return Column(
-      mainAxisSize: MainAxisSize.min,
-      crossAxisAlignment: CrossAxisAlignment.stretch,
-      children: [
-        Semantics(
-          container: true,
-          label: 'Set unlock password for this device',
-          child: VoicesFilledButton(
-            key: const Key('SetUnlockPasswordButton'),
-            onTap: isNextEnabled
-                ? () => RegistrationCubit.of(context).nextStep()
-                : null,
-            child: Text(context.l10n.recoveryAccountDetailsAction),
-          ),
-        ),
-        const SizedBox(height: 10),
-        VoicesTextButton(
-          key: const Key('RecoverDifferentKeychainButton'),
-          onTap: () async {
-            final cubit = RegistrationCubit.of(context);
-            await cubit.recover.reset();
-            cubit.previousStep();
-          },
-          child: Text(context.l10n.recoverDifferentKeychain),
-=======
     final clipboardAddress = this.clipboardAddress;
     return Container(
       padding: const EdgeInsets.symmetric(vertical: 12),
@@ -383,7 +361,6 @@
         border: Border.all(
           width: 1.5,
           color: Theme.of(context).colors.outlineBorderVariant,
->>>>>>> 39f08fe7
         ),
       ),
       child: Column(
