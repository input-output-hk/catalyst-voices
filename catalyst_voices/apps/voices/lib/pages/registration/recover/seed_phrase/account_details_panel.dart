import 'dart:async';

import 'package:catalyst_cardano_serialization/catalyst_cardano_serialization.dart';
import 'package:catalyst_voices/common/constants/constants.dart';
import 'package:catalyst_voices/common/ext/account_role_ext.dart';
import 'package:catalyst_voices/widgets/buttons/clipboard_button.dart';
import 'package:catalyst_voices/widgets/widgets.dart';
import 'package:catalyst_voices_assets/catalyst_voices_assets.dart';
import 'package:catalyst_voices_blocs/catalyst_voices_blocs.dart';
import 'package:catalyst_voices_brands/catalyst_voices_brands.dart';
import 'package:catalyst_voices_localization/catalyst_voices_localization.dart';
import 'package:catalyst_voices_models/catalyst_voices_models.dart';
import 'package:catalyst_voices_shared/catalyst_voices_shared.dart';
import 'package:catalyst_voices_view_models/catalyst_voices_view_models.dart';
import 'package:flutter/material.dart';
import 'package:result_type/result_type.dart';

class AccountDetailsPanel extends StatelessWidget {
  const AccountDetailsPanel({
    super.key,
  });

  @override
  Widget build(BuildContext context) {
    final theme = Theme.of(context);
    final textColor = theme.colors.textOnPrimaryLevel1;

    return Column(
      crossAxisAlignment: CrossAxisAlignment.stretch,
      children: [
        const SizedBox(height: 24),
        Text(
          key: const Key('RecoveryAccountTitle'),
          context.l10n.recoveryAccountTitle,
          style: theme.textTheme.titleMedium?.copyWith(color: textColor),
        ),
        const SizedBox(height: 24),
        const Expanded(
          child: SingleChildScrollView(
            child: _BlocAccountSummery(),
          ),
        ),
        const SizedBox(height: 24),
        const _BlocNavigation(),
      ],
    );
  }
}

class _AccountRoles extends StatelessWidget {
  final Set<AccountRole> roles;

  const _AccountRoles({
    required this.roles,
  });

  @override
  Widget build(BuildContext context) {
    return Wrap(
      spacing: 6,
      runSpacing: 6,
      children: [
        for (final role in roles)
          VoicesChip.rectangular(
            leading: role.smallIcon.buildIcon(
              size: 18,
              color: Theme.of(context).colors.iconsForeground,
            ),
            content: Text(role.getName(context)),
          ),
      ],
    );
  }
}

class _AccountSummaryDetails extends StatelessWidget {
  final String? username;
  final String? email;
  final Set<AccountRole> roles;

  const _AccountSummaryDetails({
    required this.username,
    required this.email,
    required this.roles,
  });

  @override
  Widget build(BuildContext context) {
    return Container(
      padding: const EdgeInsets.all(12),
      decoration: BoxDecoration(
        borderRadius: BorderRadius.circular(8),
        border: Border.all(
          width: 1.5,
          color: Theme.of(context).colors.outlineBorderVariant,
        ),
      ),
      child: Column(
        mainAxisSize: MainAxisSize.min,
        crossAxisAlignment: CrossAxisAlignment.stretch,
        spacing: 12,
        children: [
          _SummaryDetails(
            label: Text(context.l10n.nickname),
            value: UsernameText(username),
          ),
          _SummaryDetails(
            label: Text(context.l10n.email),
            value: Text(
              email?.nullIfEmpty() ?? context.l10n.notAvailableAbbr.toLowerCase(),
            ),
          ),
          _SummaryDetails(
            label: Text(context.l10n.registeredRoles),
            value: _AccountRoles(roles: roles),
          ),
        ],
      ),
    );
  }
}

class _BlocAccountSummery extends StatelessWidget {
  const _BlocAccountSummery();

  @override
  Widget build(BuildContext context) {
    return BlocRecoverSelector<Result<AccountSummaryData, LocalizedException>?>(
      selector: (state) => state.accountDetails,
      builder: (context, state) {
        return switch (state) {
          Success<AccountSummaryData, LocalizedException>(:final value) =>
            _RecoveredAccountSummary(account: value),
          Failure<AccountSummaryData, LocalizedException>(:final value) =>
            _RecoverAccountFailure(exception: value),
          _ => const Center(child: VoicesCircularProgressIndicator()),
        };
      },
    );
  }
}

class _BlocNavigation extends StatelessWidget {
  const _BlocNavigation();

  @override
  Widget build(BuildContext context) {
    return BlocRecoverSelector<bool>(
      selector: (state) => state.isAccountSummaryNextEnabled,
      builder: (context, state) {
        return _Navigation(
          isNextEnabled: state,
        );
      },
    );
  }
}

class _CheckOnCardanoScanButton extends StatelessWidget with LaunchUrlMixin {
  final ShelleyAddress address;

  const _CheckOnCardanoScanButton({required this.address});

  @override
  Widget build(BuildContext context) {
    return Align(
      alignment: Alignment.topLeft,
      child: VoicesTextButton(
        style: const ButtonStyle(
          padding: WidgetStatePropertyAll(
            EdgeInsets.symmetric(horizontal: 8),
          ),
        ),
        child: Text(
          context.l10n.checkOnCardanoScan,
          style: Theme.of(context).textTheme.labelMedium!.copyWith(
                color: Theme.of(context).colorScheme.primary,
                fontWeight: FontWeight.w500,
              ),
        ),
        onTap: () => _showOnCardanoScan(address),
      ),
    );
  }

  void _showOnCardanoScan(ShelleyAddress address) {
    final uri = VoicesConstants.cardanoScanStakeAddressUrl(address).getUri();
    unawaited(launchUri(uri));
  }
}

class _Navigation extends StatelessWidget {
  final bool isNextEnabled;

  const _Navigation({
    this.isNextEnabled = false,
  });

  @override
  Widget build(BuildContext context) {
    return Column(
      mainAxisSize: MainAxisSize.min,
      crossAxisAlignment: CrossAxisAlignment.stretch,
      children: [
<<<<<<< HEAD
        Semantics(
          container: true,
          label: 'Set unlock password for this device',
          child: VoicesFilledButton(
            key: const Key('SetUnlockPasswordButton'),
            onTap: isNextEnabled
                ? () => RegistrationCubit.of(context).nextStep()
                : null,
            child: Text(context.l10n.recoveryAccountDetailsAction),
          ),
=======
        VoicesFilledButton(
          key: const Key('SetUnlockPasswordButton'),
          onTap: isNextEnabled ? () => RegistrationCubit.of(context).nextStep() : null,
          child: Text(context.l10n.recoveryAccountDetailsAction),
>>>>>>> d5d7d04b
        ),
        const SizedBox(height: 10),
        VoicesTextButton(
          key: const Key('RecoverDifferentKeychainButton'),
          onTap: () async {
            final cubit = RegistrationCubit.of(context);
            await cubit.recover.reset();
            cubit.previousStep();
          },
          child: Text(context.l10n.recoverDifferentKeychain),
        ),
      ],
    );
  }
}

class _RecoverAccountFailure extends StatelessWidget {
  final LocalizedException exception;

  const _RecoverAccountFailure({
    required this.exception,
  });

  @override
  Widget build(BuildContext context) {
    return VoicesErrorIndicator(
      key: const Key('RecoveryAccountError'),
      message: exception.message(context),
      onRetry: () async {
        final recover = RegistrationCubit.of(context).recover;
        await recover.recoverAccount();
      },
    );
  }
}

class _RecoveredAccountSummary extends StatelessWidget {
  final AccountSummaryData account;

  const _RecoveredAccountSummary({
    required this.account,
  });

  @override
  Widget build(BuildContext context) {
    final address = account.formattedAddress;
    final balance = account.balance;

    return Column(
      mainAxisSize: MainAxisSize.min,
      crossAxisAlignment: CrossAxisAlignment.stretch,
      children: [
        const _RecoverStatusText(),
        const SizedBox(height: 24),
        _AccountSummaryDetails(
          username: account.username,
          email: account.email,
          roles: account.roles,
        ),
        if (address != null && balance != null) ...[
          const SizedBox(height: 24),
          _WalletSummaryDetails(
            address: address,
            clipboardAddress: account.clipboardAddress,
            balance: balance,
          ),
        ],
      ],
    );
  }
}

class _RecoverStatusText extends StatelessWidget {
  const _RecoverStatusText();

  @override
  Widget build(BuildContext context) {
    final theme = Theme.of(context);
    final textColor = theme.colors.textOnPrimaryLevel1;

    return Text(
      key: const Key('RecoveryAccountSuccessTitle'),
      context.l10n.recoveryAccountSuccessTitle,
      style: theme.textTheme.titleMedium?.copyWith(color: textColor),
    );
  }
}

class _SummaryDetails extends StatelessWidget {
  final Widget label;
  final Widget value;

  const _SummaryDetails({
    required this.label,
    required this.value,
  });

  @override
  Widget build(BuildContext context) {
    final textStyle = Theme.of(context).textTheme.bodyMedium!;
    return Row(
      crossAxisAlignment: CrossAxisAlignment.start,
      children: [
        Expanded(
          child: DefaultTextStyle(
            style: textStyle.copyWith(fontWeight: FontWeight.bold),
            child: label,
          ),
        ),
        Expanded(
          child: DefaultTextStyle(
            style: textStyle,
            child: value,
          ),
        ),
      ],
    );
  }
}

class _WalletSummaryDetails extends StatelessWidget {
  final String address;
  final ShelleyAddress? clipboardAddress;
  final String balance;

  const _WalletSummaryDetails({
    required this.address,
    required this.clipboardAddress,
    required this.balance,
  });

  @override
  Widget build(BuildContext context) {
    final clipboardAddress = this.clipboardAddress;
    return Container(
      padding: const EdgeInsets.symmetric(vertical: 12),
      decoration: BoxDecoration(
        borderRadius: BorderRadius.circular(8),
        border: Border.all(
          width: 1.5,
          color: Theme.of(context).colors.outlineBorderVariant,
        ),
      ),
      child: Column(
        mainAxisSize: MainAxisSize.min,
        crossAxisAlignment: CrossAxisAlignment.stretch,
        spacing: 12,
        children: [
          Padding(
            padding: const EdgeInsets.symmetric(horizontal: 12),
            child: _SummaryDetails(
              label: Text(context.l10n.linkedWallet),
              value: Row(
                spacing: 6,
                children: [
                  Text(address),
                  if (clipboardAddress != null)
                    VoicesClipboardIconButton(
                      clipboardData: clipboardAddress.toBech32(),
                    ),
                ],
              ),
            ),
          ),
          Padding(
            padding: const EdgeInsets.symmetric(horizontal: 12),
            child: _SummaryDetails(
              label: Text(context.l10n.balance),
              value: Text(balance),
            ),
          ),
          if (clipboardAddress != null)
            Padding(
              padding: const EdgeInsets.symmetric(horizontal: 4),
              child: _CheckOnCardanoScanButton(
                address: clipboardAddress,
              ),
            ),
        ],
      ),
    );
  }
}<|MERGE_RESOLUTION|>--- conflicted
+++ resolved
@@ -202,23 +202,14 @@
       mainAxisSize: MainAxisSize.min,
       crossAxisAlignment: CrossAxisAlignment.stretch,
       children: [
-<<<<<<< HEAD
         Semantics(
           container: true,
           label: 'Set unlock password for this device',
           child: VoicesFilledButton(
             key: const Key('SetUnlockPasswordButton'),
-            onTap: isNextEnabled
-                ? () => RegistrationCubit.of(context).nextStep()
-                : null,
+            onTap: isNextEnabled ? () => RegistrationCubit.of(context).nextStep() : null,
             child: Text(context.l10n.recoveryAccountDetailsAction),
           ),
-=======
-        VoicesFilledButton(
-          key: const Key('SetUnlockPasswordButton'),
-          onTap: isNextEnabled ? () => RegistrationCubit.of(context).nextStep() : null,
-          child: Text(context.l10n.recoveryAccountDetailsAction),
->>>>>>> d5d7d04b
         ),
         const SizedBox(height: 10),
         VoicesTextButton(
