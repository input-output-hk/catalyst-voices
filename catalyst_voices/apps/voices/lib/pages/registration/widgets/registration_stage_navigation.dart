--- conflicted
+++ resolved
@@ -30,19 +30,12 @@
               ? onBackTap ?? () => RegistrationCubit.of(context).previousStep()
               : null,
         ),
-<<<<<<< HEAD
         Semantics(
           child: VoicesNextButton(
             semanticsIdentifier: 'NextButton',
-            onTap: isNextEnabled
-                ? onNextTap ?? () => RegistrationCubit.of(context).nextStep()
-                : null,
+            onTap:
+                isNextEnabled ? onNextTap ?? () => RegistrationCubit.of(context).nextStep() : null,
           ),
-=======
-        VoicesNextButton(
-          key: const Key('NextButton'),
-          onTap: isNextEnabled ? onNextTap ?? () => RegistrationCubit.of(context).nextStep() : null,
->>>>>>> d5d7d04b
         ),
       ],
     );
