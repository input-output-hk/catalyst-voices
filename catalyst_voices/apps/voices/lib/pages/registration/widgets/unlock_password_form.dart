import 'package:catalyst_voices/widgets/widgets.dart';
import 'package:catalyst_voices_localization/catalyst_voices_localization.dart';
import 'package:catalyst_voices_models/catalyst_voices_models.dart';
import 'package:flutter/material.dart';

class UnlockPasswordForm extends StatelessWidget {
  final TextEditingController passwordController;
  final TextEditingController confirmPasswordController;
  final bool showError;
  final PasswordStrength passwordStrength;
  final bool showPasswordStrength;
  final ValueChanged<String>? onSubmitted;

  const UnlockPasswordForm({
    super.key,
    required this.passwordController,
    required this.confirmPasswordController,
    this.showError = false,
    this.passwordStrength = PasswordStrength.weak,
    this.showPasswordStrength = false,
    this.onSubmitted,
  });

  @override
  Widget build(BuildContext context) {
    return Column(
      mainAxisSize: MainAxisSize.min,
      crossAxisAlignment: CrossAxisAlignment.stretch,
      children: [
        _UnlockPasswordTextField(
          controller: passwordController,
        ),
        const SizedBox(height: 12),
        _ConfirmUnlockPasswordTextField(
          controller: confirmPasswordController,
          showError: showError,
          minimumLength: PasswordStrength.minimumLength,
          onSubmitted: onSubmitted,
        ),
        const Spacer(),
        const SizedBox(height: 22),
        _PasswordStrength(
          strength: passwordStrength,
          visible: showPasswordStrength,
        ),
      ],
    );
  }
}

<<<<<<< HEAD
class _UnlockPasswordTextField extends StatelessWidget {
  final TextEditingController controller;

  const _UnlockPasswordTextField({
    required this.controller,
  });

  @override
  Widget build(BuildContext context) {
    return VoicesPasswordTextField(
      key: const Key('PasswordInputField'),
      semanticsIdentifier: 'PasswordInputField',
      controller: controller,
      textInputAction: TextInputAction.next,
      decoration: VoicesTextFieldDecoration(
        labelText: context.l10n.enterPassword,
      ),
    );
  }
}

=======
>>>>>>> 8e81431a
class _ConfirmUnlockPasswordTextField extends StatelessWidget {
  final TextEditingController controller;
  final bool showError;
  final int minimumLength;
  final ValueChanged<String>? onSubmitted;

  const _ConfirmUnlockPasswordTextField({
    required this.controller,
    this.showError = false,
    required this.minimumLength,
    this.onSubmitted,
  });

  @override
  Widget build(BuildContext context) {
    return VoicesPasswordTextField(
      key: const Key('PasswordConfirmInputField'),
      semanticsIdentifier: 'PasswordConfirmInputField',
      controller: controller,
      decoration: VoicesTextFieldDecoration(
        labelText: context.l10n.confirmPassword,
        helperText: context.l10n.xCharactersMinimum(minimumLength),
        errorText: showError ? context.l10n.passwordDoNotMatch : null,
      ),
      onSubmitted: onSubmitted,
    );
  }
}

class _PasswordStrength extends StatelessWidget {
  final PasswordStrength strength;
  final bool visible;

  const _PasswordStrength({
    this.strength = PasswordStrength.weak,
    this.visible = false,
  });

  @override
  Widget build(BuildContext context) {
    return Offstage(
      offstage: !visible,
      child: VoicesPasswordStrengthIndicator(
        passwordStrength: strength,
      ),
    );
  }
}

class _UnlockPasswordTextField extends StatelessWidget {
  final TextEditingController controller;

  const _UnlockPasswordTextField({
    required this.controller,
  });

  @override
  Widget build(BuildContext context) {
    return VoicesPasswordTextField(
      key: const Key('PasswordInputField'),
      controller: controller,
      textInputAction: TextInputAction.next,
      decoration: VoicesTextFieldDecoration(
        labelText: context.l10n.enterPassword,
      ),
    );
  }
}<|MERGE_RESOLUTION|>--- conflicted
+++ resolved
@@ -48,30 +48,6 @@
   }
 }
 
-<<<<<<< HEAD
-class _UnlockPasswordTextField extends StatelessWidget {
-  final TextEditingController controller;
-
-  const _UnlockPasswordTextField({
-    required this.controller,
-  });
-
-  @override
-  Widget build(BuildContext context) {
-    return VoicesPasswordTextField(
-      key: const Key('PasswordInputField'),
-      semanticsIdentifier: 'PasswordInputField',
-      controller: controller,
-      textInputAction: TextInputAction.next,
-      decoration: VoicesTextFieldDecoration(
-        labelText: context.l10n.enterPassword,
-      ),
-    );
-  }
-}
-
-=======
->>>>>>> 8e81431a
 class _ConfirmUnlockPasswordTextField extends StatelessWidget {
   final TextEditingController controller;
   final bool showError;
@@ -132,6 +108,7 @@
   Widget build(BuildContext context) {
     return VoicesPasswordTextField(
       key: const Key('PasswordInputField'),
+      semanticsIdentifier: 'PasswordInputField',
       controller: controller,
       textInputAction: TextInputAction.next,
       decoration: VoicesTextFieldDecoration(
