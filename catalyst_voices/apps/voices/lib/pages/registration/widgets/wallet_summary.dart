--- conflicted
+++ resolved
@@ -202,16 +202,6 @@
 
   @override
   Widget build(BuildContext context) {
-<<<<<<< HEAD
-    return Row(
-      children: [
-        Expanded(
-          child: DefaultTextStyle(
-            style: Theme.of(context).textTheme.labelMedium!.copyWith(
-                  fontWeight: FontWeight.w800,
-                ),
-            child: label,
-=======
     final baseIdentifier = semanticsIdentifier ?? 'WalletSummaryItem';
 
     return Semantics(
@@ -226,7 +216,6 @@
               ),
               child: label,
             ),
->>>>>>> dbd6bdaa
           ),
           Expanded(
             child: DefaultTextStyle(
