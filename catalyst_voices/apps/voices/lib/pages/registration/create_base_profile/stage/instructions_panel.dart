import 'package:catalyst_voices/pages/registration/create_base_profile/stage/widgets/instructions_acknowledgements.dart';
import 'package:catalyst_voices/pages/registration/create_base_profile/stage/widgets/instructions_navigation.dart';
import 'package:catalyst_voices/pages/registration/widgets/registration_details_panel_scaffold.dart';
import 'package:catalyst_voices/pages/registration/widgets/registration_stage_message.dart';
<<<<<<< HEAD
import 'package:catalyst_voices/widgets/widgets.dart';
import 'package:catalyst_voices_blocs/catalyst_voices_blocs.dart';
=======
>>>>>>> d7d52006
import 'package:catalyst_voices_localization/catalyst_voices_localization.dart';
import 'package:catalyst_voices_models/catalyst_voices_models.dart';
import 'package:flutter/material.dart';

class InstructionsPanel extends StatelessWidget {
  const InstructionsPanel({super.key});

  @override
  Widget build(BuildContext context) {
    return const RegistrationDetailsPanelScaffold(
      body: SingleChildScrollView(child: _PanelMainMessage()),
      footer: Column(
        mainAxisSize: MainAxisSize.min,
        crossAxisAlignment: CrossAxisAlignment.stretch,
        children: [
<<<<<<< HEAD
          _NextButton(),
        ],
      ),
    );
  }
}

class _NextButton extends StatelessWidget {
  const _NextButton();

  @override
  Widget build(BuildContext context) {
    return VoicesFilledButton(
      key: const Key('CreateBaseProfileNext'),
      onTap: () => RegistrationCubit.of(context).nextStep(),
      child: Text(context.l10n.createProfileInstructionsNext),
    );
  }
}

=======
          InstructionsAcknowledgements(),
          SizedBox(height: 24),
          InstructionsNavigation(),
        ],
      ),
    );
  }
}

>>>>>>> d7d52006
class _PanelMainMessage extends StatelessWidget {
  const _PanelMainMessage();

  @override
  Widget build(BuildContext context) {
    final l10n = context.l10n;

    return RegistrationStageMessage(
      title: Text(l10n.createProfileInstructionsTitle),
      subtitle: Column(
        mainAxisSize: MainAxisSize.min,
        crossAxisAlignment: CrossAxisAlignment.start,
        spacing: 10,
        children: [
          Text(l10n.createProfileInstructionsMessage),
          const _WalletBalanceNotice(),
        ],
      ),
    );
  }
}

class _WalletBalanceNotice extends StatelessWidget {
  const _WalletBalanceNotice();

  @override
  Widget build(BuildContext context) {
    return Column(
      mainAxisSize: MainAxisSize.min,
      crossAxisAlignment: CrossAxisAlignment.start,
      children: [
        Text(
          context.l10n.notice,
          style: Theme.of(context).textTheme.labelSmall!.copyWith(
                fontWeight: FontWeight.w800,
              ),
        ),
        const SizedBox(height: 6),
        Text(
          context.l10n.createProfileInstructionsNotice(
            CardanoWalletDetails.minAdaForRegistration.ada,
          ),
          style: Theme.of(context).textTheme.bodySmall,
        ),
      ],
    );
  }
}<|MERGE_RESOLUTION|>--- conflicted
+++ resolved
@@ -2,11 +2,6 @@
 import 'package:catalyst_voices/pages/registration/create_base_profile/stage/widgets/instructions_navigation.dart';
 import 'package:catalyst_voices/pages/registration/widgets/registration_details_panel_scaffold.dart';
 import 'package:catalyst_voices/pages/registration/widgets/registration_stage_message.dart';
-<<<<<<< HEAD
-import 'package:catalyst_voices/widgets/widgets.dart';
-import 'package:catalyst_voices_blocs/catalyst_voices_blocs.dart';
-=======
->>>>>>> d7d52006
 import 'package:catalyst_voices_localization/catalyst_voices_localization.dart';
 import 'package:catalyst_voices_models/catalyst_voices_models.dart';
 import 'package:flutter/material.dart';
@@ -22,28 +17,6 @@
         mainAxisSize: MainAxisSize.min,
         crossAxisAlignment: CrossAxisAlignment.stretch,
         children: [
-<<<<<<< HEAD
-          _NextButton(),
-        ],
-      ),
-    );
-  }
-}
-
-class _NextButton extends StatelessWidget {
-  const _NextButton();
-
-  @override
-  Widget build(BuildContext context) {
-    return VoicesFilledButton(
-      key: const Key('CreateBaseProfileNext'),
-      onTap: () => RegistrationCubit.of(context).nextStep(),
-      child: Text(context.l10n.createProfileInstructionsNext),
-    );
-  }
-}
-
-=======
           InstructionsAcknowledgements(),
           SizedBox(height: 24),
           InstructionsNavigation(),
@@ -53,7 +26,6 @@
   }
 }
 
->>>>>>> d7d52006
 class _PanelMainMessage extends StatelessWidget {
   const _PanelMainMessage();
 
