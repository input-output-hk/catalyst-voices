import 'dart:async';

import 'package:catalyst_voices/common/constants/constants.dart';
import 'package:catalyst_voices/common/ext/account_role_ext.dart';
import 'package:catalyst_voices/pages/registration/widgets/registration_details_panel_scaffold.dart';
import 'package:catalyst_voices/widgets/widgets.dart';
import 'package:catalyst_voices_assets/catalyst_voices_assets.dart';
import 'package:catalyst_voices_blocs/catalyst_voices_blocs.dart';
import 'package:catalyst_voices_brands/catalyst_voices_brands.dart';
import 'package:catalyst_voices_localization/catalyst_voices_localization.dart';
import 'package:catalyst_voices_models/catalyst_voices_models.dart';
import 'package:catalyst_voices_shared/catalyst_voices_shared.dart';
import 'package:catalyst_voices_view_models/catalyst_voices_view_models.dart';
import 'package:flutter/material.dart';
import 'package:result_type/result_type.dart';
import 'package:url_launcher/url_launcher.dart';

class RbacTransactionPanel extends StatefulWidget {
  const RbacTransactionPanel({super.key});

  @override
  State<RbacTransactionPanel> createState() => _RbacTransactionPanelState();
}

class _BlocSubmitTxButton extends StatelessWidget {
  final VoidCallback onSubmit;

  const _BlocSubmitTxButton({required this.onSubmit});

  @override
  Widget build(BuildContext context) {
    return BlocRegistrationSelector<bool>(
      selector: (state) => state.isSubmittingTx,
      builder: (context, isLoading) {
        return VoicesFilledButton(
          leading: VoicesAssets.icons.wallet.buildIcon(),
          onTap: onSubmit,
          trailing: isLoading
              ? const SizedBox(
                  width: 16,
                  height: 16,
                  child: VoicesCircularProgressIndicator(),
                )
              : null,
          child: Text(context.l10n.walletLinkTransactionSign, semanticsIdentifier: 'SignTransactionButton'),
        );
      },
    );
  }
}

class _BlocSummary extends StatelessWidget {
  const _BlocSummary();

  @override
  Widget build(BuildContext context) {
    return BlocSelector<
      RegistrationCubit,
      RegistrationState,
      ({Set<AccountRole> roles, WalletInfo selectedWallet, String transactionFee})?
    >(
      selector: (state) {
        final selectedWallet = state.walletLinkStateData.selectedWallet;
        final transactionFee = state.registrationStateData.transactionFee;
        final selectedRoles = state.walletLinkStateData.selectedRoleTypes;
        if (selectedWallet == null || transactionFee == null) {
          return null;
        }

        return (
          roles: selectedRoles,
          selectedWallet: selectedWallet,
          transactionFee: transactionFee,
        );
      },
      builder: (context, state) {
        if (state == null) {
          return const _SummaryPlaceholder();
        }

        return _Summary(
          roles: state.roles,
          walletInfo: state.selectedWallet,
          transactionFee: state.transactionFee,
        );
      },
    );
  }
}

class _BlocTransactionDetails extends StatelessWidget {
  final VoidCallback onRefreshTap;

  const _BlocTransactionDetails({required this.onRefreshTap});

  @override
  Widget build(BuildContext context) {
    return BlocRegistrationSelector(
      selector: (state) => state.canSubmitTx,
      builder: (context, result) {
        return switch (result) {
          Success() => const _TransactionDetails(),
          Failure(:final value) => _Error(error: value, onRetry: onRefreshTap),
          _ => const Center(child: VoicesCircularProgressIndicator()),
        };
      },
    );
  }
}

class _BlocTxSubmitError extends StatelessWidget {
  const _BlocTxSubmitError();

  @override
  Widget build(BuildContext context) {
    return BlocRegistrationSelector(
      selector: (state) => state.canSubmitTx,
      builder: (context, result) {
        return switch (result) {
          Failure(:final value) => _Error(
            error: value,
            onRetry: () => _onRetry(context),
          ),
          _ => const Offstage(),
        };
      },
    );
  }

  void _onRetry(BuildContext context) {
    unawaited(RegistrationCubit.of(context).finishRegistration());
  }
}

<<<<<<< HEAD
class _SuccessNavigation extends StatelessWidget {
  const _SuccessNavigation();

  @override
  Widget build(BuildContext context) {
    return Column(
      crossAxisAlignment: CrossAxisAlignment.stretch,
      children: [
        _BlocSubmitTxButton(
          onSubmit: () => _submitRegistration(context),
        ),
        const SizedBox(height: 10),
        VoicesTextButton(
          leading: VoicesAssets.icons.wallet.buildIcon(),
          onTap: () {
            RegistrationCubit.of(context).changeRoleSetup();
          },
          child: Text(context.l10n.walletLinkTransactionChangeRoles, semanticsIdentifier: 'TransactionReviewChangeRolesButton'),
        ),
      ],
    );
  }

  void _submitRegistration(BuildContext context) {
    unawaited(RegistrationCubit.of(context).finishRegistration());
  }
}

=======
>>>>>>> 8e81431a
class _Error extends StatelessWidget {
  final LocalizedException error;
  final VoidCallback onRetry;

  const _Error({
    required this.error,
    required this.onRetry,
  });

  @override
  Widget build(BuildContext context) {
    return Align(
      alignment: Alignment.topCenter,
      child: Container(
        padding: const EdgeInsets.only(top: 20),
        width: double.infinity,
        child: VoicesErrorIndicator(
          message: error.message(context),
          onRetry: onRetry,
        ),
      ),
    );
  }
}

class _ErrorNavigation extends StatelessWidget {
  const _ErrorNavigation();

  @override
  Widget build(BuildContext context) {
    return Column(
      crossAxisAlignment: CrossAxisAlignment.stretch,
      children: [
        VoicesOutlinedButton(
          key: const Key('BackToWalletSelectionButton'),
          onTap: () => RegistrationCubit.of(context).chooseOtherWallet(),
          child: Text(context.l10n.walletLinkTransactionBackToWalletSelection),
        ),
        const SizedBox(height: 10),
        VoicesTextButton(
          key: const Key('SeeAllSupportedWalletsButton'),
          trailing: VoicesAssets.icons.externalLink.buildIcon(),
          onTap: () async => _launchSupportedWalletsLink(),
          child: Text(context.l10n.seeAllSupportedWallets),
        ),
      ],
    );
  }

  Future<void> _launchSupportedWalletsLink() async {
    final url = VoicesConstants.officiallySupportedWalletsUrl.getUri();
    if (!await launchUrl(url)) {
      throw Exception('Could not launch $url');
    }
  }
}

class _Navigation extends StatelessWidget {
  const _Navigation();

  @override
  Widget build(BuildContext context) {
    return BlocRegistrationSelector<bool>(
      selector: (state) => state.canSubmitTx?.isFailure ?? true,
      builder: (context, isFailure) {
        if (isFailure) {
          return const _ErrorNavigation();
        } else {
          return const _SuccessNavigation();
        }
      },
    );
  }
}

class _RbacTransactionPanelState extends State<RbacTransactionPanel> {
  @override
  Widget build(BuildContext context) {
    return RegistrationDetailsPanelScaffold(
      title: const _Title(),
      body: _BlocTransactionDetails(onRefreshTap: _onRefresh),
      footer: const _Navigation(),
    );
  }

  @override
  void initState() {
    super.initState();
    unawaited(RegistrationCubit.of(context).prepareRegistration());
  }

  void _onRefresh() {
    unawaited(RegistrationCubit.of(context).prepareRegistration());
  }
}

class _SuccessNavigation extends StatelessWidget {
  const _SuccessNavigation();

  @override
  Widget build(BuildContext context) {
    return Column(
      crossAxisAlignment: CrossAxisAlignment.stretch,
      children: [
        _BlocSubmitTxButton(
          onSubmit: () => _submitRegistration(context),
        ),
        const SizedBox(height: 10),
        VoicesTextButton(
          leading: VoicesAssets.icons.wallet.buildIcon(),
          onTap: () {
            RegistrationCubit.of(context).changeRoleSetup();
          },
          child: Text(context.l10n.walletLinkTransactionChangeRoles),
        ),
      ],
    );
  }

  void _submitRegistration(BuildContext context) {
    unawaited(RegistrationCubit.of(context).finishRegistration());
  }
}

class _Summary extends StatelessWidget {
  final Set<AccountRole> roles;
  final WalletInfo walletInfo;
  final String transactionFee;

  const _Summary({
    required this.roles,
    required this.walletInfo,
    required this.transactionFee,
  });

  @override
  Widget build(BuildContext context) {
    return Container(
      padding: const EdgeInsets.all(12),
      decoration: BoxDecoration(
        borderRadius: BorderRadius.circular(8),
        border: Border.all(
          width: 1.5,
          color: Theme.of(context).colors.outlineBorderVariant,
        ),
      ),
      child: Column(
        crossAxisAlignment: CrossAxisAlignment.start,
        children: [
          Text(
            context.l10n.walletLinkTransactionAccountCompletion,
            style: Theme.of(context).textTheme.titleSmall,
          ),
          const SizedBox(height: 12),
          Text(
            context.l10n.walletLinkTransactionLinkItem(walletInfo.metadata.name.capitalize()),
            style: Theme.of(context).textTheme.bodySmall,
          ),
          for (final role in roles) ...[
            const SizedBox(height: 12),
            Text(
              context.l10n.walletLinkTransactionRoleItem(
                role.getName(context).toLowerCase(),
              ),
              style: Theme.of(context).textTheme.bodySmall,
            ),
          ],
          const Divider(height: 24),
          Row(
            mainAxisAlignment: MainAxisAlignment.spaceBetween,
            children: [
              Text(
                context.l10n.total,
                style: Theme.of(
                  context,
                ).textTheme.titleSmall?.copyWith(fontWeight: FontWeight.bold),
              ),
              Text(
                transactionFee,
                style: Theme.of(context).textTheme.bodySmall,
              ),
            ],
          ),
        ],
      ),
    );
  }
}

class _SummaryPlaceholder extends StatelessWidget {
  const _SummaryPlaceholder();

  @override
  Widget build(BuildContext context) {
    return const Center(
      child: Padding(
        padding: EdgeInsets.all(32),
        child: CircularProgressIndicator(),
      ),
    );
  }
}

class _Title extends StatelessWidget {
  const _Title();

  @override
  Widget build(BuildContext context) {
    return Column(
      crossAxisAlignment: CrossAxisAlignment.start,
      spacing: 6,
      children: [
        Text(
          context.l10n.walletLinkTransactionTitle,
          style: Theme.of(context).textTheme.titleMedium,
        ),
        Text(
          context.l10n.walletLinkTransactionSubtitle,
          style: Theme.of(context).textTheme.bodyMedium,
        ),
      ],
    );
  }
}

class _TransactionDetails extends StatelessWidget {
  const _TransactionDetails();

  @override
  Widget build(BuildContext context) {
    return const Column(
      crossAxisAlignment: CrossAxisAlignment.stretch,
      children: [
        _BlocSummary(),
        _BlocTxSubmitError(),
      ],
    );
  }
}<|MERGE_RESOLUTION|>--- conflicted
+++ resolved
@@ -42,7 +42,10 @@
                   child: VoicesCircularProgressIndicator(),
                 )
               : null,
-          child: Text(context.l10n.walletLinkTransactionSign, semanticsIdentifier: 'SignTransactionButton'),
+          child: Text(
+            context.l10n.walletLinkTransactionSign,
+            semanticsIdentifier: 'SignTransactionButton',
+          ),
         );
       },
     );
@@ -132,37 +135,6 @@
   }
 }
 
-<<<<<<< HEAD
-class _SuccessNavigation extends StatelessWidget {
-  const _SuccessNavigation();
-
-  @override
-  Widget build(BuildContext context) {
-    return Column(
-      crossAxisAlignment: CrossAxisAlignment.stretch,
-      children: [
-        _BlocSubmitTxButton(
-          onSubmit: () => _submitRegistration(context),
-        ),
-        const SizedBox(height: 10),
-        VoicesTextButton(
-          leading: VoicesAssets.icons.wallet.buildIcon(),
-          onTap: () {
-            RegistrationCubit.of(context).changeRoleSetup();
-          },
-          child: Text(context.l10n.walletLinkTransactionChangeRoles, semanticsIdentifier: 'TransactionReviewChangeRolesButton'),
-        ),
-      ],
-    );
-  }
-
-  void _submitRegistration(BuildContext context) {
-    unawaited(RegistrationCubit.of(context).finishRegistration());
-  }
-}
-
-=======
->>>>>>> 8e81431a
 class _Error extends StatelessWidget {
   final LocalizedException error;
   final VoidCallback onRetry;
@@ -276,7 +248,10 @@
           onTap: () {
             RegistrationCubit.of(context).changeRoleSetup();
           },
-          child: Text(context.l10n.walletLinkTransactionChangeRoles),
+          child: Text(
+            context.l10n.walletLinkTransactionChangeRoles,
+            semanticsIdentifier: 'TransactionReviewChangeRolesButton',
+          ),
         ),
       ],
     );
