import 'dart:async';

import 'package:catalyst_voices/common/ext/text_editing_controller_ext.dart';
import 'package:catalyst_voices/widgets/widgets.dart';
import 'package:catalyst_voices_blocs/catalyst_voices_blocs.dart';
import 'package:catalyst_voices_localization/catalyst_voices_localization.dart';
import 'package:catalyst_voices_view_models/catalyst_voices_view_models.dart';
import 'package:flutter/material.dart';
import 'package:flutter_bloc/flutter_bloc.dart';

class AccountDisplayNameTile extends StatefulWidget {
  const AccountDisplayNameTile({
    super.key,
  });

  @override
  State<AccountDisplayNameTile> createState() => _AccountDisplayNameTileState();
}

class _AccountDisplayNameTileState extends State<AccountDisplayNameTile> {
  late final TextEditingController _controller;
  late final FocusNode _focusNode;

  bool _isEditMode = false;
  DisplayName _displayName = const DisplayName.pure();
  StreamSubscription<DisplayName>? _sub;

  @override
  Widget build(BuildContext context) {
    return EditableTile(
      title: context.l10n.displayName,
      onChanged: _onEditModeChange,
      isEditMode: _isEditMode,
      isSaveEnabled: _displayName.isValid,
      isEditEnabled: false,
      child: VoicesDisplayNameTextField(
        controller: _controller,
        focusNode: _focusNode,
        decoration: VoicesTextFieldDecoration(
          hintText: context.l10n.displayName,
          errorText: _displayName.displayError?.message(context),
        ),
        onFieldSubmitted: null,
        readOnly: !_isEditMode,
        maxLength: _isEditMode ? DisplayName.lengthRange.max : null,
      ),
    );
  }

  @override
  void dispose() {
    unawaited(_sub?.cancel());
    _sub = null;

    _controller.dispose();
    _focusNode.dispose();
    super.dispose();
  }

  @override
  void initState() {
    super.initState();

    final bloc = context.read<AccountCubit>();
    final text = bloc.state.displayName.value;
    final value = TextEditingValueExt.collapsedAtEndOf(text);
    _controller = TextEditingController.fromValue(value);
    _controller.addListener(_handleControllerChange);
    _displayName = bloc.state.displayName;

    _focusNode = FocusNode();

    _sub = bloc.stream
        .map((event) => event.displayName)
        .distinct()
        .listen(_handleDisplayNameChange);
  }

  void _handleControllerChange() {
    setState(() {
      _displayName = DisplayName.dirty(_controller.text);
    });
  }

  void _handleDisplayNameChange(DisplayName displayName) {
    if (_isEditMode) {
      return;
    }

    _controller.textWithSelection = displayName.value;
  }

<<<<<<< HEAD
  void _onCancel() {
    final displayName = context.read<AccountCubit>().state.displayName;
    _controller.textWithSelection = displayName.value;
=======
  @override
  Widget build(BuildContext context) {
    return EditableTile(
      key: const Key('AccountDisplayNameTile'),
      title: context.l10n.displayName,
      onChanged: _onEditModeChange,
      isEditMode: _isEditMode,
      isSaveEnabled: _displayName.isValid,
      child: VoicesDisplayNameTextField(
        key: const Key('AccountDisplayNameTextField'),
        controller: _controller,
        focusNode: _focusNode,
        decoration: VoicesTextFieldDecoration(
          hintText: context.l10n.displayName,
          errorText: _displayName.displayError?.message(context),
        ),
        onFieldSubmitted: null,
        readOnly: !_isEditMode,
        maxLength: _isEditMode ? DisplayName.lengthRange.max : null,
      ),
    );
>>>>>>> 5aaa04a0
  }

  void _onEditModeChange(EditableTileChange value) {
    setState(() {
      _isEditMode = value.isEditMode;

      // TODO(damian-molinski): for some reason text is selected.
      if (value.isEditMode) {
        _focusNode.requestFocus();
      }

      switch (value.source) {
        case EditableTileChangeSource.cancel:
          if (!value.isEditMode) {
            _onCancel();
          }
        case EditableTileChangeSource.save:
          _onSave();
      }
    });
  }

  void _onSave() {
    // Note. not supported atm.
    // unawaited(context.read<AccountCubit>().updateDisplayName(_displayName));
  }
}<|MERGE_RESOLUTION|>--- conflicted
+++ resolved
@@ -28,12 +28,14 @@
   @override
   Widget build(BuildContext context) {
     return EditableTile(
+      key: const Key('AccountDisplayNameTile'),
       title: context.l10n.displayName,
       onChanged: _onEditModeChange,
       isEditMode: _isEditMode,
       isSaveEnabled: _displayName.isValid,
       isEditEnabled: false,
       child: VoicesDisplayNameTextField(
+        key: const Key('AccountDisplayNameTextField'),
         controller: _controller,
         focusNode: _focusNode,
         decoration: VoicesTextFieldDecoration(
@@ -90,33 +92,9 @@
     _controller.textWithSelection = displayName.value;
   }
 
-<<<<<<< HEAD
   void _onCancel() {
     final displayName = context.read<AccountCubit>().state.displayName;
     _controller.textWithSelection = displayName.value;
-=======
-  @override
-  Widget build(BuildContext context) {
-    return EditableTile(
-      key: const Key('AccountDisplayNameTile'),
-      title: context.l10n.displayName,
-      onChanged: _onEditModeChange,
-      isEditMode: _isEditMode,
-      isSaveEnabled: _displayName.isValid,
-      child: VoicesDisplayNameTextField(
-        key: const Key('AccountDisplayNameTextField'),
-        controller: _controller,
-        focusNode: _focusNode,
-        decoration: VoicesTextFieldDecoration(
-          hintText: context.l10n.displayName,
-          errorText: _displayName.displayError?.message(context),
-        ),
-        onFieldSubmitted: null,
-        readOnly: !_isEditMode,
-        maxLength: _isEditMode ? DisplayName.lengthRange.max : null,
-      ),
-    );
->>>>>>> 5aaa04a0
   }
 
   void _onEditModeChange(EditableTileChange value) {
