import 'dart:async';

import 'package:catalyst_voices/common/error_handler.dart';
import 'package:catalyst_voices/common/signal_handler.dart';
import 'package:catalyst_voices/pages/account/delete_keychain_dialog.dart';
import 'package:catalyst_voices/pages/account/keychain_deleted_dialog.dart';
import 'package:catalyst_voices/pages/account/pending_email_change_dialog.dart';
import 'package:catalyst_voices/pages/account/verification_email_send_dialog.dart';
import 'package:catalyst_voices/pages/account/widgets/account_email_tile.dart';
import 'package:catalyst_voices/pages/account/widgets/account_header_tile.dart';
import 'package:catalyst_voices/pages/account/widgets/account_keychain_tile.dart';
import 'package:catalyst_voices/pages/account/widgets/account_page_grid.dart';
import 'package:catalyst_voices/pages/account/widgets/account_page_title.dart';
import 'package:catalyst_voices/pages/account/widgets/account_roles_tile.dart';
import 'package:catalyst_voices/pages/account/widgets/account_username_tile.dart';
import 'package:catalyst_voices/pages/spaces/appbar/actions/account_settings_action.dart';
import 'package:catalyst_voices/pages/spaces/appbar/actions/session_cta_action.dart';
import 'package:catalyst_voices/pages/spaces/drawer/opportunities_drawer.dart';
import 'package:catalyst_voices/routes/routes.dart';
import 'package:catalyst_voices/widgets/widgets.dart';
import 'package:catalyst_voices_blocs/catalyst_voices_blocs.dart';
import 'package:catalyst_voices_models/catalyst_voices_models.dart';
import 'package:catalyst_voices_shared/catalyst_voices_shared.dart';
import 'package:flutter/material.dart';

final class AccountPage extends StatefulWidget {
  const AccountPage({super.key});

  @override
  State<AccountPage> createState() => _AccountPageState();
}

class _AccountPageState extends State<AccountPage>
    with
        ErrorHandlerStateMixin<AccountCubit, AccountPage>,
        SignalHandlerStateMixin<AccountCubit, AccountSignal, AccountPage> {
  @override
  Widget build(BuildContext context) {
    return Scaffold(
      appBar: const VoicesAppBar(
        automaticallyImplyLeading: false,
        actions: [
          SessionCtaAction(),
          AccountSettingsAction(),
        ],
      ),
      endDrawer: const OpportunitiesDrawer(),
      body: Column(
        crossAxisAlignment: CrossAxisAlignment.stretch,
        children: [
          Expanded(
            child: ListView(
              padding: const EdgeInsets.all(24),
              children: [
                const AccountPageTitle(key: Key('AccountPageTitle')),
                ResponsiveChild(
                  xs: const SizedBox(height: 18),
                  sm: const SizedBox(height: 42),
                ),
                const AccountPageGrid(
                  key: ValueKey('AccountOverviewGrid'),
                  children: [
<<<<<<< HEAD
                    Expanded(child: AccountHeaderTile()),
                    SizedBox(width: 28),
                    Spacer(),
=======
                    AccountHeaderTile(),
                    AccountActionTile(),
>>>>>>> e4389b02
                  ],
                ),
                ResponsiveChild(
                  xs: const SizedBox(height: 18),
                  sm: const SizedBox(height: 40),
                ),
                AccountPageGrid(
                  key: const ValueKey('AccountDetailsGrid'),
                  children: [
                    const AccountUsernameTile(),
                    const AccountRolesTile(),
                    const AccountEmailTile(),
                    AccountKeychainTile(
                      key: const Key('AccountKeychainTile'),
                      onRemoveTap: _removeActiveKeychain,
                    ),
                  ],
                ),
              ],
            ),
          ),
        ],
      ),
    );
  }

  @override
  void handleSignal(AccountSignal signal) {
    switch (signal) {
      case AccountVerificationEmailSendSignal():
        _showVerificationEmailSendDialog();
      case PendingEmailChangeSignal():
        _showPendingEmailChangeDialog();
    }
  }

  @override
  void initState() {
    super.initState();

    unawaited(context.read<AccountCubit>().updateAccountDetails());
  }

  Future<void> _removeActiveKeychain() async {
    final confirmed = await DeleteKeychainDialog.show(context);
    if (!confirmed) {
      return;
    }

    if (mounted) {
      await context.read<AccountCubit>().deleteActiveKeychain();
    }

    if (mounted) {
      unawaited(KeychainDeletedDialog.show(context));

      // TODO(damian-molinski): refactor it. Should be inside AccountCubit and emit signals to page.
      final phaseType = context.read<CampaignPhaseAwareCubit>().state.activeCampaignPhaseType;

      switch (phaseType) {
        case CampaignPhaseType.communityReview:
        case CampaignPhaseType.communityVoting:
          const VotingRoute($extra: true).go(context);
        case null:
        case CampaignPhaseType.proposalSubmission:
        case CampaignPhaseType.votingRegistration:
        case CampaignPhaseType.reviewRegistration:
        case CampaignPhaseType.votingResults:
        case CampaignPhaseType.projectOnboarding:
          const DiscoveryRoute($extra: true).go(context);
      }
    }
  }

  void _showPendingEmailChangeDialog() {
    unawaited(PendingEmailChangeDialog.show(context));
  }

  void _showVerificationEmailSendDialog() {
    unawaited(VerificationEmailSendDialog.show(context));
  }
}<|MERGE_RESOLUTION|>--- conflicted
+++ resolved
@@ -60,14 +60,8 @@
                 const AccountPageGrid(
                   key: ValueKey('AccountOverviewGrid'),
                   children: [
-<<<<<<< HEAD
-                    Expanded(child: AccountHeaderTile()),
-                    SizedBox(width: 28),
+                    AccountHeaderTile(),
                     Spacer(),
-=======
-                    AccountHeaderTile(),
-                    AccountActionTile(),
->>>>>>> e4389b02
                   ],
                 ),
                 ResponsiveChild(
