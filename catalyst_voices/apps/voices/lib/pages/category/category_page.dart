import 'dart:async';

import 'package:catalyst_voices/common/typedefs.dart';
import 'package:catalyst_voices/pages/campaign_phase_aware/proposal_submission_phase_aware.dart';
import 'package:catalyst_voices/pages/category/card_information.dart';
import 'package:catalyst_voices/pages/category/category_detail_view.dart';
import 'package:catalyst_voices/pages/category/draggable_sheet_category_information.dart';
import 'package:catalyst_voices/widgets/common/infrastructure/voices_wide_screen_constrained.dart';
import 'package:catalyst_voices/widgets/indicators/voices_error_indicator.dart';
import 'package:catalyst_voices_blocs/catalyst_voices_blocs.dart';
import 'package:catalyst_voices_models/catalyst_voices_models.dart';
import 'package:catalyst_voices_shared/catalyst_voices_shared.dart';
import 'package:catalyst_voices_view_models/catalyst_voices_view_models.dart';
import 'package:flutter/material.dart';
import 'package:skeletonizer/skeletonizer.dart';

class CategoryPage extends StatefulWidget {
  final SignedDocumentRef categoryId;

  const CategoryPage({super.key, required this.categoryId});

  @override
  State<CategoryPage> createState() => _CategoryPageState();
}

class _Body extends StatelessWidget {
  final CampaignCategoryDetailsViewModel category;
  final bool isLoading;
  final bool isActiveProposer;

  const _Body({
    required this.category,
    this.isLoading = false,
    this.isActiveProposer = false,
  });

  @override
  Widget build(BuildContext context) {
    return Padding(
      padding: const EdgeInsets.symmetric(horizontal: 120),
      child: Skeletonizer(
        enabled: isLoading,
        child: SelectionArea(
          child: Row(
            mainAxisSize: MainAxisSize.min,
            crossAxisAlignment: CrossAxisAlignment.start,
            children: [
              Expanded(
                child: SingleChildScrollView(
                  child: CategoryDetailView(
                    category: category,
                  ),
                ),
              ),
              const SizedBox(width: 48),
              CardInformation(
                category: category,
                isActiveProposer: isActiveProposer,
              ),
            ],
          ),
        ),
      ),
    );
  }
}

class _BodySmall extends StatelessWidget {
  final CampaignCategoryDetailsViewModel category;
  final bool isLoading;
  final bool isActiveProposer;

  const _BodySmall({
    required this.category,
    this.isLoading = false,
    this.isActiveProposer = false,
  });

  @override
  Widget build(BuildContext context) {
    return Skeletonizer(
      enabled: isLoading,
      child: Stack(
        children: [
          Padding(
            padding: const EdgeInsets.symmetric(horizontal: 12),
            child: SingleChildScrollView(
              child: CategoryDetailView(
                category: category,
              ),
            ),
          ),
          DraggableSheetCategoryInformation(
            category: category,
            isActiveProposer: isActiveProposer,
          ),
        ],
      ),
    );
  }
}

class _CategoryDetailError extends StatelessWidget {
  final SignedDocumentRef categoryId;

  const _CategoryDetailError({required this.categoryId});

  @override
  Widget build(BuildContext context) {
    return BlocSelector<CategoryDetailCubit, CategoryDetailState, ErrorVisibilityState>(
      selector: (state) {
        return (
          show: state.isLoading == false && state.error != null,
          data: state.error,
        );
      },
      builder: (context, state) {
        final error = state.data ?? const LocalizedUnknownException();
        return Offstage(
          offstage: !state.show,
          child: Padding(
            padding: const EdgeInsets.only(top: 60),
            child: Center(
              child: VoicesErrorIndicator(
                message: error.message(context),
                onRetry: error is LocalizedNotFoundException
                    ? null
                    : () {
                        unawaited(
                          context.read<CategoryDetailCubit>().getCategoryDetail(categoryId),
                        );
                      },
              ),
            ),
          ),
        );
      },
    );
  }
}

class _CategoryDetailContent extends StatelessWidget {
  const _CategoryDetailContent();

  @override
  Widget build(BuildContext context) {
    return BlocSelector<
      CategoryDetailCubit,
      CategoryDetailState,
      DataVisibilityState<CampaignCategoryDetailsViewModel>
    >(
      selector: (state) {
        return (
          show: state.isLoading,
          data: state.category ?? CampaignCategoryDetailsViewModel.placeholder(),
        );
      },
      builder: (context, state) {
        final isActiveProposer = context.select<SessionCubit, bool>(
          (cubit) => cubit.state.isProposerUnlock,
        );
        return ResponsiveChildBuilder(
          sm: (_) => _BodySmall(
            category: state.data,
            isLoading: state.show,
            isActiveProposer: isActiveProposer,
          ),
          md: (_) => _Body(
            category: state.data,
            isLoading: state.show,
            isActiveProposer: isActiveProposer,
          ),
        );
      },
    );
  }
}

class _CategoryPageState extends State<CategoryPage> {
  @override
  Widget build(BuildContext context) {
    return ProposalSubmissionPhaseAware(
<<<<<<< HEAD
      activeChild: Stack(
        children: [
          const _CategoryDetailLoadingOrDataSelector(),
          _CategoryDetailErrorSelector(
            categoryId: widget.categoryId,
          ),
        ].constrainedDelegate(),
=======
      activeChild: ResponsivePadding(
        xs: const EdgeInsets.symmetric(horizontal: 12),
        sm: const EdgeInsets.symmetric(horizontal: 20),
        md: const EdgeInsets.symmetric(horizontal: 120),
        lg: const EdgeInsets.symmetric(horizontal: 120),
        other: const EdgeInsets.symmetric(horizontal: 120),
        child: Stack(
          children: [
            const _CategoryDetailContent(),
            _CategoryDetailError(
              categoryId: widget.categoryId,
            ),
          ].constrainedDelegate(maxWidth: 1200),
        ),
>>>>>>> cada6b53
      ),
    );
  }

  @override
  void didUpdateWidget(CategoryPage oldWidget) {
    super.didUpdateWidget(oldWidget);

    if (widget.categoryId != oldWidget.categoryId) {
      unawaited(
        context.read<CategoryDetailCubit>().getCategoryDetail(widget.categoryId),
      );
    }
  }

  @override
  void initState() {
    super.initState();
    unawaited(context.read<CategoryDetailCubit>().getCategories());
    unawaited(
      context.read<CategoryDetailCubit>().getCategoryDetail(widget.categoryId),
    );
  }
}<|MERGE_RESOLUTION|>--- conflicted
+++ resolved
@@ -96,6 +96,43 @@
           ),
         ],
       ),
+    );
+  }
+}
+
+class _CategoryDetailContent extends StatelessWidget {
+  const _CategoryDetailContent();
+
+  @override
+  Widget build(BuildContext context) {
+    return BlocSelector<
+      CategoryDetailCubit,
+      CategoryDetailState,
+      DataVisibilityState<CampaignCategoryDetailsViewModel>
+    >(
+      selector: (state) {
+        return (
+          show: state.isLoading,
+          data: state.category ?? CampaignCategoryDetailsViewModel.placeholder(),
+        );
+      },
+      builder: (context, state) {
+        final isActiveProposer = context.select<SessionCubit, bool>(
+          (cubit) => cubit.state.isProposerUnlock,
+        );
+        return ResponsiveChildBuilder(
+          sm: (_) => _BodySmall(
+            category: state.data,
+            isLoading: state.show,
+            isActiveProposer: isActiveProposer,
+          ),
+          md: (_) => _Body(
+            category: state.data,
+            isLoading: state.show,
+            isActiveProposer: isActiveProposer,
+          ),
+        );
+      },
     );
   }
 }
@@ -139,71 +176,17 @@
   }
 }
 
-class _CategoryDetailContent extends StatelessWidget {
-  const _CategoryDetailContent();
-
-  @override
-  Widget build(BuildContext context) {
-    return BlocSelector<
-      CategoryDetailCubit,
-      CategoryDetailState,
-      DataVisibilityState<CampaignCategoryDetailsViewModel>
-    >(
-      selector: (state) {
-        return (
-          show: state.isLoading,
-          data: state.category ?? CampaignCategoryDetailsViewModel.placeholder(),
-        );
-      },
-      builder: (context, state) {
-        final isActiveProposer = context.select<SessionCubit, bool>(
-          (cubit) => cubit.state.isProposerUnlock,
-        );
-        return ResponsiveChildBuilder(
-          sm: (_) => _BodySmall(
-            category: state.data,
-            isLoading: state.show,
-            isActiveProposer: isActiveProposer,
-          ),
-          md: (_) => _Body(
-            category: state.data,
-            isLoading: state.show,
-            isActiveProposer: isActiveProposer,
-          ),
-        );
-      },
-    );
-  }
-}
-
 class _CategoryPageState extends State<CategoryPage> {
   @override
   Widget build(BuildContext context) {
     return ProposalSubmissionPhaseAware(
-<<<<<<< HEAD
       activeChild: Stack(
         children: [
-          const _CategoryDetailLoadingOrDataSelector(),
-          _CategoryDetailErrorSelector(
+          const _CategoryDetailContent(),
+          _CategoryDetailError(
             categoryId: widget.categoryId,
           ),
         ].constrainedDelegate(),
-=======
-      activeChild: ResponsivePadding(
-        xs: const EdgeInsets.symmetric(horizontal: 12),
-        sm: const EdgeInsets.symmetric(horizontal: 20),
-        md: const EdgeInsets.symmetric(horizontal: 120),
-        lg: const EdgeInsets.symmetric(horizontal: 120),
-        other: const EdgeInsets.symmetric(horizontal: 120),
-        child: Stack(
-          children: [
-            const _CategoryDetailContent(),
-            _CategoryDetailError(
-              categoryId: widget.categoryId,
-            ),
-          ].constrainedDelegate(maxWidth: 1200),
-        ),
->>>>>>> cada6b53
       ),
     );
   }
