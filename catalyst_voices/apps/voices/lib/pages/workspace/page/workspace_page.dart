import 'dart:async';

import 'package:catalyst_voices/common/error_handler.dart';
import 'package:catalyst_voices/common/signal_handler.dart';
import 'package:catalyst_voices/pages/campaign_phase_aware/proposal_submission_phase_aware.dart';
import 'package:catalyst_voices/pages/workspace/header/workspace_header.dart';
import 'package:catalyst_voices/pages/workspace/page/workspace_error.dart';
import 'package:catalyst_voices/pages/workspace/page/workspace_loading.dart';
import 'package:catalyst_voices/pages/workspace/page/workspace_user_proposals.dart';
import 'package:catalyst_voices/pages/workspace/submission_closing_warning_dialog.dart';
import 'package:catalyst_voices/routes/routing/proposal_builder_route.dart';
import 'package:catalyst_voices/widgets/snackbar/common_snackbars.dart';
import 'package:catalyst_voices/widgets/snackbar/voices_snackbar.dart';
import 'package:catalyst_voices/widgets/snackbar/voices_snackbar_type.dart';
import 'package:catalyst_voices_blocs/catalyst_voices_blocs.dart';
import 'package:catalyst_voices_localization/catalyst_voices_localization.dart';
import 'package:catalyst_voices_view_models/catalyst_voices_view_models.dart';
import 'package:flutter/material.dart';

class WorkspacePage extends StatefulWidget {
  const WorkspacePage({super.key});

  @override
  State<WorkspacePage> createState() => _WorkspacePageState();
}

class _WorkspacePageState extends State<WorkspacePage>
    with
        SignalHandlerStateMixin<WorkspaceBloc, WorkspaceSignal, WorkspacePage>,
        ErrorHandlerStateMixin<WorkspaceBloc, WorkspacePage> {
  @override
  Widget build(BuildContext context) {
    return const ProposalSubmissionPhaseAware(
      activeChild: Scaffold(
<<<<<<< HEAD
        body: WorkspaceLoading(
          child: Stack(
            children: [
              CustomScrollView(
                slivers: [
                  SliverToBoxAdapter(
                    child: SizedBox(height: 10),
                  ),
                  SliverToBoxAdapter(
                    child: WorkspaceHeader(),
                  ),
                  SliverToBoxAdapter(
                    child: WorkspaceError(),
                  ),
                  WorkspaceUserProposals(),
                  SliverToBoxAdapter(
                    child: SizedBox(height: 50),
                  ),
                ],
              ),
              EmailNeedVerificationBanner(),
            ],
=======
        body: WorkspaceLoadingSelector(
          child: SingleChildScrollView(
            child: Column(
              children: [
                SizedBox(height: 10),
                WorkspaceHeader(),
                Stack(
                  children: [
                    WorkspaceErrorSelector(),
                    WorkspaceUserProposalsSelector(),
                  ],
                ),
                SizedBox(height: 50),
              ],
            ),
>>>>>>> f6c131e5
          ),
        ),
      ),
    );
  }

  @override
  void handleError(Object error) {
    if (error is LocalizedProposalDeletionException) {
      _showDeleteErrorSnackBar();
    } else {
      super.handleError(error);
    }
  }

  @override
  void handleSignal(WorkspaceSignal signal) {
    switch (signal) {
      case ImportedProposalWorkspaceSignal():
        unawaited(
          ProposalBuilderRoute.fromRef(ref: signal.proposalRef).push(context),
        );
      case DeletedDraftWorkspaceSignal():
        _showDeleteSuccessSnackBar();
      case OpenProposalBuilderSignal():
        unawaited(
          ProposalBuilderRoute.fromRef(ref: signal.ref).push(context),
        );
      case SubmissionCloseDate():
        unawaited(_showSubmissionClosingWarningDialog(signal.date));
      case ForgetProposalSuccessWorkspaceSignal():
        _showForgetSuccessSnackBar();
    }
  }

  @override
  void initState() {
    super.initState();
    final bloc = context.read<WorkspaceBloc>();
    // ignore: cascade_invocations
    bloc
      ..add(const WatchUserProposalsEvent())
      ..add(const GetTimelineItemsEvent());
  }

  void _dontShowCampaignSubmissionClosingDialog(bool value) {
    context.read<SessionCubit>().updateShowSubmissionClosingWarning(value: !value);
  }

  void _showDeleteErrorSnackBar() {
    VoicesSnackBar.hideCurrent(context);

    VoicesSnackBar(
      type: VoicesSnackBarType.error,
      behavior: SnackBarBehavior.floating,
      title: context.l10n.errorProposalDeleted,
      message: context.l10n.errorProposalDeletedDescription,
    ).show(context);
  }

  void _showDeleteSuccessSnackBar() {
    VoicesSnackBar.hideCurrent(context);

    VoicesSnackBar(
      type: VoicesSnackBarType.success,
      behavior: SnackBarBehavior.floating,
      title: context.l10n.successProposalDeleted,
      message: context.l10n.successProposalDeletedDescription,
    ).show(context);
  }

  void _showForgetSuccessSnackBar() {
    CommonSnackbars.showForgetProposalSuccessDialog(context);
  }

  Future<void> _showSubmissionClosingWarningDialog([
    DateTime? submissionCloseDate,
  ]) async {
    final canShow = context.read<SessionCubit>().state.settings.showSubmissionClosingWarning;

    if (submissionCloseDate == null || !canShow || !mounted) {
      return;
    }
    await SubmissionClosingWarningDialog.showNDaysBefore(
      context: context,
      submissionCloseAt: submissionCloseDate,
      dontShowAgain: _dontShowCampaignSubmissionClosingDialog,
    );
  }
}<|MERGE_RESOLUTION|>--- conflicted
+++ resolved
@@ -32,46 +32,23 @@
   Widget build(BuildContext context) {
     return const ProposalSubmissionPhaseAware(
       activeChild: Scaffold(
-<<<<<<< HEAD
         body: WorkspaceLoading(
-          child: Stack(
-            children: [
-              CustomScrollView(
-                slivers: [
-                  SliverToBoxAdapter(
-                    child: SizedBox(height: 10),
-                  ),
-                  SliverToBoxAdapter(
-                    child: WorkspaceHeader(),
-                  ),
-                  SliverToBoxAdapter(
-                    child: WorkspaceError(),
-                  ),
-                  WorkspaceUserProposals(),
-                  SliverToBoxAdapter(
-                    child: SizedBox(height: 50),
-                  ),
-                ],
+          child: CustomScrollView(
+            slivers: [
+              SliverToBoxAdapter(
+                child: SizedBox(height: 10),
               ),
-              EmailNeedVerificationBanner(),
+              SliverToBoxAdapter(
+                child: WorkspaceHeader(),
+              ),
+              SliverToBoxAdapter(
+                child: WorkspaceError(),
+              ),
+              WorkspaceUserProposals(),
+              SliverToBoxAdapter(
+                child: SizedBox(height: 50),
+              ),
             ],
-=======
-        body: WorkspaceLoadingSelector(
-          child: SingleChildScrollView(
-            child: Column(
-              children: [
-                SizedBox(height: 10),
-                WorkspaceHeader(),
-                Stack(
-                  children: [
-                    WorkspaceErrorSelector(),
-                    WorkspaceUserProposalsSelector(),
-                  ],
-                ),
-                SizedBox(height: 50),
-              ],
-            ),
->>>>>>> f6c131e5
           ),
         ),
       ),
