import 'package:catalyst_voices/common/constants/constants.dart';
import 'package:catalyst_voices/common/ext/build_context_ext.dart';
import 'package:catalyst_voices/pages/workspace/user_proposals/user_proposal_section.dart';
import 'package:catalyst_voices/widgets/widgets.dart';
import 'package:catalyst_voices_localization/catalyst_voices_localization.dart';
import 'package:catalyst_voices_models/catalyst_voices_models.dart';
import 'package:flutter/widgets.dart';

class UserProposals extends StatefulWidget {
  final List<Proposal> items;

  const UserProposals({super.key, required this.items});

  @override
  State<UserProposals> createState() => _UserProposalsState();
}

class _Header extends StatelessWidget {
  const _Header();

  @override
  Widget build(BuildContext context) {
    return Text(
      context.l10n.myProposals,
      style: context.textTheme.headlineSmall,
    );
  }
}

class _UserProposalsState extends State<UserProposals> {
  List<Proposal> get _draft =>
      widget.items.where((e) => e.publish.isDraft).toList();
  List<Proposal> get _local =>
      widget.items.where((e) => e.publish.isLocal).toList();
  List<Proposal> get _submitted =>
      widget.items.where((e) => e.publish.isPublished).toList();

  @override
  Widget build(BuildContext context) {
    return Padding(
      padding: const EdgeInsets.symmetric(horizontal: 32),
      child: Column(
        mainAxisSize: MainAxisSize.min,
        crossAxisAlignment: CrossAxisAlignment.start,
        children: [
          const _Header(),
          VoicesDivider(
            indent: 0,
            endIndent: 0,
            height: 56,
            color: context.colors.primaryContainer,
          ),
          UserProposalSection(
            items: _submitted,
            emptyTextMessage: context.l10n.noFinalUserProposals,
<<<<<<< HEAD
            title: context.l10n.submittedForReview(
              _submitted.length,
              ProposalDocument.maxSubmittedProposalsPerUser,
            ),
            // TODO(LynxLynxx): update when we get info from designers
            info: 'Info',
=======
            title: context.l10n.submittedForReview(_submitted.length, 5),
            info: context.l10n.submittedForReviewInfoMarkdown,
>>>>>>> f5a11303
            learnMoreUrl: VoicesConstants.proposalPublishingDocsUrl,
          ),
          UserProposalSection(
            items: _draft,
            emptyTextMessage: context.l10n.noDraftUserProposals,
            title: context.l10n.sharedForPublicInProgress,
            info: context.l10n.sharedForPublicInfoMarkdown,
            learnMoreUrl: VoicesConstants.proposalPublishingDocsUrl,
          ),
          UserProposalSection(
            items: _local,
            emptyTextMessage: context.l10n.noLocalUserProposals,
            title: context.l10n.notPublished,
            info: context.l10n.notPublishedInfoMarkdown,
            learnMoreUrl: VoicesConstants.proposalPublishingDocsUrl,
          ),
        ],
      ),
    );
  }
}<|MERGE_RESOLUTION|>--- conflicted
+++ resolved
@@ -53,17 +53,11 @@
           UserProposalSection(
             items: _submitted,
             emptyTextMessage: context.l10n.noFinalUserProposals,
-<<<<<<< HEAD
             title: context.l10n.submittedForReview(
               _submitted.length,
               ProposalDocument.maxSubmittedProposalsPerUser,
             ),
-            // TODO(LynxLynxx): update when we get info from designers
-            info: 'Info',
-=======
-            title: context.l10n.submittedForReview(_submitted.length, 5),
             info: context.l10n.submittedForReviewInfoMarkdown,
->>>>>>> f5a11303
             learnMoreUrl: VoicesConstants.proposalPublishingDocsUrl,
           ),
           UserProposalSection(
