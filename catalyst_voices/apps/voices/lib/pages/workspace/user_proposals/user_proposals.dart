import 'package:catalyst_voices/common/constants/constants.dart';
import 'package:catalyst_voices/common/ext/build_context_ext.dart';
<<<<<<< HEAD
=======
import 'package:catalyst_voices/pages/workspace/user_proposals/user_proposal_section.dart';
>>>>>>> c8580293
import 'package:catalyst_voices/widgets/widgets.dart';
import 'package:catalyst_voices_localization/catalyst_voices_localization.dart';
import 'package:catalyst_voices_models/catalyst_voices_models.dart';
import 'package:flutter/widgets.dart';

class UserProposals extends StatefulWidget {
  final List<Proposal> items;

  const UserProposals({super.key, required this.items});

  @override
  State<UserProposals> createState() => _UserProposalsState();
}

class _Header extends StatelessWidget {
  const _Header();

  @override
  Widget build(BuildContext context) {
    return Text(
      context.l10n.myProposals,
      style: context.textTheme.headlineSmall,
    );
  }
}

<<<<<<< HEAD
class _ListOfProposals extends StatelessWidget {
  final List<Proposal> items;
  final String emptyTextMessage;

  const _ListOfProposals({
    required this.items,
    required this.emptyTextMessage,
  });

  @override
  Widget build(BuildContext context) {
    if (items.isEmpty) {
      return Padding(
        padding: const EdgeInsets.symmetric(horizontal: 22, vertical: 22),
        child: Text(emptyTextMessage),
      );
    } else {
      return Column(
        children: items
            .map(
              (e) => WorkspaceProposalCard(
                key: ValueKey(e.selfRef),
                proposal: e,
              ),
            )
            .toList(),
      );
    }
  }
}

class _NotPublishedHeader extends StatelessWidget {
  final bool isExpanded;
  final ValueChanged<bool>? onExpandedChanged;

  const _NotPublishedHeader({
    this.isExpanded = false,
    this.onExpandedChanged,
  });

  @override
  Widget build(BuildContext context) {
    return SectionLearnMoreHeader(
      title: context.l10n.notPublished,
      // TODO(LynxLynxx): update when we get info from designers
      info: '',
      learnMoreUrl: VoicesConstants.proposalPublishingDocsUrl,
      isExpanded: isExpanded,
      onExpandedChanged: onExpandedChanged,
    );
  }
}

class _ProposalVisibility extends StatelessWidget {
  final bool isExpanded;
  final List<Proposal> items;
  final String emptyTextMessage;

  const _ProposalVisibility({
    required this.isExpanded,
    required this.items,
    required this.emptyTextMessage,
  });

  @override
  Widget build(BuildContext context) {
    return AnimatedSwitcher(
      duration: const Duration(milliseconds: 200),
      reverseDuration: const Duration(milliseconds: 200),
      transitionBuilder: (Widget child, Animation<double> animation) {
        return FadeTransition(
          opacity: animation,
          child: child,
        );
      },
      child: isExpanded
          ? _ListOfProposals(
              items: items,
              emptyTextMessage: emptyTextMessage,
            )
          : const SizedBox.shrink(),
    );
  }
}

class _SharedForPublicHeader extends StatelessWidget {
  final bool isExpanded;
  final ValueChanged<bool>? onExpandedChanged;

  const _SharedForPublicHeader({
    this.isExpanded = false,
    this.onExpandedChanged,
  });

  @override
  Widget build(BuildContext context) {
    return SectionLearnMoreHeader(
      title: context.l10n.sharedForPublicInProgress,
      // TODO(LynxLynxx): update when we get info from designers
      info: 'info',
      learnMoreUrl: VoicesConstants.proposalPublishingDocsUrl,
      isExpanded: isExpanded,
      onExpandedChanged: onExpandedChanged,
    );
  }
}

class _SubmittedForReviewHeader extends StatelessWidget {
  final int maxCount;
  final int submittedCount;
  final bool isExpanded;
  final ValueChanged<bool>? onExpandedChanged;

  const _SubmittedForReviewHeader({
    required this.maxCount,
    required this.submittedCount,
    required this.isExpanded,
    this.onExpandedChanged,
  });

  @override
  Widget build(BuildContext context) {
    return SectionLearnMoreHeader(
      title: context.l10n.submittedForReview(submittedCount, maxCount),
      // TODO(LynxLynxx): update when we get info from designers
      info: 'Info',
      learnMoreUrl: VoicesConstants.proposalPublishingDocsUrl,
      onExpandedChanged: onExpandedChanged,
      isExpanded: isExpanded,
    );
  }
}

class _UserProposalsState extends State<UserProposals> {
  late bool _isPublishedExpanded;
  late bool _isLocalExpanded;
  late bool _isDraftExpanded;

=======
class _UserProposalsState extends State<UserProposals> {
>>>>>>> c8580293
  List<Proposal> get _draft =>
      widget.items.where((e) => e.publish.isDraft).toList();
  List<Proposal> get _local =>
      widget.items.where((e) => e.publish.isLocal).toList();
<<<<<<< HEAD

=======
>>>>>>> c8580293
  List<Proposal> get _submitted =>
      widget.items.where((e) => e.publish.isPublished).toList();

  @override
  Widget build(BuildContext context) {
    return Padding(
      padding: const EdgeInsets.symmetric(horizontal: 32),
      child: Column(
        mainAxisSize: MainAxisSize.min,
        crossAxisAlignment: CrossAxisAlignment.start,
        children: [
          const _Header(),
          VoicesDivider(
            indent: 0,
            endIndent: 0,
            height: 56,
            color: context.colors.primaryContainer,
          ),
<<<<<<< HEAD
          _SubmittedForReviewHeader(
            maxCount: 5,
            submittedCount: _submitted.length,
            isExpanded: _isPublishedExpanded,
            onExpandedChanged: _onPublishedExpandedChanged,
          ),
          _ProposalVisibility(
            isExpanded: _isPublishedExpanded,
            items: _submitted,
            emptyTextMessage: context.l10n.noFinalUserProposals,
          ),
          _SharedForPublicHeader(
            isExpanded: _isDraftExpanded,
            onExpandedChanged: _onDraftExpandedChanged,
          ),
          _ProposalVisibility(
            isExpanded: _isDraftExpanded,
            items: _draft,
            emptyTextMessage: context.l10n.noDraftUserProposals,
          ),
          _NotPublishedHeader(
            isExpanded: _isLocalExpanded,
            onExpandedChanged: _onLocalExpandedChanged,
          ),
          _ProposalVisibility(
            isExpanded: _isLocalExpanded,
            items: _local,
            emptyTextMessage: context.l10n.noLocalUserProposals,
          ),
        ],
      ),
    );
  }

  @override
  void didUpdateWidget(covariant UserProposals oldWidget) {
    super.didUpdateWidget(oldWidget);
    if (oldWidget.items != widget.items) {
      _setVisibility();
    }
  }

  @override
  void initState() {
    super.initState();
    _setVisibility();
  }

  void _onDraftExpandedChanged(bool value) {
    setState(() {
      _isDraftExpanded = value;
    });
  }

  void _onLocalExpandedChanged(bool value) {
    setState(() {
      _isLocalExpanded = value;
    });
  }

  void _onPublishedExpandedChanged(bool value) {
    setState(() {
      _isPublishedExpanded = value;
    });
  }

  void _setVisibility() {
    _isPublishedExpanded = _submitted.isNotEmpty;
    _isLocalExpanded = _local.isNotEmpty;
    _isDraftExpanded = _draft.isNotEmpty;
  }
=======
          UserProposalSection(
            items: _submitted,
            emptyTextMessage: context.l10n.noFinalUserProposals,
            title: context.l10n.submittedForReview(_submitted.length, 5),
            // TODO(LynxLynxx): update when we get info from designers
            info: 'Info',
            learnMoreUrl: VoicesConstants.proposalPublishingDocsUrl,
          ),
          UserProposalSection(
            items: _draft,
            emptyTextMessage: context.l10n.noDraftUserProposals,
            title: context.l10n.sharedForPublicInProgress,
            // TODO(LynxLynxx): update when we get info from designers
            info: 'Info',
            learnMoreUrl: VoicesConstants.proposalPublishingDocsUrl,
          ),
          UserProposalSection(
            items: _local,
            emptyTextMessage: context.l10n.noLocalUserProposals,
            title: context.l10n.notPublished,
            // TODO(LynxLynxx): update when we get info from designers
            info: 'Info',
            learnMoreUrl: VoicesConstants.proposalPublishingDocsUrl,
          ),
        ],
      ),
    );
  }
>>>>>>> c8580293
}<|MERGE_RESOLUTION|>--- conflicted
+++ resolved
@@ -1,9 +1,6 @@
 import 'package:catalyst_voices/common/constants/constants.dart';
 import 'package:catalyst_voices/common/ext/build_context_ext.dart';
-<<<<<<< HEAD
-=======
 import 'package:catalyst_voices/pages/workspace/user_proposals/user_proposal_section.dart';
->>>>>>> c8580293
 import 'package:catalyst_voices/widgets/widgets.dart';
 import 'package:catalyst_voices_localization/catalyst_voices_localization.dart';
 import 'package:catalyst_voices_models/catalyst_voices_models.dart';
@@ -30,156 +27,11 @@
   }
 }
 
-<<<<<<< HEAD
-class _ListOfProposals extends StatelessWidget {
-  final List<Proposal> items;
-  final String emptyTextMessage;
-
-  const _ListOfProposals({
-    required this.items,
-    required this.emptyTextMessage,
-  });
-
-  @override
-  Widget build(BuildContext context) {
-    if (items.isEmpty) {
-      return Padding(
-        padding: const EdgeInsets.symmetric(horizontal: 22, vertical: 22),
-        child: Text(emptyTextMessage),
-      );
-    } else {
-      return Column(
-        children: items
-            .map(
-              (e) => WorkspaceProposalCard(
-                key: ValueKey(e.selfRef),
-                proposal: e,
-              ),
-            )
-            .toList(),
-      );
-    }
-  }
-}
-
-class _NotPublishedHeader extends StatelessWidget {
-  final bool isExpanded;
-  final ValueChanged<bool>? onExpandedChanged;
-
-  const _NotPublishedHeader({
-    this.isExpanded = false,
-    this.onExpandedChanged,
-  });
-
-  @override
-  Widget build(BuildContext context) {
-    return SectionLearnMoreHeader(
-      title: context.l10n.notPublished,
-      // TODO(LynxLynxx): update when we get info from designers
-      info: '',
-      learnMoreUrl: VoicesConstants.proposalPublishingDocsUrl,
-      isExpanded: isExpanded,
-      onExpandedChanged: onExpandedChanged,
-    );
-  }
-}
-
-class _ProposalVisibility extends StatelessWidget {
-  final bool isExpanded;
-  final List<Proposal> items;
-  final String emptyTextMessage;
-
-  const _ProposalVisibility({
-    required this.isExpanded,
-    required this.items,
-    required this.emptyTextMessage,
-  });
-
-  @override
-  Widget build(BuildContext context) {
-    return AnimatedSwitcher(
-      duration: const Duration(milliseconds: 200),
-      reverseDuration: const Duration(milliseconds: 200),
-      transitionBuilder: (Widget child, Animation<double> animation) {
-        return FadeTransition(
-          opacity: animation,
-          child: child,
-        );
-      },
-      child: isExpanded
-          ? _ListOfProposals(
-              items: items,
-              emptyTextMessage: emptyTextMessage,
-            )
-          : const SizedBox.shrink(),
-    );
-  }
-}
-
-class _SharedForPublicHeader extends StatelessWidget {
-  final bool isExpanded;
-  final ValueChanged<bool>? onExpandedChanged;
-
-  const _SharedForPublicHeader({
-    this.isExpanded = false,
-    this.onExpandedChanged,
-  });
-
-  @override
-  Widget build(BuildContext context) {
-    return SectionLearnMoreHeader(
-      title: context.l10n.sharedForPublicInProgress,
-      // TODO(LynxLynxx): update when we get info from designers
-      info: 'info',
-      learnMoreUrl: VoicesConstants.proposalPublishingDocsUrl,
-      isExpanded: isExpanded,
-      onExpandedChanged: onExpandedChanged,
-    );
-  }
-}
-
-class _SubmittedForReviewHeader extends StatelessWidget {
-  final int maxCount;
-  final int submittedCount;
-  final bool isExpanded;
-  final ValueChanged<bool>? onExpandedChanged;
-
-  const _SubmittedForReviewHeader({
-    required this.maxCount,
-    required this.submittedCount,
-    required this.isExpanded,
-    this.onExpandedChanged,
-  });
-
-  @override
-  Widget build(BuildContext context) {
-    return SectionLearnMoreHeader(
-      title: context.l10n.submittedForReview(submittedCount, maxCount),
-      // TODO(LynxLynxx): update when we get info from designers
-      info: 'Info',
-      learnMoreUrl: VoicesConstants.proposalPublishingDocsUrl,
-      onExpandedChanged: onExpandedChanged,
-      isExpanded: isExpanded,
-    );
-  }
-}
-
 class _UserProposalsState extends State<UserProposals> {
-  late bool _isPublishedExpanded;
-  late bool _isLocalExpanded;
-  late bool _isDraftExpanded;
-
-=======
-class _UserProposalsState extends State<UserProposals> {
->>>>>>> c8580293
   List<Proposal> get _draft =>
       widget.items.where((e) => e.publish.isDraft).toList();
   List<Proposal> get _local =>
       widget.items.where((e) => e.publish.isLocal).toList();
-<<<<<<< HEAD
-
-=======
->>>>>>> c8580293
   List<Proposal> get _submitted =>
       widget.items.where((e) => e.publish.isPublished).toList();
 
@@ -198,79 +50,6 @@
             height: 56,
             color: context.colors.primaryContainer,
           ),
-<<<<<<< HEAD
-          _SubmittedForReviewHeader(
-            maxCount: 5,
-            submittedCount: _submitted.length,
-            isExpanded: _isPublishedExpanded,
-            onExpandedChanged: _onPublishedExpandedChanged,
-          ),
-          _ProposalVisibility(
-            isExpanded: _isPublishedExpanded,
-            items: _submitted,
-            emptyTextMessage: context.l10n.noFinalUserProposals,
-          ),
-          _SharedForPublicHeader(
-            isExpanded: _isDraftExpanded,
-            onExpandedChanged: _onDraftExpandedChanged,
-          ),
-          _ProposalVisibility(
-            isExpanded: _isDraftExpanded,
-            items: _draft,
-            emptyTextMessage: context.l10n.noDraftUserProposals,
-          ),
-          _NotPublishedHeader(
-            isExpanded: _isLocalExpanded,
-            onExpandedChanged: _onLocalExpandedChanged,
-          ),
-          _ProposalVisibility(
-            isExpanded: _isLocalExpanded,
-            items: _local,
-            emptyTextMessage: context.l10n.noLocalUserProposals,
-          ),
-        ],
-      ),
-    );
-  }
-
-  @override
-  void didUpdateWidget(covariant UserProposals oldWidget) {
-    super.didUpdateWidget(oldWidget);
-    if (oldWidget.items != widget.items) {
-      _setVisibility();
-    }
-  }
-
-  @override
-  void initState() {
-    super.initState();
-    _setVisibility();
-  }
-
-  void _onDraftExpandedChanged(bool value) {
-    setState(() {
-      _isDraftExpanded = value;
-    });
-  }
-
-  void _onLocalExpandedChanged(bool value) {
-    setState(() {
-      _isLocalExpanded = value;
-    });
-  }
-
-  void _onPublishedExpandedChanged(bool value) {
-    setState(() {
-      _isPublishedExpanded = value;
-    });
-  }
-
-  void _setVisibility() {
-    _isPublishedExpanded = _submitted.isNotEmpty;
-    _isLocalExpanded = _local.isNotEmpty;
-    _isDraftExpanded = _draft.isNotEmpty;
-  }
-=======
           UserProposalSection(
             items: _submitted,
             emptyTextMessage: context.l10n.noFinalUserProposals,
@@ -299,5 +78,4 @@
       ),
     );
   }
->>>>>>> c8580293
 }