import 'dart:async';

import 'package:catalyst_cardano/catalyst_cardano.dart';
import 'package:catalyst_key_derivation/catalyst_key_derivation.dart';
import 'package:catalyst_voices/app/view/video_cache/app_video_manager.dart';
import 'package:catalyst_voices/share/resource_url_resolver.dart';
import 'package:catalyst_voices/share/share_manager.dart';
import 'package:catalyst_voices_blocs/catalyst_voices_blocs.dart';
import 'package:catalyst_voices_models/catalyst_voices_models.dart';
import 'package:catalyst_voices_repositories/catalyst_voices_repositories.dart';
import 'package:catalyst_voices_services/catalyst_voices_services.dart';
import 'package:catalyst_voices_shared/catalyst_voices_shared.dart';
import 'package:catalyst_voices_view_models/catalyst_voices_view_models.dart';
import 'package:flutter/foundation.dart';
import 'package:flutter_secure_storage/flutter_secure_storage.dart';
import 'package:shared_preferences/shared_preferences.dart';

final class Dependencies extends DependencyProvider {
  static final Dependencies instance = Dependencies._();

  bool _isInitialized = false;

  Dependencies._();

  bool get isInitialized => _isInitialized;

  @override
  Future<void> get reset {
    return super.reset.whenComplete(() {
      _isInitialized = false;
    });
  }

  Future<void> init({
    required AppEnvironment environment,
    LoggingService? loggingService,
  }) async {
    DependencyProvider.instance = this;

    registerSingleton<AppEnvironment>(environment);
    if (loggingService != null) {
      registerSingleton<LoggingService>(loggingService);
    }

    _registerStorages();
    _registerUtils();
    _registerNetwork();
    _registerRepositories();
    _registerServices();
    _registerBlocsWithDependencies();

    _isInitialized = true;
  }

  void registerConfig(AppConfig config) {
    if (isRegistered<AppConfig>()) {
      if (kDebugMode) {
        print('AppConfig already registered!');
      }
    }
    registerSingleton<AppConfig>(config);
  }

  void _registerBlocsWithDependencies() {
    this
      ..registerLazySingleton<AdminToolsCubit>(
        AdminToolsCubit.new,
      )
      ..registerLazySingleton<AdminTools>(
        () => get<AdminToolsCubit>(),
      )
      ..registerLazySingleton<SessionCubit>(
        () {
          return SessionCubit(
            get<UserService>(),
            get<RegistrationService>(),
            get<RegistrationProgressNotifier>(),
            get<AccessControl>(),
            get<AdminTools>(),
          );
        },
        dispose: (cubit) async => cubit.close(),
      )
      // Factory will rebuild it each time needed
      ..registerFactory<RegistrationCubit>(() {
        return RegistrationCubit(
          downloaderService: get<DownloaderService>(),
          userService: get<UserService>(),
          registrationService: get<RegistrationService>(),
          keyDerivationService: get<KeyDerivationService>(),
          progressNotifier: get<RegistrationProgressNotifier>(),
          blockchainConfig: get<AppConfig>().blockchain,
        );
      })
      ..registerLazySingleton<ProposalsCubit>(
        () => ProposalsCubit(
          get<UserService>(),
          get<CampaignService>(),
          get<ProposalService>(),
        ),
      )
<<<<<<< HEAD
      ..registerLazySingleton<VotingCubit>(
        () => VotingCubit(
          get<UserService>(),
          get<CampaignService>(),
          get<ProposalService>(),
        ),
      )
      ..registerFactory<CampaignDetailsBloc>(() {
        return CampaignDetailsBloc(
          get<CampaignService>(),
        );
      })
      ..registerLazySingleton<CampaignInfoCubit>(() {
        return CampaignInfoCubit(
          get<CampaignService>(),
          get<AdminTools>(),
        );
      })
=======
>>>>>>> 46e077e8
      // TODO(LynxLynxx): add repository for campaign management
      ..registerLazySingleton<CampaignBuilderCubit>(
        CampaignBuilderCubit.new,
      )
      ..registerFactory<WorkspaceBloc>(() {
        return WorkspaceBloc(
          get<CampaignService>(),
          get<ProposalService>(),
          get<DocumentMapper>(),
          get<DownloaderService>(),
        );
      })
      ..registerFactory<ProposalBuilderBloc>(() {
        return ProposalBuilderBloc(
          get<ProposalService>(),
          get<CampaignService>(),
          get<CommentService>(),
          get<UserService>(),
          get<DownloaderService>(),
          get<DocumentMapper>(),
        );
      })
      ..registerFactory<DiscoveryCubit>(() {
        return DiscoveryCubit(
          get<CampaignService>(),
          get<ProposalService>(),
        );
      })
      ..registerFactory<CategoryDetailCubit>(() {
        return CategoryDetailCubit(
          get<CampaignService>(),
        );
      })
      ..registerFactory<AccountCubit>(() {
        return AccountCubit(get<UserService>());
      })
      ..registerFactory<ProposalCubit>(() {
        return ProposalCubit(
          get<UserService>(),
          get<ProposalService>(),
          get<CommentService>(),
          get<CampaignService>(),
          get<DocumentMapper>(),
        );
      })
      ..registerFactory<NewProposalCubit>(() {
        return NewProposalCubit(
          get<CampaignService>(),
          get<ProposalService>(),
          get<DocumentMapper>(),
        );
      })
      ..registerFactory<CampaignStageCubit>(() {
        return CampaignStageCubit(
          get<CampaignService>(),
        );
      })
      ..registerFactory<DevToolsBloc>(() {
        return DevToolsBloc(
          get<DevToolsService>(),
          get<SyncManager>(),
          isRegistered<LoggingService>() ? get<LoggingService>() : null,
          get<DownloaderService>(),
          get<DocumentsService>(),
        );
      })
      ..registerFactory<PublicProfileEmailStatusCubit>(() {
        return PublicProfileEmailStatusCubit(
          get<UserService>(),
        );
      })
      ..registerFactory<DocumentLookupBloc>(() {
        return DocumentLookupBloc(
          get<DocumentsService>(),
          get<DocumentMapper>(),
        );
      });
  }

  void _registerNetwork() {
    registerLazySingleton<ApiServices>(() {
      return ApiServices(
        env: get<AppEnvironment>().type,
        authTokenProvider: get<AuthTokenProvider>(),
      );
    });
  }

  void _registerRepositories() {
    this
      ..registerLazySingleton<UserRepository>(() {
        return UserRepository(
          get<UserStorage>(),
          get<KeychainProvider>(),
          get<ApiServices>(),
          get<DocumentRepository>(),
        );
      })
      ..registerLazySingleton<BlockchainRepository>(() {
        return BlockchainRepository(get<ApiServices>());
      })
      ..registerLazySingleton<SignedDocumentManager>(() {
        return const SignedDocumentManager();
      })
      ..registerLazySingleton<DatabaseDraftsDataSource>(() {
        return DatabaseDraftsDataSource(
          get<CatalystDatabase>(),
        );
      })
      ..registerLazySingleton<DatabaseDocumentsDataSource>(() {
        return DatabaseDocumentsDataSource(
          get<CatalystDatabase>(),
        );
      })
      ..registerLazySingleton<DocumentFavoriteSource>(() {
        return DatabaseDocumentFavoriteSource(
          get<CatalystDatabase>(),
        );
      })
      ..registerLazySingleton<CatGatewayDocumentDataSource>(() {
        return CatGatewayDocumentDataSource(
          get<ApiServices>(),
          get<SignedDocumentManager>(),
        );
      })
      ..registerLazySingleton<CampaignRepository>(CampaignRepository.new)
      ..registerLazySingleton<DocumentRepository>(() {
        return DocumentRepository(
          get<DatabaseDraftsDataSource>(),
          get<DatabaseDocumentsDataSource>(),
          get<CatGatewayDocumentDataSource>(),
          get<DocumentFavoriteSource>(),
        );
      })
      ..registerLazySingleton<DocumentMapper>(() => const DocumentMapperImpl())
      ..registerLazySingleton<ProposalRepository>(
        () => ProposalRepository(
          get<SignedDocumentManager>(),
          get<DocumentRepository>(),
          get<DatabaseDocumentsDataSource>(),
        ),
      )
      ..registerLazySingleton<CommentRepository>(
        () => CommentRepository(
          get<SignedDocumentManager>(),
          get<DocumentRepository>(),
        ),
      )
      ..registerLazySingleton<DevToolsRepository>(
        () {
          return DevToolsRepository(
            get<DevToolsStorage>(),
          );
        },
      );
  }

  void _registerServices() {
    registerLazySingleton<CatalystKeyDerivation>(CatalystKeyDerivation.new);
    registerLazySingleton<KeyDerivationService>(() {
      return KeyDerivationService(get<CatalystKeyDerivation>());
    });
    registerLazySingleton<KeychainProvider>(() {
      return VaultKeychainProvider(
        secureStorage: get<FlutterSecureStorage>(),
        sharedPreferences: get<SharedPreferencesAsync>(),
        cacheConfig: get<AppConfig>().cache,
      );
    });
    registerLazySingleton<AuthTokenGenerator>(() {
      return AuthTokenGenerator(
        get<KeyDerivationService>(),
      );
    });
    registerLazySingleton<AuthService>(() {
      return AuthService(
        get<AuthTokenCache>(),
        get<UserObserver>(),
        get<AuthTokenGenerator>(),
      );
    });
    registerLazySingleton<AuthTokenProvider>(() => get<AuthService>());
    registerLazySingleton<DownloaderService>(DownloaderService.new);
    registerLazySingleton<CatalystCardano>(() => CatalystCardano.instance);
    registerLazySingleton<RegistrationProgressNotifier>(
      RegistrationProgressNotifier.new,
    );
    registerLazySingleton<RegistrationService>(() {
      return RegistrationService(
        get<UserService>(),
        get<BlockchainService>(),
        get<KeychainProvider>(),
        get<CatalystCardano>(),
        get<AuthTokenGenerator>(),
        get<KeyDerivationService>(),
        get<AppConfig>().blockchain,
      );
    });
    registerLazySingleton<UserService>(
      () {
        return UserService(
          get<UserRepository>(),
          get<UserObserver>(),
        );
      },
      dispose: (service) => unawaited(service.dispose()),
    );
    registerLazySingleton<BlockchainService>(() {
      return BlockchainService(
        get<BlockchainRepository>(),
      );
    });
    registerLazySingleton<SignerService>(() {
      return AccountSignerService(
        get<UserService>(),
        get<KeyDerivationService>(),
      );
    });
    registerLazySingleton<AccessControl>(AccessControl.new);
    registerLazySingleton<CampaignService>(() {
      return CampaignService(
        get<CampaignRepository>(),
        get<ProposalRepository>(),
      );
    });
    registerLazySingleton<ProposalService>(() {
      return ProposalService(
        get<ProposalRepository>(),
        get<DocumentRepository>(),
        get<UserService>(),
        get<SignerService>(),
        get<CampaignRepository>(),
      );
    });
    registerLazySingleton<CommentService>(() {
      return CommentService(
        get<CommentRepository>(),
        get<SignerService>(),
      );
    });
    registerLazySingleton<ConfigService>(() {
      return ConfigService(
        get<ConfigRepository>(),
      );
    });
    registerLazySingleton<DocumentsService>(() {
      return DocumentsService(
        get<DocumentRepository>(),
      );
    });
    registerLazySingleton<DevToolsService>(() {
      return DevToolsService(
        get<DevToolsRepository>(),
        get<SyncStatsStorage>(),
        get<AppEnvironment>(),
        get<AppConfig>(),
      );
    });
    registerLazySingleton<ResourceUrlResolver>(() {
      return ResourceUrlResolver(environment: get<AppEnvironment>());
    });
    registerLazySingleton<ShareService>(() {
      return ShareService(
        get<ResourceUrlResolver>(),
        get<ResourceUrlResolver>(),
      );
    });
  }

  void _registerStorages() {
    registerLazySingleton<FlutterSecureStorage>(FlutterSecureStorage.new);
    registerLazySingleton<SharedPreferencesAsync>(SharedPreferencesAsync.new);
    registerLazySingleton<UserStorage>(SecureUserStorage.new);
    registerLazySingleton<CatalystDatabase>(
      () {
        final config = get<AppConfig>().database;

        return CatalystDatabase.drift(
          config: CatalystDriftDatabaseConfig(
            name: config.name,
            web: CatalystDriftDatabaseWebConfig(
              sqlite3Wasm: Uri.parse(config.webSqlite3Wasm),
              driftWorker: Uri.parse(config.webDriftWorker),
            ),
          ),
        );
      },
      dispose: (database) async => database.close(),
    );
    registerLazySingleton<AuthTokenCache>(() {
      return LocalAuthTokenCache(
        sharedPreferences: get<SharedPreferencesAsync>(),
      );
    });
    registerLazySingleton<DevToolsStorage>(() {
      return DevToolsStorageLocal(
        sharedPreferences: get<SharedPreferencesAsync>(),
      );
    });
    registerLazySingleton<SyncStatsStorage>(
      () {
        return SyncStatsLocalStorage(
          sharedPreferences: get<SharedPreferencesAsync>(),
        );
      },
      dispose: (storage) async => storage.dispose(),
    );
  }

  void _registerUtils() {
    registerLazySingleton<SyncManager>(
      () {
        return SyncManager(
          get<SyncStatsStorage>(),
          get<DocumentsService>(),
        );
      },
      dispose: (manager) async => manager.dispose(),
    );
    registerLazySingleton<UserObserver>(
      StreamUserObserver.new,
      dispose: (observer) async => observer.dispose(),
    );
    registerLazySingleton<VideoManager>(
      () {
        return VideoManager();
      },
      dispose: (manager) => manager.dispose(),
    );
    registerLazySingleton<ShareManager>(() => DelegatingShareManager(get<ShareService>()));
  }
}<|MERGE_RESOLUTION|>--- conflicted
+++ resolved
@@ -99,7 +99,6 @@
           get<ProposalService>(),
         ),
       )
-<<<<<<< HEAD
       ..registerLazySingleton<VotingCubit>(
         () => VotingCubit(
           get<UserService>(),
@@ -107,19 +106,6 @@
           get<ProposalService>(),
         ),
       )
-      ..registerFactory<CampaignDetailsBloc>(() {
-        return CampaignDetailsBloc(
-          get<CampaignService>(),
-        );
-      })
-      ..registerLazySingleton<CampaignInfoCubit>(() {
-        return CampaignInfoCubit(
-          get<CampaignService>(),
-          get<AdminTools>(),
-        );
-      })
-=======
->>>>>>> 46e077e8
       // TODO(LynxLynxx): add repository for campaign management
       ..registerLazySingleton<CampaignBuilderCubit>(
         CampaignBuilderCubit.new,
