import 'dart:async';

import 'package:catalyst_cardano/catalyst_cardano.dart';
import 'package:catalyst_key_derivation/catalyst_key_derivation.dart';
import 'package:catalyst_voices/app/view/video_cache/app_video_manager.dart';
import 'package:catalyst_voices/share/resource_url_resolver.dart';
import 'package:catalyst_voices/share/share_manager.dart';
import 'package:catalyst_voices_blocs/catalyst_voices_blocs.dart';
import 'package:catalyst_voices_models/catalyst_voices_models.dart';
import 'package:catalyst_voices_repositories/catalyst_voices_repositories.dart';
import 'package:catalyst_voices_services/catalyst_voices_services.dart';
import 'package:catalyst_voices_shared/catalyst_voices_shared.dart';
import 'package:catalyst_voices_view_models/catalyst_voices_view_models.dart';
import 'package:flutter/foundation.dart';
import 'package:flutter_secure_storage/flutter_secure_storage.dart';
import 'package:shared_preferences/shared_preferences.dart';

final class Dependencies extends DependencyProvider {
  static final Dependencies instance = Dependencies._();

  bool _isInitialized = false;

  Dependencies._();

  bool get isInitialized => _isInitialized;

  @override
  Future<void> get reset {
    return super.reset.whenComplete(() {
      _isInitialized = false;
    });
  }

  Future<void> init({
    required AppEnvironment environment,
    LoggingService? loggingService,
  }) async {
    DependencyProvider.instance = this;

    registerSingleton<AppEnvironment>(environment);
    if (loggingService != null) {
      registerSingleton<LoggingService>(loggingService);
    }

    _registerStorages();
    _registerUtils();
    _registerNetwork();
    _registerRepositories();
    _registerServices();
    _registerBlocsWithDependencies();

    _isInitialized = true;
  }

  void registerConfig(AppConfig config) {
    if (isRegistered<AppConfig>()) {
      if (kDebugMode) {
        print('AppConfig already registered!');
      }
    }
    registerSingleton<AppConfig>(config);
  }

  void _registerBlocsWithDependencies() {
    this
      ..registerLazySingleton<AdminToolsCubit>(
        AdminToolsCubit.new,
      )
      ..registerLazySingleton<AdminTools>(
        () => get<AdminToolsCubit>(),
      )
      ..registerLazySingleton<SessionCubit>(
        () {
          return SessionCubit(
            get<UserService>(),
            get<RegistrationService>(),
            get<RegistrationProgressNotifier>(),
            get<AccessControl>(),
            get<AdminTools>(),
          );
        },
        dispose: (cubit) async => cubit.close(),
      )
      // Factory will rebuild it each time needed
      ..registerFactory<RegistrationCubit>(() {
        return RegistrationCubit(
          downloaderService: get<DownloaderService>(),
          userService: get<UserService>(),
          registrationService: get<RegistrationService>(),
          keyDerivationService: get<KeyDerivationService>(),
          progressNotifier: get<RegistrationProgressNotifier>(),
          blockchainConfig: get<AppConfig>().blockchain,
        );
      })
      ..registerLazySingleton<ProposalsCubit>(
        () => ProposalsCubit(
          get<UserService>(),
          get<CampaignService>(),
          get<ProposalService>(),
        ),
      )
      ..registerFactory<CampaignDetailsBloc>(() {
        return CampaignDetailsBloc(
          get<CampaignService>(),
        );
      })
      ..registerLazySingleton<CampaignInfoCubit>(() {
        return CampaignInfoCubit(
          get<CampaignService>(),
          get<AdminTools>(),
        );
      })
      // TODO(LynxLynxx): add repository for campaign management
      ..registerLazySingleton<CampaignBuilderCubit>(
        CampaignBuilderCubit.new,
      )
      ..registerFactory<WorkspaceBloc>(() {
        return WorkspaceBloc(
          get<CampaignService>(),
          get<ProposalService>(),
          get<DocumentMapper>(),
          get<DownloaderService>(),
        );
      })
      ..registerFactory<ProposalBuilderBloc>(() {
        return ProposalBuilderBloc(
          get<ProposalService>(),
          get<CampaignService>(),
          get<CommentService>(),
          get<UserService>(),
          get<DownloaderService>(),
          get<DocumentMapper>(),
        );
      })
      ..registerFactory<DiscoveryCubit>(() {
        return DiscoveryCubit(
          get<CampaignService>(),
          get<ProposalService>(),
        );
      })
      ..registerFactory<CategoryDetailCubit>(() {
        return CategoryDetailCubit(
          get<CampaignService>(),
        );
      })
      ..registerFactory<AccountCubit>(() {
        return AccountCubit(get<UserService>());
      })
      ..registerFactory<ProposalCubit>(() {
        return ProposalCubit(
          get<UserService>(),
          get<ProposalService>(),
          get<CommentService>(),
          get<CampaignService>(),
          get<DocumentMapper>(),
        );
      })
      ..registerFactory<NewProposalCubit>(() {
        return NewProposalCubit(
          get<CampaignService>(),
          get<ProposalService>(),
          get<DocumentMapper>(),
        );
      })
      ..registerFactory<CampaignStageCubit>(() {
        return CampaignStageCubit(
          get<CampaignService>(),
        );
      })
      ..registerFactory<DevToolsBloc>(() {
        return DevToolsBloc(
          get<DevToolsService>(),
          get<SyncManager>(),
          isRegistered<LoggingService>() ? get<LoggingService>() : null,
          get<DownloaderService>(),
          get<DocumentsService>(),
        );
      })
<<<<<<< HEAD
      ..registerFactory<DocumentLookupBloc>(() {
        return DocumentLookupBloc(
          get<DocumentsService>(),
          get<DocumentMapper>(),
=======
      ..registerFactory<PublicProfileEmailStatusCubit>(() {
        return PublicProfileEmailStatusCubit(
          get<UserService>(),
>>>>>>> 76efeb68
        );
      });
  }

  void _registerNetwork() {
    registerLazySingleton<ApiServices>(() {
      return ApiServices(
        env: get<AppEnvironment>().type,
        authTokenProvider: get<AuthTokenProvider>(),
      );
    });
  }

  void _registerRepositories() {
    this
      ..registerLazySingleton<UserRepository>(() {
        return UserRepository(
          get<UserStorage>(),
          get<KeychainProvider>(),
          get<ApiServices>(),
          get<DocumentRepository>(),
        );
      })
      ..registerLazySingleton<BlockchainRepository>(() {
        return BlockchainRepository(get<ApiServices>());
      })
      ..registerLazySingleton<SignedDocumentManager>(() {
        return const SignedDocumentManager();
      })
      ..registerLazySingleton<DatabaseDraftsDataSource>(() {
        return DatabaseDraftsDataSource(
          get<CatalystDatabase>(),
        );
      })
      ..registerLazySingleton<DatabaseDocumentsDataSource>(() {
        return DatabaseDocumentsDataSource(
          get<CatalystDatabase>(),
        );
      })
      ..registerLazySingleton<DocumentFavoriteSource>(() {
        return DatabaseDocumentFavoriteSource(
          get<CatalystDatabase>(),
        );
      })
      ..registerLazySingleton<CatGatewayDocumentDataSource>(() {
        return CatGatewayDocumentDataSource(
          get<ApiServices>(),
          get<SignedDocumentManager>(),
        );
      })
      ..registerLazySingleton<CampaignRepository>(CampaignRepository.new)
      ..registerLazySingleton<DocumentRepository>(() {
        return DocumentRepository(
          get<DatabaseDraftsDataSource>(),
          get<DatabaseDocumentsDataSource>(),
          get<CatGatewayDocumentDataSource>(),
          get<DocumentFavoriteSource>(),
        );
      })
      ..registerLazySingleton<DocumentMapper>(() => const DocumentMapperImpl())
      ..registerLazySingleton<ProposalRepository>(
        () => ProposalRepository(
          get<SignedDocumentManager>(),
          get<DocumentRepository>(),
          get<DatabaseDocumentsDataSource>(),
        ),
      )
      ..registerLazySingleton<CommentRepository>(
        () => CommentRepository(
          get<SignedDocumentManager>(),
          get<DocumentRepository>(),
        ),
      )
      ..registerLazySingleton<DevToolsRepository>(
        () {
          return DevToolsRepository(
            get<DevToolsStorage>(),
          );
        },
      );
  }

  void _registerServices() {
    registerLazySingleton<CatalystKeyDerivation>(CatalystKeyDerivation.new);
    registerLazySingleton<KeyDerivationService>(() {
      return KeyDerivationService(get<CatalystKeyDerivation>());
    });
    registerLazySingleton<KeychainProvider>(() {
      return VaultKeychainProvider(
        secureStorage: get<FlutterSecureStorage>(),
        sharedPreferences: get<SharedPreferencesAsync>(),
        cacheConfig: get<AppConfig>().cache,
      );
    });
    registerLazySingleton<AuthTokenGenerator>(() {
      return AuthTokenGenerator(
        get<KeyDerivationService>(),
      );
    });
    registerLazySingleton<AuthService>(() {
      return AuthService(
        get<AuthTokenCache>(),
        get<UserObserver>(),
        get<AuthTokenGenerator>(),
      );
    });
    registerLazySingleton<AuthTokenProvider>(() => get<AuthService>());
    registerLazySingleton<DownloaderService>(DownloaderService.new);
    registerLazySingleton<CatalystCardano>(() => CatalystCardano.instance);
    registerLazySingleton<RegistrationProgressNotifier>(
      RegistrationProgressNotifier.new,
    );
    registerLazySingleton<RegistrationService>(() {
      return RegistrationService(
        get<UserService>(),
        get<BlockchainService>(),
        get<KeychainProvider>(),
        get<CatalystCardano>(),
        get<AuthTokenGenerator>(),
        get<KeyDerivationService>(),
        get<AppConfig>().blockchain,
      );
    });
    registerLazySingleton<UserService>(
      () {
        return UserService(
          get<UserRepository>(),
          get<UserObserver>(),
        );
      },
      dispose: (service) => unawaited(service.dispose()),
    );
    registerLazySingleton<BlockchainService>(() {
      return BlockchainService(
        get<BlockchainRepository>(),
      );
    });
    registerLazySingleton<SignerService>(() {
      return AccountSignerService(
        get<UserService>(),
        get<KeyDerivationService>(),
      );
    });
    registerLazySingleton<AccessControl>(AccessControl.new);
    registerLazySingleton<CampaignService>(() {
      return CampaignService(
        get<CampaignRepository>(),
        get<ProposalRepository>(),
      );
    });
    registerLazySingleton<ProposalService>(() {
      return ProposalService(
        get<ProposalRepository>(),
        get<DocumentRepository>(),
        get<UserService>(),
        get<SignerService>(),
        get<CampaignRepository>(),
      );
    });
    registerLazySingleton<CommentService>(() {
      return CommentService(
        get<CommentRepository>(),
        get<SignerService>(),
      );
    });
    registerLazySingleton<ConfigService>(() {
      return ConfigService(
        get<ConfigRepository>(),
      );
    });
    registerLazySingleton<DocumentsService>(() {
      return DocumentsService(
        get<DocumentRepository>(),
      );
    });
    registerLazySingleton<DevToolsService>(() {
      return DevToolsService(
        get<DevToolsRepository>(),
        get<SyncStatsStorage>(),
        get<AppEnvironment>(),
        get<AppConfig>(),
      );
    });
    registerLazySingleton<ResourceUrlResolver>(() {
      return ResourceUrlResolver(environment: get<AppEnvironment>());
    });
    registerLazySingleton<ShareService>(() {
      return ShareService(
        get<ResourceUrlResolver>(),
        get<ResourceUrlResolver>(),
      );
    });
  }

  void _registerStorages() {
    registerLazySingleton<FlutterSecureStorage>(FlutterSecureStorage.new);
    registerLazySingleton<SharedPreferencesAsync>(SharedPreferencesAsync.new);
    registerLazySingleton<UserStorage>(SecureUserStorage.new);
    registerLazySingleton<CatalystDatabase>(
      () {
        final config = get<AppConfig>().database;

        return CatalystDatabase.drift(
          config: CatalystDriftDatabaseConfig(
            name: config.name,
            web: CatalystDriftDatabaseWebConfig(
              sqlite3Wasm: Uri.parse(config.webSqlite3Wasm),
              driftWorker: Uri.parse(config.webDriftWorker),
            ),
          ),
        );
      },
      dispose: (database) async => database.close(),
    );
    registerLazySingleton<AuthTokenCache>(() {
      return LocalAuthTokenCache(
        sharedPreferences: get<SharedPreferencesAsync>(),
      );
    });
    registerLazySingleton<DevToolsStorage>(() {
      return DevToolsStorageLocal(
        sharedPreferences: get<SharedPreferencesAsync>(),
      );
    });
    registerLazySingleton<SyncStatsStorage>(
      () {
        return SyncStatsLocalStorage(
          sharedPreferences: get<SharedPreferencesAsync>(),
        );
      },
      dispose: (storage) async => storage.dispose(),
    );
  }

  void _registerUtils() {
    registerLazySingleton<SyncManager>(
      () {
        return SyncManager(
          get<SyncStatsStorage>(),
          get<DocumentsService>(),
        );
      },
      dispose: (manager) async => manager.dispose(),
    );
    registerLazySingleton<UserObserver>(
      StreamUserObserver.new,
      dispose: (observer) async => observer.dispose(),
    );
    registerLazySingleton<VideoManager>(
      () {
        return VideoManager();
      },
      dispose: (manager) => manager.dispose(),
    );
    registerLazySingleton<ShareManager>(() => DelegatingShareManager(get<ShareService>()));
  }
}<|MERGE_RESOLUTION|>--- conflicted
+++ resolved
@@ -176,16 +176,15 @@
           get<DocumentsService>(),
         );
       })
-<<<<<<< HEAD
+      ..registerFactory<PublicProfileEmailStatusCubit>(() {
+        return PublicProfileEmailStatusCubit(
+          get<UserService>(),
+        );
+      })
       ..registerFactory<DocumentLookupBloc>(() {
         return DocumentLookupBloc(
           get<DocumentsService>(),
           get<DocumentMapper>(),
-=======
-      ..registerFactory<PublicProfileEmailStatusCubit>(() {
-        return PublicProfileEmailStatusCubit(
-          get<UserService>(),
->>>>>>> 76efeb68
         );
       });
   }
