--- conflicted
+++ resolved
@@ -20,13 +20,10 @@
     required AppConfig config,
   }) async {
     DependencyProvider.instance = this;
-<<<<<<< HEAD
 
     registerSingleton<AppConfig>(config);
 
-=======
     _registerStorages();
->>>>>>> d582ffe7
     _registerServices();
     _registerRepositories();
     _registerBlocsWithDependencies();
@@ -107,12 +104,9 @@
     registerLazySingleton<KeyDerivation>(() => KeyDerivation(get()));
     registerLazySingleton<KeychainProvider>(() {
       return VaultKeychainProvider(
-<<<<<<< HEAD
-        cacheConfig: get<AppConfig>().cache,
-=======
         secureStorage: get<FlutterSecureStorage>(),
         sharedPreferences: get<SharedPreferencesAsync>(),
->>>>>>> d582ffe7
+        cacheConfig: get<AppConfig>().cache,
       );
     });
     registerLazySingleton<Downloader>(Downloader.new);
