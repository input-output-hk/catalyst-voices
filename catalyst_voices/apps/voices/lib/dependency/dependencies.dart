--- conflicted
+++ resolved
@@ -25,7 +25,6 @@
 
     _registerStorages();
     _registerServices();
-    _registerStorages();
     _registerRepositories();
     _registerBlocsWithDependencies();
   }
@@ -89,10 +88,6 @@
       });
   }
 
-  void _registerStorages() {
-    registerLazySingleton<UserStorage>(SecureUserStorage.new);
-  }
-
   void _registerRepositories() {
     this
       ..registerLazySingleton<TransactionConfigRepository>(
@@ -100,15 +95,12 @@
       )
       ..registerLazySingleton<ProposalRepository>(ProposalRepository.new)
       ..registerLazySingleton<CampaignRepository>(CampaignRepository.new)
-<<<<<<< HEAD
+      ..registerLazySingleton<ConfigRepository>(ConfigRepository.new)
       ..registerLazySingleton<UserRepository>(() {
         return UserRepository(
           get<UserStorage>(),
         );
       });
-=======
-      ..registerLazySingleton<ConfigRepository>(ConfigRepository.new);
->>>>>>> 04286caa
   }
 
   void _registerServices() {
@@ -168,5 +160,6 @@
   void _registerStorages() {
     registerLazySingleton<FlutterSecureStorage>(FlutterSecureStorage.new);
     registerLazySingleton<SharedPreferencesAsync>(SharedPreferencesAsync.new);
+    registerLazySingleton<UserStorage>(SecureUserStorage.new);
   }
 }