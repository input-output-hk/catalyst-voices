import 'dart:async';

import 'package:catalyst_cardano/catalyst_cardano.dart';
import 'package:catalyst_compression/catalyst_compression.dart';
import 'package:catalyst_key_derivation/catalyst_key_derivation.dart';
import 'package:catalyst_voices/app/view/video_cache/app_video_manager.dart';
import 'package:catalyst_voices/permissions/permission_handler_factory.dart';
import 'package:catalyst_voices/share/resource_url_resolver.dart';
import 'package:catalyst_voices/share/share_manager.dart';
import 'package:catalyst_voices_blocs/catalyst_voices_blocs.dart';
import 'package:catalyst_voices_models/catalyst_voices_models.dart';
import 'package:catalyst_voices_repositories/catalyst_voices_repositories.dart';
import 'package:catalyst_voices_services/catalyst_voices_services.dart';
import 'package:catalyst_voices_shared/catalyst_voices_shared.dart';
import 'package:catalyst_voices_view_models/catalyst_voices_view_models.dart';
import 'package:device_info_plus/device_info_plus.dart';
import 'package:flutter/foundation.dart';
import 'package:flutter_secure_storage/flutter_secure_storage.dart';
import 'package:path_provider/path_provider.dart' as path;
import 'package:shared_preferences/shared_preferences.dart';

final class Dependencies extends DependencyProvider {
  static final Dependencies instance = Dependencies._();

  bool _isInitialized = false;

  Dependencies._();

  bool get isInitialized => _isInitialized;

  @override
  Future<void> get reset {
    return super.reset.whenComplete(() {
      _isInitialized = false;
    });
  }

  Future<void> init({
    required AppConfig config,
    required AppEnvironment environment,
    required LoggingService loggingService,
    required ReportingService reportingService,
    CatalystProfiler? profiler,
    CatalystStartupProfiler? startupProfiler,
  }) async {
    DependencyProvider.instance = this;

    registerSingleton<AppConfig>(config);
    registerSingleton<AppEnvironment>(environment);
    registerSingleton<LoggingService>(loggingService);
    registerSingleton<ReportingService>(reportingService);
    if (profiler != null) {
      registerSingleton<CatalystProfiler>(profiler);
    }
    if (startupProfiler != null) {
      registerSingleton(startupProfiler);
    }

    _registerStorages();
    _registerUtils();
    _registerNetwork();
    _registerRepositories();
    _registerServices();
    _registerBlocsWithDependencies();

    _isInitialized = true;
  }

  void register<T extends Object>(T instance) {
    if (isRegistered<T>()) {
      if (kDebugMode) {
        print('${T.runtimeType} already registered!');
      }
    }
    registerSingleton<T>(instance);
  }

  void _registerBlocsWithDependencies() {
    this
      ..registerLazySingleton<AdminToolsCubit>(
        AdminToolsCubit.new,
      )
      ..registerLazySingleton<AdminTools>(
        () => get<AdminToolsCubit>(),
      )
      ..registerLazySingleton<SystemStatusCubit>(
        () => SystemStatusCubit(get<SystemStatusService>()),
      )
      ..registerLazySingleton<SessionCubit>(
        () {
          return SessionCubit(
            get<UserService>(),
            get<RegistrationService>(),
            get<RegistrationProgressNotifier>(),
            get<AccessControl>(),
            get<AdminTools>(),
            get<FeatureFlagsService>(),
          );
        },
        dispose: (cubit) async => cubit.close(),
      )
      // Factory will rebuild it each time needed
      ..registerFactory<RegistrationCubit>(() {
        return RegistrationCubit(
          downloaderService: get<DownloaderService>(),
          userService: get<UserService>(),
          registrationService: get<RegistrationService>(),
          keyDerivationService: get<KeyDerivationService>(),
          progressNotifier: get<RegistrationProgressNotifier>(),
          blockchainConfig: get<AppConfig>().blockchain,
        );
      })
      ..registerFactory<ProposalsCubit>(
        () => ProposalsCubit(
          get<UserService>(),
          get<CampaignService>(),
          get<ProposalService>(),
          get<FeatureFlagsService>(),
        ),
      )
      ..registerFactory<VotingCubit>(
        () => VotingCubit(
          get<UserService>(),
          get<CampaignService>(),
          get<ProposalService>(),
        ),
      )
      // TODO(LynxLynxx): add repository for campaign management
      ..registerLazySingleton<CampaignBuilderCubit>(
        CampaignBuilderCubit.new,
      )
      ..registerFactory<WorkspaceBloc>(() {
        return WorkspaceBloc(
          get<CampaignService>(),
          get<ProposalService>(),
          get<DocumentMapper>(),
          get<DownloaderService>(),
        );
      })
      ..registerFactory<ProposalBuilderBloc>(() {
        return ProposalBuilderBloc(
          get<ProposalService>(),
          get<CampaignService>(),
          get<CommentService>(),
          get<UserService>(),
          get<DownloaderService>(),
          get<DocumentMapper>(),
        );
      })
      ..registerFactory<DiscoveryCubit>(() {
        return DiscoveryCubit(
          get<CampaignService>(),
          get<ProposalService>(),
          get<FeatureFlagsService>(),
        );
      })
      ..registerFactory<CategoryDetailCubit>(() {
        return CategoryDetailCubit(
          get<CampaignService>(),
        );
      })
      ..registerFactory<AccountCubit>(() {
        return AccountCubit(get<UserService>());
      })
      ..registerFactory<ProposalCubit>(() {
        return ProposalCubit(
          get<UserService>(),
          get<ProposalService>(),
          get<CommentService>(),
          get<CampaignService>(),
          get<DocumentsService>(),
          get<DocumentMapper>(),
          get<VotingBallotBuilder>(),
          get<VotingService>(),
          get<FeatureFlagsService>(),
        );
      })
      ..registerFactory<NewProposalCubit>(() {
        return NewProposalCubit(
          get<CampaignService>(),
          get<ProposalService>(),
          get<DocumentMapper>(),
        );
      })
      ..registerFactory<DevToolsBloc>(() {
        return DevToolsBloc(
          get<DevToolsService>(),
          get<SyncManager>(),
          isRegistered<LoggingService>() ? get<LoggingService>() : null,
          get<DownloaderService>(),
          get<DocumentsService>(),
        );
      })
      ..registerFactory<DocumentLookupBloc>(() {
        return DocumentLookupBloc(
          get<DocumentsService>(),
          get<DocumentMapper>(),
        );
      })
      ..registerFactory<CampaignPhaseAwareCubit>(() {
        return CampaignPhaseAwareCubit(
          get<CampaignService>(),
          get<SyncManager>(),
        );
      })
      ..registerFactory<VotingBallotBloc>(() {
        return VotingBallotBloc(
          get<UserService>(),
          get<CampaignService>(),
          get<VotingBallotBuilder>(),
          get<VotingService>(),
        );
      })
      ..registerFactory<FeatureFlagsCubit>(() {
        return FeatureFlagsCubit(
          get<FeatureFlagsService>(),
        );
      });
  }

  void _registerNetwork() {
    registerLazySingleton<ApiServices>(
      () {
        final appConfig = get<AppConfig>();
        final appEnvironment = get<AppEnvironment>();

        final config = ApiConfig(
          env: appEnvironment.type,
          localGateway: LocalGatewayConfig.stressTest(appConfig.stressTest),
        );

        return ApiServices(
          config: config,
          authTokenProvider: get<AuthTokenProvider>(),
          httpClient: () => get<ReportingService>().buildHttpClient(),
        );
      },
      dispose: (api) => api.dispose(),
    );
  }

  void _registerRepositories() {
    this
      ..registerLazySingleton<UserRepository>(() {
        return UserRepository(
          get<UserStorage>(),
          get<KeychainProvider>(),
          get<ApiServices>(),
          get<DocumentRepository>(),
        );
      })
      ..registerLazySingleton<BlockchainRepository>(() {
        return BlockchainRepository(get<ApiServices>());
      })
      ..registerLazySingleton<SignedDocumentManager>(() {
        final profiler = get<CatalystProfiler>();
        return SignedDocumentManager(
          brotli: const CatalystBrotliCompressor(),
          zstd: const CatalystZstdCompressor(),
          profiler: profiler is CatalystConsoleProfiler ? profiler : const CatalystNoopProfiler(),
        );
      })
      ..registerLazySingleton<DatabaseDraftsDataSource>(() {
        return DatabaseDraftsDataSource(
          get<CatalystDatabase>(),
        );
      })
      ..registerLazySingleton<DatabaseDocumentsDataSource>(() {
        return DatabaseDocumentsDataSource(
          get<CatalystDatabase>(),
          get<CatalystProfiler>(),
        );
      })
      ..registerLazySingleton<CatGatewayDocumentDataSource>(() {
        return CatGatewayDocumentDataSource(
          get<ApiServices>(),
          get<SignedDocumentManager>(),
        );
      })
      ..registerLazySingleton<CampaignRepository>(
        () {
          return CampaignRepository(
            get<DatabaseDocumentsDataSource>(),
          );
        },
      )
      ..registerLazySingleton<DocumentRepository>(() {
        return DocumentRepository(
          get<CatalystDatabase>(),
          get<DatabaseDraftsDataSource>(),
          get<DatabaseDocumentsDataSource>(),
          get<CatGatewayDocumentDataSource>(),
        );
      })
      ..registerLazySingleton<DocumentMapper>(() => const DocumentMapperImpl())
      ..registerLazySingleton<ProposalRepository>(
        () => ProposalRepository(
          get<SignedDocumentManager>(),
          get<DocumentRepository>(),
          get<DatabaseDocumentsDataSource>(),
        ),
      )
      ..registerLazySingleton<CommentRepository>(
        () => CommentRepository(
          get<SignedDocumentManager>(),
          get<DocumentRepository>(),
        ),
      )
      ..registerLazySingleton<DevToolsRepository>(
        () {
          return DevToolsRepository(
            get<DevToolsStorage>(),
          );
        },
      )
      ..registerLazySingleton<VotingRepository>(
        () => VotingRepository(
          get<CastedVotesObserver>(),
        ),
      )
      ..registerLazySingleton<SystemStatusRepository>(
        () => SystemStatusRepository(
          get<ApiServices>(),
        ),
      )
      ..registerLazySingleton<FeatureFlagsRepository>(
        () => FeatureFlagsRepository(
          get<AppEnvironment>().type,
          get<AppConfig>(),
        ),
      );
  }

  void _registerServices() {
    registerLazySingleton<CatalystKeyDerivation>(CatalystKeyDerivation.new);
    registerLazySingleton<KeyDerivationService>(() {
      return KeyDerivationService(get<CatalystKeyDerivation>());
    });
    registerLazySingleton<KeychainSigner>(() {
      return KeychainSignerService(get<KeyDerivationService>());
    });
    registerLazySingleton<KeychainProvider>(() {
      return VaultKeychainProvider(
        secureStorage: get<FlutterSecureStorage>(),
        sharedPreferences: get<SharedPreferencesAsync>(),
        cacheConfig: get<AppConfig>().cache,
        keychainSigner: get<KeychainSigner>(),
      );
    });
    registerLazySingleton<AuthTokenGenerator>(() {
      return AuthTokenGenerator(
        get<KeyDerivationService>(),
      );
    });
    registerLazySingleton<AuthService>(() {
      return AuthService(
        get<AuthTokenCache>(),
        get<UserObserver>(),
        get<AuthTokenGenerator>(),
      );
    });
    registerLazySingleton<AuthTokenProvider>(() => get<AuthService>());
    registerLazySingleton<DownloaderService>(DownloaderService.new);
    registerLazySingleton<UploaderService>(UploaderService.new);
    registerLazySingleton<CatalystCardano>(() => CatalystCardano.instance);
    registerLazySingleton<RegistrationProgressNotifier>(
      RegistrationProgressNotifier.new,
    );
    registerLazySingleton<RegistrationService>(() {
      return RegistrationService(
        get<UserService>(),
        get<BlockchainService>(),
        get<KeychainProvider>(),
        get<CatalystCardano>(),
        get<AuthTokenGenerator>(),
        get<KeyDerivationService>(),
        get<AppConfig>().blockchain,
      );
    });
    registerLazySingleton<UserService>(
      () {
        return UserService(
          get<UserRepository>(),
          get<UserObserver>(),
          get<RegistrationStatusPoller>(),
        );
      },
      dispose: (service) => unawaited(service.dispose()),
    );
    registerLazySingleton<BlockchainService>(() {
      return BlockchainService(
        get<BlockchainRepository>(),
      );
    });
    registerLazySingleton<SignerService>(() {
      return AccountSignerService(
        get<UserService>(),
      );
    });
    registerLazySingleton<AccessControl>(AccessControl.new);
    registerLazySingleton<CampaignService>(() {
      return CampaignService(
        get<CampaignRepository>(),
        get<ProposalRepository>(),
        get<ActiveCampaignObserver>(),
      );
    });
    registerLazySingleton<ProposalService>(() {
      return ProposalService(
        get<ProposalRepository>(),
        get<DocumentRepository>(),
        get<UserService>(),
        get<SignerService>(),
        get<ActiveCampaignObserver>(),
        get<CastedVotesObserver>(),
        get<VotingBallotBuilder>(),
      );
    });
    registerLazySingleton<CommentService>(() {
      return CommentService(
        get<CommentRepository>(),
        get<SignerService>(),
      );
    });
    registerLazySingleton<ConfigService>(() {
      return ConfigService(
        get<ConfigRepository>(),
      );
    });
    registerLazySingleton<DocumentsService>(() {
      return DocumentsService(
        get<DocumentRepository>(),
      );
    });
    registerLazySingleton<DevToolsService>(() {
      return DevToolsService(
        get<DevToolsRepository>(),
        get<SyncStatsStorage>(),
        get<AppEnvironment>(),
        get<AppConfig>(),
      );
    });
    registerLazySingleton<ResourceUrlResolver>(() {
      return ResourceUrlResolver(environment: get<AppEnvironment>());
    });
    registerLazySingleton<ShareService>(() {
      return ShareService(
        get<ResourceUrlResolver>(),
        get<ResourceUrlResolver>(),
      );
    });
    registerLazySingleton<VotingService>(() {
      return VotingService(
        get<VotingRepository>(),
        get<ProposalService>(),
        get<CampaignService>(),
      );
    });
    registerLazySingleton<ReportingServiceMediator>(
      () {
        return ReportingServiceMediator(
          get<ReportingService>(),
          get<UserService>(),
        );
      },
      dispose: (mediator) => mediator.dispose(),
    );
<<<<<<< HEAD
    registerLazySingleton<SystemStatusService>(() {
      return SystemStatusService(
        get<SystemStatusRepository>(),
        get<AppMetaStorage>(),
      );
    });
=======
    registerLazySingleton<FeatureFlagsService>(
      () {
        return FeatureFlagsService(
          get<FeatureFlagsRepository>(),
        );
      },
      dispose: (service) => unawaited(service.dispose()),
    );
>>>>>>> 621e4697
  }

  void _registerStorages() {
    registerLazySingleton<FlutterSecureStorage>(FlutterSecureStorage.new);
    registerLazySingleton<SharedPreferencesAsync>(SharedPreferencesAsync.new);
    registerLazySingleton<UserStorage>(SecureUserStorage.new);
    registerLazySingleton<CatalystDatabase>(
      () {
        final config = get<AppConfig>().database;
        final reporting = get<ReportingService>();

        return CatalystDatabase.drift(
          config: CatalystDriftDatabaseConfig(
            name: config.name,
            web: CatalystDriftDatabaseWebConfig(
              sqlite3Wasm: Uri.parse(config.webSqlite3Wasm),
              driftWorker: Uri.parse(config.webDriftWorker),
            ),
            native: CatalystDriftDatabaseNativeConfig(
              dbDir: () => path.getApplicationDocumentsDirectory().then((dir) => dir.path),
              dbTempDir: () => path.getTemporaryDirectory().then((dir) => dir.path),
            ),
          ),
          interceptor: reporting.buildDbInterceptor(databaseName: config.name),
        );
      },
      dispose: (database) async => database.close(),
    );
    registerLazySingleton<AuthTokenCache>(() {
      return LocalAuthTokenCache(
        sharedPreferences: get<SharedPreferencesAsync>(),
      );
    });
    registerLazySingleton<DevToolsStorage>(() {
      return DevToolsStorageLocal(
        sharedPreferences: get<SharedPreferencesAsync>(),
      );
    });
    registerLazySingleton<SyncStatsStorage>(
      () {
        return SyncStatsLocalStorage(
          sharedPreferences: get<SharedPreferencesAsync>(),
        );
      },
      dispose: (storage) async => storage.dispose(),
    );
    registerLazySingleton<AppMetaStorage>(
      () {
        return AppMetaStorageLocalStorage(
          sharedPreferences: get<SharedPreferencesAsync>(),
        );
      },
    );
  }

  void _registerUtils() {
    registerLazySingleton<SyncManager>(
      () {
        return SyncManager(
          get<AppMetaStorage>(),
          get<SyncStatsStorage>(),
          get<DocumentsService>(),
          get<CampaignService>(),
          get<CatalystProfiler>(),
        );
      },
      dispose: (manager) async => manager.dispose(),
    );
    registerLazySingleton<UserObserver>(
      StreamUserObserver.new,
      dispose: (observer) async => observer.dispose(),
    );
    registerLazySingleton<VideoManager>(
      () {
        return VideoManager(
          get<CatalystStartupProfiler>(),
        );
      },
      dispose: (manager) => manager.dispose(),
    );
    registerLazySingleton<ShareManager>(() => DelegatingShareManager(get<ShareService>()));
    registerLazySingleton<ActiveCampaignObserver>(
      ActiveCampaignObserverImpl.new,
      dispose: (observer) async => observer.dispose(),
    );
    registerLazySingleton<CastedVotesObserver>(CastedVotesObserverImpl.new);
    registerLazySingleton<VotingBallotBuilder>(
      VotingBallotLocalBuilder.new,
      dispose: (builder) => builder.dispose(),
    );

    // Not a singleton
    registerFactory<RegistrationStatusPoller>(
      () => RegistrationStatusPoller(get<UserRepository>()),
    );
    registerLazySingleton<DeviceInfoPlugin>(DeviceInfoPlugin.new);
    registerLazySingleton<PermissionHandler>(
      () => PermissionHandlerImpl(
        get<DeviceInfoPlugin>(),
      ),
    );
  }
}<|MERGE_RESOLUTION|>--- conflicted
+++ resolved
@@ -115,7 +115,6 @@
           get<UserService>(),
           get<CampaignService>(),
           get<ProposalService>(),
-          get<FeatureFlagsService>(),
         ),
       )
       ..registerFactory<VotingCubit>(
@@ -151,7 +150,6 @@
         return DiscoveryCubit(
           get<CampaignService>(),
           get<ProposalService>(),
-          get<FeatureFlagsService>(),
         );
       })
       ..registerFactory<CategoryDetailCubit>(() {
@@ -465,23 +463,20 @@
       },
       dispose: (mediator) => mediator.dispose(),
     );
-<<<<<<< HEAD
+    registerLazySingleton<FeatureFlagsService>(
+      () {
+        return FeatureFlagsService(
+          get<FeatureFlagsRepository>(),
+        );
+      },
+      dispose: (service) => unawaited(service.dispose()),
+    );
     registerLazySingleton<SystemStatusService>(() {
       return SystemStatusService(
         get<SystemStatusRepository>(),
         get<AppMetaStorage>(),
       );
     });
-=======
-    registerLazySingleton<FeatureFlagsService>(
-      () {
-        return FeatureFlagsService(
-          get<FeatureFlagsRepository>(),
-        );
-      },
-      dispose: (service) => unawaited(service.dispose()),
-    );
->>>>>>> 621e4697
   }
 
   void _registerStorages() {
