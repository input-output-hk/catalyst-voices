--- conflicted
+++ resolved
@@ -521,18 +521,16 @@
     );
     registerLazySingleton<CastedVotesObserver>(CastedVotesObserverImpl.new);
     registerLazySingleton<VotingBallotBuilder>(VotingBallotLocalBuilder.new);
-<<<<<<< HEAD
 
     // Not a singleton
     registerFactory<RegistrationStatusPoller>(
       () => RegistrationStatusPoller(get<UserRepository>()),
-=======
+    );
     registerLazySingleton<DeviceInfoPlugin>(DeviceInfoPlugin.new);
     registerLazySingleton<PermissionHandler>(
       () => PermissionHandlerImpl(
         get<DeviceInfoPlugin>(),
       ),
->>>>>>> 322f33b1
     );
   }
 }