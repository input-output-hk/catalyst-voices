import 'dart:async';

import 'package:catalyst_cardano/catalyst_cardano.dart';
import 'package:catalyst_key_derivation/catalyst_key_derivation.dart';
import 'package:catalyst_voices_blocs/catalyst_voices_blocs.dart';
import 'package:catalyst_voices_repositories/catalyst_voices_repositories.dart';
import 'package:catalyst_voices_services/catalyst_voices_services.dart';
import 'package:catalyst_voices_shared/catalyst_voices_shared.dart';

final class Dependencies extends DependencyProvider {
  static final Dependencies instance = Dependencies._();

  Dependencies._();

  Future<void> init() async {
    DependencyProvider.instance = this;
    _registerServices();
    _registerRepositories();
    _registerBlocsWithDependencies();
  }

  void _registerBlocsWithDependencies() {
    this
      ..registerSingleton<AuthenticationBloc>(
        AuthenticationBloc(
          authenticationRepository: get(),
        ),
      )
      ..registerLazySingleton<LoginBloc>(
        () => LoginBloc(
          authenticationRepository: get(),
        ),
      )
      ..registerLazySingleton<SessionCubit>(
        () {
          return SessionCubit(
            get<UserService>(),
            get<RegistrationService>(),
            get<RegistrationProgressNotifier>(),
          );
        },
        dispose: (cubit) async => cubit.close(),
      )
      // Factory will rebuild it each time needed
      ..registerFactory<RegistrationCubit>(() {
        return RegistrationCubit(
          downloader: get<Downloader>(),
          userService: get<UserService>(),
          registrationService: get<RegistrationService>(),
          progressNotifier: get<RegistrationProgressNotifier>(),
        );
      })
      ..registerLazySingleton<ProposalsCubit>(
        () => ProposalsCubit(proposalRepository: get<ProposalRepository>()),
      )
      ..registerFactory<CampaignDetailsBloc>(() {
        return CampaignDetailsBloc(
          get<CampaignRepository>(),
        );
      })
      ..registerLazySingleton<CampaignInfoCubit>(() {
        return CampaignInfoCubit(
          campaignService: get<CampaignService>(),
        );
      })
      // TODO(ryszard-schossler): add repository for campaign management
      ..registerLazySingleton<CampaignBuilderCubit>(
        CampaignBuilderCubit.new,
      )
      ..registerFactory<WorkspaceBloc>(() {
        return WorkspaceBloc(
          get<CampaignService>(),
        );
      });
  }

  void _registerRepositories() {
    this
      ..registerLazySingleton<CredentialsStorageRepository>(
        () => CredentialsStorageRepository(storage: get()),
      )
      ..registerLazySingleton<AuthenticationRepository>(
        () => AuthenticationRepository(credentialsStorageRepository: get()),
      )
      ..registerLazySingleton<TransactionConfigRepository>(
        TransactionConfigRepository.new,
      )
      ..registerLazySingleton<ProposalRepository>(ProposalRepository.new)
      ..registerLazySingleton<CampaignRepository>(CampaignRepository.new);
  }

  void _registerServices() {
    registerLazySingleton<Storage>(() => const SecureStorage());
    registerLazySingleton<CatalystKeyDerivation>(CatalystKeyDerivation.new);
    registerLazySingleton<KeyDerivation>(() => KeyDerivation(get()));
    registerLazySingleton<KeychainProvider>(VaultKeychainProvider.new);
    registerLazySingleton<DummyAuthStorage>(SecureDummyAuthStorage.new);
    registerLazySingleton<Downloader>(Downloader.new);
    registerLazySingleton<CatalystCardano>(() => CatalystCardano.instance);
    registerLazySingleton<UserStorage>(SecureUserStorage.new);
    registerLazySingleton<RegistrationProgressNotifier>(
      RegistrationProgressNotifier.new,
    );
    registerLazySingleton<RegistrationService>(() {
      return RegistrationService(
        transactionConfigRepository: get<TransactionConfigRepository>(),
        keychainProvider: get<KeychainProvider>(),
        cardano: get<CatalystCardano>(),
        keyDerivation: get<KeyDerivation>(),
      );
    });
    registerLazySingleton<UserService>(
      () {
        return UserService(
          keychainProvider: get<KeychainProvider>(),
          userStorage: get<UserStorage>(),
        );
      },
      dispose: (service) => unawaited(service.dispose()),
    );
<<<<<<< HEAD
    registerLazySingleton<CampaignService>(() {
      return CampaignService(
        campaignRepository: get<CampaignRepository>(),
        proposalRepository: get<ProposalRepository>(),
      );
    });
=======
    registerLazySingleton<CampaignService>(
      () => CampaignService(get<CampaignRepository>()),
    );
>>>>>>> 93f6aba9
  }
}<|MERGE_RESOLUTION|>--- conflicted
+++ resolved
@@ -118,17 +118,10 @@
       },
       dispose: (service) => unawaited(service.dispose()),
     );
-<<<<<<< HEAD
     registerLazySingleton<CampaignService>(() {
       return CampaignService(
-        campaignRepository: get<CampaignRepository>(),
-        proposalRepository: get<ProposalRepository>(),
+        get<CampaignRepository>(),
       );
     });
-=======
-    registerLazySingleton<CampaignService>(
-      () => CampaignService(get<CampaignRepository>()),
-    );
->>>>>>> 93f6aba9
   }
 }