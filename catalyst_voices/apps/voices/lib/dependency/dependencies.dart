--- conflicted
+++ resolved
@@ -164,12 +164,7 @@
   void _registerNetwork() {
     registerLazySingleton<ApiServices>(() {
       return ApiServices(
-<<<<<<< HEAD
         env: get<AppEnvironment>().type,
-        userObserver: get<UserObserver>(),
-=======
-        config: get<AppConfig>().api,
->>>>>>> a712d701
         authTokenProvider: get<AuthTokenProvider>(),
       );
     });
