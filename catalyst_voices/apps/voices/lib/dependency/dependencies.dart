import 'dart:async';

import 'package:catalyst_cardano/catalyst_cardano.dart';
import 'package:catalyst_key_derivation/catalyst_key_derivation.dart';
import 'package:catalyst_voices_blocs/catalyst_voices_blocs.dart';
import 'package:catalyst_voices_models/catalyst_voices_models.dart';
import 'package:catalyst_voices_repositories/catalyst_voices_repositories.dart';
import 'package:catalyst_voices_services/catalyst_voices_services.dart';
import 'package:catalyst_voices_shared/catalyst_voices_shared.dart';
import 'package:catalyst_voices_view_models/catalyst_voices_view_models.dart';
import 'package:flutter_secure_storage/flutter_secure_storage.dart';
import 'package:shared_preferences/shared_preferences.dart';

final class Dependencies extends DependencyProvider {
  static final Dependencies instance = Dependencies._();

  bool _isInitialized = false;

  Dependencies._();

  Future<void> init({
    required AppConfig config,
  }) async {
    DependencyProvider.instance = this;

    registerSingleton<AppConfig>(config);

    _registerStorages();
    _registerUtils();
    _registerRepositories();
    _registerServices();
    _registerBlocsWithDependencies();

    _isInitialized = true;
  }

  bool get isInitialized => _isInitialized;

  @override
  Future<void> get reset {
    return super.reset.whenComplete(() {
      _isInitialized = false;
    });
  }

  void _registerBlocsWithDependencies() {
    this
      ..registerLazySingleton<AdminToolsCubit>(
        AdminToolsCubit.new,
      )
      ..registerLazySingleton<AdminTools>(
        () => get<AdminToolsCubit>(),
      )
      ..registerLazySingleton<SessionCubit>(
        () {
          return SessionCubit(
            get<UserService>(),
            get<RegistrationService>(),
            get<RegistrationProgressNotifier>(),
            get<AccessControl>(),
            get<AdminTools>(),
          );
        },
        dispose: (cubit) async => cubit.close(),
      )
      // Factory will rebuild it each time needed
      ..registerFactory<RegistrationCubit>(() {
        return RegistrationCubit(
          downloader: get<Downloader>(),
          userService: get<UserService>(),
          registrationService: get<RegistrationService>(),
          progressNotifier: get<RegistrationProgressNotifier>(),
        );
      })
      ..registerLazySingleton<ProposalsCubit>(
        () => ProposalsCubit(
          get<CampaignService>(),
          get<ProposalService>(),
          get<AdminTools>(),
        ),
      )
      ..registerFactory<CampaignDetailsBloc>(() {
        return CampaignDetailsBloc(
          get<CampaignService>(),
        );
      })
      ..registerLazySingleton<CampaignInfoCubit>(() {
        return CampaignInfoCubit(
          get<CampaignService>(),
          get<AdminTools>(),
        );
      })
      // TODO(LynxLynxx): add repository for campaign management
      ..registerLazySingleton<CampaignBuilderCubit>(
        CampaignBuilderCubit.new,
      )
      ..registerFactory<WorkspaceBloc>(() {
        return WorkspaceBloc(
          get<CampaignService>(),
        );
      })
      ..registerFactory<ProposalBuilderBloc>(() {
        return ProposalBuilderBloc(
          get<CampaignService>(),
          get<ProposalService>(),
        );
      })
      ..registerFactory<DiscoveryCubit>(() {
        return DiscoveryCubit(
          get<CampaignService>(),
        );
      })
<<<<<<< HEAD
      ..registerFactory<CategoryDetailCubit>(() {
        return CategoryDetailCubit(
          get<CampaignService>(),
          get<DiscoveryCubit>(),
        );
=======
      ..registerFactory<AccountCubit>(() {
        return AccountCubit(get<UserService>());
>>>>>>> c90dca4f
      });
  }

  void _registerRepositories() {
    this
      ..registerLazySingleton<TransactionConfigRepository>(
        TransactionConfigRepository.new,
      )
      ..registerLazySingleton<ProposalRepository>(ProposalRepository.new)
      ..registerLazySingleton<CampaignRepository>(CampaignRepository.new)
      ..registerLazySingleton<ConfigRepository>(ConfigRepository.new)
      ..registerLazySingleton<UserRepository>(() {
        return UserRepository(
          get<UserStorage>(),
          get<KeychainProvider>(),
        );
      })
      ..registerLazySingleton<DocumentRepository>(() {
        return DocumentRepository(
          get<SignedDocumentManager>(),
        );
      });
  }

  void _registerServices() {
    registerLazySingleton<CatalystKeyDerivation>(CatalystKeyDerivation.new);
    registerLazySingleton<KeyDerivation>(() => KeyDerivation(get()));
    registerLazySingleton<KeychainProvider>(() {
      return VaultKeychainProvider(
        secureStorage: get<FlutterSecureStorage>(),
        sharedPreferences: get<SharedPreferencesAsync>(),
        cacheConfig: get<AppConfig>().cache,
      );
    });
    registerLazySingleton<Downloader>(Downloader.new);
    registerLazySingleton<CatalystCardano>(() => CatalystCardano.instance);
    registerLazySingleton<RegistrationProgressNotifier>(
      RegistrationProgressNotifier.new,
    );
    registerLazySingleton<RegistrationService>(() {
      return RegistrationService(
        get<TransactionConfigRepository>(),
        get<KeychainProvider>(),
        get<CatalystCardano>(),
        get<KeyDerivation>(),
      );
    });
    registerLazySingleton<UserService>(
      () {
        return UserService(
          userRepository: get<UserRepository>(),
        );
      },
      dispose: (service) => unawaited(service.dispose()),
    );
    registerLazySingleton<AccessControl>(AccessControl.new);
    registerLazySingleton<CampaignService>(() {
      return CampaignService(
        get<CampaignRepository>(),
        get<DocumentRepository>(),
      );
    });
    registerLazySingleton<ProposalService>(() {
      return ProposalService(
        get<ProposalRepository>(),
        get<DocumentRepository>(),
      );
    });
    registerLazySingleton<ConfigService>(() {
      return ConfigService(
        get<ConfigRepository>(),
      );
    });
  }

  void _registerStorages() {
    registerLazySingleton<FlutterSecureStorage>(FlutterSecureStorage.new);
    registerLazySingleton<SharedPreferencesAsync>(SharedPreferencesAsync.new);
    registerLazySingleton<UserStorage>(SecureUserStorage.new);
  }

  void _registerUtils() {
    registerLazySingleton<SignedDocumentManager>(SignedDocumentManager.new);
  }
}<|MERGE_RESOLUTION|>--- conflicted
+++ resolved
@@ -110,16 +110,15 @@
           get<CampaignService>(),
         );
       })
-<<<<<<< HEAD
       ..registerFactory<CategoryDetailCubit>(() {
         return CategoryDetailCubit(
           get<CampaignService>(),
           get<DiscoveryCubit>(),
         );
-=======
+      })
       ..registerFactory<AccountCubit>(() {
         return AccountCubit(get<UserService>());
->>>>>>> c90dca4f
+
       });
   }
 
