import 'dart:async';

import 'package:catalyst_cardano/catalyst_cardano.dart';
import 'package:catalyst_key_derivation/catalyst_key_derivation.dart';
import 'package:catalyst_voices_blocs/catalyst_voices_blocs.dart';
import 'package:catalyst_voices_repositories/catalyst_voices_repositories.dart';
import 'package:catalyst_voices_services/catalyst_voices_services.dart';
import 'package:catalyst_voices_shared/catalyst_voices_shared.dart';

final class Dependencies extends DependencyProvider {
  static final Dependencies instance = Dependencies._();

  Dependencies._();

  Future<void> init() async {
    DependencyProvider.instance = this;
    _registerServices();
    _registerRepositories();
    _registerBlocsWithDependencies();
  }

  void _registerBlocsWithDependencies() {
    this
      ..registerSingleton<AuthenticationBloc>(
        AuthenticationBloc(
          authenticationRepository: get(),
        ),
      )
      ..registerLazySingleton<LoginBloc>(
        () => LoginBloc(
          authenticationRepository: get(),
        ),
      )
      ..registerLazySingleton<SessionCubit>(
        () {
          return SessionCubit(
            get<UserService>(),
            get<RegistrationService>(),
            get<RegistrationProgressNotifier>(),
          );
        },
        dispose: (cubit) async => cubit.close(),
      )
      // Factory will rebuild it each time needed
      ..registerFactory<RegistrationCubit>(() {
        return RegistrationCubit(
          downloader: get<Downloader>(),
          userService: get<UserService>(),
          registrationService: get<RegistrationService>(),
          progressNotifier: get<RegistrationProgressNotifier>(),
        );
      })
      ..registerLazySingleton<ProposalsCubit>(
        () => ProposalsCubit(proposalRepository: get<ProposalRepository>()),
      )
      ..registerFactory<CampaignDetailsBloc>(() {
        return CampaignDetailsBloc(
          get<CampaignRepository>(),
        );
      })
<<<<<<< HEAD
      ..registerLazySingleton<CampaignInfoCubit>(() {
        return CampaignInfoCubit(
          campaignRepository: get<CampaignRepository>(),
        );
      });
=======
      // TODO(ryszard-schossler): add repository for campaign management
      ..registerLazySingleton<CampaignBuilderCubit>(
        CampaignBuilderCubit.new,
      );
>>>>>>> c186759b
  }

  void _registerRepositories() {
    this
      ..registerLazySingleton<CredentialsStorageRepository>(
        () => CredentialsStorageRepository(storage: get()),
      )
      ..registerLazySingleton<AuthenticationRepository>(
        () => AuthenticationRepository(credentialsStorageRepository: get()),
      )
      ..registerLazySingleton<TransactionConfigRepository>(
        TransactionConfigRepository.new,
      )
      ..registerLazySingleton<ProposalRepository>(ProposalRepository.new)
      ..registerLazySingleton<CampaignRepository>(CampaignRepository.new);
  }

  void _registerServices() {
    registerLazySingleton<Storage>(() => const SecureStorage());
    registerLazySingleton<CatalystKeyDerivation>(CatalystKeyDerivation.new);
    registerLazySingleton<KeyDerivation>(() => KeyDerivation(get()));
    registerLazySingleton<KeychainProvider>(VaultKeychainProvider.new);
    registerLazySingleton<DummyAuthStorage>(SecureDummyAuthStorage.new);
    registerLazySingleton<Downloader>(Downloader.new);
    registerLazySingleton<CatalystCardano>(() => CatalystCardano.instance);
    registerLazySingleton<UserStorage>(SecureUserStorage.new);
    registerLazySingleton<RegistrationProgressNotifier>(
      RegistrationProgressNotifier.new,
    );
    registerLazySingleton<RegistrationService>(() {
      return RegistrationService(
        transactionConfigRepository: get<TransactionConfigRepository>(),
        keychainProvider: get<KeychainProvider>(),
        cardano: get<CatalystCardano>(),
        keyDerivation: get<KeyDerivation>(),
      );
    });
    registerLazySingleton<UserService>(
      () {
        return UserService(
          keychainProvider: get<KeychainProvider>(),
          userStorage: get<UserStorage>(),
        );
      },
      dispose: (service) => unawaited(service.dispose()),
    );
  }
}<|MERGE_RESOLUTION|>--- conflicted
+++ resolved
@@ -58,18 +58,15 @@
           get<CampaignRepository>(),
         );
       })
-<<<<<<< HEAD
       ..registerLazySingleton<CampaignInfoCubit>(() {
         return CampaignInfoCubit(
           campaignRepository: get<CampaignRepository>(),
         );
-      });
-=======
+      })
       // TODO(ryszard-schossler): add repository for campaign management
       ..registerLazySingleton<CampaignBuilderCubit>(
         CampaignBuilderCubit.new,
       );
->>>>>>> c186759b
   }
 
   void _registerRepositories() {
