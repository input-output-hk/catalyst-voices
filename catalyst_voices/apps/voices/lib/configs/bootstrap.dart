--- conflicted
+++ resolved
@@ -45,22 +45,14 @@
   environment ??= AppEnvironment.fromEnv();
 
   await _cleanupOldStorages();
-<<<<<<< HEAD
-  await registerDependencies(environment: environment, config: null);
-=======
   await registerDependencies(environment: environment);
->>>>>>> 14933eae
   await _initCryptoUtils();
 
   final configSource = ApiConfigSource(Dependencies.instance.get());
   final configService = ConfigService(ConfigRepository(configSource));
   final config = await configService.getAppConfig(env: environment.type);
 
-<<<<<<< HEAD
-  Dependencies.instance.registerConfig(config);
-=======
   registerConfig(config);
->>>>>>> 14933eae
 
   router ??= buildAppRouter();
 
@@ -105,31 +97,18 @@
 }
 
 @visibleForTesting
-<<<<<<< HEAD
+void registerConfig(AppConfig config) {
+  Dependencies.instance.registerConfig(config);
+}
+
+@visibleForTesting
 Future<void> registerDependencies({
   AppEnvironment environment = const AppEnvironment.dev(),
-  AppConfig? config = const AppConfig.dev(),
-=======
-void registerConfig(AppConfig config) {
-  Dependencies.instance.registerConfig(config);
-}
-
-@visibleForTesting
-Future<void> registerDependencies({
-  AppEnvironment environment = const AppEnvironment.dev(),
->>>>>>> 14933eae
 }) async {
   if (!Dependencies.instance.isInitialized) {
     await Dependencies.instance.init(
       environment: environment,
     );
-<<<<<<< HEAD
-  }
-
-  if (config != null) {
-    Dependencies.instance.registerConfig(config);
-=======
->>>>>>> 14933eae
   }
 }
 
