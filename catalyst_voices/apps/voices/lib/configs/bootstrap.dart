import 'dart:async';

import 'package:catalyst_key_derivation/catalyst_key_derivation.dart';
import 'package:catalyst_voices/app/app.dart';
import 'package:catalyst_voices/configs/app_bloc_observer.dart';
import 'package:catalyst_voices/configs/sentry_service.dart';
import 'package:catalyst_voices/dependency/dependencies.dart';
import 'package:catalyst_voices/routes/guards/milestone_guard.dart';
import 'package:catalyst_voices/routes/routes.dart';
import 'package:catalyst_voices_shared/catalyst_voices_shared.dart';
import 'package:flutter/foundation.dart';
import 'package:flutter/widgets.dart';
import 'package:flutter_bloc/flutter_bloc.dart';
import 'package:go_router/go_router.dart';
import 'package:url_strategy/url_strategy.dart';

final _loggingService = LoggingService();

final _bootstrapLogger = Logger('Bootstrap');
final _flutterLogger = Logger('Flutter');
final _platformDispatcherLogger = Logger('PlatformDispatcher');
final _uncaughtZoneLogger = Logger('UncaughtZone');

typedef BootstrapWidgetBuilder = FutureOr<Widget> Function(BootstrapArgs args);

final class BootstrapArgs {
  final RouterConfig<Object> routerConfig;

  BootstrapArgs({
    required this.routerConfig,
  });
}

// TODO(damian-molinski): Add Isolate.current.addErrorListener
//
/// The entry point for Catalyst Voices,
/// initializes and runs the application.
///
/// Should configure dependency injection, setup logger and do
/// all the things which are necessary before the actual app is run.
///
/// You can customize the default app by providing
/// your own instance via [builder].
Future<void> bootstrapAndRun([
  BootstrapWidgetBuilder builder = _defaultBuilder,
]) async {
  await runZonedGuarded(
    () => _safeBootstrapAndRun(builder),
    _reportUncaughtZoneError,
  );
}

Future<void> _safeBootstrapAndRun(BootstrapWidgetBuilder builder) async {
  try {
    await _doBootstrapAndRun(builder);
  } catch (error, stack) {
    await _reportBootstrapError(error, stack);
  }
}

Future<void> _doBootstrapAndRun(BootstrapWidgetBuilder builder) async {
  // There's no need to call WidgetsFlutterBinding.ensureInitialized()
  // since this is already done internally by SentryFlutter.init()
  // More info here: https://github.com/getsentry/sentry-dart/issues/2063
  if (!kReleaseMode) {
    WidgetsFlutterBinding.ensureInitialized();
  }

  FlutterError.onError = _reportFlutterError;
  PlatformDispatcher.instance.onError = _reportPlatformDispatcherError;

  final args = await bootstrap();
  final app = await builder(args);
  await _runApp(app);
}

/// Initializes the application before it can be run. Should setup all
/// the things which are necessary before the actual app is run,
/// either via [runApp] or injected into a test environment during
/// integration tests.
///
/// Initialization logic that is relevant for [runApp] scenario
/// only should be added to [_doBootstrapAndRun], not here.
Future<BootstrapArgs> bootstrap() async {
  _loggingService
    ..level = kDebugMode ? Level.FINER : Level.OFF
    ..printLogs = kDebugMode;

  GoRouter.optionURLReflectsImperativeAPIs = true;
  setPathUrlStrategy();

  await Dependencies.instance.init();

  final router = AppRouter.init(
    guards: const [
      MilestoneGuard(),
    ],
  );

  Bloc.observer = AppBlocObserver();

<<<<<<< HEAD
  await Dependencies.instance.init();
  await CatalystKeyDerivation.init();

=======
>>>>>>> cc8fc40d
  return BootstrapArgs(routerConfig: router);
}

Future<void> _runApp(Widget app) async {
  if (kReleaseMode) {
    await SentryService.init(app);
  } else {
    runApp(app);
  }
}

Widget _defaultBuilder(BootstrapArgs args) {
  return App(
    routerConfig: args.routerConfig,
  );
}

Future<void> _reportBootstrapError(Object error, StackTrace stack) async {
  _bootstrapLogger.severe('Error while bootstrapping', error, stack);
}

/// Flutter-specific assertion failures and contract violations.
Future<void> _reportFlutterError(FlutterErrorDetails details) async {
  _flutterLogger.severe(
    details.context?.toStringDeep(),
    details.exception,
    details.stack,
  );
}

/// Platform Dispatcher Errors reporting
bool _reportPlatformDispatcherError(Object error, StackTrace stack) {
  _platformDispatcherLogger.severe('Platform Error', error, stack);

  // return true to prevent default error handling
  return true;
}

/// Uncaught Errors reporting
void _reportUncaughtZoneError(Object error, StackTrace stack) {
  _uncaughtZoneLogger.severe('Uncaught Error', error, stack);
}<|MERGE_RESOLUTION|>--- conflicted
+++ resolved
@@ -99,12 +99,9 @@
 
   Bloc.observer = AppBlocObserver();
 
-<<<<<<< HEAD
   await Dependencies.instance.init();
   await CatalystKeyDerivation.init();
 
-=======
->>>>>>> cc8fc40d
   return BootstrapArgs(routerConfig: router);
 }
 
