--- conflicted
+++ resolved
@@ -212,14 +212,10 @@
 }) async {
   if (_shouldEnableReporting) {
     final reporting = Dependencies.instance.get<ReportingService>();
-<<<<<<< HEAD
     await reporting.init(
       config: sentryConfig,
       appRunner: () => runApp(SentryWidget(child: app)),
     );
-=======
-    await reporting.init(config: sentryConfig, appRunner: () => runApp(app));
->>>>>>> 95d3d98a
 
     Dependencies.instance.get<ReportingServiceMediator>().init();
   } else {
