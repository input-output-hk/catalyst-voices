--- conflicted
+++ resolved
@@ -28,17 +28,12 @@
 
 const _shouldUseSentry = kReleaseMode || kProfileMode;
 
-<<<<<<< HEAD
 var _bootstrapInitState = const _BootstrapState();
 
-final _bootstrapLogger = Logger('Bootstrap');
-final _flutterLogger = Logger('Flutter');
-=======
 final _loggerBootstrap = Logger('Bootstrap');
 final _loggerFlutter = Logger('Flutter');
 final _loggerPlatformDispatcher = Logger('PlatformDispatcher');
 final _loggerUncaughtZone = Logger('UncaughtZone');
->>>>>>> 495f82b7
 final _loggingService = LoggingService();
 
 @visibleForTesting
@@ -74,22 +69,16 @@
   final startConfigTimestamp = DateTimeExt.now(utc: true);
   environment ??= AppEnvironment.fromEnv();
   final config = await _getAppConfig(env: environment.type);
-<<<<<<< HEAD
   _bootstrapInitState = _bootstrapInitState.copyWith(appConfig: Optional(config));
 
+  final endConfigTimestamp = DateTimeExt.now(utc: true);
+
+  await _reportingService.init(config: config.sentry);
+  await cleanUpStorages(onlyOld: true);
   if (!_bootstrapInitState.didInitializeCryptoUtils) {
     await _initCryptoUtils();
     _bootstrapInitState = _bootstrapInitState.copyWith(didInitializeCryptoUtils: true);
   }
-
-  await cleanUpStorages(onlyOld: true);
-  await _reportingService.init(config: config.sentry);
-=======
-  final endConfigTimestamp = DateTimeExt.now(utc: true);
-
-  await _reportingService.init(config: config.sentry);
-  await _cleanupOldStorages();
-  await _initCryptoUtils();
 
   // profilers
   final startupProfiler = CatalystStartupProfiler(_profiler)
@@ -97,7 +86,6 @@
     ..appConfig(
       fromTo: DateRange(from: startConfigTimestamp, to: endConfigTimestamp),
     );
->>>>>>> 495f82b7
 
   await Dependencies.instance.init(
     config: config,
