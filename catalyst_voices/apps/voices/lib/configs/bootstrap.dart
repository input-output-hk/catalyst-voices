import 'dart:async';

import 'package:catalyst_key_derivation/catalyst_key_derivation.dart';
import 'package:catalyst_voices/app/app.dart';
import 'package:catalyst_voices/configs/app_bloc_observer.dart';
import 'package:catalyst_voices/configs/sentry_service.dart';
import 'package:catalyst_voices/dependency/dependencies.dart';
import 'package:catalyst_voices/routes/guards/milestone_guard.dart';
import 'package:catalyst_voices/routes/routes.dart';
import 'package:catalyst_voices_models/catalyst_voices_models.dart';
import 'package:catalyst_voices_repositories/catalyst_voices_repositories.dart';
import 'package:catalyst_voices_services/catalyst_voices_services.dart';
import 'package:catalyst_voices_shared/catalyst_voices_shared.dart';
import 'package:flutter/foundation.dart';
import 'package:flutter/widgets.dart';
import 'package:flutter_bloc/flutter_bloc.dart';
import 'package:go_router/go_router.dart';
import 'package:url_strategy/url_strategy.dart';

final _loggingService = LoggingService();

final _bootstrapLogger = Logger('Bootstrap');
final _flutterLogger = Logger('Flutter');
final _platformDispatcherLogger = Logger('PlatformDispatcher');
final _uncaughtZoneLogger = Logger('UncaughtZone');

typedef BootstrapWidgetBuilder = FutureOr<Widget> Function(BootstrapArgs args);

final class BootstrapArgs {
  final RouterConfig<Object> routerConfig;

  BootstrapArgs({
    required this.routerConfig,
  });
}

// TODO(damian-molinski): Add Isolate.current.addErrorListener
//
/// The entry point for Catalyst Voices,
/// initializes and runs the application.
///
/// Should configure dependency injection, setup logger and do
/// all the things which are necessary before the actual app is run.
///
/// You can customize the default app by providing
/// your own instance via [builder].
Future<void> bootstrapAndRun([
  BootstrapWidgetBuilder builder = _defaultBuilder,
]) async {
  await runZonedGuarded(
    () => _safeBootstrapAndRun(builder),
    _reportUncaughtZoneError,
  );
}

Future<void> _safeBootstrapAndRun(BootstrapWidgetBuilder builder) async {
  try {
    await _doBootstrapAndRun(builder);
  } catch (error, stack) {
    await _reportBootstrapError(error, stack);
  }
}

Future<void> _doBootstrapAndRun(BootstrapWidgetBuilder builder) async {
  // There's no need to call WidgetsFlutterBinding.ensureInitialized()
  // since this is already done internally by SentryFlutter.init()
  // More info here: https://github.com/getsentry/sentry-dart/issues/2063
  if (!kReleaseMode) {
    WidgetsFlutterBinding.ensureInitialized();
  }

  FlutterError.onError = _reportFlutterError;
  PlatformDispatcher.instance.onError = _reportPlatformDispatcherError;

  final args = await bootstrap();
  final app = await builder(args);
  await _runApp(app);
}

@visibleForTesting
GoRouter buildAppRouter({
  String? initialLocation,
}) {
  return AppRouter.init(
    initialLocation: initialLocation,
    guards: const [
      MilestoneGuard(),
    ],
  );
}

@visibleForTesting
Future<void> registerDependencies() async {
  if (!Dependencies.instance.isInitialized) {
    await Dependencies.instance.init();
  }
}

@visibleForTesting
Future<void> restartDependencies() async {
  await Dependencies.instance.reset;
}

/// Initializes the application before it can be run. Should setup all
/// the things which are necessary before the actual app is run,
/// either via [runApp] or injected into a test environment during
/// integration tests.
///
/// Initialization logic that is relevant for [runApp] scenario
/// only should be added to [_doBootstrapAndRun], not here.
Future<BootstrapArgs> bootstrap({
  GoRouter? router,
}) async {
  _loggingService
    ..level = kDebugMode ? Level.FINER : Level.OFF
    ..printLogs = kDebugMode;

  GoRouter.optionURLReflectsImperativeAPIs = true;
  setPathUrlStrategy();

<<<<<<< HEAD
  final configService = ConfigService(ConfigRepository());
  final config = await configService
      .getAppConfig()
      .onError((error, stackTrace) => const AppConfig());

  await Dependencies.instance.init(config: config);
=======
  await registerDependencies();
>>>>>>> a21957c4

  // Key derivation needs to be initialized before it can be used
  await CatalystKeyDerivation.init();

  router ??= buildAppRouter();

  Bloc.observer = AppBlocObserver();

  return BootstrapArgs(routerConfig: router);
}

Future<void> _runApp(Widget app) async {
  if (kReleaseMode) {
    await SentryService.init(app);
  } else {
    runApp(app);
  }
}

Widget _defaultBuilder(BootstrapArgs args) {
  return App(
    routerConfig: args.routerConfig,
  );
}

Future<void> _reportBootstrapError(Object error, StackTrace stack) async {
  _bootstrapLogger.severe('Error while bootstrapping', error, stack);
}

/// Flutter-specific assertion failures and contract violations.
Future<void> _reportFlutterError(FlutterErrorDetails details) async {
  _flutterLogger.severe(
    details.context?.toStringDeep(),
    details.exception,
    details.stack,
  );
}

/// Platform Dispatcher Errors reporting
bool _reportPlatformDispatcherError(Object error, StackTrace stack) {
  _platformDispatcherLogger.severe('Platform Error', error, stack);

  // return true to prevent default error handling
  return true;
}

/// Uncaught Errors reporting
void _reportUncaughtZoneError(Object error, StackTrace stack) {
  _uncaughtZoneLogger.severe('Uncaught Error', error, stack);
}<|MERGE_RESOLUTION|>--- conflicted
+++ resolved
@@ -90,9 +90,9 @@
 }
 
 @visibleForTesting
-Future<void> registerDependencies() async {
+Future<void> registerDependencies({required AppConfig config}) async {
   if (!Dependencies.instance.isInitialized) {
-    await Dependencies.instance.init();
+    await Dependencies.instance.init(config: config);
   }
 }
 
@@ -118,16 +118,12 @@
   GoRouter.optionURLReflectsImperativeAPIs = true;
   setPathUrlStrategy();
 
-<<<<<<< HEAD
   final configService = ConfigService(ConfigRepository());
   final config = await configService
       .getAppConfig()
       .onError((error, stackTrace) => const AppConfig());
 
-  await Dependencies.instance.init(config: config);
-=======
-  await registerDependencies();
->>>>>>> a21957c4
+  await registerDependencies(config: config);
 
   // Key derivation needs to be initialized before it can be used
   await CatalystKeyDerivation.init();
