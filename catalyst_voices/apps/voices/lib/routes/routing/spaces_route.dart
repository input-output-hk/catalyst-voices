import 'package:catalyst_voices/pages/category/category_page.dart';
import 'package:catalyst_voices/pages/discovery/discovery.dart';
import 'package:catalyst_voices/pages/funded_projects/funded_projects_page.dart';
import 'package:catalyst_voices/pages/proposals/proposals_page.dart';
import 'package:catalyst_voices/pages/spaces/spaces.dart';
import 'package:catalyst_voices/pages/treasury/treasury.dart';
import 'package:catalyst_voices/pages/voting/voting_page.dart';
import 'package:catalyst_voices/pages/workspace/workspace.dart';
import 'package:catalyst_voices/routes/guards/composite_route_guard_mixin.dart';
import 'package:catalyst_voices/routes/guards/route_guard.dart';
import 'package:catalyst_voices/routes/guards/session_unlocked_guard.dart';
import 'package:catalyst_voices/routes/guards/user_access_guard.dart';
import 'package:catalyst_voices/routes/guards/voting_feature_flag_guard.dart';
import 'package:catalyst_voices/routes/routing/transitions/transitions.dart';
import 'package:catalyst_voices_models/catalyst_voices_models.dart';
import 'package:catalyst_voices_view_models/catalyst_voices_view_models.dart';
import 'package:flutter/material.dart';
import 'package:go_router/go_router.dart';
import 'package:sentry_flutter/sentry_flutter.dart';

part 'spaces_route.g.dart';

final class CategoryDetailRoute extends GoRouteData with FadePageTransitionMixin {
  final String categoryId;

  const CategoryDetailRoute({required this.categoryId});

  factory CategoryDetailRoute.fromRef({
    required SignedDocumentRef categoryRef,
  }) {
    return CategoryDetailRoute(categoryId: categoryRef.id);
  }

  @override
  Widget build(BuildContext context, GoRouterState state) {
    return CategoryPage(
      categoryRef: SignedDocumentRef(id: categoryId),
    );
  }
}

final class DiscoveryRoute extends GoRouteData with FadePageTransitionMixin {
  static const name = 'discovery';

  const DiscoveryRoute();

  const DiscoveryRoute.keychainDeleted() : this($extra: true);

  @override
  Widget build(BuildContext context, GoRouterState state) {
    return const SentryDisplayWidget(child: DiscoveryPage());
  }
}

final class FundedProjectsRoute extends GoRouteData
    with FadePageTransitionMixin, CompositeRouteGuardMixin {
  const FundedProjectsRoute();

  @override
  List<RouteGuard> get routeGuards => const [
    SessionUnlockedGuard(),
    UserAccessGuard(),
  ];

  @override
  Widget build(BuildContext context, GoRouterState state) {
    return const FundedProjectsPage();
  }
}

final class ProposalsRoute extends GoRouteData with FadePageTransitionMixin {
  final String? categoryId;
  final String? tab;

  const ProposalsRoute({
    this.categoryId,
    this.tab,
  });

  factory ProposalsRoute.fromRef({SignedDocumentRef? categoryRef}) {
    return ProposalsRoute(categoryId: categoryRef?.id);
  }

  factory ProposalsRoute.myProposals() {
    return ProposalsRoute(tab: ProposalsPageTab.my.name);
  }

  @override
  Widget build(BuildContext context, GoRouterState state) {
    final tab = ProposalsPageTab.values.asNameMap()[this.tab];

    return ProposalsPage(
      categoryId: categoryId,
      tab: tab,
    );
  }
}

@TypedShellRoute<SpacesShellRouteData>(
  routes: <TypedRoute<RouteData>>[
    TypedGoRoute<DiscoveryRoute>(
      path: '/discovery',
      name: DiscoveryRoute.name,
      routes: [
        TypedGoRoute<ProposalsRoute>(
          path: 'proposals',
          name: 'proposals',
        ),
        TypedGoRoute<CategoryDetailRoute>(
          path: 'category/:categoryId',
          name: 'category_details',
        ),
      ],
    ),
    TypedGoRoute<WorkspaceRoute>(
      path: '/workspace',
      name: WorkspaceRoute.name,
    ),
    TypedGoRoute<VotingRoute>(
      path: '/voting',
      name: VotingRoute.name,
    ),
    TypedGoRoute<FundedProjectsRoute>(
      path: '/funded_projects',
      name: 'funded_projects',
    ),
    TypedGoRoute<TreasuryRoute>(
      path: '/treasury',
      name: 'treasury',
    ),
  ],
)
final class SpacesShellRouteData extends ShellRouteData {
  static const _spacePathMapping = <String, Space>{
    'discovery': Space.discovery,
    'workspace': Space.workspace,
    'voting': Space.voting,
    'funded_projects': Space.fundedProjects,
    'treasury': Space.treasury,
  };

  const SpacesShellRouteData();

  @override
  Widget builder(
    BuildContext context,
    GoRouterState state,
    Widget navigator,
  ) {
    final spacePath = state.uri.pathSegments.first;

    final space = _spacePathMapping[spacePath];

    assert(
      space != null,
      'Space path[$spacePath] is not defined. '
      'Make sure to match all routes to spaces',
    );

    return SpacesShellPage(
      space: space!,
      child: navigator,
    );
  }
}

final class TreasuryRoute extends GoRouteData
    with FadePageTransitionMixin, CompositeRouteGuardMixin {
  const TreasuryRoute();

  @override
  List<RouteGuard> get routeGuards => const [
    SessionUnlockedGuard(),
    AdminAccessGuard(),
  ];

  @override
  Widget build(BuildContext context, GoRouterState state) {
    return const TreasuryPage();
  }
}

<<<<<<< HEAD
final class VotingRoute extends GoRouteData with FadePageTransitionMixin {
  static const name = 'voting';

=======
final class VotingRoute extends GoRouteData with FadePageTransitionMixin, CompositeRouteGuardMixin {
>>>>>>> 621e4697
  final String? categoryId;
  final String? tab;

  const VotingRoute({
    this.categoryId,
    this.tab,
  });

  const VotingRoute.keychainDeleted({
    String? categoryId,
    String? tab,
  }) : this(
         categoryId: categoryId,
         tab: tab,
         $extra: true,
       );

  @override
  List<RouteGuard> get routeGuards => [const VotingFeatureFlagGuard()];

  @override
  Widget build(BuildContext context, GoRouterState state) {
    final categoryId = this.categoryId;

    final tab = VotingPageTab.values.asNameMap()[this.tab];

    return VotingPage(
      categoryId: categoryId,
      tab: tab,
    );
  }
}

final class WorkspaceRoute extends GoRouteData
    with FadePageTransitionMixin, CompositeRouteGuardMixin {
  static const name = 'workspace';

  const WorkspaceRoute();

  @override
  List<RouteGuard> get routeGuards => const [
    SessionUnlockedGuard(),
    UserAccessGuard(),
  ];

  @override
  Widget build(BuildContext context, GoRouterState state) {
    return const WorkspacePage();
  }
}<|MERGE_RESOLUTION|>--- conflicted
+++ resolved
@@ -44,8 +44,6 @@
 
   const DiscoveryRoute();
 
-  const DiscoveryRoute.keychainDeleted() : this($extra: true);
-
   @override
   Widget build(BuildContext context, GoRouterState state) {
     return const SentryDisplayWidget(child: DiscoveryPage());
@@ -180,13 +178,9 @@
   }
 }
 
-<<<<<<< HEAD
-final class VotingRoute extends GoRouteData with FadePageTransitionMixin {
+final class VotingRoute extends GoRouteData with FadePageTransitionMixin, CompositeRouteGuardMixin {
   static const name = 'voting';
 
-=======
-final class VotingRoute extends GoRouteData with FadePageTransitionMixin, CompositeRouteGuardMixin {
->>>>>>> 621e4697
   final String? categoryId;
   final String? tab;
 
@@ -195,15 +189,6 @@
     this.tab,
   });
 
-  const VotingRoute.keychainDeleted({
-    String? categoryId,
-    String? tab,
-  }) : this(
-         categoryId: categoryId,
-         tab: tab,
-         $extra: true,
-       );
-
   @override
   List<RouteGuard> get routeGuards => [const VotingFeatureFlagGuard()];
 
