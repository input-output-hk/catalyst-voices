--- conflicted
+++ resolved
@@ -114,22 +114,14 @@
 final class ProposalsRoute extends GoRouteData with FadePageTransitionMixin {
   final String? categoryId;
 
-<<<<<<< HEAD
-  const ProposalsRoute({this.categoryId});
-
+  const ProposalsRoute({
+    this.categoryId,
+  });
   @override
   Widget build(BuildContext context, GoRouterState state) {
     return ProposalsPage(
       categoryId: categoryId,
     );
-=======
-  const ProposalsRoute({
-    this.categoryId,
-  });
-  @override
-  Widget build(BuildContext context, GoRouterState state) {
-    return ProposalsPage(categoryId: categoryId);
->>>>>>> 8aa6e1c5
   }
 }
 
