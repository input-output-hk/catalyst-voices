--- conflicted
+++ resolved
@@ -95,16 +95,13 @@
         TypedGoRoute<ProposalsRoute>(
           path: 'proposals',
         ),
-<<<<<<< HEAD
+
         TypedGoRoute<MyProposalsRoute>(
           path: 'my-proposals',
         ),
         TypedGoRoute<CategoryDetailRoute>(
           path: 'category/:categoryId',
         ),
-=======
-        TypedGoRoute<CategoryDetailRoute>(path: 'category/:categoryId'),
->>>>>>> fbfb845d
       ],
     ),
     TypedGoRoute<WorkspaceRoute>(path: '/$_prefix/workspace'),
