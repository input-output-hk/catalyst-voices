--- conflicted
+++ resolved
@@ -6,10 +6,7 @@
 import 'package:flutter/material.dart';
 import 'package:go_router/go_router.dart';
 
-<<<<<<< HEAD
-=======
 /// Guards admin only routes.
->>>>>>> 2b9c6f6d
 final class AdminAccessGuard implements RouteGuard {
   const AdminAccessGuard();
 
@@ -24,10 +21,7 @@
   }
 }
 
-<<<<<<< HEAD
-=======
 /// User related routes restrictions.
->>>>>>> 2b9c6f6d
 final class UserAccessGuard implements RouteGuard {
   const UserAccessGuard();
 
