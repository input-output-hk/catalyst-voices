import 'package:catalyst_voices/common/ext/build_context_ext.dart';
import 'package:catalyst_voices/widgets/widgets.dart';
import 'package:catalyst_voices_localization/catalyst_voices_localization.dart';
import 'package:catalyst_voices_view_models/catalyst_voices_view_models.dart';
import 'package:flutter/material.dart';

class PickUsernameDialog extends StatefulWidget {
  const PickUsernameDialog._();

  @override
  State<PickUsernameDialog> createState() => _PickUsernameDialogState();

  static Future<String?> show(BuildContext context) {
    return VoicesDialog.show(
      context: context,
      builder: (_) => const PickUsernameDialog._(),
      routeSettings: const RouteSettings(name: '/pick-username'),
    );
  }
}

class _PickUsernameDialogState extends State<PickUsernameDialog> {
  Username _username = const Username.pure();

  @override
  Widget build(BuildContext context) {
    return VoicesSinglePaneDialog(
<<<<<<< HEAD
      child: FractionallySizedBox(
        widthFactor: 0.65,
        child: Column(
          mainAxisSize: MainAxisSize.min,
          children: [
            const SizedBox(height: 44),
            Text(
              context.l10n.commentPickUsername,
              style: context.textTheme.titleLarge?.copyWith(
                color: context.colors.textOnPrimaryLevel0,
              ),
            ),
            const SizedBox(height: 24),
            Text(
              context.l10n.commentPickUsernameLabel,
              style: context.textTheme.bodyMedium?.copyWith(
                color: context.colors.textOnPrimaryLevel0,
              ),
            ),
            const SizedBox(height: 24),
            VoicesUsernameTextField(
              onFieldSubmitted: _trySubmitValue,
              onChanged: _updateAndValidate,
              decoration: VoicesTextFieldDecoration(
                labelText: context.l10n.commentPickUsername,
                hintText: context.l10n.commentPickUsernameHint,
                errorText: _username.displayError?.message(context),
=======
      child: SingleChildScrollView(
        child: FractionallySizedBox(
          widthFactor: 0.65,
          child: Column(
            mainAxisSize: MainAxisSize.min,
            children: [
              const SizedBox(height: 44),
              Text(
                context.l10n.commentPickUsername,
                style: context.textTheme.titleLarge
                    ?.copyWith(color: context.colors.textOnPrimaryLevel0),
>>>>>>> 0f5b6119
              ),
              const SizedBox(height: 24),
              Text(
                context.l10n.commentPickUsernameLabel,
                style: context.textTheme.bodyMedium
                    ?.copyWith(color: context.colors.textOnPrimaryLevel0),
              ),
              const SizedBox(height: 24),
              VoicesUsernameTextField(
                onFieldSubmitted: _trySubmitValue,
                onChanged: _updateAndValidate,
                decoration: VoicesTextFieldDecoration(
                  labelText: context.l10n.commentPickUsername,
                  hintText: context.l10n.commentPickUsernameHint,
                  errorText: _username.displayError?.message(context),
                ),
                maxLength: Username.lengthRange.max,
              ),
              const SizedBox(height: 24),
              VoicesFilledButton(
                onTap: _username.isValid ? _submit : null,
                child: Text(context.l10n.confirm),
              ),
              const SizedBox(height: 32),
            ],
          ),
        ),
      ),
    );
  }

  void _submit() {
    Navigator.pop(context, _username.value);
  }

  void _trySubmitValue(String value) {
    setState(() {
      _updateUsername(value);

      if (_username.isValid) {
        Navigator.pop(context, _username.value);
      }
    });
  }

  void _updateAndValidate(String? value) {
    setState(() {
      _updateUsername(value);
    });
  }

  void _updateUsername(String? value) {
    _username = Username.dirty(value ?? '');
  }
}<|MERGE_RESOLUTION|>--- conflicted
+++ resolved
@@ -25,35 +25,6 @@
   @override
   Widget build(BuildContext context) {
     return VoicesSinglePaneDialog(
-<<<<<<< HEAD
-      child: FractionallySizedBox(
-        widthFactor: 0.65,
-        child: Column(
-          mainAxisSize: MainAxisSize.min,
-          children: [
-            const SizedBox(height: 44),
-            Text(
-              context.l10n.commentPickUsername,
-              style: context.textTheme.titleLarge?.copyWith(
-                color: context.colors.textOnPrimaryLevel0,
-              ),
-            ),
-            const SizedBox(height: 24),
-            Text(
-              context.l10n.commentPickUsernameLabel,
-              style: context.textTheme.bodyMedium?.copyWith(
-                color: context.colors.textOnPrimaryLevel0,
-              ),
-            ),
-            const SizedBox(height: 24),
-            VoicesUsernameTextField(
-              onFieldSubmitted: _trySubmitValue,
-              onChanged: _updateAndValidate,
-              decoration: VoicesTextFieldDecoration(
-                labelText: context.l10n.commentPickUsername,
-                hintText: context.l10n.commentPickUsernameHint,
-                errorText: _username.displayError?.message(context),
-=======
       child: SingleChildScrollView(
         child: FractionallySizedBox(
           widthFactor: 0.65,
@@ -63,15 +34,16 @@
               const SizedBox(height: 44),
               Text(
                 context.l10n.commentPickUsername,
-                style: context.textTheme.titleLarge
-                    ?.copyWith(color: context.colors.textOnPrimaryLevel0),
->>>>>>> 0f5b6119
+                style: context.textTheme.titleLarge?.copyWith(
+                  color: context.colors.textOnPrimaryLevel0,
+                ),
               ),
               const SizedBox(height: 24),
               Text(
                 context.l10n.commentPickUsernameLabel,
-                style: context.textTheme.bodyMedium
-                    ?.copyWith(color: context.colors.textOnPrimaryLevel0),
+                style: context.textTheme.bodyMedium?.copyWith(
+                  color: context.colors.textOnPrimaryLevel0,
+                ),
               ),
               const SizedBox(height: 24),
               VoicesUsernameTextField(
