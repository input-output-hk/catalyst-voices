--- conflicted
+++ resolved
@@ -23,7 +23,6 @@
 
   @override
   Widget build(BuildContext context) {
-<<<<<<< HEAD
     return BlocSelector<SessionCubit, SessionState, List<Space>>(
       selector: (state) => state.spaces,
       builder: (context, spaces) {
@@ -33,23 +32,12 @@
           onSelected: onChanged,
           itemBuilder: _itemBuilder,
           leading: VoicesIconButton(
+            key: const ValueKey('DrawerChooserAllSpacesButton'),
             onTap: onOverallTap,
             child: VoicesAssets.icons.allSpacesMenu.buildIcon(size: 20),
           ),
         );
       },
-=======
-    return VoicesDrawerChooser<Space>(
-      items: Space.values,
-      selectedItem: currentSpace,
-      onSelected: onChanged,
-      itemBuilder: _itemBuilder,
-      leading: VoicesIconButton(
-        key: const ValueKey('DrawerChooserAllSpacesButton'),
-        onTap: onOverallTap,
-        child: VoicesAssets.icons.allSpacesMenu.buildIcon(size: 20),
-      ),
->>>>>>> a21957c4
     );
   }
 
