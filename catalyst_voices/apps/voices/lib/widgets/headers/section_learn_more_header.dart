--- conflicted
+++ resolved
@@ -50,11 +50,7 @@
             ),
           ),
           const Spacer(),
-<<<<<<< HEAD
-          if (learnMoreUrl case final value?) VoicesLearnMoreTextButton.url(url: value),
-=======
-          VoicesLearnMoreTextButton(uri: learnMoreUrl.getUri()),
->>>>>>> 322f33b1
+          if (learnMoreUrl case final value?) VoicesLearnMoreTextButton(uri: Uri.tryParse(value)),
         ],
       ),
     );
