import 'package:catalyst_voices/widgets/widgets.dart';
import 'package:catalyst_voices_brands/catalyst_voices_brands.dart';
import 'package:catalyst_voices_localization/catalyst_voices_localization.dart';
import 'package:catalyst_voices_models/catalyst_voices_models.dart';
import 'package:flutter/material.dart';

class AgreementConfirmationWidget extends StatefulWidget {
<<<<<<< HEAD
  final DocumentAgreementConfirmationSchema schema;
  final bool? value;
  final DocumentNodeId nodeId;
=======
  final DocumentValueProperty<bool> property;
  final DocumentAgreementConfirmationSchema schema;
>>>>>>> cf01c543
  final bool isEditMode;
  final ValueChanged<DocumentChange> onChanged;

  const AgreementConfirmationWidget({
    super.key,
<<<<<<< HEAD
    required this.value,
    required this.schema,
    required this.nodeId,
=======
    required this.property,
    required this.schema,
>>>>>>> cf01c543
    required this.isEditMode,
    required this.onChanged,
  });

  @override
  State<AgreementConfirmationWidget> createState() =>
      _DocumentCheckboxBuilderWidgetState();
}

class _DocumentCheckboxBuilderWidgetState
    extends State<AgreementConfirmationWidget> {
  late bool _initialValue;
  late bool _currentEditValue;

  DocumentNodeId get _nodeId => widget.schema.nodeId;

  MarkdownData get _description =>
<<<<<<< HEAD
      MarkdownData(widget.schema.description ?? '');
=======
      widget.schema.description ?? MarkdownData.empty;
>>>>>>> cf01c543

  bool get _defaultValue => widget.schema.defaultValue ?? false;

  @override
  void initState() {
    super.initState();

    _setInitialValues();
  }

  @override
  void didUpdateWidget(covariant AgreementConfirmationWidget oldWidget) {
    super.didUpdateWidget(oldWidget);

    if (oldWidget.isEditMode != widget.isEditMode && !widget.isEditMode) {
      _currentEditValue = _initialValue;
    }

    if (oldWidget.property.value != widget.property.value) {
      _setInitialValues();
    }
  }

  @override
  Widget build(BuildContext context) {
    return Column(
      mainAxisSize: MainAxisSize.min,
      crossAxisAlignment: CrossAxisAlignment.start,
      children: [
        if (_description.data.isNotEmpty) ...[
          MarkdownText(
            _description,
          ),
          const SizedBox(height: 22),
        ],
        VoicesCheckbox(
          value: _currentEditValue,
          onChanged: _changeValue,
          isDisabled: !widget.isEditMode,
          label: Text(
            context.l10n.agree,
            style: Theme.of(context).textTheme.bodyLarge?.copyWith(
                  color: !widget.isEditMode
                      ? Theme.of(context).colors.textDisabled
                      : null,
                ),
          ),
        ),
      ],
    );
  }

  void _changeValue(bool value) {
    _initialValue = _currentEditValue;
    setState(() {
      _currentEditValue = value;
    });

    widget.onChanged(
      DocumentValueChange(
        nodeId: _nodeId,
        value: _currentEditValue,
      ),
    );
  }

  void _setInitialValues() {
    _initialValue = widget.property.value ?? _defaultValue;
    _currentEditValue = _initialValue;
  }
}<|MERGE_RESOLUTION|>--- conflicted
+++ resolved
@@ -5,27 +5,15 @@
 import 'package:flutter/material.dart';
 
 class AgreementConfirmationWidget extends StatefulWidget {
-<<<<<<< HEAD
-  final DocumentAgreementConfirmationSchema schema;
-  final bool? value;
-  final DocumentNodeId nodeId;
-=======
   final DocumentValueProperty<bool> property;
   final DocumentAgreementConfirmationSchema schema;
->>>>>>> cf01c543
   final bool isEditMode;
   final ValueChanged<DocumentChange> onChanged;
 
   const AgreementConfirmationWidget({
     super.key,
-<<<<<<< HEAD
-    required this.value,
-    required this.schema,
-    required this.nodeId,
-=======
     required this.property,
     required this.schema,
->>>>>>> cf01c543
     required this.isEditMode,
     required this.onChanged,
   });
@@ -43,11 +31,7 @@
   DocumentNodeId get _nodeId => widget.schema.nodeId;
 
   MarkdownData get _description =>
-<<<<<<< HEAD
-      MarkdownData(widget.schema.description ?? '');
-=======
       widget.schema.description ?? MarkdownData.empty;
->>>>>>> cf01c543
 
   bool get _defaultValue => widget.schema.defaultValue ?? false;
 
