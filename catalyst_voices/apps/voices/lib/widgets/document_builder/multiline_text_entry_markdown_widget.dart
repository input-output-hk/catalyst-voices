import 'dart:async';

import 'package:catalyst_voices/common/codecs/markdown_codec.dart';
import 'package:catalyst_voices/common/ext/document_property_schema_ext.dart';
import 'package:catalyst_voices/widgets/rich_text/voices_rich_text.dart';
import 'package:catalyst_voices_models/catalyst_voices_models.dart';
import 'package:flutter/material.dart';
import 'package:flutter_quill/flutter_quill.dart' as quill;

class MultilineTextEntryMarkdownWidget extends StatefulWidget {
  final DocumentValueProperty<String> property;
<<<<<<< HEAD
  final DocumentStringSchema schema;
=======
  final DocumentMultiLineTextEntryMarkdownSchema schema;
>>>>>>> cf01c543
  final ValueChanged<DocumentChange> onChanged;
  final bool isEditMode;

  const MultilineTextEntryMarkdownWidget({
    super.key,
    required this.property,
    required this.schema,
    required this.onChanged,
    required this.isEditMode,
  });

  @override
  State<MultilineTextEntryMarkdownWidget> createState() =>
      _MultilineTextEntryMarkdownWidgetState();
}

class _MultilineTextEntryMarkdownWidgetState
    extends State<MultilineTextEntryMarkdownWidget> {
  late VoicesRichTextController _controller;
  late final VoicesRichTextFocusNode _focus;
  late final ScrollController _scrollController;

  quill.Document? _observedDocument;
  StreamSubscription<quill.DocChange>? _documentChangeSub;
  quill.Document? _preEditDocument;

<<<<<<< HEAD
  String get _description => widget.property.formattedDescription;
  int? get _maxLength => widget.schema.strLengthRange?.max;
  String? get _value => widget.property.value;
=======
  String get _description => widget.schema.formattedDescription;
  int? get _maxLength => widget.schema.strLengthRange?.max;
>>>>>>> cf01c543

  @override
  void initState() {
    super.initState();

    _controller = _buildController(value: widget.property.value);
    _controller.addListener(_onControllerChanged);

    _focus = VoicesRichTextFocusNode();
    _scrollController = ScrollController();
  }

  @override
  void didUpdateWidget(covariant MultilineTextEntryMarkdownWidget oldWidget) {
    super.didUpdateWidget(oldWidget);

    if (widget.isEditMode != oldWidget.isEditMode) {
      _focus.toggleFocus(enabled: widget.isEditMode);
      _controller.readOnly = !widget.isEditMode;
      _toggleEditMode();
    }

    if (widget.property.value != oldWidget.property.value) {
      _controller.dispose();
      _controller = _buildController(value: widget.property.value);
      _controller.addListener(_onControllerChanged);
    }
  }

  @override
  void dispose() {
    _controller.dispose();
    _focus.dispose();
    _scrollController.dispose();
    super.dispose();
  }

  @override
  Widget build(BuildContext context) {
    return VoicesRichText(
      controller: _controller,
      enabled: widget.isEditMode,
      title: _description,
      focusNode: _focus,
      scrollController: _scrollController,
      charsLimit: _maxLength,
      validator: (val) {
        return null;

        // TODO(LynxxLynx): implement validator when we got answer how to
        // validate formatted document against maxLength
      },
    );
  }

  VoicesRichTextController _buildController({
    String? value,
  }) {
    if (value != null) {
      final input = MarkdownData(value);
      final delta = markdown.encoder.convert(input);
      return VoicesRichTextController(
        document: quill.Document.fromDelta(delta),
        selection: const TextSelection.collapsed(offset: 0),
      );
    } else {
      return VoicesRichTextController(
        document: quill.Document(),
        selection: const TextSelection.collapsed(offset: 0),
      );
    }
  }

  void _onControllerChanged() {
    if (_observedDocument != _controller.document) {
      _updateObservedDocument();
    }
  }

  void _updateObservedDocument() {
    _observedDocument = _controller.document;
    unawaited(_documentChangeSub?.cancel());
    _documentChangeSub = _observedDocument?.changes.listen(_onDocumentChanged);
  }

  void _onDocumentChanged(quill.DocChange change) {
    if (change.change.last.data != '\n') {
      _notifyChangeListener();
    }
  }

  void _notifyChangeListener() {
    final delta = _controller.document.toDelta();
    final markdownData = markdown.decoder.convert(delta);
    widget.onChanged(
      DocumentValueChange(
<<<<<<< HEAD
        nodeId: widget.property.schema.nodeId,
=======
        nodeId: widget.schema.nodeId,
>>>>>>> cf01c543
        value: markdownData.data,
      ),
    );
  }

  void _toggleEditMode() {
    _controller.readOnly = !widget.isEditMode;
    if (widget.isEditMode) {
      _startEdit();
    } else {
      _stopEdit();
    }
  }

  void _startEdit() {
    final currentDocument = _controller.document;
    _preEditDocument = quill.Document.fromDelta(currentDocument.toDelta());
  }

  void _stopEdit() {
    final preEditDocument = _preEditDocument;
    _preEditDocument = null;

    if (preEditDocument != null) {
      _controller.document = preEditDocument;
    }
  }
}

/// This focus helps to interact with [VoicesRichText] widget
/// When widget is not in edit mode this focus allows user to interact with
/// links and other elements that are inside of the textfield..
class VoicesRichTextFocusNode extends FocusNode {
  bool _disableFocus = true;

  // Can't request focus when disabled
  @override
  bool get canRequestFocus => !_disableFocus;

  @override
  bool get hasFocus => !_disableFocus && (hasPrimaryFocus);

  void allowFocus() => _disableFocus = false;
  void disableFocus() => _disableFocus = true;

  void toggleFocus({required bool enabled}) {
    enabled ? allowFocus() : disableFocus();
  }
}<|MERGE_RESOLUTION|>--- conflicted
+++ resolved
@@ -9,11 +9,7 @@
 
 class MultilineTextEntryMarkdownWidget extends StatefulWidget {
   final DocumentValueProperty<String> property;
-<<<<<<< HEAD
-  final DocumentStringSchema schema;
-=======
   final DocumentMultiLineTextEntryMarkdownSchema schema;
->>>>>>> cf01c543
   final ValueChanged<DocumentChange> onChanged;
   final bool isEditMode;
 
@@ -40,14 +36,8 @@
   StreamSubscription<quill.DocChange>? _documentChangeSub;
   quill.Document? _preEditDocument;
 
-<<<<<<< HEAD
-  String get _description => widget.property.formattedDescription;
-  int? get _maxLength => widget.schema.strLengthRange?.max;
-  String? get _value => widget.property.value;
-=======
   String get _description => widget.schema.formattedDescription;
   int? get _maxLength => widget.schema.strLengthRange?.max;
->>>>>>> cf01c543
 
   @override
   void initState() {
@@ -144,11 +134,7 @@
     final markdownData = markdown.decoder.convert(delta);
     widget.onChanged(
       DocumentValueChange(
-<<<<<<< HEAD
-        nodeId: widget.property.schema.nodeId,
-=======
         nodeId: widget.schema.nodeId,
->>>>>>> cf01c543
         value: markdownData.data,
       ),
     );
