import 'package:catalyst_voices/common/ext/document_property_schema_ext.dart';
import 'package:catalyst_voices/widgets/text_field/voices_https_text_field.dart';
import 'package:catalyst_voices/widgets/widgets.dart';
import 'package:catalyst_voices_models/catalyst_voices_models.dart';
import 'package:catalyst_voices_view_models/catalyst_voices_view_models.dart';
import 'package:flutter/material.dart';

class SingleLineHttpsUrlWidget extends StatefulWidget {
  final DocumentValueProperty<String> property;
<<<<<<< HEAD
=======
  final DocumentStringSchema schema;
>>>>>>> cf01c543
  final bool isEditMode;
  final ValueChanged<DocumentChange> onChanged;

  const SingleLineHttpsUrlWidget({
    super.key,
    required this.property,
    required this.schema,
    required this.isEditMode,
    required this.onChanged,
  });

  @override
  State<SingleLineHttpsUrlWidget> createState() =>
      _SingleLineHttpsUrlWidgetState();
}

class _SingleLineHttpsUrlWidgetState extends State<SingleLineHttpsUrlWidget> {
  late final TextEditingController _textEditingController;
  late final FocusNode _focusNode;

  String get _description => widget.schema.formattedDescription;

  @override
  void initState() {
    super.initState();
    _textEditingController = TextEditingController(text: widget.property.value);
    _textEditingController.addListener(_handleControllerChange);
    _focusNode = FocusNode(canRequestFocus: widget.isEditMode);
  }

  @override
  void didUpdateWidget(covariant SingleLineHttpsUrlWidget oldWidget) {
    super.didUpdateWidget(oldWidget);

    if (oldWidget.isEditMode != widget.isEditMode &&
        widget.isEditMode == false) {
      _textEditingController.text = widget.property.value ?? '';
    }

    if (widget.isEditMode != oldWidget.isEditMode) {
      _handleEditModeChanged();
    }
  }

  @override
  void dispose() {
    _textEditingController.dispose();
    super.dispose();
  }

  @override
  Widget build(BuildContext context) {
    return Column(
      crossAxisAlignment: CrossAxisAlignment.start,
      mainAxisSize: MainAxisSize.min,
      children: [
        if (_description.isNotEmpty) ...[
          Text(
            _description,
            style: Theme.of(context).textTheme.titleSmall,
          ),
          const SizedBox(height: 8),
        ],
        VoicesHttpsTextField(
          controller: _textEditingController,
          focusNode: _focusNode,
          onFieldSubmitted: _notifyChangeListener,
          validator: _validate,
          enabled: widget.isEditMode,
        ),
      ],
    );
  }

  void _handleControllerChange() {
    final controllerValue = _textEditingController.text;
    if (widget.property.value != controllerValue &&
        controllerValue.isNotEmpty) {
      _notifyChangeListener(controllerValue);
    }
  }

  void _notifyChangeListener(String? value) {
    final change = DocumentValueChange(
<<<<<<< HEAD
      nodeId: widget.property.schema.nodeId,
=======
      nodeId: widget.schema.nodeId,
>>>>>>> cf01c543
      value: value,
    );

    widget.onChanged(change);
  }

  VoicesTextFieldValidationResult _validate(String? value) {
    if (value == null || value.isEmpty) {
      return const VoicesTextFieldValidationResult.none();
    }
<<<<<<< HEAD
    final schema = widget.property.schema;
=======
    final schema = widget.schema;
>>>>>>> cf01c543
    final result = schema.validate(value);
    if (result.isValid) {
      return const VoicesTextFieldValidationResult.success();
    } else {
      final localized = LocalizedDocumentValidationResult.from(result);
      return VoicesTextFieldValidationResult.error(localized.message(context));
    }
  }

  void _handleEditModeChanged() {
    _focusNode.canRequestFocus = widget.isEditMode;

    if (widget.isEditMode) {
      _focusNode.requestFocus();
    } else {
      _focusNode.unfocus();
    }
  }
}<|MERGE_RESOLUTION|>--- conflicted
+++ resolved
@@ -7,10 +7,7 @@
 
 class SingleLineHttpsUrlWidget extends StatefulWidget {
   final DocumentValueProperty<String> property;
-<<<<<<< HEAD
-=======
   final DocumentStringSchema schema;
->>>>>>> cf01c543
   final bool isEditMode;
   final ValueChanged<DocumentChange> onChanged;
 
@@ -95,11 +92,7 @@
 
   void _notifyChangeListener(String? value) {
     final change = DocumentValueChange(
-<<<<<<< HEAD
-      nodeId: widget.property.schema.nodeId,
-=======
       nodeId: widget.schema.nodeId,
->>>>>>> cf01c543
       value: value,
     );
 
@@ -110,11 +103,7 @@
     if (value == null || value.isEmpty) {
       return const VoicesTextFieldValidationResult.none();
     }
-<<<<<<< HEAD
-    final schema = widget.property.schema;
-=======
     final schema = widget.schema;
->>>>>>> cf01c543
     final result = schema.validate(value);
     if (result.isValid) {
       return const VoicesTextFieldValidationResult.success();
