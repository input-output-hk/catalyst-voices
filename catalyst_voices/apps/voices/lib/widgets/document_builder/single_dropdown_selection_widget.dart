--- conflicted
+++ resolved
@@ -1,8 +1,4 @@
 import 'package:catalyst_voices/common/ext/document_property_schema_ext.dart';
-<<<<<<< HEAD
-import 'package:catalyst_voices/common/ext/text_editing_controller_ext.dart';
-=======
->>>>>>> 61cd6eef
 import 'package:catalyst_voices/widgets/dropdown/voices_dropdown.dart';
 import 'package:catalyst_voices_models/catalyst_voices_models.dart';
 import 'package:catalyst_voices_view_models/catalyst_voices_view_models.dart';
@@ -65,11 +61,7 @@
       crossAxisAlignment: CrossAxisAlignment.stretch,
       children: [
         Text(
-<<<<<<< HEAD
-          widget.schema.formattedTitle,
-=======
           _title,
->>>>>>> 61cd6eef
           style: Theme.of(context).textTheme.titleSmall,
         ),
         const SizedBox(height: 8),
