<<<<<<< HEAD
import 'package:catalyst_voices/widgets/document_builder/agreement_confirmation_widget.dart';
import 'package:catalyst_voices/widgets/document_builder/document_token_value_widget.dart';
import 'package:catalyst_voices/widgets/document_builder/multiline_text_entry_markdown_widget.dart';
import 'package:catalyst_voices/widgets/document_builder/simple_text_entry_widget.dart';
import 'package:catalyst_voices/widgets/document_builder/single_dropdown_selection_widget.dart';
import 'package:catalyst_voices/widgets/document_builder/single_grouped_tag_selector_widget.dart';
import 'package:catalyst_voices/widgets/document_builder/single_line_https_url_widget.dart.dart';
import 'package:catalyst_voices/widgets/document_builder/yes_no_choice_widget.dart';
=======
>>>>>>> 6358f6e9
import 'package:catalyst_voices/widgets/widgets.dart';
import 'package:catalyst_voices_localization/catalyst_voices_localization.dart';
import 'package:catalyst_voices_models/catalyst_voices_models.dart';
import 'package:flutter/material.dart';

/// Displays a [DocumentSection] as list tile in edit / view mode.
class DocumentBuilderSectionTile extends StatefulWidget {
  /// A section of the document that groups [DocumentProperty].
  final DocumentSection section;

  /// A callback that should be called with a list of [DocumentChange]
  /// when the user wants to save the changes.
  ///
  /// Sections should collect changes from underlying
  /// property builder, show "Save" button and only call
  /// this callback when user wants to save the whole section.
  /// (Usually single property)
  final ValueChanged<List<DocumentChange>> onChanged;

  const DocumentBuilderSectionTile({
    required super.key,
    required this.section,
    required this.onChanged,
  });

  @override
  State<DocumentBuilderSectionTile> createState() {
    return _DocumentBuilderSectionTileState();
  }
}

class _DocumentBuilderSectionTileState
    extends State<DocumentBuilderSectionTile> {
  late DocumentSection _editedSection;
  late DocumentSectionBuilder _builder;

  final _pendingChanges = <DocumentChange>[];

  bool _isEditMode = false;

  @override
  void initState() {
    super.initState();

    _editedSection = widget.section;
    _builder = _editedSection.toBuilder();
  }

  @override
  void didUpdateWidget(DocumentBuilderSectionTile oldWidget) {
    super.didUpdateWidget(oldWidget);

    if (oldWidget.section != widget.section) {
      _editedSection = widget.section;
      _builder = _editedSection.toBuilder();
      _pendingChanges.clear();
    }
  }

  @override
  Widget build(BuildContext context) {
    final title = _editedSection.schema.title ?? '';

    return SelectableTile(
      child: Padding(
        padding: const EdgeInsets.symmetric(vertical: 16, horizontal: 24),
        child: Column(
          mainAxisSize: MainAxisSize.min,
          crossAxisAlignment: CrossAxisAlignment.start,
          children: [
            _Header(
              title: title,
              isEditMode: _isEditMode,
              onToggleEditMode: _toggleEditMode,
            ),
            for (final property in widget.section.properties) ...[
              const SizedBox(height: 8),
              _PropertyBuilder(
                key: ValueKey(property.schema.nodeId),
                property: property,
                isEditMode: _isEditMode,
                onChanged: _handlePropertyChange,
              ),
            ],
            if (_isEditMode) ...[
              const SizedBox(height: 12),
              _Footer(
                isValid: _editedSection.isValid,
                onSave: _saveChanges,
              ),
            ],
          ],
        ),
      ),
    );
  }

  void _saveChanges() {
    widget.onChanged(List.of(_pendingChanges));

    // ignore: unnecessary_lambdas
    setState(() {
      _pendingChanges.clear();
      _isEditMode = false;
    });
  }

  void _toggleEditMode() {
    setState(() {
      _isEditMode = !_isEditMode;
      if (!_isEditMode) {
        _pendingChanges.clear();
        _editedSection = widget.section;
        _builder = _editedSection.toBuilder();
      }
    });
  }

  void _handlePropertyChange(DocumentChange change) {
    setState(() {
      _builder.addChange(change);
      _editedSection = _builder.build();
      _pendingChanges.add(change);
    });
  }
}

class _Header extends StatelessWidget {
  final String? title;
  final bool isEditMode;
  final VoidCallback? onToggleEditMode;

  const _Header({
    this.title,
    this.isEditMode = false,
    this.onToggleEditMode,
  });

  @override
  Widget build(BuildContext context) {
    return Row(
      children: [
        Expanded(
          child: Text(
            title ?? '',
            style: Theme.of(context).textTheme.titleMedium,
          ),
        ),
        const SizedBox(width: 16),
        VoicesTextButton(
          onTap: onToggleEditMode,
          child: Text(
            isEditMode
                ? context.l10n.cancelButtonText
                : context.l10n.editButtonText,
            style: Theme.of(context).textTheme.labelSmall,
          ),
        ),
      ],
    );
  }
}

class _Footer extends StatelessWidget {
  final bool isValid;
  final VoidCallback onSave;

  const _Footer({
    required this.isValid,
    required this.onSave,
  });

  @override
  Widget build(BuildContext context) {
    return Align(
      alignment: Alignment.centerRight,
      child: VoicesFilledButton(
        onTap: isValid ? onSave : null,
        child: Text(context.l10n.saveButtonText.toUpperCase()),
      ),
    );
  }
}

class _PropertyBuilder extends StatelessWidget {
  final DocumentProperty property;
  final bool isEditMode;
  final ValueChanged<DocumentChange> onChanged;

  const _PropertyBuilder({
    required super.key,
    required this.property,
    required this.isEditMode,
    required this.onChanged,
  });

  @override
  Widget build(BuildContext context) {
    final definition = property.schema.definition;

    switch (definition) {
      case SegmentDefinition():
      case SectionDefinition():
      case TagGroupDefinition():
      case TagSelectionDefinition():
        throw UnsupportedError(
          '${property.schema.definition} unsupported '
          'by $DocumentBuilderSectionTile',
        );

      case MultiSelectDefinition():
      case SingleLineTextEntryListDefinition():
      case MultiLineTextEntryListMarkdownDefinition():
      case SingleLineHttpsURLEntryListDefinition():
      case NestedQuestionsListDefinition():
      case NestedQuestionsDefinition():
      case DurationInMonthsDefinition():
      case SPDXLicenceOrUrlDefinition():
      case LanguageCodeDefinition():
        return Text('${definition.runtimeType} not implemented');
      case SingleLineHttpsURLEntryDefinition():
      /*       final castProperty = definition.castProperty(property);
        return SingleLineHttpsUrlWidget(
          property: castProperty,
          isEditMode: isEditMode,
          onChanged: onChanged,
        );*/
      case SingleGroupedTagSelectorDefinition():
      /* final castProperty = definition.castProperty(property);
        return SingleGroupedTagSelectorWidget(
          id: castProperty.schema.nodeId,
          selection: castProperty.value ?? const GroupedTagsSelection(),
          groupedTags: definition.groupedTags(castProperty.schema),
          isEditMode: isEditMode,
          onChanged: onChanged,
          isRequired: castProperty.schema.isRequired,
        );*/
      case DropDownSingleSelectDefinition():
      /* final castProperty = definition.castProperty(property);
        return SingleDropdownSelectionWidget(
          value: castProperty.value ?? castProperty.schema.defaultValue ?? '',
          items: castProperty.schema.enumValues ?? [],
          definition: definition,
          nodeId: castProperty.schema.nodeId,
          title: castProperty.schema.title ?? '',
          isEditMode: isEditMode,
          isRequired: castProperty.schema.isRequired,
          onChanged: onChanged,
        );*/
      case AgreementConfirmationDefinition():
      /*final castProperty = definition.castProperty(property);
        return AgreementConfirmationWidget(
          value: castProperty.value,
          definition: definition,
          nodeId: castProperty.schema.nodeId,
          description: castProperty.schema.description ?? '',
          title: castProperty.schema.title ?? '',
          isEditMode: isEditMode,
          onChanged: onChanged,
        );*/
      case TokenValueCardanoADADefinition():
      /*final castProperty = definition.castProperty(property);
        return DocumentTokenValueWidget(
          property: castProperty as DocumentProperty<int>,
          currency: const Currency.ada(),
          isEditMode: isEditMode,
          onChanged: onChanged,
        );*/
      case SingleLineTextEntryDefinition():
      case MultiLineTextEntryDefinition():
      /*final castProperty = definition.castProperty(property);
        return SimpleTextEntryWidget(
          property: castProperty as DocumentProperty<String>,
          isEditMode: isEditMode,
          onChanged: onChanged,
        );*/
      case YesNoChoiceDefinition():
        /*final castProperty = definition.castProperty(property);
        return YesNoChoiceWidget(
          property: castProperty,
          onChanged: onChanged,
          isEditMode: isEditMode,
          isRequired: castProperty.schema.isRequired,
<<<<<<< HEAD
        );
      case MultiLineTextEntryMarkdownDefinition():
        final castProperty = definition.castProperty(property);
        return MultilineTextEntryMarkdownWidget(
          property: castProperty,
          onChanged: onChanged,
          isEditMode: isEditMode,
          isRequired: castProperty.schema.isRequired,
        );
=======
        );*/
        // TODO(dtscalac): uncomment tiles when casting works.
        return Text('${definition.runtimeType} casting problem');
>>>>>>> 6358f6e9
    }
  }
}<|MERGE_RESOLUTION|>--- conflicted
+++ resolved
@@ -1,14 +1,4 @@
-<<<<<<< HEAD
-import 'package:catalyst_voices/widgets/document_builder/agreement_confirmation_widget.dart';
-import 'package:catalyst_voices/widgets/document_builder/document_token_value_widget.dart';
-import 'package:catalyst_voices/widgets/document_builder/multiline_text_entry_markdown_widget.dart';
-import 'package:catalyst_voices/widgets/document_builder/simple_text_entry_widget.dart';
-import 'package:catalyst_voices/widgets/document_builder/single_dropdown_selection_widget.dart';
-import 'package:catalyst_voices/widgets/document_builder/single_grouped_tag_selector_widget.dart';
-import 'package:catalyst_voices/widgets/document_builder/single_line_https_url_widget.dart.dart';
-import 'package:catalyst_voices/widgets/document_builder/yes_no_choice_widget.dart';
-=======
->>>>>>> 6358f6e9
+
 import 'package:catalyst_voices/widgets/widgets.dart';
 import 'package:catalyst_voices_localization/catalyst_voices_localization.dart';
 import 'package:catalyst_voices_models/catalyst_voices_models.dart';
@@ -292,7 +282,6 @@
           onChanged: onChanged,
           isEditMode: isEditMode,
           isRequired: castProperty.schema.isRequired,
-<<<<<<< HEAD
         );
       case MultiLineTextEntryMarkdownDefinition():
         final castProperty = definition.castProperty(property);
@@ -302,11 +291,9 @@
           isEditMode: isEditMode,
           isRequired: castProperty.schema.isRequired,
         );
-=======
         );*/
         // TODO(dtscalac): uncomment tiles when casting works.
         return Text('${definition.runtimeType} casting problem');
->>>>>>> 6358f6e9
     }
   }
 }