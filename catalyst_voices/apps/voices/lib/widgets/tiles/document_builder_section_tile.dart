import 'package:catalyst_voices/widgets/document_builder/agreement_confirmation_widget.dart';
import 'package:catalyst_voices/widgets/document_builder/document_error_text.dart';
import 'package:catalyst_voices/widgets/document_builder/document_token_value_widget.dart';
import 'package:catalyst_voices/widgets/document_builder/duration_in_months_widget.dart';
import 'package:catalyst_voices/widgets/document_builder/language_code_widget.dart';
import 'package:catalyst_voices/widgets/document_builder/list_length_picker_widget.dart';
import 'package:catalyst_voices/widgets/document_builder/multiline_text_entry_markdown_widget.dart';
import 'package:catalyst_voices/widgets/document_builder/radio_button_selection_widget.dart';
import 'package:catalyst_voices/widgets/document_builder/simple_text_entry_widget.dart';
import 'package:catalyst_voices/widgets/document_builder/single_dropdown_selection_widget.dart';
import 'package:catalyst_voices/widgets/document_builder/single_grouped_tag_selector_widget.dart';
import 'package:catalyst_voices/widgets/document_builder/single_line_https_url_widget.dart.dart';
import 'package:catalyst_voices/widgets/document_builder/yes_no_choice_widget.dart';
import 'package:catalyst_voices/widgets/form/voices_form_field.dart';
import 'package:catalyst_voices/widgets/widgets.dart';
import 'package:catalyst_voices_models/catalyst_voices_models.dart';
import 'package:catalyst_voices_shared/catalyst_voices_shared.dart';
import 'package:catalyst_voices_view_models/catalyst_voices_view_models.dart';
import 'package:collection/collection.dart';
import 'package:flutter/material.dart';

/// Displays a [DocumentSectionSchema] as list tile in edit / view mode.
class DocumentBuilderSectionTile extends StatefulWidget {
  /// A section of the document that groups [DocumentValueProperty].
  final DocumentProperty section;

  /// A callback that should be called with a list of [DocumentChange]
  /// when the user wants to save the changes.
  ///
  /// Sections should collect changes from underlying
  /// property builder, show "Save" button and only call
  /// this callback when user wants to save the whole section.
  /// (Usually single property)
  final ValueChanged<List<DocumentChange>> onChanged;

  /// The mode for the validation in this section.
  final AutovalidateMode autovalidateMode;

  const DocumentBuilderSectionTile({
    required super.key,
    required this.section,
    required this.onChanged,
    this.autovalidateMode = AutovalidateMode.disabled,
  });

  @override
  State<DocumentBuilderSectionTile> createState() {
    return _DocumentBuilderSectionTileState();
  }
}

class _DocumentBuilderSectionTileState
    extends State<DocumentBuilderSectionTile> {
  final _formKey = GlobalKey<FormState>();

  late DocumentProperty _editedSection;
  late DocumentPropertyBuilder _builder;

  final _pendingChanges = <DocumentChange>[];

  bool _isEditMode = false;

  @override
  void initState() {
    super.initState();

    _editedSection = widget.section;
    _builder = _editedSection.toBuilder();
  }

  @override
  void didUpdateWidget(DocumentBuilderSectionTile oldWidget) {
    super.didUpdateWidget(oldWidget);

    if (oldWidget.section != widget.section) {
      _editedSection = widget.section;
      _builder = _editedSection.toBuilder();
      _pendingChanges.clear();
    }
  }

  @override
  Widget build(BuildContext context) {
    final title = _editedSection.schema.title;

    return EditableTile(
      title: title,
      isEditMode: _isEditMode,
      isSaveEnabled: true,
      onChanged: _onEditModeChange,
      child: Form(
        key: _formKey,
        autovalidateMode: widget.autovalidateMode,
        child: _PropertyBuilder(
          key: ValueKey(_editedSection.schema.nodeId),
          property: _editedSection,
          isEditMode: _isEditMode,
          onChanged: _handlePropertyChanges,
        ),
      ),
    );
  }

  void _onEditModeChange(EditableTileChange value) {
    switch (value.source) {
      case EditableTileChangeSource.cancel:
        if (!value.isEditMode) {
          _onCancel();
        } else {
          setState(() {
            _isEditMode = value.isEditMode;
          });
        }

      case EditableTileChangeSource.save:
        if (_formKey.currentState!.validate()) {
          _onSave();
        }
    }
  }

  void _onCancel() {
    setState(() {
      _pendingChanges.clear();
      _editedSection = widget.section;
      _builder = _editedSection.toBuilder();
      _isEditMode = false;
    });

    WidgetsBinding.instance.addPostFrameCallback((_) {
      // Need to reset after the frame because first we need
      // to revert the original values (which is done in setState()),
      // then the widgets need to rebuild with these values
      // and only then we can reset the validation error.
      _formKey.currentState?.reset();
    });
  }

  void _onSave() {
    setState(() {
      widget.onChanged(List.of(_pendingChanges));
      _pendingChanges.clear();
      _isEditMode = false;
    });
  }

  void _handlePropertyChanges(List<DocumentChange> changes) {
    setState(() {
      for (final change in changes) {
        _builder.addChange(change);
      }
      _editedSection = _builder.build();
      _pendingChanges.addAll(changes);
    });
  }
}

class _PropertyBuilder extends StatelessWidget {
  final DocumentProperty property;
  final bool isEditMode;
  final ValueChanged<List<DocumentChange>> onChanged;

  const _PropertyBuilder({
    required super.key,
    required this.property,
    required this.isEditMode,
    required this.onChanged,
  });

  @override
  Widget build(BuildContext context) {
    final property = this.property;
    switch (property) {
      case DocumentListProperty():
        return _PropertyListBuilder(
          property: property,
          isEditMode: isEditMode,
          onChanged: onChanged,
        );
      case DocumentObjectProperty():
        return _PropertyObjectBuilder(
          property: property,
          isEditMode: isEditMode,
          onChanged: onChanged,
        );
      case DocumentValueProperty():
        return _PropertyValueBuilder(
          property: property,
          isEditMode: isEditMode,
          onChanged: onChanged,
        );
    }
  }
}

class _PropertyListBuilder extends StatefulWidget {
  final DocumentListProperty property;
  final bool isEditMode;
  final ValueChanged<List<DocumentChange>> onChanged;

  const _PropertyListBuilder({
    required this.property,
    required this.isEditMode,
    required this.onChanged,
  });

  @override
  State<_PropertyListBuilder> createState() => _PropertyListBuilderState();
}

class _PropertyListBuilderState extends State<_PropertyListBuilder> {
  AutovalidateMode _autovalidateMode = AutovalidateMode.onUserInteraction;

  @override
  Widget build(BuildContext context) {
<<<<<<< HEAD
    final properties = property.properties
        .whereNot((child) => child.schema.isSectionOrSubsection);

    final error =
        LocalizedDocumentValidationResult.from(property.validationResult)
            .message(context);

    return Column(
      mainAxisSize: MainAxisSize.min,
      crossAxisAlignment: CrossAxisAlignment.start,
      children: [
        ...[
          ListLengthPickerWidget(
            key: ValueKey(property.nodeId),
            list: property,
            isEditMode: isEditMode,
            onChanged: onChanged,
          ),
          ...properties.map<Widget>((child) {
            return _PropertyBuilder(
              key: ValueKey(child.nodeId),
              property: child,
              isEditMode: isEditMode,
              onChanged: onChanged,
            );
          }),
        ].separatedBy(const SizedBox(height: 24)),
        if (error != null) ...[
          const SizedBox(height: 4),
          DocumentErrorText(
            text: error,
            enabled: isEditMode,
          ),
        ],
      ],
=======
    return _PropertyListFormFieldBuilder(
      value: widget.property,
      validator: (property) => _validator(context, property),
      autovalidateMode: _autovalidateMode,
      isEditMode: widget.isEditMode,
      onDocumentChanged: _onDocumentChanged,
>>>>>>> 67ede0bd
    );
  }

  String? _validator(BuildContext context, DocumentListProperty? property) {
    if (property == null) {
      return null;
    }

    return LocalizedDocumentValidationResult.from(property.validationResult)
        .message(context);
  }

  void _onDocumentChanged(List<DocumentChange> changes) {
    setState(() {
      _autovalidateMode = AutovalidateMode.always;
    });
    widget.onChanged(changes);
  }
}

class _PropertyListFormFieldBuilder
    extends VoicesFormField<DocumentListProperty> {
  _PropertyListFormFieldBuilder({
    required super.value,
    super.validator,
    super.autovalidateMode,
    required bool isEditMode,
    required ValueChanged<List<DocumentChange>> onDocumentChanged,
  }) : super(
          enabled: isEditMode,
          builder: (field) {
            final property = field.value!;
            final properties = property.properties
                .whereNot((child) => child.schema.isSectionOrSubsection);

            final error = field.errorText;

            return Column(
              mainAxisSize: MainAxisSize.min,
              crossAxisAlignment: CrossAxisAlignment.start,
              children: [
                ...[
                  ListLengthPickerWidget(
                    key: ValueKey(property.nodeId),
                    list: property,
                    isEditMode: isEditMode,
                    onChanged: onDocumentChanged,
                  ),
                  ...properties.map<Widget>((child) {
                    return _PropertyBuilder(
                      key: ValueKey(child.nodeId),
                      property: child,
                      isEditMode: isEditMode,
                      onChanged: onDocumentChanged,
                    );
                  }),
                ].separatedBy(const SizedBox(height: 24)),
                if (error != null) ...[
                  const SizedBox(height: 4),
                  DocumentErrorText(text: error),
                ],
              ],
            );
          },
        );
}

class _PropertyObjectBuilder extends StatelessWidget {
  final DocumentObjectProperty property;
  final bool isEditMode;
  final ValueChanged<List<DocumentChange>> onChanged;

  const _PropertyObjectBuilder({
    required this.property,
    required this.isEditMode,
    required this.onChanged,
  });

  @override
  Widget build(BuildContext context) {
    final schema = property.schema;

    switch (schema) {
      case DocumentSingleGroupedTagSelectorSchema():
        return SingleGroupedTagSelectorWidget(
          schema: schema,
          property: property,
          isEditMode: isEditMode,
          onChanged: onChanged,
        );

      case DocumentSegmentSchema():
      case DocumentSectionSchema():
      case DocumentNestedQuestionsSchema():
      case DocumentGenericObjectSchema():
      case DocumentBorderGroupSchema():
        return _GenericPropertyObjectBuilder(
          schema: schema,
          property: property,
          isEditMode: isEditMode,
          onChanged: onChanged,
        );
    }
  }
}

class _GenericPropertyObjectBuilder extends StatefulWidget {
  final DocumentObjectSchema schema;
  final DocumentObjectProperty property;
  final bool isEditMode;
  final ValueChanged<List<DocumentChange>> onChanged;

  const _GenericPropertyObjectBuilder({
    required this.schema,
    required this.property,
    required this.isEditMode,
    required this.onChanged,
  });

  @override
  State<_GenericPropertyObjectBuilder> createState() =>
      _GenericPropertyObjectBuilderState();
}

class _GenericPropertyObjectBuilderState
    extends State<_GenericPropertyObjectBuilder> {
  AutovalidateMode _autovalidateMode = AutovalidateMode.onUserInteraction;

<<<<<<< HEAD
    return Container(
      width: double.infinity,
      padding: showBorder ? const EdgeInsets.all(16) : null,
      decoration: showBorder
          ? BoxDecoration(
              border: Border.all(color: Theme.of(context).dividerColor),
              borderRadius: BorderRadius.circular(8),
            )
          : null,
      child: Column(
        mainAxisSize: MainAxisSize.min,
        crossAxisAlignment: CrossAxisAlignment.start,
        children: [
          if (title.isNotEmpty && !schema.isSectionOrSubsection) ...[
            Text(
              title,
              style: Theme.of(context).textTheme.titleSmall,
            ),
            const SizedBox(height: 8),
          ],
          ...properties.map<Widget>((child) {
            return _PropertyBuilder(
              key: ValueKey(child.nodeId),
              property: child,
              isEditMode: isEditMode,
              onChanged: onChanged,
            );
          }).separatedBy(const SizedBox(height: 24)),
          if (error != null) ...[
            if (properties.isNotEmpty) const SizedBox(height: 4),
            DocumentErrorText(
              text: error,
              enabled: isEditMode,
            ),
          ],
        ],
      ),
=======
  @override
  Widget build(BuildContext context) {
    return _GenericPropertyObjectFormFieldBuilder(
      value: widget.property,
      validator: (property) => _validator(context, property),
      autovalidateMode: _autovalidateMode,
      isEditMode: widget.isEditMode,
      onDocumentChanged: _onDocumentChanged,
>>>>>>> 67ede0bd
    );
  }

  String? _validator(BuildContext context, DocumentObjectProperty? property) {
    if (property == null) {
      return null;
    }

    return LocalizedDocumentValidationResult.from(property.validationResult)
        .message(context);
  }

  void _onDocumentChanged(List<DocumentChange> changes) {
    setState(() {
      _autovalidateMode = AutovalidateMode.always;
    });
    widget.onChanged(changes);
  }
}

class _GenericPropertyObjectFormFieldBuilder
    extends VoicesFormField<DocumentObjectProperty> {
  _GenericPropertyObjectFormFieldBuilder({
    required super.value,
    super.validator,
    super.autovalidateMode,
    required bool isEditMode,
    required ValueChanged<List<DocumentChange>> onDocumentChanged,
  }) : super(
          enabled: isEditMode,
          builder: (field) {
            final context = field.context;
            final property = field.value!;
            final schema = property.schema;
            final title = schema.title;
            final properties = property.properties
                .whereNot((child) => child.schema.isSectionOrSubsection);

            final showBorder = schema is DocumentBorderGroupSchema;
            final error = field.errorText;

            return Container(
              width: double.infinity,
              padding: showBorder ? const EdgeInsets.all(16) : null,
              decoration: showBorder
                  ? BoxDecoration(
                      border: Border.all(color: Theme.of(context).dividerColor),
                      borderRadius: BorderRadius.circular(8),
                    )
                  : null,
              child: Column(
                mainAxisSize: MainAxisSize.min,
                crossAxisAlignment: CrossAxisAlignment.start,
                children: [
                  if (title.isNotEmpty && !schema.isSectionOrSubsection) ...[
                    Text(
                      title,
                      style: Theme.of(context).textTheme.titleSmall,
                    ),
                    const SizedBox(height: 8),
                  ],
                  ...properties.map<Widget>((child) {
                    return _PropertyBuilder(
                      key: ValueKey(child.nodeId),
                      property: child,
                      isEditMode: isEditMode,
                      onChanged: onDocumentChanged,
                    );
                  }).separatedBy(const SizedBox(height: 24)),
                  if (error != null) ...[
                    if (properties.isNotEmpty) const SizedBox(height: 4),
                    DocumentErrorText(text: error),
                  ],
                ],
              ),
            );
          },
        );
}

class _PropertyValueBuilder extends StatelessWidget {
  final DocumentValueProperty property;
  final bool isEditMode;
  final ValueChanged<List<DocumentChange>> onChanged;

  const _PropertyValueBuilder({
    required this.property,
    required this.isEditMode,
    required this.onChanged,
  });

  @override
  Widget build(BuildContext context) {
    final schema = property.schema;
    switch (schema) {
      case DocumentDropDownSingleSelectSchema():
        return SingleDropdownSelectionWidget(
          property: schema.castProperty(property),
          schema: schema,
          isEditMode: isEditMode,
          onChanged: onChanged,
        );
      case DocumentAgreementConfirmationSchema():
        final castProperty = schema.castProperty(property);
        return AgreementConfirmationWidget(
          property: castProperty,
          schema: schema,
          isEditMode: isEditMode,
          onChanged: onChanged,
        );
      case DocumentTokenValueCardanoAdaSchema():
        return DocumentTokenValueWidget(
          property: schema.castProperty(property),
          schema: schema,
          currency: const Currency.ada(),
          isEditMode: isEditMode,
          onChanged: onChanged,
        );
      case DocumentYesNoChoiceSchema():
      case DocumentGenericBooleanSchema():
        final castSchema = schema as DocumentBooleanSchema;
        return YesNoChoiceWidget(
          property: castSchema.castProperty(property),
          schema: castSchema,
          onChanged: onChanged,
          isEditMode: isEditMode,
        );
      case DocumentSingleLineHttpsUrlEntrySchema():
        return SingleLineHttpsUrlWidget(
          property: schema.castProperty(property),
          schema: schema,
          isEditMode: isEditMode,
          onChanged: onChanged,
        );
      case DocumentSingleLineTextEntrySchema():
      case DocumentMultiLineTextEntrySchema():
      case DocumentGenericStringSchema():
        final castSchema = schema as DocumentStringSchema;
        return SimpleTextEntryWidget(
          property: castSchema.castProperty(property),
          schema: castSchema,
          isEditMode: isEditMode,
          onChanged: onChanged,
        );

      case DocumentMultiLineTextEntryMarkdownSchema():
        return MultilineTextEntryMarkdownWidget(
          property: schema.castProperty(property),
          schema: schema,
          isEditMode: isEditMode,
          onChanged: onChanged,
        );

      case DocumentRadioButtonSelect():
        return RadioButtonSelectWidget(
          property: schema.castProperty(property),
          schema: schema,
          isEditMode: isEditMode,
          onChanged: onChanged,
        );

      case DocumentDurationInMonthsSchema():
        return DurationInMonthsWidget(
          property: schema.castProperty(property),
          schema: schema,
          isEditMode: isEditMode,
          onChanged: onChanged,
        );
      case DocumentLanguageCodeSchema():
        return LanguageCodeWidget(
          property: schema.castProperty(property),
          schema: schema,
          isEditMode: isEditMode,
          onChanged: onChanged,
        );
      case DocumentGenericIntegerSchema():
      case DocumentGenericNumberSchema():
        return _UnimplementedSchemaWidget(schema: schema);

      case DocumentTagGroupSchema():
      case DocumentTagSelectionSchema():
        // DocumentTagGroupSchema and DocumentTagSelectionSchema should
        // be handled by their parent (DocumentSingleGroupedTagSelectorSchema)
        // so the code here should never be executed
        return _UnimplementedSchemaWidget(schema: schema);
    }
  }
}

class _UnimplementedSchemaWidget extends StatelessWidget {
  final DocumentPropertySchema schema;

  const _UnimplementedSchemaWidget({
    required this.schema,
  });

  @override
  Widget build(BuildContext context) {
    return Container(
      padding: const EdgeInsets.all(16),
      child: Text(
        'Unimplemented ${schema.runtimeType}: ${schema.nodeId}',
        style: const TextStyle(color: Colors.red),
      ),
    );
  }
}<|MERGE_RESOLUTION|>--- conflicted
+++ resolved
@@ -213,50 +213,12 @@
 
   @override
   Widget build(BuildContext context) {
-<<<<<<< HEAD
-    final properties = property.properties
-        .whereNot((child) => child.schema.isSectionOrSubsection);
-
-    final error =
-        LocalizedDocumentValidationResult.from(property.validationResult)
-            .message(context);
-
-    return Column(
-      mainAxisSize: MainAxisSize.min,
-      crossAxisAlignment: CrossAxisAlignment.start,
-      children: [
-        ...[
-          ListLengthPickerWidget(
-            key: ValueKey(property.nodeId),
-            list: property,
-            isEditMode: isEditMode,
-            onChanged: onChanged,
-          ),
-          ...properties.map<Widget>((child) {
-            return _PropertyBuilder(
-              key: ValueKey(child.nodeId),
-              property: child,
-              isEditMode: isEditMode,
-              onChanged: onChanged,
-            );
-          }),
-        ].separatedBy(const SizedBox(height: 24)),
-        if (error != null) ...[
-          const SizedBox(height: 4),
-          DocumentErrorText(
-            text: error,
-            enabled: isEditMode,
-          ),
-        ],
-      ],
-=======
     return _PropertyListFormFieldBuilder(
       value: widget.property,
       validator: (property) => _validator(context, property),
       autovalidateMode: _autovalidateMode,
       isEditMode: widget.isEditMode,
       onDocumentChanged: _onDocumentChanged,
->>>>>>> 67ede0bd
     );
   }
 
@@ -316,7 +278,10 @@
                 ].separatedBy(const SizedBox(height: 24)),
                 if (error != null) ...[
                   const SizedBox(height: 4),
-                  DocumentErrorText(text: error),
+                  DocumentErrorText(
+                    text: error,
+                    enabled: isEditMode,
+                  ),
                 ],
               ],
             );
@@ -385,45 +350,6 @@
     extends State<_GenericPropertyObjectBuilder> {
   AutovalidateMode _autovalidateMode = AutovalidateMode.onUserInteraction;
 
-<<<<<<< HEAD
-    return Container(
-      width: double.infinity,
-      padding: showBorder ? const EdgeInsets.all(16) : null,
-      decoration: showBorder
-          ? BoxDecoration(
-              border: Border.all(color: Theme.of(context).dividerColor),
-              borderRadius: BorderRadius.circular(8),
-            )
-          : null,
-      child: Column(
-        mainAxisSize: MainAxisSize.min,
-        crossAxisAlignment: CrossAxisAlignment.start,
-        children: [
-          if (title.isNotEmpty && !schema.isSectionOrSubsection) ...[
-            Text(
-              title,
-              style: Theme.of(context).textTheme.titleSmall,
-            ),
-            const SizedBox(height: 8),
-          ],
-          ...properties.map<Widget>((child) {
-            return _PropertyBuilder(
-              key: ValueKey(child.nodeId),
-              property: child,
-              isEditMode: isEditMode,
-              onChanged: onChanged,
-            );
-          }).separatedBy(const SizedBox(height: 24)),
-          if (error != null) ...[
-            if (properties.isNotEmpty) const SizedBox(height: 4),
-            DocumentErrorText(
-              text: error,
-              enabled: isEditMode,
-            ),
-          ],
-        ],
-      ),
-=======
   @override
   Widget build(BuildContext context) {
     return _GenericPropertyObjectFormFieldBuilder(
@@ -432,7 +358,6 @@
       autovalidateMode: _autovalidateMode,
       isEditMode: widget.isEditMode,
       onDocumentChanged: _onDocumentChanged,
->>>>>>> 67ede0bd
     );
   }
 
@@ -504,7 +429,10 @@
                   }).separatedBy(const SizedBox(height: 24)),
                   if (error != null) ...[
                     if (properties.isNotEmpty) const SizedBox(height: 4),
-                    DocumentErrorText(text: error),
+                    DocumentErrorText(
+                      text: error,
+                      enabled: isEditMode,
+                    ),
                   ],
                 ],
               ),
