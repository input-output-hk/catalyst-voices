import 'package:catalyst_voices/widgets/document_builder/agreement_confirmation_widget.dart';
import 'package:catalyst_voices/widgets/document_builder/document_error_text.dart';
import 'package:catalyst_voices/widgets/document_builder/document_token_value_widget.dart';
import 'package:catalyst_voices/widgets/document_builder/duration_in_months_widget.dart';
import 'package:catalyst_voices/widgets/document_builder/language_code_widget.dart';
import 'package:catalyst_voices/widgets/document_builder/list_length_picker_widget.dart';
import 'package:catalyst_voices/widgets/document_builder/multiline_text_entry_markdown_widget.dart';
import 'package:catalyst_voices/widgets/document_builder/radio_button_selection_widget.dart';
import 'package:catalyst_voices/widgets/document_builder/simple_text_entry_widget.dart';
import 'package:catalyst_voices/widgets/document_builder/single_dropdown_selection_widget.dart';
import 'package:catalyst_voices/widgets/document_builder/single_grouped_tag_selector_widget.dart';
import 'package:catalyst_voices/widgets/document_builder/single_line_https_url_widget.dart.dart';
import 'package:catalyst_voices/widgets/document_builder/yes_no_choice_widget.dart';
import 'package:catalyst_voices/widgets/form/voices_form_field.dart';
import 'package:catalyst_voices/widgets/widgets.dart';
import 'package:catalyst_voices_localization/catalyst_voices_localization.dart';
import 'package:catalyst_voices_models/catalyst_voices_models.dart';
import 'package:catalyst_voices_shared/catalyst_voices_shared.dart';
import 'package:catalyst_voices_view_models/catalyst_voices_view_models.dart';
import 'package:collection/collection.dart';
import 'package:flutter/material.dart';

/// Displays a [DocumentSectionSchema] as list tile in edit / view mode.
class DocumentBuilderSectionTile extends StatefulWidget {
  /// A section of the document that groups [DocumentValueProperty].
  final DocumentProperty section;

  /// A callback that should be called with a list of [DocumentChange]
  /// when the user wants to save the changes.
  ///
  /// Sections should collect changes from underlying
  /// property builder, show "Save" button and only call
  /// this callback when user wants to save the whole section.
  /// (Usually single property)
  final ValueChanged<List<DocumentChange>> onChanged;

  /// The mode for the validation in this section.
  final AutovalidateMode autovalidateMode;

  const DocumentBuilderSectionTile({
    required super.key,
    required this.section,
    required this.onChanged,
    this.autovalidateMode = AutovalidateMode.disabled,
  });

  @override
  State<DocumentBuilderSectionTile> createState() {
    return _DocumentBuilderSectionTileState();
  }
}

class _DocumentBuilderSectionTileState
    extends State<DocumentBuilderSectionTile> {
  final _formKey = GlobalKey<FormState>();

  late DocumentProperty _editedSection;
  late DocumentPropertyBuilder _builder;

  final _pendingChanges = <DocumentChange>[];

  bool _isEditMode = false;

  @override
  void initState() {
    super.initState();

    _editedSection = widget.section;
    _builder = _editedSection.toBuilder();
  }

  @override
  void didUpdateWidget(DocumentBuilderSectionTile oldWidget) {
    super.didUpdateWidget(oldWidget);

    if (oldWidget.section != widget.section) {
      _editedSection = widget.section;
      _builder = _editedSection.toBuilder();
      _pendingChanges.clear();
    }
  }

  @override
  Widget build(BuildContext context) {
    final title = _editedSection.schema.title;

    return EditableTile(
      title: title,
      isEditMode: _isEditMode,
      isSaveEnabled: true,
      errorText: _errorText,
      onChanged: _onEditModeChange,
      child: Form(
        key: _formKey,
        autovalidateMode: widget.autovalidateMode,
        child: _PropertyBuilder(
          key: ValueKey(_editedSection.schema.nodeId),
          property: _editedSection,
          isEditMode: _isEditMode,
          onChanged: _handlePropertyChanges,
        ),
      ),
    );
  }

  String? get _errorText {
    if (widget.autovalidateMode == AutovalidateMode.always &&
        !_editedSection.isValidExcludingSubsections) {
      return context.l10n.sectionHasErrorsMessage;
    }

    return null;
  }

  void _onEditModeChange(EditableTileChange value) {
    switch (value.source) {
      case EditableTileChangeSource.cancel:
        if (!value.isEditMode) {
          _onCancel();
        } else {
          setState(() {
            _isEditMode = value.isEditMode;
          });
        }

      case EditableTileChangeSource.save:
        if (_formKey.currentState!.validate()) {
          _onSave();
        }
    }
  }

  void _onCancel() {
    setState(() {
      _pendingChanges.clear();
      _editedSection = widget.section;
      _builder = _editedSection.toBuilder();
      _isEditMode = false;
    });

    WidgetsBinding.instance.addPostFrameCallback((_) {
      // Need to reset after the frame because first we need
      // to revert the original values (which is done in setState()),
      // then the widgets need to rebuild with these values
      // and only then we can reset the validation error.
      _formKey.currentState?.reset();
    });
  }

  void _onSave() {
    setState(() {
      widget.onChanged(List.of(_pendingChanges));
      _pendingChanges.clear();
      _isEditMode = false;
    });
  }

  void _handlePropertyChanges(List<DocumentChange> changes) {
    setState(() {
      for (final change in changes) {
        _builder.addChange(change);
      }
      _editedSection = _builder.build();
      _pendingChanges.addAll(changes);
    });
  }
}

class _PropertyBuilder extends StatelessWidget {
  final DocumentProperty property;
  final bool isEditMode;
  final ValueChanged<List<DocumentChange>> onChanged;

  const _PropertyBuilder({
    required super.key,
    required this.property,
    required this.isEditMode,
    required this.onChanged,
  });

  @override
  Widget build(BuildContext context) {
    final property = this.property;
    switch (property) {
      case DocumentListProperty():
        return _PropertyListBuilder(
          property: property,
          isEditMode: isEditMode,
          onChanged: onChanged,
        );
      case DocumentObjectProperty():
        return _PropertyObjectBuilder(
          property: property,
          isEditMode: isEditMode,
          onChanged: onChanged,
        );
      case DocumentValueProperty():
        return _PropertyValueBuilder(
          property: property,
          isEditMode: isEditMode,
          onChanged: onChanged,
        );
    }
  }
}

class _PropertyListBuilder extends StatefulWidget {
  final DocumentListProperty property;
  final bool isEditMode;
  final ValueChanged<List<DocumentChange>> onChanged;

  const _PropertyListBuilder({
    required this.property,
    required this.isEditMode,
    required this.onChanged,
  });

  @override
  State<_PropertyListBuilder> createState() => _PropertyListBuilderState();
}

class _PropertyListBuilderState extends State<_PropertyListBuilder> {
  AutovalidateMode _autovalidateMode = AutovalidateMode.onUserInteraction;

  @override
  Widget build(BuildContext context) {
    return _PropertyListFormFieldBuilder(
      value: widget.property,
      validator: (property) => _validator(context, property),
      autovalidateMode: _autovalidateMode,
      isEditMode: widget.isEditMode,
      onDocumentChanged: _onDocumentChanged,
    );
  }

  String? _validator(BuildContext context, DocumentListProperty? property) {
    if (property == null) {
      return null;
    }

    return LocalizedDocumentValidationResult.from(property.validationResult)
        .message(context);
  }

  void _onDocumentChanged(List<DocumentChange> changes) {
    setState(() {
      _autovalidateMode = AutovalidateMode.always;
    });
    widget.onChanged(changes);
  }
}

class _PropertyListFormFieldBuilder
    extends VoicesFormField<DocumentListProperty> {
  _PropertyListFormFieldBuilder({
    required super.value,
    super.validator,
    super.autovalidateMode,
    required bool isEditMode,
    required ValueChanged<List<DocumentChange>> onDocumentChanged,
  }) : super(
          enabled: isEditMode,
          builder: (field) {
            final property = field.value!;
            final properties = property.properties
                .whereNot((child) => child.schema.isSectionOrSubsection);

            final error = field.errorText;

            return Column(
              mainAxisSize: MainAxisSize.min,
              crossAxisAlignment: CrossAxisAlignment.start,
              children: [
                ...[
                  ListLengthPickerWidget(
                    key: ValueKey(property.nodeId),
                    list: property,
                    isEditMode: isEditMode,
                    onChanged: onDocumentChanged,
                  ),
                  ...properties.map<Widget>((child) {
                    return _PropertyBuilder(
                      key: ValueKey(child.nodeId),
                      property: child,
                      isEditMode: isEditMode,
                      onChanged: onDocumentChanged,
                    );
                  }),
                ].separatedBy(const SizedBox(height: 24)),
                if (error != null) ...[
                  const SizedBox(height: 4),
<<<<<<< HEAD
                  DocumentErrorText(
                    text: error,
                    enabled: isEditMode,
                  ),
=======
                  DocumentErrorText(text: error),
>>>>>>> 463ec481
                ],
              ],
            );
          },
        );
}

class _PropertyObjectBuilder extends StatelessWidget {
  final DocumentObjectProperty property;
  final bool isEditMode;
  final ValueChanged<List<DocumentChange>> onChanged;

  const _PropertyObjectBuilder({
    required this.property,
    required this.isEditMode,
    required this.onChanged,
  });

  @override
  Widget build(BuildContext context) {
    final schema = property.schema;

    switch (schema) {
      case DocumentSingleGroupedTagSelectorSchema():
        return SingleGroupedTagSelectorWidget(
          schema: schema,
          property: property,
          isEditMode: isEditMode,
          onChanged: onChanged,
        );

      case DocumentSegmentSchema():
      case DocumentSectionSchema():
      case DocumentNestedQuestionsSchema():
      case DocumentGenericObjectSchema():
      case DocumentBorderGroupSchema():
        return _GenericPropertyObjectBuilder(
          schema: schema,
          property: property,
          isEditMode: isEditMode,
          onChanged: onChanged,
        );
    }
  }
}

class _GenericPropertyObjectBuilder extends StatefulWidget {
  final DocumentObjectSchema schema;
  final DocumentObjectProperty property;
  final bool isEditMode;
  final ValueChanged<List<DocumentChange>> onChanged;

  const _GenericPropertyObjectBuilder({
    required this.schema,
    required this.property,
    required this.isEditMode,
    required this.onChanged,
  });

  @override
  State<_GenericPropertyObjectBuilder> createState() =>
      _GenericPropertyObjectBuilderState();
}

class _GenericPropertyObjectBuilderState
    extends State<_GenericPropertyObjectBuilder> {
  AutovalidateMode _autovalidateMode = AutovalidateMode.onUserInteraction;

  @override
  Widget build(BuildContext context) {
    return _GenericPropertyObjectFormFieldBuilder(
      value: widget.property,
      validator: (property) => _validator(context, property),
      autovalidateMode: _autovalidateMode,
      isEditMode: widget.isEditMode,
      onDocumentChanged: _onDocumentChanged,
    );
  }

  String? _validator(BuildContext context, DocumentObjectProperty? property) {
    if (property == null) {
      return null;
    }

    return LocalizedDocumentValidationResult.from(property.validationResult)
        .message(context);
  }

  void _onDocumentChanged(List<DocumentChange> changes) {
    setState(() {
      _autovalidateMode = AutovalidateMode.always;
    });
    widget.onChanged(changes);
  }
}

class _GenericPropertyObjectFormFieldBuilder
    extends VoicesFormField<DocumentObjectProperty> {
  _GenericPropertyObjectFormFieldBuilder({
    required super.value,
    super.validator,
    super.autovalidateMode,
    required bool isEditMode,
    required ValueChanged<List<DocumentChange>> onDocumentChanged,
  }) : super(
          enabled: isEditMode,
          builder: (field) {
            final context = field.context;
            final property = field.value!;
            final schema = property.schema;
            final title = schema.title;
            final properties = property.properties
                .whereNot((child) => child.schema.isSectionOrSubsection);

            final showBorder = schema is DocumentBorderGroupSchema;
            final error = field.errorText;

            return Container(
              width: double.infinity,
              padding: showBorder ? const EdgeInsets.all(16) : null,
              decoration: showBorder
                  ? BoxDecoration(
                      border: Border.all(color: Theme.of(context).dividerColor),
                      borderRadius: BorderRadius.circular(8),
                    )
                  : null,
              child: Column(
                mainAxisSize: MainAxisSize.min,
                crossAxisAlignment: CrossAxisAlignment.start,
                children: [
                  if (title.isNotEmpty && !schema.isSectionOrSubsection) ...[
                    Text(
                      title,
                      style: Theme.of(context).textTheme.titleSmall,
                    ),
                    const SizedBox(height: 8),
                  ],
                  ...properties.map<Widget>((child) {
                    return _PropertyBuilder(
                      key: ValueKey(child.nodeId),
                      property: child,
                      isEditMode: isEditMode,
                      onChanged: onDocumentChanged,
                    );
                  }).separatedBy(const SizedBox(height: 24)),
                  if (error != null) ...[
                    if (properties.isNotEmpty) const SizedBox(height: 4),
<<<<<<< HEAD
                    DocumentErrorText(
                      text: error,
                      enabled: isEditMode,
                    ),
=======
                    DocumentErrorText(text: error),
>>>>>>> 463ec481
                  ],
                ],
              ),
            );
          },
        );
}

class _PropertyValueBuilder extends StatelessWidget {
  final DocumentValueProperty property;
  final bool isEditMode;
  final ValueChanged<List<DocumentChange>> onChanged;

  const _PropertyValueBuilder({
    required this.property,
    required this.isEditMode,
    required this.onChanged,
  });

  @override
  Widget build(BuildContext context) {
    final schema = property.schema;
    switch (schema) {
      case DocumentDropDownSingleSelectSchema():
        return SingleDropdownSelectionWidget(
          property: schema.castProperty(property),
          schema: schema,
          isEditMode: isEditMode,
          onChanged: onChanged,
        );
      case DocumentAgreementConfirmationSchema():
        final castProperty = schema.castProperty(property);
        return AgreementConfirmationWidget(
          property: castProperty,
          schema: schema,
          isEditMode: isEditMode,
          onChanged: onChanged,
        );
      case DocumentTokenValueCardanoAdaSchema():
        return DocumentTokenValueWidget(
          property: schema.castProperty(property),
          schema: schema,
          currency: const Currency.ada(),
          isEditMode: isEditMode,
          onChanged: onChanged,
        );
      case DocumentYesNoChoiceSchema():
      case DocumentGenericBooleanSchema():
        final castSchema = schema as DocumentBooleanSchema;
        return YesNoChoiceWidget(
          property: castSchema.castProperty(property),
          schema: castSchema,
          onChanged: onChanged,
          isEditMode: isEditMode,
        );
      case DocumentSingleLineHttpsUrlEntrySchema():
        return SingleLineHttpsUrlWidget(
          property: schema.castProperty(property),
          schema: schema,
          isEditMode: isEditMode,
          onChanged: onChanged,
        );
      case DocumentSingleLineTextEntrySchema():
      case DocumentMultiLineTextEntrySchema():
      case DocumentGenericStringSchema():
        final castSchema = schema as DocumentStringSchema;
        return SimpleTextEntryWidget(
          property: castSchema.castProperty(property),
          schema: castSchema,
          isEditMode: isEditMode,
          onChanged: onChanged,
        );

      case DocumentMultiLineTextEntryMarkdownSchema():
        return MultilineTextEntryMarkdownWidget(
          property: schema.castProperty(property),
          schema: schema,
          isEditMode: isEditMode,
          onChanged: onChanged,
        );

      case DocumentRadioButtonSelect():
        return RadioButtonSelectWidget(
          property: schema.castProperty(property),
          schema: schema,
          isEditMode: isEditMode,
          onChanged: onChanged,
        );

      case DocumentDurationInMonthsSchema():
        return DurationInMonthsWidget(
          property: schema.castProperty(property),
          schema: schema,
          isEditMode: isEditMode,
          onChanged: onChanged,
        );
      case DocumentLanguageCodeSchema():
        return LanguageCodeWidget(
          property: schema.castProperty(property),
          schema: schema,
          isEditMode: isEditMode,
          onChanged: onChanged,
        );
      case DocumentGenericIntegerSchema():
      case DocumentGenericNumberSchema():
        return _UnimplementedSchemaWidget(schema: schema);

      case DocumentTagGroupSchema():
      case DocumentTagSelectionSchema():
        // DocumentTagGroupSchema and DocumentTagSelectionSchema should
        // be handled by their parent (DocumentSingleGroupedTagSelectorSchema)
        // so the code here should never be executed
        return _UnimplementedSchemaWidget(schema: schema);
    }
  }
}

class _UnimplementedSchemaWidget extends StatelessWidget {
  final DocumentPropertySchema schema;

  const _UnimplementedSchemaWidget({
    required this.schema,
  });

  @override
  Widget build(BuildContext context) {
    return Container(
      padding: const EdgeInsets.all(16),
      child: Text(
        'Unimplemented ${schema.runtimeType}: ${schema.nodeId}',
        style: const TextStyle(color: Colors.red),
      ),
    );
  }
}<|MERGE_RESOLUTION|>--- conflicted
+++ resolved
@@ -61,23 +61,13 @@
 
   bool _isEditMode = false;
 
-  @override
-  void initState() {
-    super.initState();
-
-    _editedSection = widget.section;
-    _builder = _editedSection.toBuilder();
-  }
-
-  @override
-  void didUpdateWidget(DocumentBuilderSectionTile oldWidget) {
-    super.didUpdateWidget(oldWidget);
-
-    if (oldWidget.section != widget.section) {
-      _editedSection = widget.section;
-      _builder = _editedSection.toBuilder();
-      _pendingChanges.clear();
-    }
+  String? get _errorText {
+    if (widget.autovalidateMode == AutovalidateMode.always &&
+        !_editedSection.isValidExcludingSubsections) {
+      return context.l10n.sectionHasErrorsMessage;
+    }
+
+    return null;
   }
 
   @override
@@ -103,13 +93,50 @@
     );
   }
 
-  String? get _errorText {
-    if (widget.autovalidateMode == AutovalidateMode.always &&
-        !_editedSection.isValidExcludingSubsections) {
-      return context.l10n.sectionHasErrorsMessage;
-    }
-
-    return null;
+  @override
+  void didUpdateWidget(DocumentBuilderSectionTile oldWidget) {
+    super.didUpdateWidget(oldWidget);
+
+    if (oldWidget.section != widget.section) {
+      _editedSection = widget.section;
+      _builder = _editedSection.toBuilder();
+      _pendingChanges.clear();
+    }
+  }
+
+  @override
+  void initState() {
+    super.initState();
+
+    _editedSection = widget.section;
+    _builder = _editedSection.toBuilder();
+  }
+
+  void _handlePropertyChanges(List<DocumentChange> changes) {
+    setState(() {
+      for (final change in changes) {
+        _builder.addChange(change);
+      }
+      _editedSection = _builder.build();
+      _pendingChanges.addAll(changes);
+    });
+  }
+
+  void _onCancel() {
+    setState(() {
+      _pendingChanges.clear();
+      _editedSection = widget.section;
+      _builder = _editedSection.toBuilder();
+      _isEditMode = false;
+    });
+
+    WidgetsBinding.instance.addPostFrameCallback((_) {
+      // Need to reset after the frame because first we need
+      // to revert the original values (which is done in setState()),
+      // then the widgets need to rebuild with these values
+      // and only then we can reset the validation error.
+      _formKey.currentState?.reset();
+    });
   }
 
   void _onEditModeChange(EditableTileChange value) {
@@ -130,216 +157,12 @@
     }
   }
 
-  void _onCancel() {
-    setState(() {
-      _pendingChanges.clear();
-      _editedSection = widget.section;
-      _builder = _editedSection.toBuilder();
-      _isEditMode = false;
-    });
-
-    WidgetsBinding.instance.addPostFrameCallback((_) {
-      // Need to reset after the frame because first we need
-      // to revert the original values (which is done in setState()),
-      // then the widgets need to rebuild with these values
-      // and only then we can reset the validation error.
-      _formKey.currentState?.reset();
-    });
-  }
-
   void _onSave() {
     setState(() {
       widget.onChanged(List.of(_pendingChanges));
       _pendingChanges.clear();
       _isEditMode = false;
     });
-  }
-
-  void _handlePropertyChanges(List<DocumentChange> changes) {
-    setState(() {
-      for (final change in changes) {
-        _builder.addChange(change);
-      }
-      _editedSection = _builder.build();
-      _pendingChanges.addAll(changes);
-    });
-  }
-}
-
-class _PropertyBuilder extends StatelessWidget {
-  final DocumentProperty property;
-  final bool isEditMode;
-  final ValueChanged<List<DocumentChange>> onChanged;
-
-  const _PropertyBuilder({
-    required super.key,
-    required this.property,
-    required this.isEditMode,
-    required this.onChanged,
-  });
-
-  @override
-  Widget build(BuildContext context) {
-    final property = this.property;
-    switch (property) {
-      case DocumentListProperty():
-        return _PropertyListBuilder(
-          property: property,
-          isEditMode: isEditMode,
-          onChanged: onChanged,
-        );
-      case DocumentObjectProperty():
-        return _PropertyObjectBuilder(
-          property: property,
-          isEditMode: isEditMode,
-          onChanged: onChanged,
-        );
-      case DocumentValueProperty():
-        return _PropertyValueBuilder(
-          property: property,
-          isEditMode: isEditMode,
-          onChanged: onChanged,
-        );
-    }
-  }
-}
-
-class _PropertyListBuilder extends StatefulWidget {
-  final DocumentListProperty property;
-  final bool isEditMode;
-  final ValueChanged<List<DocumentChange>> onChanged;
-
-  const _PropertyListBuilder({
-    required this.property,
-    required this.isEditMode,
-    required this.onChanged,
-  });
-
-  @override
-  State<_PropertyListBuilder> createState() => _PropertyListBuilderState();
-}
-
-class _PropertyListBuilderState extends State<_PropertyListBuilder> {
-  AutovalidateMode _autovalidateMode = AutovalidateMode.onUserInteraction;
-
-  @override
-  Widget build(BuildContext context) {
-    return _PropertyListFormFieldBuilder(
-      value: widget.property,
-      validator: (property) => _validator(context, property),
-      autovalidateMode: _autovalidateMode,
-      isEditMode: widget.isEditMode,
-      onDocumentChanged: _onDocumentChanged,
-    );
-  }
-
-  String? _validator(BuildContext context, DocumentListProperty? property) {
-    if (property == null) {
-      return null;
-    }
-
-    return LocalizedDocumentValidationResult.from(property.validationResult)
-        .message(context);
-  }
-
-  void _onDocumentChanged(List<DocumentChange> changes) {
-    setState(() {
-      _autovalidateMode = AutovalidateMode.always;
-    });
-    widget.onChanged(changes);
-  }
-}
-
-class _PropertyListFormFieldBuilder
-    extends VoicesFormField<DocumentListProperty> {
-  _PropertyListFormFieldBuilder({
-    required super.value,
-    super.validator,
-    super.autovalidateMode,
-    required bool isEditMode,
-    required ValueChanged<List<DocumentChange>> onDocumentChanged,
-  }) : super(
-          enabled: isEditMode,
-          builder: (field) {
-            final property = field.value!;
-            final properties = property.properties
-                .whereNot((child) => child.schema.isSectionOrSubsection);
-
-            final error = field.errorText;
-
-            return Column(
-              mainAxisSize: MainAxisSize.min,
-              crossAxisAlignment: CrossAxisAlignment.start,
-              children: [
-                ...[
-                  ListLengthPickerWidget(
-                    key: ValueKey(property.nodeId),
-                    list: property,
-                    isEditMode: isEditMode,
-                    onChanged: onDocumentChanged,
-                  ),
-                  ...properties.map<Widget>((child) {
-                    return _PropertyBuilder(
-                      key: ValueKey(child.nodeId),
-                      property: child,
-                      isEditMode: isEditMode,
-                      onChanged: onDocumentChanged,
-                    );
-                  }),
-                ].separatedBy(const SizedBox(height: 24)),
-                if (error != null) ...[
-                  const SizedBox(height: 4),
-<<<<<<< HEAD
-                  DocumentErrorText(
-                    text: error,
-                    enabled: isEditMode,
-                  ),
-=======
-                  DocumentErrorText(text: error),
->>>>>>> 463ec481
-                ],
-              ],
-            );
-          },
-        );
-}
-
-class _PropertyObjectBuilder extends StatelessWidget {
-  final DocumentObjectProperty property;
-  final bool isEditMode;
-  final ValueChanged<List<DocumentChange>> onChanged;
-
-  const _PropertyObjectBuilder({
-    required this.property,
-    required this.isEditMode,
-    required this.onChanged,
-  });
-
-  @override
-  Widget build(BuildContext context) {
-    final schema = property.schema;
-
-    switch (schema) {
-      case DocumentSingleGroupedTagSelectorSchema():
-        return SingleGroupedTagSelectorWidget(
-          schema: schema,
-          property: property,
-          isEditMode: isEditMode,
-          onChanged: onChanged,
-        );
-
-      case DocumentSegmentSchema():
-      case DocumentSectionSchema():
-      case DocumentNestedQuestionsSchema():
-      case DocumentGenericObjectSchema():
-      case DocumentBorderGroupSchema():
-        return _GenericPropertyObjectBuilder(
-          schema: schema,
-          property: property,
-          isEditMode: isEditMode,
-          onChanged: onChanged,
-        );
-    }
   }
 }
 
@@ -376,20 +199,20 @@
     );
   }
 
-  String? _validator(BuildContext context, DocumentObjectProperty? property) {
-    if (property == null) {
-      return null;
-    }
-
-    return LocalizedDocumentValidationResult.from(property.validationResult)
-        .message(context);
-  }
-
   void _onDocumentChanged(List<DocumentChange> changes) {
     setState(() {
       _autovalidateMode = AutovalidateMode.always;
     });
     widget.onChanged(changes);
+  }
+
+  String? _validator(BuildContext context, DocumentObjectProperty? property) {
+    if (property == null) {
+      return null;
+    }
+
+    return LocalizedDocumentValidationResult.from(property.validationResult)
+        .message(context);
   }
 }
 
@@ -444,20 +267,189 @@
                   }).separatedBy(const SizedBox(height: 24)),
                   if (error != null) ...[
                     if (properties.isNotEmpty) const SizedBox(height: 4),
-<<<<<<< HEAD
                     DocumentErrorText(
                       text: error,
                       enabled: isEditMode,
                     ),
-=======
-                    DocumentErrorText(text: error),
->>>>>>> 463ec481
                   ],
                 ],
               ),
             );
           },
         );
+}
+
+class _PropertyBuilder extends StatelessWidget {
+  final DocumentProperty property;
+  final bool isEditMode;
+  final ValueChanged<List<DocumentChange>> onChanged;
+
+  const _PropertyBuilder({
+    required super.key,
+    required this.property,
+    required this.isEditMode,
+    required this.onChanged,
+  });
+
+  @override
+  Widget build(BuildContext context) {
+    final property = this.property;
+    switch (property) {
+      case DocumentListProperty():
+        return _PropertyListBuilder(
+          property: property,
+          isEditMode: isEditMode,
+          onChanged: onChanged,
+        );
+      case DocumentObjectProperty():
+        return _PropertyObjectBuilder(
+          property: property,
+          isEditMode: isEditMode,
+          onChanged: onChanged,
+        );
+      case DocumentValueProperty():
+        return _PropertyValueBuilder(
+          property: property,
+          isEditMode: isEditMode,
+          onChanged: onChanged,
+        );
+    }
+  }
+}
+
+class _PropertyListBuilder extends StatefulWidget {
+  final DocumentListProperty property;
+  final bool isEditMode;
+  final ValueChanged<List<DocumentChange>> onChanged;
+
+  const _PropertyListBuilder({
+    required this.property,
+    required this.isEditMode,
+    required this.onChanged,
+  });
+
+  @override
+  State<_PropertyListBuilder> createState() => _PropertyListBuilderState();
+}
+
+class _PropertyListBuilderState extends State<_PropertyListBuilder> {
+  AutovalidateMode _autovalidateMode = AutovalidateMode.onUserInteraction;
+
+  @override
+  Widget build(BuildContext context) {
+    return _PropertyListFormFieldBuilder(
+      value: widget.property,
+      validator: (property) => _validator(context, property),
+      autovalidateMode: _autovalidateMode,
+      isEditMode: widget.isEditMode,
+      onDocumentChanged: _onDocumentChanged,
+    );
+  }
+
+  void _onDocumentChanged(List<DocumentChange> changes) {
+    setState(() {
+      _autovalidateMode = AutovalidateMode.always;
+    });
+    widget.onChanged(changes);
+  }
+
+  String? _validator(BuildContext context, DocumentListProperty? property) {
+    if (property == null) {
+      return null;
+    }
+
+    return LocalizedDocumentValidationResult.from(property.validationResult)
+        .message(context);
+  }
+}
+
+class _PropertyListFormFieldBuilder
+    extends VoicesFormField<DocumentListProperty> {
+  _PropertyListFormFieldBuilder({
+    required super.value,
+    super.validator,
+    super.autovalidateMode,
+    required bool isEditMode,
+    required ValueChanged<List<DocumentChange>> onDocumentChanged,
+  }) : super(
+          enabled: isEditMode,
+          builder: (field) {
+            final property = field.value!;
+            final properties = property.properties
+                .whereNot((child) => child.schema.isSectionOrSubsection);
+
+            final error = field.errorText;
+
+            return Column(
+              mainAxisSize: MainAxisSize.min,
+              crossAxisAlignment: CrossAxisAlignment.start,
+              children: [
+                ...[
+                  ListLengthPickerWidget(
+                    key: ValueKey(property.nodeId),
+                    list: property,
+                    isEditMode: isEditMode,
+                    onChanged: onDocumentChanged,
+                  ),
+                  ...properties.map<Widget>((child) {
+                    return _PropertyBuilder(
+                      key: ValueKey(child.nodeId),
+                      property: child,
+                      isEditMode: isEditMode,
+                      onChanged: onDocumentChanged,
+                    );
+                  }),
+                ].separatedBy(const SizedBox(height: 24)),
+                if (error != null) ...[
+                  const SizedBox(height: 4),
+                  DocumentErrorText(
+                    text: error,
+                    enabled: isEditMode,
+                  ),
+                ],
+              ],
+            );
+          },
+        );
+}
+
+class _PropertyObjectBuilder extends StatelessWidget {
+  final DocumentObjectProperty property;
+  final bool isEditMode;
+  final ValueChanged<List<DocumentChange>> onChanged;
+
+  const _PropertyObjectBuilder({
+    required this.property,
+    required this.isEditMode,
+    required this.onChanged,
+  });
+
+  @override
+  Widget build(BuildContext context) {
+    final schema = property.schema;
+
+    switch (schema) {
+      case DocumentSingleGroupedTagSelectorSchema():
+        return SingleGroupedTagSelectorWidget(
+          schema: schema,
+          property: property,
+          isEditMode: isEditMode,
+          onChanged: onChanged,
+        );
+
+      case DocumentSegmentSchema():
+      case DocumentSectionSchema():
+      case DocumentNestedQuestionsSchema():
+      case DocumentGenericObjectSchema():
+      case DocumentBorderGroupSchema():
+        return _GenericPropertyObjectBuilder(
+          schema: schema,
+          property: property,
+          isEditMode: isEditMode,
+          onChanged: onChanged,
+        );
+    }
+  }
 }
 
 class _PropertyValueBuilder extends StatelessWidget {
