--- conflicted
+++ resolved
@@ -74,47 +74,16 @@
   Widget build(BuildContext context) {
     final title = _editedSection.schema.title;
 
-<<<<<<< HEAD
     return EditableTile(
       title: title,
       initialEditMode: _isEditMode,
-      isSaveEnabled: _editedSection.isValid,
+      isSaveEnabled: _editedSection.isValidExcludingSubsections,
       onChanged: _handleEditModeChange,
       child: _PropertyBuilder(
         key: ValueKey(_editedSection.schema.nodeId),
         property: _editedSection,
         isEditMode: _isEditMode,
         onChanged: _handlePropertyChanges,
-=======
-    return SelectableTile(
-      child: Padding(
-        padding: const EdgeInsets.symmetric(vertical: 16, horizontal: 24),
-        child: Column(
-          mainAxisSize: MainAxisSize.min,
-          crossAxisAlignment: CrossAxisAlignment.start,
-          children: [
-            _Header(
-              title: title,
-              isEditMode: _isEditMode,
-              onToggleEditMode: _toggleEditMode,
-            ),
-            const SizedBox(height: 24),
-            _PropertyBuilder(
-              key: ValueKey(_editedSection.nodeId),
-              property: _editedSection,
-              isEditMode: _isEditMode,
-              onChanged: _handlePropertyChanges,
-            ),
-            if (_isEditMode) ...[
-              const SizedBox(height: 24),
-              _Footer(
-                isValid: _editedSection.isValidExcludingSubsections,
-                onSave: _saveChanges,
-              ),
-            ],
-          ],
-        ),
->>>>>>> 3e48da01
       ),
     );
   }
