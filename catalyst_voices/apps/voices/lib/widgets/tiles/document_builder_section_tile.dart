--- conflicted
+++ resolved
@@ -396,8 +396,6 @@
           isEditMode: isEditMode,
           onChanged: onChanged,
         );
-<<<<<<< HEAD
-=======
       case DocumentLanguageCodeSchema():
         return LanguageCodeWidget(
           property: schema.castProperty(property),
@@ -405,8 +403,6 @@
           isEditMode: isEditMode,
           onChanged: onChanged,
         );
-
->>>>>>> 9eeb0df9
       case DocumentSpdxLicenseOrUrlSchema():
       case DocumentGenericIntegerSchema():
       case DocumentGenericNumberSchema():
