--- conflicted
+++ resolved
@@ -274,7 +274,6 @@
           isEditMode: isEditMode,
           onChanged: onChanged,
         );
-<<<<<<< HEAD
       case SingleLineTextEntryDefinition():
       case MultiLineTextEntryDefinition():
         final castProperty = definition.castProperty(property);
@@ -282,7 +281,6 @@
           property: castProperty as DocumentProperty<String>,
           isEditMode: isEditMode,
           onChanged: onChanged,
-=======
       case YesNoChoiceDefinition():
         final castProperty = definition.castProperty(property);
         return YesNoChoiceWidget(
@@ -290,7 +288,6 @@
           onChanged: onChanged,
           isEditMode: isEditMode,
           isRequired: castProperty.schema.isRequired,
->>>>>>> 4fe321da
         );
     }
   }
