import 'package:catalyst_voices/widgets/document_builder/agreement_confirmation_widget.dart';
import 'package:catalyst_voices/widgets/document_builder/document_token_value_widget.dart';
import 'package:catalyst_voices/widgets/document_builder/single_dropdown_selection_widget.dart';
import 'package:catalyst_voices/widgets/document_builder/single_grouped_tag_selector_widget.dart';
import 'package:catalyst_voices/widgets/document_builder/single_line_https_url_widget.dart.dart';
import 'package:catalyst_voices/widgets/widgets.dart';
import 'package:catalyst_voices_localization/catalyst_voices_localization.dart';
import 'package:catalyst_voices_models/catalyst_voices_models.dart';
import 'package:flutter/material.dart';

/// Displays a [DocumentSection] as list tile in edit / view mode.
class DocumentBuilderSectionTile extends StatefulWidget {
  /// A section of the document that groups [DocumentProperty].
  final DocumentSection section;

  /// A callback that should be called with a list of [DocumentChange]
  /// when the user wants to save the changes.
  ///
  /// Sections should collect changes from underlying
  /// property builder, show "Save" button and only call
  /// this callback when user wants to save the whole section.
  /// (Usually single property)
  final ValueChanged<List<DocumentChange>> onChanged;

  const DocumentBuilderSectionTile({
    required super.key,
    required this.section,
    required this.onChanged,
  });

  @override
  State<DocumentBuilderSectionTile> createState() {
    return _DocumentBuilderSectionTileState();
  }
}

class _DocumentBuilderSectionTileState
    extends State<DocumentBuilderSectionTile> {
  late DocumentSection _editedSection;
  late DocumentSectionBuilder _builder;

  final _pendingChanges = <DocumentChange>[];

  bool _isEditMode = false;

  @override
  void initState() {
    super.initState();

    _editedSection = widget.section;
    _builder = _editedSection.toBuilder();
  }

  @override
  void didUpdateWidget(DocumentBuilderSectionTile oldWidget) {
    super.didUpdateWidget(oldWidget);

    if (oldWidget.section != widget.section) {
      _editedSection = widget.section;
      _builder = _editedSection.toBuilder();
      _pendingChanges.clear();
    }
  }

  @override
  Widget build(BuildContext context) {
    final title = _editedSection.schema.title ?? '';

    return SelectableTile(
      child: Padding(
        padding: const EdgeInsets.symmetric(vertical: 16, horizontal: 24),
        child: Column(
          mainAxisSize: MainAxisSize.min,
          crossAxisAlignment: CrossAxisAlignment.start,
          children: [
            _Header(
              title: title,
              isEditMode: _isEditMode,
              onToggleEditMode: _toggleEditMode,
            ),
            for (final property in widget.section.properties) ...[
              const SizedBox(height: 8),
              _PropertyBuilder(
                key: ValueKey(property.schema.nodeId),
                property: property,
                isEditMode: _isEditMode,
                onChanged: _handlePropertyChange,
              ),
            ],
            if (_isEditMode) ...[
              const SizedBox(height: 12),
              _Footer(
                isValid: _editedSection.isValid,
                onSave: _saveChanges,
              ),
            ],
          ],
        ),
      ),
    );
  }

  void _saveChanges() {
    widget.onChanged(List.of(_pendingChanges));

    // ignore: unnecessary_lambdas
    setState(() {
      _pendingChanges.clear();
      _isEditMode = false;
    });
  }

  void _toggleEditMode() {
    setState(() {
      _isEditMode = !_isEditMode;
      _pendingChanges.clear();
    });
  }

  void _handlePropertyChange(DocumentChange change) {
    setState(() {
      _builder.addChange(change);
      _editedSection = _builder.build();
      _pendingChanges.add(change);
    });
  }
}

class _Header extends StatelessWidget {
  final String? title;
  final bool isEditMode;
  final VoidCallback? onToggleEditMode;

  const _Header({
    this.title,
    this.isEditMode = false,
    this.onToggleEditMode,
  });

  @override
  Widget build(BuildContext context) {
    return Row(
      children: [
        Expanded(
          child: Text(
            title ?? '',
            style: Theme.of(context).textTheme.titleMedium,
          ),
        ),
        const SizedBox(width: 16),
        VoicesTextButton(
          onTap: onToggleEditMode,
          child: Text(
            isEditMode
                ? context.l10n.cancelButtonText
                : context.l10n.editButtonText,
            style: Theme.of(context).textTheme.labelSmall,
          ),
        ),
      ],
    );
  }
}

class _Footer extends StatelessWidget {
  final bool isValid;
  final VoidCallback onSave;

  const _Footer({
    required this.isValid,
    required this.onSave,
  });

  @override
  Widget build(BuildContext context) {
    return Align(
      alignment: Alignment.centerRight,
      child: VoicesFilledButton(
        onTap: isValid ? onSave : null,
        child: Text(context.l10n.saveButtonText.toUpperCase()),
      ),
    );
  }
}

class _PropertyBuilder extends StatelessWidget {
  final DocumentProperty property;
  final bool isEditMode;
  final ValueChanged<DocumentChange> onChanged;

  const _PropertyBuilder({
    required super.key,
    required this.property,
    required this.isEditMode,
    required this.onChanged,
  });

  @override
  Widget build(BuildContext context) {
    final definition = property.schema.definition;

    switch (definition) {
      case SegmentDefinition():
      case SectionDefinition():
        throw UnsupportedError(
          '${property.schema.definition} unsupported '
          'by $DocumentBuilderSectionTile',
        );
      case SingleLineTextEntryDefinition():
      case MultiLineTextEntryDefinition():
      case MultiLineTextEntryMarkdownDefinition():
      case MultiSelectDefinition():
      case SingleLineTextEntryListDefinition():
      case MultiLineTextEntryListMarkdownDefinition():
      case SingleLineHttpsURLEntryListDefinition():
      case NestedQuestionsListDefinition():
      case NestedQuestionsDefinition():
      case TagGroupDefinition():
      case TagSelectionDefinition():
      case DurationInMonthsDefinition():
      case YesNoChoiceDefinition():
      case SPDXLicenceOrUrlDefinition():
      case LanguageCodeDefinition():
<<<<<<< HEAD
        throw UnimplementedError('${definition.type} not implemented');
      case SingleLineHttpsURLEntryDefinition():
        final castProperty = definition.castProperty(property);
        return SingleLineHttpsUrlWidget(
          property: castProperty,
          description: castProperty.schema.description ?? '',
          isEditMode: isEditMode,
          onChanged: onChanged,
        );
=======
        throw UnimplementedError();
>>>>>>> e2be4a0a
      case SingleGroupedTagSelectorDefinition():
        final castProperty = definition.castProperty(property);
        return SingleGroupedTagSelectorWidget(
          id: castProperty.schema.nodeId,
          selection: castProperty.value ?? const GroupedTagsSelection(),
          groupedTags: definition.groupedTags(castProperty.schema),
          isEditMode: isEditMode,
          onChanged: onChanged,
          isRequired: castProperty.schema.isRequired,
        );
      case DropDownSingleSelectDefinition():
        final castProperty = definition.castProperty(property);
        return SingleDropdownSelectionWidget(
          value: castProperty.value ?? castProperty.schema.defaultValue ?? '',
          items: castProperty.schema.enumValues ?? [],
          definition: definition,
          nodeId: castProperty.schema.nodeId,
          title: castProperty.schema.title ?? '',
          isEditMode: isEditMode,
          isRequired: castProperty.schema.isRequired,
          onChanged: onChanged,
        );
      case AgreementConfirmationDefinition():
        final castProperty = definition.castProperty(property);
        return AgreementConfirmationWidget(
          value: castProperty.value,
          definition: definition,
          nodeId: castProperty.schema.nodeId,
          description: castProperty.schema.description ?? '',
          title: castProperty.schema.title ?? '',
          isEditMode: isEditMode,
          onChanged: onChanged,
        );
      case TokenValueCardanoADADefinition():
        return DocumentTokenValueWidget(
          property: definition.castProperty(property),
          currency: const Currency.ada(),
          isEditMode: isEditMode,
          onChanged: onChanged,
        );
    }
  }
}<|MERGE_RESOLUTION|>--- conflicted
+++ resolved
@@ -221,7 +221,6 @@
       case YesNoChoiceDefinition():
       case SPDXLicenceOrUrlDefinition():
       case LanguageCodeDefinition():
-<<<<<<< HEAD
         throw UnimplementedError('${definition.type} not implemented');
       case SingleLineHttpsURLEntryDefinition():
         final castProperty = definition.castProperty(property);
@@ -231,9 +230,6 @@
           isEditMode: isEditMode,
           onChanged: onChanged,
         );
-=======
-        throw UnimplementedError();
->>>>>>> e2be4a0a
       case SingleGroupedTagSelectorDefinition():
         final castProperty = definition.castProperty(property);
         return SingleGroupedTagSelectorWidget(
