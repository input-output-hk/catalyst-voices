--- conflicted
+++ resolved
@@ -247,10 +247,7 @@
     // to add more items into the list
 
     return Column(
-<<<<<<< HEAD
-=======
       mainAxisSize: MainAxisSize.min,
->>>>>>> cf01c543
       children: [
         for (final property in list.properties)
           _PropertyBuilder(
@@ -295,10 +292,7 @@
         // TODO(dtscalac): build a property object, similar to a section,
         // below is just dummy implementation
         return Column(
-<<<<<<< HEAD
-=======
           mainAxisSize: MainAxisSize.min,
->>>>>>> cf01c543
           children: [
             for (final property in property.properties)
               _PropertyBuilder(
@@ -340,49 +334,26 @@
           value: castProperty.value ?? castProperty.schema.defaultValue ?? '',
           items: castProperty.schema.enumValues ?? [],
           schema: schema,
-<<<<<<< HEAD
-          nodeId: castProperty.schema.nodeId,
-          title: castProperty.schema.title,
-=======
->>>>>>> cf01c543
           isEditMode: isEditMode,
           onChanged: onChanged,
         );
       case DocumentAgreementConfirmationSchema():
         final castProperty = schema.castProperty(property);
         return AgreementConfirmationWidget(
-<<<<<<< HEAD
-          schema: schema,
-          value: castProperty.value,
-          nodeId: castProperty.schema.nodeId,
-=======
           property: castProperty,
           schema: schema,
->>>>>>> cf01c543
           isEditMode: isEditMode,
           onChanged: onChanged,
         );
       case DocumentTokenValueCardanoAdaSchema():
-<<<<<<< HEAD
-        final castProperty = schema.castProperty(property);
         return DocumentTokenValueWidget(
-          schema: schema,
-          value: castProperty.value,
-=======
-        return DocumentTokenValueWidget(
-          property: schema.castProperty(property),
-          schema: schema,
->>>>>>> cf01c543
+          property: schema.castProperty(property),
+          schema: schema,
           currency: const Currency.ada(),
           isEditMode: isEditMode,
           onChanged: onChanged,
         );
       case DocumentYesNoChoiceSchema():
-<<<<<<< HEAD
-        final castProperty = schema.castProperty(property);
-        return YesNoChoiceWidget(
-          property: castProperty,
-=======
         return YesNoChoiceWidget(
           property: schema.castProperty(property),
           schema: schema,
@@ -401,7 +372,6 @@
           property: schema.castProperty(property),
           schema: schema,
           isEditMode: isEditMode,
->>>>>>> cf01c543
           onChanged: onChanged,
         );
       case DocumentMultiLineTextEntrySchema():
@@ -409,44 +379,12 @@
           property: schema.castProperty(property),
           schema: schema,
           isEditMode: isEditMode,
-<<<<<<< HEAD
-          isRequired: castProperty.schema.isRequired,
-        );
-      case DocumentSingleLineHttpsUrlEntrySchema():
-        final castProperty = schema.castProperty(property);
-        return SingleLineHttpsUrlWidget(
-          property: castProperty,
-          isEditMode: isEditMode,
-          onChanged: onChanged,
-        );
-      case DocumentSingleLineTextEntrySchema():
-        final castProperty = schema.castProperty(property);
-        return SimpleTextEntryWidget(
-          property: castProperty,
-          schema: schema,
-          isEditMode: isEditMode,
-          onChanged: onChanged,
-        );
-      case DocumentMultiLineTextEntrySchema():
-        final castProperty = schema.castProperty(property);
-        return SimpleTextEntryWidget(
-          property: castProperty,
-          schema: schema,
-          isEditMode: isEditMode,
-=======
->>>>>>> cf01c543
           onChanged: onChanged,
         );
 
       case DocumentMultiLineTextEntryMarkdownSchema():
-<<<<<<< HEAD
-        final castProperty = schema.castProperty(property);
         return MultilineTextEntryMarkdownWidget(
-          property: castProperty,
-=======
-        return MultilineTextEntryMarkdownWidget(
-          property: schema.castProperty(property),
->>>>>>> cf01c543
+          property: schema.castProperty(property),
           schema: schema,
           isEditMode: isEditMode,
           onChanged: onChanged,
