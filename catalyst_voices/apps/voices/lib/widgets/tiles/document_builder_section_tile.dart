--- conflicted
+++ resolved
@@ -1,13 +1,3 @@
-<<<<<<< HEAD
-=======
-import 'package:catalyst_voices/widgets/document_builder/agreement_confirmation_widget.dart';
-import 'package:catalyst_voices/widgets/document_builder/document_token_value_widget.dart';
-import 'package:catalyst_voices/widgets/document_builder/simple_text_entry_widget.dart';
-import 'package:catalyst_voices/widgets/document_builder/single_dropdown_selection_widget.dart';
-import 'package:catalyst_voices/widgets/document_builder/single_grouped_tag_selector_widget.dart';
-import 'package:catalyst_voices/widgets/document_builder/single_line_https_url_widget.dart.dart';
-import 'package:catalyst_voices/widgets/document_builder/yes_no_choice_widget.dart';
->>>>>>> d1fdfcfe
 import 'package:catalyst_voices/widgets/widgets.dart';
 import 'package:catalyst_voices_localization/catalyst_voices_localization.dart';
 import 'package:catalyst_voices_models/catalyst_voices_models.dart';
@@ -270,30 +260,21 @@
           onChanged: onChanged,
         );*/
       case TokenValueCardanoADADefinition():
-<<<<<<< HEAD
-      /*return DocumentTokenValueWidget(
-          property: definition.castProperty(property),
-=======
-        final castProperty = definition.castProperty(property);
+      /*final castProperty = definition.castProperty(property);
         return DocumentTokenValueWidget(
-          property: castProperty,
->>>>>>> d1fdfcfe
+          property: castProperty as DocumentProperty<int>,
           currency: const Currency.ada(),
           isEditMode: isEditMode,
           onChanged: onChanged,
-        );
-<<<<<<< HEAD
-        );*/
-=======
+        );*/
       case SingleLineTextEntryDefinition():
       case MultiLineTextEntryDefinition():
-        final castProperty = definition.castProperty(property);
+      /*final castProperty = definition.castProperty(property);
         return SimpleTextEntryWidget(
           property: castProperty as DocumentProperty<String>,
           isEditMode: isEditMode,
           onChanged: onChanged,
-        );
->>>>>>> d1fdfcfe
+        );*/
       case YesNoChoiceDefinition():
         /*final castProperty = definition.castProperty(property);
         return YesNoChoiceWidget(
