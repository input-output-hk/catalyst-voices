--- conflicted
+++ resolved
@@ -1,10 +1,8 @@
 import 'package:catalyst_voices/widgets/document_builder/agreement_confirmation_widget.dart';
-<<<<<<< HEAD
-import 'package:catalyst_voices/widgets/document_builder/single_dropdown_selection_widget.dart';
-=======
 import 'package:catalyst_voices/widgets/document_builder/document_token_value_widget.dart';
 import 'package:catalyst_voices/widgets/document_builder/single_grouped_tag_selector_widget.dart';
->>>>>>> b1e249df
+import 'package:catalyst_voices/widgets/document_builder/agreement_confirmation_widget.dart';
+import 'package:catalyst_voices/widgets/document_builder/single_dropdown_selection_widget.dart';
 import 'package:catalyst_voices/widgets/widgets.dart';
 import 'package:catalyst_voices_localization/catalyst_voices_localization.dart';
 import 'package:catalyst_voices_models/catalyst_voices_models.dart';
@@ -133,11 +131,7 @@
       _pendingChanges.add(change);
 
       // TODO(damian-molinski): validation
-<<<<<<< HEAD
-      _isValid = true;
-=======
       _isValid = _editedSection.properties.every(_dummyValidation);
->>>>>>> b1e249df
     });
   }
 
@@ -262,8 +256,7 @@
       case SPDXLicenceOrUrlDefinition():
       case LanguageCodeDefinition():
         throw UnimplementedError();
-<<<<<<< HEAD
-      case DropDownSingleSelectDefinition():
+        case DropDownSingleSelectDefinition():
         return SingleDropdownSelectionWidget(
           value: definition.castProperty(property).value,
           defaultValue:
@@ -273,10 +266,8 @@
           nodeId: property.schema.nodeId,
           title: property.schema.title ?? '',
           isEditMode: isEditMode,
-          onChanged: onPropertyChanged,
-        );
-=======
->>>>>>> b1e249df
+          onChanged: onChanged,
+        );
       case AgreementConfirmationDefinition():
         return AgreementConfirmationWidget(
           value: definition.castProperty(property).value,
@@ -285,9 +276,6 @@
           description: property.schema.description ?? '',
           title: property.schema.title ?? '',
           isEditMode: isEditMode,
-<<<<<<< HEAD
-          onChanged: onPropertyChanged,
-=======
           onChanged: onChanged,
         );
       case TokenValueCardanoADADefinition():
@@ -300,7 +288,6 @@
           isEditMode: isEditMode,
           isRequired: property.schema.isRequired,
           onChanged: onChanged,
->>>>>>> b1e249df
         );
     }
   }
