<<<<<<< HEAD
import 'package:catalyst_voices/widgets/document_builder/agreement_confirmation_widget.dart';
=======
import 'package:catalyst_voices/widgets/document_builder/document_token_value_widget.dart';
>>>>>>> 984d564e
import 'package:catalyst_voices/widgets/widgets.dart';
import 'package:catalyst_voices_localization/catalyst_voices_localization.dart';
import 'package:catalyst_voices_models/catalyst_voices_models.dart';
import 'package:flutter/material.dart';

/// Displays a [DocumentSection] as list tile in edit / view mode.
class DocumentBuilderSectionTile extends StatefulWidget {
  /// A section of the document that groups [DocumentProperty].
  final DocumentSection section;

  /// A callback that should be called with a list of [DocumentChange]
  /// when the user wants to save the changes.
  ///
  /// Sections should collect changes from underlying
  /// property builder, show "Save" button and only call
  /// this callback when user wants to save the whole section.
  /// (Usually single property)
  final ValueChanged<List<DocumentChange>> onChanged;

  const DocumentBuilderSectionTile({
    required super.key,
    required this.section,
    required this.onChanged,
  });

  @override
  State<DocumentBuilderSectionTile> createState() {
    return _DocumentBuilderSectionTileState();
  }
}

class _DocumentBuilderSectionTileState
    extends State<DocumentBuilderSectionTile> {
  late DocumentSection _editedSection;
  late DocumentSectionBuilder _builder;

  final _pendingChanges = <DocumentChange>[];

  bool _isEditMode = false;
  bool _isValid = false;

  @override
  void initState() {
    super.initState();

    _editedSection = widget.section;
    _builder = _editedSection.toBuilder();

    // TODO(damian-molinski): validation
    _isValid =
        _editedSection.properties.every((element) => element.value != null);
  }

  @override
  void didUpdateWidget(DocumentBuilderSectionTile oldWidget) {
    super.didUpdateWidget(oldWidget);

    if (oldWidget.section != widget.section) {
      _editedSection = widget.section;
      _builder = _editedSection.toBuilder();
      _pendingChanges.clear();

      // TODO(damian-molinski): validation
      _isValid =
          _editedSection.properties.every((element) => element.value != null);
    }
  }

  @override
  Widget build(BuildContext context) {
    final title = _editedSection.schema.title ?? '';

    return SelectableTile(
      child: Padding(
        padding: const EdgeInsets.symmetric(vertical: 16, horizontal: 24),
        child: Column(
          mainAxisSize: MainAxisSize.min,
          crossAxisAlignment: CrossAxisAlignment.start,
          children: [
            _Header(
              title: title,
              isEditMode: _isEditMode,
              onToggleEditMode: _toggleEditMode,
            ),
            for (final property in widget.section.properties) ...[
              const SizedBox(height: 8),
              _PropertyBuilder(
                key: ObjectKey(property.schema.nodeId),
                property: property,
                isEditMode: _isEditMode,
                onChanged: _handlePropertyChange,
              ),
            ],
            if (_isEditMode) ...[
              const SizedBox(height: 12),
              _Footer(
                isValid: _isValid,
                onSave: _saveChanges,
              ),
            ],
          ],
        ),
      ),
    );
  }

  void _saveChanges() {
    widget.onChanged(List.of(_pendingChanges));

    // ignore: unnecessary_lambdas
    setState(() {
      _pendingChanges.clear();
      _isEditMode = false;
    });
  }

  void _toggleEditMode() {
    setState(() {
      _isEditMode = !_isEditMode;
      _pendingChanges.clear();
    });
  }

  void _handlePropertyChange(DocumentChange change) {
    setState(() {
      _builder.addChange(change);
      _editedSection = _builder.build();
      _pendingChanges.add(change);

      // TODO(damian-molinski): validation
      _isValid =
          _editedSection.properties.every((element) => element.value != null);
    });
  }
}

class _Header extends StatelessWidget {
  final String? title;
  final bool isEditMode;
  final VoidCallback? onToggleEditMode;

  const _Header({
    this.title,
    this.isEditMode = false,
    this.onToggleEditMode,
  });

  @override
  Widget build(BuildContext context) {
    return Row(
      children: [
        Expanded(
          child: Text(
            title ?? '',
            style: Theme.of(context).textTheme.titleMedium,
          ),
        ),
        const SizedBox(width: 16),
        VoicesTextButton(
          onTap: onToggleEditMode,
          child: Text(
            isEditMode
                ? context.l10n.cancelButtonText
                : context.l10n.editButtonText,
            style: Theme.of(context).textTheme.labelSmall,
          ),
        ),
      ],
    );
  }
}

class _Footer extends StatelessWidget {
  final bool isValid;
  final VoidCallback onSave;

  const _Footer({
    required this.isValid,
    required this.onSave,
  });

  @override
  Widget build(BuildContext context) {
    return Align(
      alignment: Alignment.centerRight,
      child: VoicesFilledButton(
        onTap: isValid ? onSave : null,
        child: Text(context.l10n.saveButtonText.toUpperCase()),
      ),
    );
  }
}

class _PropertyBuilder extends StatelessWidget {
  final DocumentProperty property;
  final bool isEditMode;
  final ValueChanged<DocumentChange> onChanged;

  const _PropertyBuilder({
    required super.key,
    required this.property,
    required this.isEditMode,
    required this.onChanged,
  });

  @override
  Widget build(BuildContext context) {
    final definition = property.schema.definition;
    switch (definition) {
      case SegmentDefinition():
      case SectionDefinition():
        throw UnsupportedError(
          '${property.schema.definition} unsupported '
          'by $DocumentBuilderSectionTile',
        );
      case SingleLineTextEntryDefinition():
      case SingleLineHttpsURLEntryDefinition():
      case MultiLineTextEntryDefinition():
      case MultiLineTextEntryMarkdownDefinition():
      case DropDownSingleSelectDefinition():
      case MultiSelectDefinition():
      case SingleLineTextEntryListDefinition():
      case MultiLineTextEntryListMarkdownDefinition():
      case SingleLineHttpsURLEntryListDefinition():
      case NestedQuestionsListDefinition():
      case NestedQuestionsDefinition():
      case SingleGroupedTagSelectorDefinition():
      case TagGroupDefinition():
      case TagSelectionDefinition():
      case TokenValueCardanoADADefinition():
        return DocumentTokenValueWidget(
          id: property.schema.nodeId,
          label: property.schema.title ?? '',
          value: property.value is int ? property.value! as int : null,
          currency: const Currency.ada(),
          range: property.schema.range,
          isEditMode: isEditMode,
          isRequired: property.schema.isRequired,
          onChanged: onChanged,
        );
      case DurationInMonthsDefinition():
      case YesNoChoiceDefinition():
      case SPDXLicenceOrUrlDefinition():
      case LanguageCodeDefinition():
        throw UnimplementedError();
      case AgreementConfirmationDefinition():
        return AgreementConfirmationWidget(
          value: definition.castProperty(property).value,
          definition: definition,
          nodeId: property.schema.nodeId,
          description: property.schema.description ?? '',
          title: property.schema.title ?? '',
          isEditMode: isEditMode,
          onChanged: onPropertyChanged,
        );
    }
  }
}<|MERGE_RESOLUTION|>--- conflicted
+++ resolved
@@ -1,8 +1,5 @@
-<<<<<<< HEAD
 import 'package:catalyst_voices/widgets/document_builder/agreement_confirmation_widget.dart';
-=======
 import 'package:catalyst_voices/widgets/document_builder/document_token_value_widget.dart';
->>>>>>> 984d564e
 import 'package:catalyst_voices/widgets/widgets.dart';
 import 'package:catalyst_voices_localization/catalyst_voices_localization.dart';
 import 'package:catalyst_voices_models/catalyst_voices_models.dart';
@@ -232,17 +229,6 @@
       case SingleGroupedTagSelectorDefinition():
       case TagGroupDefinition():
       case TagSelectionDefinition():
-      case TokenValueCardanoADADefinition():
-        return DocumentTokenValueWidget(
-          id: property.schema.nodeId,
-          label: property.schema.title ?? '',
-          value: property.value is int ? property.value! as int : null,
-          currency: const Currency.ada(),
-          range: property.schema.range,
-          isEditMode: isEditMode,
-          isRequired: property.schema.isRequired,
-          onChanged: onChanged,
-        );
       case DurationInMonthsDefinition():
       case YesNoChoiceDefinition():
       case SPDXLicenceOrUrlDefinition():
@@ -258,6 +244,17 @@
           isEditMode: isEditMode,
           onChanged: onPropertyChanged,
         );
+       case TokenValueCardanoADADefinition():
+        return DocumentTokenValueWidget(
+          id: property.schema.nodeId,
+          label: property.schema.title ?? '',
+          value: property.value is int ? property.value! as int : null,
+          currency: const Currency.ada(),
+          range: property.schema.range,
+          isEditMode: isEditMode,
+          isRequired: property.schema.isRequired,
+          onChanged: onChanged,
+        );
     }
   }
 }