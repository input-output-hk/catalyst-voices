import 'package:catalyst_voices/widgets/document_builder/agreement_confirmation_widget.dart';
import 'package:catalyst_voices/widgets/document_builder/document_token_value_widget.dart';
import 'package:catalyst_voices/widgets/document_builder/duration_in_months_widget.dart';
import 'package:catalyst_voices/widgets/document_builder/multiline_text_entry_markdown_widget.dart';
import 'package:catalyst_voices/widgets/document_builder/radio_button_selection_widget.dart';
import 'package:catalyst_voices/widgets/document_builder/simple_text_entry_widget.dart';
import 'package:catalyst_voices/widgets/document_builder/single_dropdown_selection_widget.dart';
import 'package:catalyst_voices/widgets/document_builder/single_grouped_tag_selector_widget.dart';
import 'package:catalyst_voices/widgets/document_builder/single_line_https_url_widget.dart.dart';
import 'package:catalyst_voices/widgets/document_builder/yes_no_choice_widget.dart';
import 'package:catalyst_voices/widgets/widgets.dart';
import 'package:catalyst_voices_localization/catalyst_voices_localization.dart';
import 'package:catalyst_voices_models/catalyst_voices_models.dart';
import 'package:catalyst_voices_shared/catalyst_voices_shared.dart';
import 'package:collection/collection.dart';
import 'package:flutter/material.dart';

/// Displays a [DocumentSectionSchema] as list tile in edit / view mode.
class DocumentBuilderSectionTile extends StatefulWidget {
  /// A section of the document that groups [DocumentValueProperty].
  final DocumentProperty section;

  /// A callback that should be called with a list of [DocumentChange]
  /// when the user wants to save the changes.
  ///
  /// Sections should collect changes from underlying
  /// property builder, show "Save" button and only call
  /// this callback when user wants to save the whole section.
  /// (Usually single property)
  final ValueChanged<List<DocumentChange>> onChanged;

  const DocumentBuilderSectionTile({
    required super.key,
    required this.section,
    required this.onChanged,
  });

  @override
  State<DocumentBuilderSectionTile> createState() {
    return _DocumentBuilderSectionTileState();
  }
}

class _DocumentBuilderSectionTileState
    extends State<DocumentBuilderSectionTile> {
  late DocumentProperty _editedSection;
  late DocumentPropertyBuilder _builder;

  final _pendingChanges = <DocumentChange>[];

  bool _isEditMode = false;

  @override
  void initState() {
    super.initState();

    _editedSection = widget.section;
    _builder = _editedSection.toBuilder();
  }

  @override
  void didUpdateWidget(DocumentBuilderSectionTile oldWidget) {
    super.didUpdateWidget(oldWidget);

    if (oldWidget.section != widget.section) {
      _editedSection = widget.section;
      _builder = _editedSection.toBuilder();
      _pendingChanges.clear();
    }
  }

  @override
  Widget build(BuildContext context) {
    final title = _editedSection.schema.title;

    return SelectableTile(
      child: Padding(
        padding: const EdgeInsets.symmetric(vertical: 16, horizontal: 24),
        child: Column(
          mainAxisSize: MainAxisSize.min,
          crossAxisAlignment: CrossAxisAlignment.start,
          children: [
            _Header(
              title: title,
              isEditMode: _isEditMode,
              onToggleEditMode: _toggleEditMode,
            ),
            _PropertyBuilder(
              key: ValueKey(_editedSection.schema.nodeId),
              property: _editedSection,
              isEditMode: _isEditMode,
              onChanged: _handlePropertyChanges,
            ),
            if (_isEditMode) ...[
              const SizedBox(height: 12),
              _Footer(
                isValid: _editedSection.isValid,
                onSave: _saveChanges,
              ),
            ],
          ],
        ),
      ),
    );
  }

  void _saveChanges() {
    widget.onChanged(List.of(_pendingChanges));

    setState(() {
      _pendingChanges.clear();
      _isEditMode = false;
    });
  }

  void _toggleEditMode() {
    setState(() {
      _isEditMode = !_isEditMode;
      if (!_isEditMode) {
        _pendingChanges.clear();
        _editedSection = widget.section;
        _builder = _editedSection.toBuilder();
      }
    });
  }

  void _handlePropertyChanges(List<DocumentChange> changes) {
    setState(() {
      for (final change in changes) {
        _builder.addChange(change);
      }
      _editedSection = _builder.build();
      _pendingChanges.addAll(changes);
    });
  }
}

class _Header extends StatelessWidget {
  final String title;
  final bool isEditMode;
  final VoidCallback? onToggleEditMode;

  const _Header({
    required this.title,
    this.isEditMode = false,
    this.onToggleEditMode,
  });

  @override
  Widget build(BuildContext context) {
    return Row(
      children: [
        Expanded(
          child: Text(
            title,
            style: Theme.of(context).textTheme.titleMedium,
          ),
        ),
        const SizedBox(width: 16),
        VoicesTextButton(
          onTap: onToggleEditMode,
          child: Text(
            isEditMode
                ? context.l10n.cancelButtonText
                : context.l10n.editButtonText,
            style: Theme.of(context).textTheme.labelSmall,
          ),
        ),
      ],
    );
  }
}

class _Footer extends StatelessWidget {
  final bool isValid;
  final VoidCallback onSave;

  const _Footer({
    required this.isValid,
    required this.onSave,
  });

  @override
  Widget build(BuildContext context) {
    return Align(
      alignment: Alignment.centerRight,
      child: VoicesFilledButton(
        onTap: isValid ? onSave : null,
        child: Text(context.l10n.saveButtonText.toUpperCase()),
      ),
    );
  }
}

class _PropertyBuilder extends StatelessWidget {
  final DocumentProperty property;
  final bool isEditMode;
  final ValueChanged<List<DocumentChange>> onChanged;

  const _PropertyBuilder({
    required super.key,
    required this.property,
    required this.isEditMode,
    required this.onChanged,
  });

  @override
  Widget build(BuildContext context) {
    final property = this.property;
    switch (property) {
      case DocumentListProperty():
        return _PropertyListBuilder(
          list: property,
          isEditMode: isEditMode,
          onChanged: onChanged,
        );
      case DocumentObjectProperty():
        return _PropertyObjectBuilder(
          property: property,
          isEditMode: isEditMode,
          onChanged: onChanged,
        );
      case DocumentValueProperty():
        return _PropertyValueBuilder(
          property: property,
          isEditMode: isEditMode,
          onChanged: onChanged,
        );
    }
  }
}

class _PropertyListBuilder extends StatelessWidget {
  final DocumentListProperty list;
  final bool isEditMode;
  final ValueChanged<List<DocumentChange>> onChanged;

  const _PropertyListBuilder({
    required this.list,
    required this.isEditMode,
    required this.onChanged,
  });

  @override
  Widget build(BuildContext context) {
    return Column(
      mainAxisSize: MainAxisSize.min,
      crossAxisAlignment: CrossAxisAlignment.start,
      children: list.properties
          .whereNot((child) => child.schema.isSubsection)
          .map<Widget>((child) {
            return _PropertyBuilder(
              key: ValueKey(child.schema.nodeId),
              property: child,
              isEditMode: isEditMode,
              onChanged: onChanged,
            );
          })
          .separatedBy(const SizedBox(height: 24))
          .toList(),
    );
  }
}

class _PropertyObjectBuilder extends StatelessWidget {
  final DocumentObjectProperty property;
  final bool isEditMode;
  final ValueChanged<List<DocumentChange>> onChanged;

  const _PropertyObjectBuilder({
    required this.property,
    required this.isEditMode,
    required this.onChanged,
  });

  @override
  Widget build(BuildContext context) {
    final schema = property.schema;
    switch (schema) {
      case DocumentSingleGroupedTagSelectorSchema():
        return SingleGroupedTagSelectorWidget(
          schema: schema,
          property: property,
          isEditMode: isEditMode,
          onChanged: onChanged,
        );

      case DocumentSegmentSchema():
      case DocumentSectionSchema():
      case DocumentNestedQuestionsSchema():
      case DocumentGenericObjectSchema():
        return Column(
          mainAxisSize: MainAxisSize.min,
          crossAxisAlignment: CrossAxisAlignment.start,
          children: property.properties
              .whereNot((child) => child.schema.isSubsection)
              .map<Widget>((child) {
                return _PropertyBuilder(
                  key: ValueKey(child.schema.nodeId),
                  property: child,
                  isEditMode: isEditMode,
                  onChanged: onChanged,
                );
              })
              .separatedBy(const SizedBox(height: 24))
              .toList(),
        );
    }
  }
}

class _PropertyValueBuilder extends StatelessWidget {
  final DocumentValueProperty property;
  final bool isEditMode;
  final ValueChanged<List<DocumentChange>> onChanged;

  const _PropertyValueBuilder({
    required this.property,
    required this.isEditMode,
    required this.onChanged,
  });

  @override
  Widget build(BuildContext context) {
    final schema = property.schema;
    switch (schema) {
      case DocumentDropDownSingleSelectSchema():
        return SingleDropdownSelectionWidget(
          property: schema.castProperty(property),
          schema: schema,
          isEditMode: isEditMode,
          onChanged: onChanged,
        );
      case DocumentAgreementConfirmationSchema():
        final castProperty = schema.castProperty(property);
        return AgreementConfirmationWidget(
          property: castProperty,
          schema: schema,
          isEditMode: isEditMode,
          onChanged: onChanged,
        );
      case DocumentTokenValueCardanoAdaSchema():
        return DocumentTokenValueWidget(
          property: schema.castProperty(property),
          schema: schema,
          currency: const Currency.ada(),
          isEditMode: isEditMode,
          onChanged: onChanged,
        );
      case DocumentYesNoChoiceSchema():
        return YesNoChoiceWidget(
          property: schema.castProperty(property),
          schema: schema,
          onChanged: onChanged,
          isEditMode: isEditMode,
        );
      case DocumentSingleLineHttpsUrlEntrySchema():
        return SingleLineHttpsUrlWidget(
          property: schema.castProperty(property),
          schema: schema,
          isEditMode: isEditMode,
          onChanged: onChanged,
        );
      case DocumentSingleLineTextEntrySchema():
      case DocumentMultiLineTextEntrySchema():
      case DocumentGenericStringSchema():
        final castSchema = schema as DocumentStringSchema;
        return SimpleTextEntryWidget(
          property: castSchema.castProperty(property),
          schema: castSchema,
          isEditMode: isEditMode,
          onChanged: onChanged,
        );

      case DocumentMultiLineTextEntryMarkdownSchema():
        return MultilineTextEntryMarkdownWidget(
          property: schema.castProperty(property),
          schema: schema,
          isEditMode: isEditMode,
          onChanged: onChanged,
        );
<<<<<<< HEAD
      case DocumentRadioButtonSelect():
        return RadioButtonSelectWidget(
=======
      case DocumentDurationInMonthsSchema():
        return DurationInMonthsWidget(
>>>>>>> 61cd6eef
          property: schema.castProperty(property),
          schema: schema,
          isEditMode: isEditMode,
          onChanged: onChanged,
        );
<<<<<<< HEAD
=======

>>>>>>> 61cd6eef
      case DocumentSpdxLicenseOrUrlSchema():
      case DocumentLanguageCodeSchema():
      case DocumentGenericIntegerSchema():
      case DocumentGenericNumberSchema():
      case DocumentGenericBooleanSchema():
        return _UnimplementedWidget(schema: schema);

      case DocumentTagGroupSchema():
      case DocumentTagSelectionSchema():
        // DocumentTagGroupSchema and DocumentTagSelectionSchema should
        // be handled by their parent (DocumentSingleGroupedTagSelectorSchema)
        // so the code here should never be executed
        return _UnimplementedWidget(schema: schema);
    }
  }
}

// TODO(dtscalac): remove this widget when all document properties
// are implemented
class _UnimplementedWidget extends StatelessWidget {
  final DocumentPropertySchema schema;

  const _UnimplementedWidget({
    required this.schema,
  });

  @override
  Widget build(BuildContext context) {
    return Container(
      padding: const EdgeInsets.all(16),
      child: Text(
        'Unimplemented ${schema.runtimeType}: ${schema.nodeId}',
        style: const TextStyle(color: Colors.red),
      ),
    );
  }
}<|MERGE_RESOLUTION|>--- conflicted
+++ resolved
@@ -379,22 +379,22 @@
           isEditMode: isEditMode,
           onChanged: onChanged,
         );
-<<<<<<< HEAD
+
       case DocumentRadioButtonSelect():
         return RadioButtonSelectWidget(
-=======
+          property: schema.castProperty(property),
+          schema: schema,
+          isEditMode: isEditMode,
+          onChanged: onChanged,
+        );
+
       case DocumentDurationInMonthsSchema():
         return DurationInMonthsWidget(
->>>>>>> 61cd6eef
-          property: schema.castProperty(property),
-          schema: schema,
-          isEditMode: isEditMode,
-          onChanged: onChanged,
-        );
-<<<<<<< HEAD
-=======
-
->>>>>>> 61cd6eef
+          property: schema.castProperty(property),
+          schema: schema,
+          isEditMode: isEditMode,
+          onChanged: onChanged,
+        );
       case DocumentSpdxLicenseOrUrlSchema():
       case DocumentLanguageCodeSchema():
       case DocumentGenericIntegerSchema():
