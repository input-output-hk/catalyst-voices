--- conflicted
+++ resolved
@@ -42,10 +42,7 @@
       action: Offstage(
         offstage: !isEditEnabled,
         child: VoicesEditSaveButton(
-<<<<<<< HEAD
-=======
           key: const Key('EditableTileEditSaveButton'),
->>>>>>> 1ab9e197
           onTap: _toggleEditMode,
           isEditing: isEditMode,
           hasError: errorText != null,
