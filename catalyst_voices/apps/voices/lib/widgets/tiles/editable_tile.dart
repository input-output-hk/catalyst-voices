import 'package:catalyst_voices/widgets/widgets.dart';
import 'package:catalyst_voices_assets/catalyst_voices_assets.dart';
import 'package:catalyst_voices_brands/catalyst_voices_brands.dart';
import 'package:catalyst_voices_localization/catalyst_voices_localization.dart';
import 'package:flutter/material.dart';

typedef EditableTileChange = ({
  bool isEditMode,
  EditableTileChangeSource source,
});

class EditableTile extends StatelessWidget {
  final String title;
  final bool isSelected;
  final bool isEditMode;
  final bool isSaveEnabled;
  final bool isEditEnabled;
  final String? errorText;
  final ValueChanged<EditableTileChange>? onChanged;
  final Widget child;

  const EditableTile({
    super.key,
    required this.title,
    this.isSelected = false,
    this.isEditMode = false,
    this.isSaveEnabled = false,
    this.isEditEnabled = true,
    this.errorText,
    this.onChanged,
    required this.child,
  });

  @override
  Widget build(BuildContext context) {
    final showSaveButton = isEditMode;
    final showFooter = showSaveButton || errorText != null;

    return PropertyTile(
      title: title,
      isSelected: isSelected,
<<<<<<< HEAD
      action: Offstage(
        offstage: !isEditEnabled,
        child: VoicesEditSaveButton(
          onTap: _toggleEditMode,
          isEditing: isEditMode,
          hasError: errorText != null,
        ),
=======
      action: VoicesEditSaveButton(
        key: const Key('EditableTileEditSaveButton'),
        onTap: _toggleEditMode,
        isEditing: isEditMode,
        hasError: errorText != null,
>>>>>>> 5aaa04a0
      ),
      footer: showFooter
          ? _Footer(
              errorText: errorText,
              showSaveButton: showSaveButton,
              isSaveEnabled: isSaveEnabled,
              onSave: _save,
            )
          : null,
      child: child,
    );
  }

  void _save() {
    const change = (
      isEditMode: false,
      source: EditableTileChangeSource.save,
    );

    onChanged?.call(change);
  }

  void _toggleEditMode() {
    final change = (
      isEditMode: !isEditMode,
      source: EditableTileChangeSource.cancel,
    );

    onChanged?.call(change);
  }
}

enum EditableTileChangeSource { cancel, save }

class _ErrorText extends StatelessWidget {
  final String text;

  const _ErrorText({
    required this.text,
  });

  @override
  Widget build(BuildContext context) {
    final theme = Theme.of(context);
    final color = theme.colors.iconsError;
    return Row(
      spacing: 10,
      children: [
        VoicesAssets.icons.exclamationCircle.buildIcon(
          size: 24,
          color: color,
        ),
        Flexible(
          child: Text(
            text,
            style: theme.textTheme.bodyMedium?.copyWith(color: color),
          ),
        ),
      ],
    );
  }
}

class _Footer extends StatelessWidget {
  final String? errorText;
  final bool showSaveButton;
  final bool isSaveEnabled;
  final VoidCallback onSave;

  const _Footer({
    required this.errorText,
    required this.showSaveButton,
    required this.isSaveEnabled,
    required this.onSave,
  });

  @override
  Widget build(BuildContext context) {
    final errorText = this.errorText;

    return Row(
      children: [
        Expanded(
          child: errorText != null
              ? _ErrorText(text: errorText)
              : const SizedBox.shrink(),
        ),
        Visibility.maintain(
          visible: showSaveButton,
          child: VoicesFilledButton(
            onTap: isSaveEnabled ? onSave : null,
            child: Text(context.l10n.saveButtonText.toUpperCase()),
          ),
        ),
      ],
    );
  }
}<|MERGE_RESOLUTION|>--- conflicted
+++ resolved
@@ -39,21 +39,14 @@
     return PropertyTile(
       title: title,
       isSelected: isSelected,
-<<<<<<< HEAD
       action: Offstage(
         offstage: !isEditEnabled,
         child: VoicesEditSaveButton(
+          key: const Key('EditableTileEditSaveButton'),
           onTap: _toggleEditMode,
           isEditing: isEditMode,
           hasError: errorText != null,
         ),
-=======
-      action: VoicesEditSaveButton(
-        key: const Key('EditableTileEditSaveButton'),
-        onTap: _toggleEditMode,
-        isEditing: isEditMode,
-        hasError: errorText != null,
->>>>>>> 5aaa04a0
       ),
       footer: showFooter
           ? _Footer(
