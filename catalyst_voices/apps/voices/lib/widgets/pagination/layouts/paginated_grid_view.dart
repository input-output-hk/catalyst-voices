import 'package:catalyst_voices/widgets/pagination/builders/paged_wrap_child_builder.dart';
import 'package:catalyst_voices/widgets/pagination/paging_controller.dart';
import 'package:catalyst_voices/widgets/pagination/paging_state.dart';
import 'package:catalyst_voices/widgets/pagination/paging_status.dart';
import 'package:catalyst_voices/widgets/widgets.dart';
import 'package:catalyst_voices_assets/catalyst_voices_assets.dart';
import 'package:catalyst_voices_localization/catalyst_voices_localization.dart';
import 'package:flutter/material.dart';

class PaginatedGridView<ItemType> extends StatelessWidget {
  final PagingController<ItemType> pagingController;
  final PagedWrapChildBuilder<ItemType> builderDelegate;

  const PaginatedGridView({
    super.key,
    required this.pagingController,
    required this.builderDelegate,
  });

  WidgetBuilder get _errorIndicatorBuilder =>
      builderDelegate.errorIndicatorBuilder ??
      (context) => VoicesErrorIndicator(
            message: context.l10n.somethingWentWrong,
          );

  ItemWidgetBuilder<ItemType> get _itemBuilder => builderDelegate.builder;

  WidgetBuilder get _loadingIndicatorBuilder =>
      builderDelegate.loadingIndicatorBuilder ??
      (_) => const Padding(
            padding: EdgeInsets.all(16),
            child: Center(child: VoicesCircularProgressIndicator()),
          );

  PagingController<ItemType> get _pagingController => pagingController;

  @override
  Widget build(BuildContext context) {
    return ValueListenableBuilder<PagingState<ItemType>>(
      valueListenable: _pagingController,
      builder: (context, pagingState, _) {
        Widget child;
        switch (pagingState.status) {
          case PagingStatus.empty:
            child = builderDelegate.emptyIndicatorBuilder(context);
            break;
          case PagingStatus.loading:
            child = _loadingIndicatorBuilder(context);
            break;

          case PagingStatus.ongoing:
          case PagingStatus.completed:
            child = SizedBox(
              width: double.infinity,
              child: Wrap(
                key: const Key('PaginatedGridView'),
                spacing: 16,
                runSpacing: 16,
                children: pagingState.itemList.map((item) => _itemBuilder(context, item)).toList(),
              ),
            );
            break;

          case PagingStatus.error:
            child = _errorIndicatorBuilder(context);
            break;
        }

        if (builderDelegate.animateTransition) {
          child = AnimatedSwitcher(
            duration: builderDelegate.transitionDuration,
            child: child,
          );
        }

        return Column(
          mainAxisSize: MainAxisSize.min,
          children: [
            child,
            Offstage(
              offstage: pagingState.itemList.isEmpty ||
                  (pagingState.isFirstPage && pagingState.isLastPage),
              child: _Controls(
                fromNumber: pagingState.fromValue,
                toNumber: pagingState.toValue,
                maxResults: pagingState.maxResults,
<<<<<<< HEAD
                onNextPageTap: pagingState.isLastPage ? null : () => _onNextPageTap(pagingState),
                onPrevPageTap: pagingState.isFirstPage ? null : _onPrevPageTap,
=======
                onNextPageTap: pagingState.isLastPage
                    ? null
                    : () => _onNextPageTap(pagingState),
                onPrevPageTap: pagingState.isFirstPage
                    ? null
                    : () => _onPrevPageTap(pagingState),
>>>>>>> 94436486
              ),
            ),
          ],
        );
      },
    );
  }

  void _onNextPageTap(PagingState<ItemType> pagingState) {
    if (pagingState.isLoading) return;
    if (pagingState.currentPage < pagingState.currentLastPage) {
      _pagingController.nextPage();
    } else {
      _pagingController.notifyPageRequestListeners(_pagingController.nextPageValue);
    }
  }

  void _onPrevPageTap(PagingState<ItemType> pagingState) {
    if (pagingState.isLoading) return;

    _pagingController
        .notifyPageRequestListeners(_pagingController.currentPage - 1);
  }
}

class _Controls extends StatelessWidget {
  final int fromNumber;
  final int toNumber;
  final int maxResults;
  final VoidCallback? onNextPageTap;
  final VoidCallback? onPrevPageTap;

  const _Controls({
    required this.fromNumber,
    required this.toNumber,
    required this.maxResults,
    this.onNextPageTap,
    this.onPrevPageTap,
  });

  @override
  Widget build(BuildContext context) {
    return Row(
      children: [
        Text(
          key: const Key('PaginationText'),
          context.l10n.paginationProposalsCounter(
            fromNumber,
            toNumber,
            maxResults,
          ),
        ),
        VoicesIconButton(
          key: const Key('PrevPageBtn'),
          onTap: onPrevPageTap,
          child: VoicesAssets.icons.chevronLeft.buildIcon(),
        ),
        VoicesIconButton(
          key: const Key('NextPageBtn'),
          onTap: onNextPageTap,
          child: VoicesAssets.icons.chevronRight.buildIcon(),
        ),
      ],
    );
  }
}<|MERGE_RESOLUTION|>--- conflicted
+++ resolved
@@ -84,17 +84,8 @@
                 fromNumber: pagingState.fromValue,
                 toNumber: pagingState.toValue,
                 maxResults: pagingState.maxResults,
-<<<<<<< HEAD
                 onNextPageTap: pagingState.isLastPage ? null : () => _onNextPageTap(pagingState),
-                onPrevPageTap: pagingState.isFirstPage ? null : _onPrevPageTap,
-=======
-                onNextPageTap: pagingState.isLastPage
-                    ? null
-                    : () => _onNextPageTap(pagingState),
-                onPrevPageTap: pagingState.isFirstPage
-                    ? null
-                    : () => _onPrevPageTap(pagingState),
->>>>>>> 94436486
+                onPrevPageTap: pagingState.isFirstPage ? null : () => _onPrevPageTap(pagingState),
               ),
             ),
           ],
@@ -115,8 +106,7 @@
   void _onPrevPageTap(PagingState<ItemType> pagingState) {
     if (pagingState.isLoading) return;
 
-    _pagingController
-        .notifyPageRequestListeners(_pagingController.currentPage - 1);
+    _pagingController.notifyPageRequestListeners(_pagingController.currentPage - 1);
   }
 }
 
