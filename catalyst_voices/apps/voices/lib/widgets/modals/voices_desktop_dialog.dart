--- conflicted
+++ resolved
@@ -153,12 +153,8 @@
     );
 
     return Align(
-<<<<<<< HEAD
+      key: const Key('DialogCloseButton'),
       alignment: alignment,
-=======
-      key: const Key('DialogCloseButton'),
-      alignment: Alignment.topRight,
->>>>>>> b5fd42dc
       child: IconButtonTheme(
         data: const IconButtonThemeData(style: buttonStyle),
         child: child,
