--- conflicted
+++ resolved
@@ -407,15 +407,8 @@
           circle: false,
           onTap: () async {
             // TODO(LynxLynxx): Change to proposal view route when implemented
-<<<<<<< HEAD
-            final url = ProposalBuilderRoute(
-              proposalId: proposalId,
-              local: false,
-            ).location;
-=======
             // TODO(LynxLynxx): change proposalId to use DocumentRef
             final url = ProposalBuilderRoute(proposalId: proposalId).location;
->>>>>>> 8a2c7237
             await ShareProposalDialog.show(context, url);
           },
         ),
