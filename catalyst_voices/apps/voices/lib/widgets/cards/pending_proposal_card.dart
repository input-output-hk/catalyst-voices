--- conflicted
+++ resolved
@@ -1,4 +1,5 @@
 import 'package:catalyst_voices/common/ext/build_context_ext.dart';
+import 'package:catalyst_voices/common/formatters/date_formatter.dart';
 import 'package:catalyst_voices/routes/routing/proposal_builder_route.dart';
 import 'package:catalyst_voices/widgets/cards/proposal_card_widgets.dart';
 import 'package:catalyst_voices/widgets/modals/proposals/share_proposal_dialog.dart';
@@ -339,16 +340,11 @@
         ProposalVersionChip(version: version.toString()),
         if (showLastUpdate && lastUpdate != null) ...[
           const SizedBox(width: 4),
-<<<<<<< HEAD
-          DayMonthTimeTextWithTooltip(
-            datetime: lastUpdate,
-=======
           VoicesPlainTooltip(
             message: _tooltipMessage(context),
             child: DayMonthTimeText(
               dateTime: lastUpdate!,
             ),
->>>>>>> 3ff3fbef
           ),
         ],
         const Spacer(),
@@ -358,8 +354,6 @@
       ],
     );
   }
-<<<<<<< HEAD
-=======
 
   String _tooltipMessage(BuildContext context) {
     if (lastUpdate == null) {
@@ -370,7 +364,6 @@
 
     return context.l10n.publishedOn(dt.date, dt.time);
   }
->>>>>>> 3ff3fbef
 }
 
 class _Title extends StatelessWidget {
@@ -423,6 +416,7 @@
           FavoriteButton(
             key: const Key('FavoriteBtn'),
             circle: false,
+            isFavorite: isFavorite,
             onChanged: onFavoriteChanged,
           ),
         ],
