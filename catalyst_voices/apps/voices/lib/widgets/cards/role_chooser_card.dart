import 'package:catalyst_voices/widgets/widgets.dart';
import 'package:catalyst_voices_brands/catalyst_voices_brands.dart';
import 'package:catalyst_voices_localization/catalyst_voices_localization.dart';
import 'package:flutter/material.dart';

/// A role chooser card, responsible as a building block
/// for any role selection, and available in both
/// interactive and view-only mode.
class RoleChooserCard extends StatelessWidget {
  /// The current displaying value.
  final bool value;

  /// Icon image.
  final Widget icon;

  /// The text label displaying on the card.
  final String label;

  /// Whether can change [value]. This is different from [isViewOnly] as it
  /// does not affect UI
  final bool isLocked;

  /// Locks the value and shows it as default, only the selected value appears.
  final bool isDefault;

  /// Hides the "Learn More" link.
  final bool isLearnMoreHidden;

  /// Toggles view-only mode.
  final bool isViewOnly;

  /// A callback triggered when the role selection changes.
  final ValueChanged<bool>? onChanged;

  /// A callback triggered when the "Learn More" link is clicked.
  final VoidCallback? onLearnMore;

  const RoleChooserCard({
    super.key,
    required this.value,
    required this.icon,
    required this.label,
    this.isLocked = false,
    this.isDefault = false,
    this.isLearnMoreHidden = false,
    this.isViewOnly = false,
    this.onChanged,
    this.onLearnMore,
  });

  @override
  Widget build(BuildContext context) {
    return Container(
      height: 100,
      padding: EdgeInsets.all(isViewOnly ? 8 : 12),
      decoration: isViewOnly
          ? null
          : BoxDecoration(
              border: Border.all(color: Theme.of(context).colors.outlineBorderVariant),
              borderRadius: BorderRadius.circular(8),
            ),
      child: Row(
        children: [
          Column(children: [icon]),
          const SizedBox(width: 12),
          Expanded(
            child: Column(
              children: [
                Row(
                  children: [
                    Expanded(
                      child: Text(
                        overflow: TextOverflow.ellipsis,
                        label,
                        style: Theme.of(context).textTheme.titleSmall,
                      ),
                    ),
                    if (!isLearnMoreHidden) ...[
                      const SizedBox(width: 10),
                      _LearnMoreText(onTap: onLearnMore),
                    ],
                  ],
                ),
                const SizedBox(height: 8),
                Row(
                  children: [
                    if (isViewOnly)
                      _DisplayingValueAsChips(value: value, isDefault: isDefault)
                    else
                      _DisplayingValueAsSegmentedButton(
                        value: value,
                        isLocked: isLocked,
                        isDefault: isDefault,
                        onChanged: onChanged,
                      ),
                  ],
                ),
              ],
            ),
          ),
        ],
      ),
    );
  }
}

class _DisplayingValueAsChips extends StatelessWidget {
  final bool value;
  final bool isDefault;

  const _DisplayingValueAsChips({required this.value, required this.isDefault});

  @override
  Widget build(BuildContext context) {
    return Wrap(
      spacing: 5,
      runSpacing: 5,
      children: [
        VoicesChip.round(
          content: Text(
            value ? context.l10n.yes : context.l10n.no,
            semanticsIdentifier: 'YesNoChip',
            style: TextStyle(
              color: value
                  ? Theme.of(context).colors.successContainer
                  : Theme.of(context).colors.errorContainer,
            ),
          ),
<<<<<<< HEAD
          padding: const EdgeInsets.symmetric(horizontal: 12, vertical: 4),
=======
          padding: const EdgeInsets.symmetric(
            horizontal: 12,
            vertical: 4,
          ),
>>>>>>> 8e81431a
          backgroundColor: value
              ? Theme.of(context).colors.success
              : Theme.of(context).colors.iconsError,
        ),
        if (isDefault)
          VoicesChip.round(
            content: Text(
              context.l10n.defaultRole,
              semanticsIdentifier: 'DefaultRoleChip',
              style: TextStyle(color: Theme.of(context).colors.iconsPrimary),
            ),
            padding: const EdgeInsets.symmetric(horizontal: 20, vertical: 4),
            backgroundColor: Theme.of(context).colors.iconsBackgroundVariant,
          ),
      ],
    );
  }
}

class _DisplayingValueAsSegmentedButton extends StatelessWidget {
  final bool value;
  final bool isLocked;
  final bool isDefault;
  final ValueChanged<bool>? onChanged;

  const _DisplayingValueAsSegmentedButton({
    required this.value,
    required this.isLocked,
    required this.isDefault,
    this.onChanged,
  });

  @override
  Widget build(BuildContext context) {
    return Expanded(
      child: VoicesSegmentedButton<bool>(
        segments: isLocked
            ? [
                ButtonSegment(
                  value: value,
                  label: Text(
                    [
                      if (value) context.l10n.yes else context.l10n.no,
                      if (isDefault) '(${context.l10n.defaultRole})',
                    ].join(' '),
                  ),
                  icon: Icon(value ? Icons.check : Icons.block),
                ),
              ]
            : [
                ButtonSegment(
                  value: true,
                  label: Text(context.l10n.yes, semanticsIdentifier: 'RoleYesButton'),
                  icon: value ? const Icon(Icons.check) : null,
                ),
                ButtonSegment(
                  value: false,
                  label: Text(context.l10n.no, semanticsIdentifier: 'RoleNoButton'),
                  icon: !value ? const Icon(Icons.block) : null,
                ),
              ],
        style: SegmentedButton.styleFrom(
          backgroundColor: Colors.transparent,
          foregroundColor: Theme.of(context).colors.textOnPrimary,
          selectedForegroundColor: value
              ? Theme.of(context).colors.successContainer
              : Theme.of(context).colors.errorContainer,
          selectedBackgroundColor: value
              ? Theme.of(context).colors.success
              : Theme.of(context).colors.iconsError,
          iconColor: value ? Theme.of(context).colors.successContainer : Colors.transparent,
        ),
        showSelectedIcon: false,
        selected: {value},
        onChanged: (selected) => onChanged?.call(selected.first),
      ),
    );
  }
}

class _LearnMoreText extends StatelessWidget {
  final VoidCallback? onTap;

  const _LearnMoreText({this.onTap});

  @override
  Widget build(BuildContext context) {
    return LinkText(
      context.l10n.learnMore,
      onTap: onTap,
      style: Theme.of(context).textTheme.labelMedium,
      underline: false,
    );
  }
}<|MERGE_RESOLUTION|>--- conflicted
+++ resolved
@@ -126,14 +126,10 @@
                   : Theme.of(context).colors.errorContainer,
             ),
           ),
-<<<<<<< HEAD
-          padding: const EdgeInsets.symmetric(horizontal: 12, vertical: 4),
-=======
           padding: const EdgeInsets.symmetric(
             horizontal: 12,
             vertical: 4,
           ),
->>>>>>> 8e81431a
           backgroundColor: value
               ? Theme.of(context).colors.success
               : Theme.of(context).colors.iconsError,
