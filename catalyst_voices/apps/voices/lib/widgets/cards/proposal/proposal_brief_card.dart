import 'package:catalyst_voices/common/ext/build_context_ext.dart';
import 'package:catalyst_voices/widgets/cards/proposal/proposal_border.dart';
import 'package:catalyst_voices/widgets/modals/proposals/share_proposal_dialog.dart';
import 'package:catalyst_voices/widgets/text/day_month_time_text.dart';
import 'package:catalyst_voices/widgets/widgets.dart';
import 'package:catalyst_voices_blocs/catalyst_voices_blocs.dart';
import 'package:catalyst_voices_brands/catalyst_voices_brands.dart';
import 'package:catalyst_voices_localization/catalyst_voices_localization.dart';
import 'package:catalyst_voices_models/catalyst_voices_models.dart';
import 'package:catalyst_voices_view_models/catalyst_voices_view_models.dart';
import 'package:flutter/material.dart';

/// Displays a proposal brief on a card.
class ProposalBriefCard extends StatefulWidget {
  final ProposalBrief proposal;
  final VoidCallback? onTap;
  final ValueChanged<bool>? onFavoriteChanged;
  final ValueChanged<VoteButtonAction>? onVoteAction;

  const ProposalBriefCard({
    super.key,
    required this.proposal,
    this.onTap,
    this.onFavoriteChanged,
    this.onVoteAction,
  });

  @override
  State<ProposalBriefCard> createState() => _ProposalBriefCardState();
}

class _Author extends StatelessWidget {
  final String? author;

  const _Author({
    required this.author,
  });

  @override
  Widget build(BuildContext context) {
    return Padding(
      padding: const EdgeInsets.symmetric(vertical: 12),
      child: Row(
        mainAxisSize: MainAxisSize.min,
        spacing: 8,
        children: [
          ProfileAvatar(
            size: 32,
            username: author,
          ),
          UsernameText(
            key: const Key('Author'),
            author,
            style: context.textTheme.titleSmall?.copyWith(
              color: context.colors.textOnPrimaryLevel1,
            ),
          ),
        ],
      ),
    );
  }
}

class _Category extends StatelessWidget {
  final String category;

  const _Category({
    required this.category,
  });

  @override
  Widget build(BuildContext context) {
    return Text(
      key: const Key('Category'),
      category,
      style: context.textTheme.labelMedium?.copyWith(
        color: context.colors.textDisabled,
      ),
    );
  }
}

class _Description extends StatelessWidget {
  final String text;
  final bool isTruncated;

  const _Description({required this.text, required this.isTruncated});

  @override
  Widget build(BuildContext context) {
    return Text(
      key: const Key('Description'),
      text,
      style: Theme.of(context).textTheme.bodyMedium?.copyWith(
            color: Theme.of(context).colors.textOnPrimaryLevel0,
          ),
      maxLines: isTruncated ? 3 : 5,
      overflow: TextOverflow.ellipsis,
    );
  }
}

class _FundsAndDuration extends StatelessWidget {
  final String funds;
  final int duration;

  const _FundsAndDuration({
    required this.funds,
    required this.duration,
  });

  @override
  Widget build(BuildContext context) {
    return Container(
      padding: const EdgeInsets.symmetric(horizontal: 16, vertical: 8),
      decoration: BoxDecoration(
        color: Theme.of(context).colorScheme.primary.withValues(alpha: 0.12),
        borderRadius: BorderRadius.circular(8),
      ),
      child: SizedBox(
        width: double.infinity,
        child: Wrap(
          alignment: WrapAlignment.spaceBetween,
          children: [
            _PropertyValue(
              key: const Key('FundsRequested'),
              title: context.l10n.fundsRequested,
              formattedValue: funds,
            ),
            _PropertyValue(
              key: const Key('Duration'),
              title: context.l10n.duration,
              formattedValue: context.l10n.valueMonths(duration),
            ),
          ],
        ),
      ),
    );
  }
}

class _PropertyValue extends StatelessWidget {
  final String title;
  final String formattedValue;

  const _PropertyValue({
    required this.title,
    required this.formattedValue,
    super.key,
  });

  @override
  Widget build(BuildContext context) {
    return Column(
      mainAxisSize: MainAxisSize.min,
      crossAxisAlignment: CrossAxisAlignment.start,
      children: [
        Text(
          key: const Key('Title'),
          title,
          style: context.textTheme.bodySmall?.copyWith(
            color: context.colors.textOnPrimaryLevel1,
          ),
        ),
        Text(
          key: const Key('Value'),
          formattedValue,
          style: context.textTheme.titleLarge?.copyWith(
            color: context.colors.textOnPrimaryLevel1,
          ),
        ),
      ],
    );
  }
}

class _ProposalBriefCardState extends State<ProposalBriefCard> {
  late final WidgetStatesController _statesController;

  @override
  Widget build(BuildContext context) {
<<<<<<< HEAD
    final voteData = switch (widget.proposal) {
      ProposalBriefVoting(:final voteData) => voteData,
      _ => null,
    };
=======
    final proposal = widget.proposal;

    final voteData = proposal is ProposalBriefVoting ? proposal.voteData : null;
>>>>>>> 6e783a13
    final onVoteAction = widget.onVoteAction;

    return ConstrainedBox(
      constraints: const BoxConstraints(
        minHeight: 454,
        maxHeight: 454,
        maxWidth: 326,
      ),
      child: Material(
        key: const Key('ProposalCard'),
        color: context.colors.elevationsOnSurfaceNeutralLv1White,
        borderRadius: BorderRadius.circular(12),
        child: InkWell(
          statesController: _statesController,
          onTap: widget.onTap,
          highlightColor: Colors.transparent,
          borderRadius: BorderRadius.circular(12),
          child: ProposalBorder(
            publish: proposal.publish,
            statesController: _statesController,
            child: Padding(
              padding: const EdgeInsets.all(16),
              child: Column(
                crossAxisAlignment: CrossAxisAlignment.start,
                children: [
                  _Topbar(
<<<<<<< HEAD
                    proposalRef: widget.proposal.selfRef,
                    isFavorite: widget.proposal.isFavorite,
=======
                    proposalRef: proposal.selfRef,
                    isFavorite: proposal.isFavorite,
>>>>>>> 6e783a13
                    onFavoriteChanged: widget.onFavoriteChanged,
                  ),
                  const SizedBox(height: 2),
                  _Category(
                    category: proposal.categoryName,
                  ),
                  const SizedBox(height: 4),
                  Expanded(
                    child: _Title(text: proposal.title),
                  ),
                  _Author(author: proposal.author),
                  _FundsAndDuration(
                    funds: proposal.formattedFunds,
                    duration: proposal.duration,
                  ),
                  const SizedBox(height: 12),
                  Expanded(
<<<<<<< HEAD
                    child: _Description(
                      text: widget.proposal.description,
                      isTruncated: voteData != null,
                    ),
=======
                    child: _Description(text: proposal.description),
>>>>>>> 6e783a13
                  ),
                  const SizedBox(height: 12),
                  _ProposalInfo(
                    publish: proposal.publish,
                    version: proposal.versionNumber,
                    updateDate: proposal.updateDate,
                    commentsCount: proposal.commentsCount,
                  ),
                  if (voteData != null && onVoteAction != null) ...[
                    const SizedBox(height: 12),
                    VoteButton(
                      data: voteData,
                      onSelected: onVoteAction,
                    ),
                  ],
                ],
              ),
            ),
          ),
        ),
      ),
    );
  }

  @override
  void dispose() {
    _statesController.dispose();
    super.dispose();
  }

  @override
  void initState() {
    super.initState();
    _statesController = WidgetStatesController();
  }
}

class _ProposalInfo extends StatelessWidget {
  final ProposalPublish publish;
  final int version;
  final DateTime updateDate;
  final int commentsCount;

  const _ProposalInfo({
    required this.publish,
    required this.version,
    required this.updateDate,
    required this.commentsCount,
  });

  @override
  Widget build(BuildContext context) {
    return Row(
      mainAxisSize: MainAxisSize.min,
      children: [
        if (publish.isDraft) const DraftProposalChip() else const FinalProposalChip(),
        const SizedBox(width: 4),
        ProposalVersionChip(version: version.toString()),
        const SizedBox(width: 4),
        VoicesPlainTooltip(
          message: _tooltipMessage(context),
          child: DayMonthTimeText(
            dateTime: updateDate,
          ),
        ),
        const Spacer(),
        ProposalCommentsChip(
          commentsCount: commentsCount,
        ),
      ],
    );
  }

  String _tooltipMessage(BuildContext context) {
    final timezone = context.select<SessionCubit?, TimezonePreferences>(
      (value) => value?.state.settings.timezone ?? TimezonePreferences.local,
    );

    final effectiveData = switch (timezone) {
      TimezonePreferences.utc => updateDate.toUtc(),
      TimezonePreferences.local => updateDate.toLocal(),
    };
    final dt = DateFormatter.formatDateTimeParts(effectiveData, includeYear: true);

    return context.l10n.publishedOn(dt.date, dt.time);
  }
}

class _Title extends StatelessWidget {
  final String text;

  const _Title({required this.text});

  @override
  Widget build(BuildContext context) {
    return Text(
      key: const Key('Title'),
      text,
      style: Theme.of(context).textTheme.titleLarge,
      maxLines: 2,
      overflow: TextOverflow.ellipsis,
    );
  }
}

class _Topbar extends StatelessWidget {
  final DocumentRef proposalRef;
  final bool isFavorite;
  final ValueChanged<bool>? onFavoriteChanged;

  const _Topbar({
    required this.proposalRef,
    required this.isFavorite,
    required this.onFavoriteChanged,
  });

  @override
  Widget build(BuildContext context) {
    return Row(
      mainAxisSize: MainAxisSize.min,
      children: [
        const Spacer(),
        ShareButton(
          key: const Key('ShareBtn'),
          circle: false,
          onTap: () async {
            await ShareProposalDialog.show(context, ref: proposalRef);
          },
        ),
        if (onFavoriteChanged != null) ...[
          const SizedBox(width: 4),
          FavoriteButton(
            key: const Key('FavoriteBtn'),
            circle: false,
            isFavorite: isFavorite,
            onChanged: onFavoriteChanged,
          ),
        ],
      ],
    );
  }
}<|MERGE_RESOLUTION|>--- conflicted
+++ resolved
@@ -179,16 +179,9 @@
 
   @override
   Widget build(BuildContext context) {
-<<<<<<< HEAD
-    final voteData = switch (widget.proposal) {
-      ProposalBriefVoting(:final voteData) => voteData,
-      _ => null,
-    };
-=======
     final proposal = widget.proposal;
 
     final voteData = proposal is ProposalBriefVoting ? proposal.voteData : null;
->>>>>>> 6e783a13
     final onVoteAction = widget.onVoteAction;
 
     return ConstrainedBox(
@@ -215,13 +208,8 @@
                 crossAxisAlignment: CrossAxisAlignment.start,
                 children: [
                   _Topbar(
-<<<<<<< HEAD
-                    proposalRef: widget.proposal.selfRef,
-                    isFavorite: widget.proposal.isFavorite,
-=======
                     proposalRef: proposal.selfRef,
                     isFavorite: proposal.isFavorite,
->>>>>>> 6e783a13
                     onFavoriteChanged: widget.onFavoriteChanged,
                   ),
                   const SizedBox(height: 2),
@@ -239,14 +227,10 @@
                   ),
                   const SizedBox(height: 12),
                   Expanded(
-<<<<<<< HEAD
                     child: _Description(
-                      text: widget.proposal.description,
+                      text: proposal.description,
                       isTruncated: voteData != null,
                     ),
-=======
-                    child: _Description(text: proposal.description),
->>>>>>> 6e783a13
                   ),
                   const SizedBox(height: 12),
                   _ProposalInfo(
