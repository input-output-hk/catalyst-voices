--- conflicted
+++ resolved
@@ -284,13 +284,10 @@
   /// [InputDecoration.fillColor].
   final Color? fillColor;
 
-<<<<<<< HEAD
-=======
   /// The border radius for all borders of the text field.
   /// If not specified, no radius will be applied.
   final BorderRadius? borderRadius;
 
->>>>>>> e5d302b1
   /// Creates a new text field decoration.
   const VoicesTextFieldDecoration({
     this.border,
@@ -315,10 +312,7 @@
     this.showStatusSuffixIcon = true,
     this.filled = true,
     this.fillColor,
-<<<<<<< HEAD
-=======
     this.borderRadius,
->>>>>>> e5d302b1
   });
 }
 
@@ -461,7 +455,6 @@
     final textTheme = theme.textTheme;
     final colors = theme.colors;
     final colorScheme = theme.colorScheme;
-
     final borderRadius = widget.decoration?.borderRadius;
 
     return InputDecoration(
@@ -625,13 +618,9 @@
       case VoicesTextFieldStatus.warning:
         return Theme.of(context).colors.warning;
       case VoicesTextFieldStatus.error:
-<<<<<<< HEAD
         return widget.enabled
             ? Theme.of(context).colorScheme.error
             : Colors.transparent;
-=======
-        return Theme.of(context).colorScheme.error;
->>>>>>> e5d302b1
     }
   }
 
