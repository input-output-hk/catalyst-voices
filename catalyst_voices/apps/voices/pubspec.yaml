name: catalyst_voices
description: Catalyst Voices
version: 0.1.0+1
publish_to: none

environment:
  sdk: ">=3.9.0 <4.0.0"
  flutter: ">=3.35.1"

dependencies:
  auto_size_text: ^3.0.0
  catalyst_cardano: ^1.0.0
  catalyst_cardano_serialization: ^1.0.0
  catalyst_cardano_web: ^1.0.0
  catalyst_key_derivation: ^1.0.0
  catalyst_voices_assets:
    path: ../../packages/internal/catalyst_voices_assets
  catalyst_voices_blocs:
    path: ../../packages/internal/catalyst_voices_blocs
  catalyst_voices_brands:
    path: ../../packages/internal/catalyst_voices_brands
  catalyst_voices_localization:
    path: ../../packages/internal/catalyst_voices_localization
  catalyst_voices_models:
    path: ../../packages/internal/catalyst_voices_models
  catalyst_voices_repositories:
    path: ../../packages/internal/catalyst_voices_repositories
  catalyst_voices_services:
    path: ../../packages/internal/catalyst_voices_services
  catalyst_voices_shared:
    path: ../../packages/internal/catalyst_voices_shared
  catalyst_voices_view_models:
    path: ../../packages/internal/catalyst_voices_view_models
  collection: ^1.19.1
  device_info_plus: ^11.5.0
  dotted_border: ^3.1.0
  equatable: ^2.0.7
  file_picker: ^10.2.1
  flutter:
    sdk: flutter
  flutter_bloc: ^9.1.1
  flutter_dropzone: ^4.2.1
  flutter_inappwebview: ^6.1.5
  flutter_localized_locales: ^2.0.5
  flutter_markdown: ^0.7.7+1
  flutter_native_splash: ^2.4.6
  # TODO(minikin): We use our forks as a temporary workaround for F14.
  flutter_quill:
    git:
      url: https://github.com/input-output-hk/flutter-quill
      ref: 10be2c8d1fb0d7728183fc883e133b5b48251d62
  flutter_quill_extensions:
    git:
      url: https://github.com/input-output-hk/flutter-quill
      path: flutter_quill_extensions
      ref: 10be2c8d1fb0d7728183fc883e133b5b48251d62
  flutter_secure_storage: ^9.2.4
  flutter_web_plugins:
    sdk: flutter
  formz: ^0.8.0
  go_router: ^15.1.3
  google_fonts: ^6.3.0
  intl: ^0.20.2
  lottie: ^3.3.1
  markdown: ^7.3.0
  # TODO(minikin): We use our forks as a temporary workaround for F14.
  markdown_quill:
    git:
      url: https://github.com/input-output-hk/markdown_quill
      ref: 63058a25ed9b42e1e183edb84bb613ac235c1306
  mask_text_input_formatter: ^2.9.0
<<<<<<< HEAD
  path_provider: ^2.1.5
=======
  permission_handler: ^12.0.1
>>>>>>> 12f0f9d2
  result_type: ^1.0.0
  rxdart: ^0.28.0
  scrollable_positioned_list: ^0.3.8
  sentry_flutter: ^9.6.0
  shared_preferences: ^2.5.3
  skeletonizer: ^2.1.0+1
  synchronized: ^3.4.0
  url_launcher: ^6.3.2
  url_strategy: ^0.3.0
  uuid_plus: ^0.1.0
  video_player: ^2.10.0

dev_dependencies:
  build_runner: ^2.5.4
  catalyst_analysis: ^3.0.0
  flutter_test:
    sdk: flutter
  go_router_builder: ^2.9.0
  integration_test:
    sdk: flutter
  mocktail: ^1.0.4
  patrol_finders: ^2.9.0
  plugin_platform_interface: ^2.1.8
  sentry_dart_plugin: ^3.1.1
  url_launcher_platform_interface: ^2.3.2

flutter:
  uses-material-design: true
  generate: true

sentry:
  upload_source_maps: true
  upload_sources: true<|MERGE_RESOLUTION|>--- conflicted
+++ resolved
@@ -69,11 +69,8 @@
       url: https://github.com/input-output-hk/markdown_quill
       ref: 63058a25ed9b42e1e183edb84bb613ac235c1306
   mask_text_input_formatter: ^2.9.0
-<<<<<<< HEAD
   path_provider: ^2.1.5
-=======
   permission_handler: ^12.0.1
->>>>>>> 12f0f9d2
   result_type: ^1.0.0
   rxdart: ^0.28.0
   scrollable_positioned_list: ^0.3.8
