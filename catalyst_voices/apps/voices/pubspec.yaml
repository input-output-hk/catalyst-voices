--- conflicted
+++ resolved
@@ -69,18 +69,12 @@
       ref: a523a6128e6b2677739ac5d68d1d9c65a2af8b98
   mask_text_input_formatter: ^2.9.0
   result_type: ^1.0.0
-<<<<<<< HEAD
-=======
   rxdart: ^0.28.0
->>>>>>> 8e81431a
   scrollable_positioned_list: ^0.3.8
   sentry_flutter: ^9.6.0
   shared_preferences: ^2.5.3
   skeletonizer: ^2.1.0+1
-<<<<<<< HEAD
-=======
   synchronized: ^3.4.0
->>>>>>> 8e81431a
   url_launcher: ^6.3.2
   url_strategy: ^0.3.0
   uuid_plus: ^0.1.0
