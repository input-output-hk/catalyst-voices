# Catalyst Voices

<!-- markdownlint-disable MD029 -->

This repository contains the Catalyst Voices app and packages.

* [Catalyst Voices](#catalyst-voices)
    * [Requirements](#requirements)
    * [Recommended VS code plugins](#recommended-vs-code-plugins)
    * [Platforms](#platforms)
    * [Getting Started](#getting-started)
        * [Bootstrapping](#bootstrapping)
        * [Packages](#packages)
        * [Environment Type vs Flavor](#environment-type-vs-flavor)
        * [Environment types](#environment-types)
            * [Stress Test](#stress-test)
            * [Debug Performance Flags](#debug-performance-flags)
        * [Flavor types](#flavor-types)
        * [Environment variables](#environment-variables)
            * [Environment config](#environment-config)
<<<<<<< HEAD
    * [Code Generation](#code-generation)
            *[Running Code Generation](#running-code-generation)
=======
        * [Feature Flags](#feature-flags)
            * [Using Feature Flags with --dart-define](#using-feature-flags-with---dart-define)
        * [Code Generation](#code-generation)
            * [Running Code Generation](#running-code-generation)
>>>>>>> 621e4697
                * [Basic Generation](#basic-generation)
                *[Local Saving](#local-saving)
            * [GitHub Token / PAT Setup](#github-token--pat-setup)
            * [Security Notes](#security-notes)
    * [Running Tests](#running-tests)

## Requirements

* Flutter: 3.35.1+
* Dart: 3.9.0+
* Ruby: 2.5+
* Xcode: latest
* Android Studio: latest
* Android SDK: 23+
* iOS SDK: 15.0+
* [Melos](https://melos.invertase.dev)
* [Fastlane](https://fastlane.tools)
* Flutter & Dart plugins:
    * [Visual Studio Code](https://flutter.dev/docs/get-started/editor?tab=vscode)
    * [Android Studio / IntelliJ](https://flutter.dev/docs/get-started/editor?tab=androidstudio)
* [Rust](https://rustup.rs/): 1.80.0+

❗️We recommend using **Visual Studio Code** as the **default editor** for this project.

## Recommended VS code plugins

* [Prettier](https://marketplace.visualstudio.com/items?itemName=esbenp.prettier-vscode) - formatting html and js files.

## Platforms

* Web is fully supported, it is our main target
* Android is supported, project builds locally, no CD support at the moment.
* iOS is supported, project builds locally, no CD support at the moment.

## Getting Started

### Bootstrapping

```sh
git clone https://github.com/input-output-hk/catalyst-voices.git
cd catalyst_voices
melos install
just bootstrap
```

### Packages

<!-- markdownlint-disable MD042 -->

| Package                                                                  | Description              | Example   |
|--------------------------------------------------------------------------|--------------------------|-----------|
| [catalyst_voices_assets](./packages/internal/catalyst_voices_assets/)    | Assets used in Catalyst Voices |[example](./packages/internal/catalyst_voices_assets/example/lib/src/main.dart)|
| [catalyst_voices_blocs](./packages/internal/catalyst_voices_blocs/)               | State management of Catalyst Voices |[example](./packages/internal/catalyst_voices_blocs/)|
| [catalyst_voices_localization](./packages/internal/catalyst_voices_localization/) | Localization files for Catalyst Voices |[example](./packages/internal/catalyst_voices_localization/)|
| [catalyst_voices_models](./packages/internal/catalyst_voices_models/)             | Models |[example](./packages/internal/catalyst_voices_models/)|
| [catalyst_voices_repositories](./packages/internal/catalyst_voices_repositories/) | Repositories |[example](./packages/internal/catalyst_voices_repositories/)|
| [catalyst_voices_services](./packages/internal/catalyst_voices_services/)         | Services |[example](./packages/internal/catalyst_voices_services/)|
| [catalyst_voices_shared](./packages/internal/catalyst_voices_shared/)             | Shared code  |[example](./packages/internal/catalyst_voices_shared/)|
| [catalyst_voices_view_models](./packages/internal/catalyst_voices_view_models/)   | ViewModels  |[example](./packages/internal/catalyst_voices_view_models/)|
| [catalyst_voices_dev](./packages/internal/catalyst_voices_dev/)                   | Dev | [example](./packages/internal/catalyst_voices_dev/)|

### Environment Type vs Flavor

Environment is used to define the environment type is used on Web target.
Flavor is used to define the environment type that is used on other targets (mobile, desktop).

So when you are running the app on the Web target, be sure to use `ENV_NAME` dart define to define
the environment type.
In other cases, use `flavor` to define the environment type.

### Environment types

This project contains four env types:

* dev
* preprod
* prod
* relative

To run the desired environment, either use the launch configuration in VSCode/Android Studio
or use the following commands:

```sh
# Development
cd apps/voices
flutter run --target lib/configs/main_dev.dart -d chrome --web-header \
"Cross-Origin-Opener-Policy=same-origin" --web-header "Cross-Origin-Embedder-Policy=require-corp"

# Pre-Production
cd apps/voices
flutter run --target lib/configs/main_preprod.dart -d chrome --web-header \
"Cross-Origin-Opener-Policy=same-origin" --web-header "Cross-Origin-Embedder-Policy=require-corp"

# Production
cd apps/voices
flutter run --target lib/configs/main_prod.dart -d chrome --web-header \
"Cross-Origin-Opener-Policy=same-origin" --web-header "Cross-Origin-Embedder-Policy=require-corp"

# Or
flutter run --target lib/configs/main.dart --dart-define=ENV_NAME=prod -d chrome --web-header \
"Cross-Origin-Opener-Policy=same-origin" --web-header "Cross-Origin-Embedder-Policy=require-corp"
```

> Catalyst Voices works on the Web only.
> We plan to add support for other targets later.

#### Stress Test

Each environment can be launched in stress test.
It will use local version of Gateway and produce as many proposals as configured (defaults to 100).
Use following `--dart-define` variables to configure your setup:

* `--dart-define=STRESS_TEST=true` to enable
* `--dart-define=STRESS_TEST_PROPOSAL_INDEX_COUNT=100` says how many proposals will be produced
* `--dart-define=STRESS_TEST_DECOMPRESSED=false` if signed documents should be compressed or not

#### Debug Performance Flags

Each environment can be launched with additional debug performance flags on web in `Profile` mode
There is four performance flags to choose from:

* **debugProfileBuildsEnabled:** Adds Timeline events for every Widget built.
* **debugProfileBuildsEnabledUserWidgets:** Adds Timeline events for every user-created Widget built.
* **debugProfileLayoutsEnabled:** Adds Timeline events for every RenderObject layout.
* **debugProfilePaintsEnabled:** Adds Timeline events for every RenderObject painted.

To use following `--dart-define` variables to configure your setup:

* `--dart-define=DEBUG_PROFILE_BUILDS_ENABLED` to enable debugProfileBuildsEnabled
* `--dart-define=DEBUG_PROFILE_BUILDS_ENABLED_USER_WIDGETS` to enable debugProfileBuildsEnabledUserWidgets
* `--dart-define=DEBUG_PROFILE_LAYOUTS_ENABLED` to enable debugProfileLayoutsEnabled
* `--dart-define=DEBUG_PROFILE_PAINTS_ENABLED` to enable debugProfilePaintsEnabled

There is `--dart-define` variable to enable all four performance flags at once:

* `--dart-define=DEBUG_PROFILE_DEVELOPER_PROFILER_ENABLE_ALL`

Remember to also use `--profile` mode when running the app.

### Flavor types

You should use flavor types instead of environment variables when running the app on mobile
or desktop targets.

This project contains 3 flavor types:

* dev
* preprod
* prod

To run the desired environment, either use the launch configuration in VSCode/Android Studio
or use the following commands:

```sh
# Development
cd apps/voices
flutter run --target lib/configs/main_dev.dart

# Pre-Production
cd apps/voices
flutter run --target lib/configs/main_preprod.dart

# Production
cd apps/voices
flutter run --target lib/configs/main_prod.dart

# Or
cd apps/voices
flutter run --flavor prod --target lib/configs/main.dart
```

### Environment variables

We use [dart defines](https://dart.dev/guides/language/language-tour#using-variables) as
flavor run parameter for Web, and `flavor` for mobile and desktop targets.

All of env variable are optional and you can define only what you want, where you want.

Priority looks as follow:

1. `dart-define` vars
2. `flavor` var

If none of above is defined app will fallback to **relative** type for web or **dev** in other cases.

Using following command below will resolve in **relative** env type for web  and **dev** for mobile
and desktop because **ENV_NAME** nor **flavor** is defined.

```sh
flutter build web --target apps/voices/lib/configs/main_web.dart
```

#### Environment config

Configuration is downloaded dynamically from **gateway** backend where **gateway** base url depends
on used env type.

### Feature Flags

Feature flags allow you to enable or disable specific features at compile-time or runtime.
The feature flag system provides flexible configuration through multiple sources.

All feature flags can be found in the [Features](./packages/internal/catalyst_voices_models/lib/src/feature_flags/features.dart)
class.

#### Using Feature Flags with --dart-define

You can control features at compile-time using `--dart-define` parameters:

```sh
# Enable voting feature
flutter run --dart-define=FEATURE_VOTING=true

# Disable voting feature
flutter run --dart-define=FEATURE_VOTING=false
```

### Code Generation

This project utilizes automatic code generation for the following components:

* Catalyst Gateway OpenAPI
* Localization files
* Asset files
* Navigation route files

#### Running Code Generation

##### Basic Generation

To generate code, run the following command in the root directory:
`earthly ./catalyst_voices+code-generator`

##### Local Saving

To save the generated code locally, use the `--save_locally` flag:
`earthly ./catalyst_voices+code-generator --save_locally=true`

#### GitHub Token / PAT Setup

**Important** A valid `GITHUB_TOKEN`/ `PAT` is required to run the earthly target.

**Token Configuration:**

1. Locate the `.secret.template` file in the root directory
2. Create a copy of this file and name it `.secret`
3. Add your `GITHUB_TOKEN` to the `.secret` file

#### Security Notes

* The `.secret` file should be included in `.gitignore`
* Verify that git does not track the `.secret` file before committing

## Running Tests

To run all unit and widget tests use the following command:

```sh
flutter test --coverage --test-randomize-ordering-seed random
```

To view the generated coverage report you can use [lcov](https://github.com/linux-test-project/lcov).

```sh
# Generate Coverage Report
genhtml coverage/lcov.info -o coverage/

# Open Coverage Report
open coverage/index.html
```<|MERGE_RESOLUTION|>--- conflicted
+++ resolved
@@ -18,19 +18,16 @@
         * [Flavor types](#flavor-types)
         * [Environment variables](#environment-variables)
             * [Environment config](#environment-config)
-<<<<<<< HEAD
-    * [Code Generation](#code-generation)
-            *[Running Code Generation](#running-code-generation)
-=======
         * [Feature Flags](#feature-flags)
             * [Using Feature Flags with --dart-define](#using-feature-flags-with---dart-define)
         * [Code Generation](#code-generation)
             * [Running Code Generation](#running-code-generation)
->>>>>>> 621e4697
-                * [Basic Generation](#basic-generation)
-                *[Local Saving](#local-saving)
-            * [GitHub Token / PAT Setup](#github-token--pat-setup)
-            * [Security Notes](#security-notes)
+    * [Code Generation](#code-generation)
+      *[Running Code Generation](#running-code-generation)
+      * [Basic Generation](#basic-generation)
+      *[Local Saving](#local-saving)
+      * [GitHub Token / PAT Setup](#github-token--pat-setup)
+      * [Security Notes](#security-notes)
     * [Running Tests](#running-tests)
 
 ## Requirements
@@ -53,7 +50,8 @@
 
 ## Recommended VS code plugins
 
-* [Prettier](https://marketplace.visualstudio.com/items?itemName=esbenp.prettier-vscode) - formatting html and js files.
+* [Prettier](https://marketplace.visualstudio.com/items?itemName=esbenp.prettier-vscode) -
+  formatting html and js files.
 
 ## Platforms
 
@@ -76,17 +74,17 @@
 
 <!-- markdownlint-disable MD042 -->
 
-| Package                                                                  | Description              | Example   |
-|--------------------------------------------------------------------------|--------------------------|-----------|
-| [catalyst_voices_assets](./packages/internal/catalyst_voices_assets/)    | Assets used in Catalyst Voices |[example](./packages/internal/catalyst_voices_assets/example/lib/src/main.dart)|
-| [catalyst_voices_blocs](./packages/internal/catalyst_voices_blocs/)               | State management of Catalyst Voices |[example](./packages/internal/catalyst_voices_blocs/)|
-| [catalyst_voices_localization](./packages/internal/catalyst_voices_localization/) | Localization files for Catalyst Voices |[example](./packages/internal/catalyst_voices_localization/)|
-| [catalyst_voices_models](./packages/internal/catalyst_voices_models/)             | Models |[example](./packages/internal/catalyst_voices_models/)|
-| [catalyst_voices_repositories](./packages/internal/catalyst_voices_repositories/) | Repositories |[example](./packages/internal/catalyst_voices_repositories/)|
-| [catalyst_voices_services](./packages/internal/catalyst_voices_services/)         | Services |[example](./packages/internal/catalyst_voices_services/)|
-| [catalyst_voices_shared](./packages/internal/catalyst_voices_shared/)             | Shared code  |[example](./packages/internal/catalyst_voices_shared/)|
-| [catalyst_voices_view_models](./packages/internal/catalyst_voices_view_models/)   | ViewModels  |[example](./packages/internal/catalyst_voices_view_models/)|
-| [catalyst_voices_dev](./packages/internal/catalyst_voices_dev/)                   | Dev | [example](./packages/internal/catalyst_voices_dev/)|
+| Package                                                                           | Description                            | Example                                                                         |
+|-----------------------------------------------------------------------------------|----------------------------------------|---------------------------------------------------------------------------------|
+| [catalyst_voices_assets](./packages/internal/catalyst_voices_assets/)             | Assets used in Catalyst Voices         | [example](./packages/internal/catalyst_voices_assets/example/lib/src/main.dart) |
+| [catalyst_voices_blocs](./packages/internal/catalyst_voices_blocs/)               | State management of Catalyst Voices    | [example](./packages/internal/catalyst_voices_blocs/)                           |
+| [catalyst_voices_localization](./packages/internal/catalyst_voices_localization/) | Localization files for Catalyst Voices | [example](./packages/internal/catalyst_voices_localization/)                    |
+| [catalyst_voices_models](./packages/internal/catalyst_voices_models/)             | Models                                 | [example](./packages/internal/catalyst_voices_models/)                          |
+| [catalyst_voices_repositories](./packages/internal/catalyst_voices_repositories/) | Repositories                           | [example](./packages/internal/catalyst_voices_repositories/)                    |
+| [catalyst_voices_services](./packages/internal/catalyst_voices_services/)         | Services                               | [example](./packages/internal/catalyst_voices_services/)                        |
+| [catalyst_voices_shared](./packages/internal/catalyst_voices_shared/)             | Shared code                            | [example](./packages/internal/catalyst_voices_shared/)                          |
+| [catalyst_voices_view_models](./packages/internal/catalyst_voices_view_models/)   | ViewModels                             | [example](./packages/internal/catalyst_voices_view_models/)                     |
+| [catalyst_voices_dev](./packages/internal/catalyst_voices_dev/)                   | Dev                                    | [example](./packages/internal/catalyst_voices_dev/)                             |
 
 ### Environment Type vs Flavor
 
@@ -149,14 +147,16 @@
 There is four performance flags to choose from:
 
 * **debugProfileBuildsEnabled:** Adds Timeline events for every Widget built.
-* **debugProfileBuildsEnabledUserWidgets:** Adds Timeline events for every user-created Widget built.
+* **debugProfileBuildsEnabledUserWidgets:** Adds Timeline events for every user-created Widget
+  built.
 * **debugProfileLayoutsEnabled:** Adds Timeline events for every RenderObject layout.
 * **debugProfilePaintsEnabled:** Adds Timeline events for every RenderObject painted.
 
 To use following `--dart-define` variables to configure your setup:
 
 * `--dart-define=DEBUG_PROFILE_BUILDS_ENABLED` to enable debugProfileBuildsEnabled
-* `--dart-define=DEBUG_PROFILE_BUILDS_ENABLED_USER_WIDGETS` to enable debugProfileBuildsEnabledUserWidgets
+* `--dart-define=DEBUG_PROFILE_BUILDS_ENABLED_USER_WIDGETS` to enable
+  debugProfileBuildsEnabledUserWidgets
 * `--dart-define=DEBUG_PROFILE_LAYOUTS_ENABLED` to enable debugProfileLayoutsEnabled
 * `--dart-define=DEBUG_PROFILE_PAINTS_ENABLED` to enable debugProfilePaintsEnabled
 
@@ -210,9 +210,10 @@
 1. `dart-define` vars
 2. `flavor` var
 
-If none of above is defined app will fallback to **relative** type for web or **dev** in other cases.
-
-Using following command below will resolve in **relative** env type for web  and **dev** for mobile
+If none of above is defined app will fallback to **relative** type for web or **dev** in other
+cases.
+
+Using following command below will resolve in **relative** env type for web and **dev** for mobile
 and desktop because **ENV_NAME** nor **flavor** is defined.
 
 ```sh
@@ -229,7 +230,8 @@
 Feature flags allow you to enable or disable specific features at compile-time or runtime.
 The feature flag system provides flexible configuration through multiple sources.
 
-All feature flags can be found in the [Features](./packages/internal/catalyst_voices_models/lib/src/feature_flags/features.dart)
+All feature flags can be found in
+the [Features](./packages/internal/catalyst_voices_models/lib/src/feature_flags/features.dart)
 class.
 
 #### Using Feature Flags with --dart-define
@@ -288,7 +290,8 @@
 flutter test --coverage --test-randomize-ordering-seed random
 ```
 
-To view the generated coverage report you can use [lcov](https://github.com/linux-test-project/lcov).
+To view the generated coverage report you can
+use [lcov](https://github.com/linux-test-project/lcov).
 
 ```sh
 # Generate Coverage Report
