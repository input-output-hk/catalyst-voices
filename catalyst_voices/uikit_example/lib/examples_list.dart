--- conflicted
+++ resolved
@@ -4,11 +4,8 @@
 import 'package:flutter/material.dart';
 import 'package:uikit_example/examples/voices_chip_example.dart';
 import 'package:uikit_example/examples/voices_navigation_example.dart';
-<<<<<<< HEAD
+import 'package:uikit_example/examples/voices_snackbar_example.dart';
 import 'package:uikit_example/examples/voices_widgets_example.dart';
-=======
-import 'package:uikit_example/examples/voices_snackbar_example.dart';
->>>>>>> 51309661
 
 class ExamplesListPage extends StatelessWidget {
   static List<ExampleTile> get examples {
@@ -27,6 +24,11 @@
         title: 'Voices Snackbar',
         route: VoicesSnackbarExample.route,
         page: VoicesSnackbarExample(),
+      ),
+      ExampleTile(
+        title: 'Voices Widgets',
+        route: VoicesWidgetsExample.route,
+        page: VoicesWidgetsExample(),
       ),
     ];
   }
@@ -47,29 +49,6 @@
       ),
     );
   }
-<<<<<<< HEAD
-
-  static List<ExampleTile> get examples {
-    return const [
-      ExampleTile(
-        title: 'VoicesNavigation (AppBar + Drawer)',
-        route: VoicesNavigationExample.route,
-        page: VoicesNavigationExample(),
-      ),
-      ExampleTile(
-        title: 'Voices Chips',
-        route: VoicesChipExample.route,
-        page: VoicesChipExample(),
-      ),
-      ExampleTile(
-        title: 'Voices Widgets',
-        route: VoicesWidgetsExample.route,
-        page: VoicesWidgetsExample(),
-      ),
-    ];
-  }
-=======
->>>>>>> 51309661
 }
 
 class ExampleTile extends StatelessWidget {
