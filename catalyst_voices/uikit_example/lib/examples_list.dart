--- conflicted
+++ resolved
@@ -146,30 +146,29 @@
         page: VoicesMenuExample(),
       ),
       ExampleTile(
-<<<<<<< HEAD
+        title: 'Voices Tabs',
+        route: VoicesTabsExample.route,
+        page: VoicesTabsExample(),
+      ),
+      ExampleTile(
+        title: 'Voices Headers',
+        route: VoicesHeadersExamples.route,
+        page: VoicesHeadersExamples(),
+      ),
+      ExampleTile(
+        title: 'Voices TreeView',
+        route: VoicesTreeViewExample.route,
+        page: VoicesTreeViewExample(),
+      ),
+      ExampleTile(
+        title: 'Voices Modals',
+        route: VoicesModalsExample.route,
+        page: VoicesModalsExample(),
+      ),
+      ExampleTile(
         title: 'Voices Rich Text',
         route: VoicesRichTextExample.route,
         page: VoicesRichTextExample(),
-=======
-        title: 'Voices Tabs',
-        route: VoicesTabsExample.route,
-        page: VoicesTabsExample(),
-      ),
-      ExampleTile(
-        title: 'Voices Headers',
-        route: VoicesHeadersExamples.route,
-        page: VoicesHeadersExamples(),
-      ),
-      ExampleTile(
-        title: 'Voices TreeView',
-        route: VoicesTreeViewExample.route,
-        page: VoicesTreeViewExample(),
-      ),
-      ExampleTile(
-        title: 'Voices Modals',
-        route: VoicesModalsExample.route,
-        page: VoicesModalsExample(),
->>>>>>> 15566147
       ),
     ];
   }
