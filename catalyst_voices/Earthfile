--- conflicted
+++ resolved
@@ -2,11 +2,7 @@
 
 IMPORT ../ AS repo-ci
 IMPORT ../catalyst-gateway AS catalyst-gateway
-<<<<<<< HEAD
-IMPORT github.com/input-output-hk/catalyst-ci/earthly/flutter:master AS flutter-ci
-=======
 IMPORT github.com/input-output-hk/catalyst-ci/earthly/flutter:v3.5.28 AS flutter-ci
->>>>>>> 81a19d2d
 
 # repo-catalyst-voices - Creates artifacts of all configuration files,
 # packages and folders related to catalyst_voices frontend.
@@ -130,8 +126,7 @@
         --TARGET=lib/configs/main_web.dart \
         --UPLOAD_DEBUG_SYMBOLS=$UPLOAD_DEBUG_SYMBOLS \
         --SENTRY_ORG='iohk-j4' \
-        --SENTRY_PROJECT='catalyst-voices' \
-        --WASM=true
+        --SENTRY_PROJECT='catalyst-voices'
     SAVE ARTIFACT --keep-ts web
 
 package:
