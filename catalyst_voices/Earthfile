--- conflicted
+++ resolved
@@ -7,11 +7,7 @@
 # builder - Copy all the necessary files and running bootstrap
 builder:
     DO flutter-ci+SETUP
-<<<<<<< HEAD
-    COPY cat-voice-ci+repo-catalyst-voices-all/repo .
-=======
     COPY ../+repo-catalyst-voices-all/repo .
->>>>>>> af180174
     DO flutter-ci+BOOTSTRAP
 
 # code-generator - Generates flutter code.
@@ -68,11 +64,7 @@
 package:
     FROM nginx:alpine3.18
     ARG tag='latest'
-<<<<<<< HEAD
-    COPY +build-web/web web
-=======
     COPY +build-web/web /app
->>>>>>> af180174
     COPY ./nginx.conf /etc/nginx/nginx.conf
     EXPOSE 80
 
