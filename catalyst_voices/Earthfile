VERSION 0.8

IMPORT ../ AS repo-ci
IMPORT ../catalyst-gateway AS catalyst-gateway
IMPORT github.com/input-output-hk/catalyst-ci/earthly/flutter:v3.5.28 AS flutter-ci

# repo-catalyst-voices - Creates artifacts of all configuration files,
# packages and folders related to catalyst_voices frontend.
repo-catalyst-voices:
    FROM scratch
    WORKDIR /repo
    COPY --keep-ts --dir . .
    # Copy docs as some doc files are used for test inputs
    COPY repo-ci+copy-docs/docs ./docs

    SAVE ARTIFACT /repo repo

# Copy all the necessary files and running bootstrap
builder:
    DO flutter-ci+SETUP
    COPY +repo-catalyst-voices/repo .
    DO flutter-ci+BOOTSTRAP

# Generates flutter code.
# Generates codes for Catalyst Gateway OpenAPI, Voices Localization and
# VoicesAssets and other packages that depend on code-generator.
# It accepts [save_locally] ARG that when true place the artifacts in the
# proper folders
code-generator:
    ARG save_locally=false
    FROM +builder

    LET gen_code_path = lib/generated/api
    LET local_gen_code_path = packages/internal/catalyst_voices_repositories/lib/generated/api/

    WORKDIR packages/internal/catalyst_voices_repositories

    WORKDIR /frontend

    RUN melos l10n
    RUN melos build-runner
    RUN melos build-runner-repository

    IF [ $save_locally = true ]
        # This step saves generated files other then OpenApi Services
        RUN find . \
          \( -name "*.g.dart" \
          -o -name "*.chopper.dart" \
          -o -name "*.gen.dart" \
          -o -name "catalyst_voices_localizations*.dart" \
          -o -name "*.drift.dart" \)

        FOR generated_file IN $(find . \
                                          \( -name "*.g.dart" \
                                          -o -name "*.chopper.dart" \
                                          -o -name "*.gen.dart" \
                                          -o -name "catalyst_voices_localizations*.dart" \
                                          -o -name "*.drift.dart" \))
           SAVE ARTIFACT $generated_file AS LOCAL $generated_file
        END
    ELSE
       SAVE ARTIFACT .
    END

    WORKDIR packages/internal/catalyst_voices_repositories

    # Saves generated OpenApi Services
    IF [ $save_locally = true ]
        SAVE ARTIFACT "$gen_code_path/*" AS LOCAL $local_gen_code_path
    ELSE
        SAVE ARTIFACT $gen_code_path
    END

    # restore current working directory to the root of the project
    WORKDIR /frontend

# Runs code formatting checks.
check-code-formatting:
    FROM +builder
    DO flutter-ci+FORMAT

# Runs dry-run publish to verify that publishable packages can be published.
check-package-publishing:
    FROM +builder
    DO flutter-ci+PUBLISH_DRY_RUN

# Runs the license checks for Catalyst Voices.
check-license:
    FROM +builder
    RUN melos run license-check

generate-internal-docs:
    FROM +code-generator
    RUN melos docs-generate

    SAVE ARTIFACT docs/dartdoc AS LOCAL docs/dartdoc

# Run unit tests
test-unit-native:
    FROM +code-generator
    DO flutter-ci+UNIT_TESTS --PLATFORM=native --REPORT=true

test-unit-web:
    FROM +code-generator
    DO flutter-ci+UNIT_TESTS --PLATFORM=web --REPORT=false

# Runs static analysis on the code.
build-static-analysis:
    FROM +code-generator
    DO flutter-ci+ANALYZE

# Build web version of Catalyst Voices
build-web:
    FROM +code-generator
    ARG WORKDIR=/frontend/apps/voices
    ARG UPLOAD_DEBUG_SYMBOLS=false
    ARG tag='latest'

    DO +PARSE_BUILD_ARGS --tag=$tag

    DO flutter-ci+BUILD_WEB \
        --WORKDIR=$WORKDIR \
        --BUILD_MODE='--release' \
        --BUILD_NAME=$(cat build_name) \
        --BUILD_NUMBER=$(cat build_number) \
        --TARGET=lib/configs/main_web.dart \
        --UPLOAD_DEBUG_SYMBOLS=$UPLOAD_DEBUG_SYMBOLS \
        --SENTRY_ORG='iohk-j4' \
<<<<<<< HEAD
        --SENTRY_PROJECT='catalyst-voices' \
        --WASM=true
    
    # Version web assets with content-based MD5 hashes for cache busting
    RUN dart run /frontend/scripts/version_web_assets/version_web_assets.dart --build-dir=$WORKDIR/build/web --wasm=true
    
=======
        --SENTRY_PROJECT='catalyst-voices'
>>>>>>> 68f0961e
    SAVE ARTIFACT --keep-ts web

package:
    FROM harbor.shared-services.projectcatalyst.io/dockerhub/caddy:2.10
    ARG tag='latest'

    COPY --keep-ts (+build-web/web --secret SENTRY_AUTH_TOKEN=SENTRY_AUTH_TOKEN --UPLOAD_DEBUG_SYMBOLS=true) /app

    # Note this is only used for local development, a different Caddyfile is
    # used during deployment. See the blueprint.cue file.
    COPY ./Caddyfile /etc/caddy/Caddyfile

    EXPOSE 8080
    EXPOSE 8081

    SAVE IMAGE voices-frontend:$tag

docker:
   FROM +package

   ARG container="voices"
   ARG tag="latest"

   SAVE IMAGE ${container}:${tag}

# This function centralizes logic behind parsing tag into build_name and build_number.
#
# Defaults:
# - build_name -> 0.1.0
# - build_number -> timestamp
#
# It follows conditions:
# - if tag has prefix <project>/vx.x.x but prefix is different then voices, uses defaults.
# - extracts build_name out of vx.x.x, for v0.0.1 it will be 0.0.1
# - extracts build_number from part after "+". eg v0.0.1+10 will result with 10
# - if allow_build_name_suffix is true, looks for suffixes after build_number and appends to name
#
# Saves build_name and build_number inside respective files.
PARSE_BUILD_ARGS:
    FUNCTION
    ARG tag='latest'
    ARG allow_build_name_suffix=true

    RUN bash -c '\
        set -e; \

        _build_name=""
        _build_number=""

        if echo "$tag" | grep -q "/" && ! echo "$tag" | grep -q "^voices/"; then
            echo "Invalid prefix found in tag '\''$tag'\''. Using default values."
        else
            _build_name=$(echo "$tag" | sed -n "s|.*v\([0-9]\+\.[0-9]\+\.[0-9]\+\).*|\1|p"); \

            if echo "$tag" | grep -q "+"; then \
                _build_number=$(echo "$tag" | cut -d"+" -f2 | cut -d"-" -f1); \
            fi; \

            if [ "$allow_build_name_suffix" = "true" ]; then
                _suffix=$(echo "$tag" | sed -n "s/.*\(-\S\+\)/\1/p");
                _build_name="${_build_name}${_suffix}";
            fi; \
        fi

        FINAL_BUILD_NAME=${_build_name:-"0.1.0"}; \
        FINAL_BUILD_NUMBER=${_build_number:-$(date +%s)}; \
        echo -n "$FINAL_BUILD_NAME" > build_name; \
        echo -n "$FINAL_BUILD_NUMBER" > build_number; \
    '<|MERGE_RESOLUTION|>--- conflicted
+++ resolved
@@ -126,16 +126,12 @@
         --TARGET=lib/configs/main_web.dart \
         --UPLOAD_DEBUG_SYMBOLS=$UPLOAD_DEBUG_SYMBOLS \
         --SENTRY_ORG='iohk-j4' \
-<<<<<<< HEAD
         --SENTRY_PROJECT='catalyst-voices' \
         --WASM=true
     
     # Version web assets with content-based MD5 hashes for cache busting
     RUN dart run /frontend/scripts/version_web_assets/version_web_assets.dart --build-dir=$WORKDIR/build/web --wasm=true
     
-=======
-        --SENTRY_PROJECT='catalyst-voices'
->>>>>>> 68f0961e
     SAVE ARTIFACT --keep-ts web
 
 package:
