VERSION 0.8

IMPORT ../ AS repo-ci
IMPORT ../catalyst-gateway AS catalyst-gateway
IMPORT github.com/input-output-hk/catalyst-ci/earthly/flutter:master AS flutter-ci

# repo-catalyst-voices - Creates artifacts of all configuration files,
# packages and folders related to catalyst_voices frontend.
repo-catalyst-voices:
    FROM scratch
    WORKDIR /repo
    COPY --keep-ts --dir . .
    # Copy docs as some doc files are used for test inputs
    COPY repo-ci+copy-docs/docs ./docs

    SAVE ARTIFACT /repo repo

# Copy all the necessary files and running bootstrap
builder:
    DO flutter-ci+SETUP
    COPY +repo-catalyst-voices/repo .
    DO flutter-ci+BOOTSTRAP

# Generates flutter code.
# Generates codes for Catalyst Gateway OpenAPI, Voices Localization and
# VoicesAssets and other packages that depend on code-generator.
# It accepts [save_locally] ARG that when true place the artifacts in the
# proper folders
code-generator:
    ARG save_locally=false
    FROM +builder

    LET gen_code_path = lib/generated/api
    LET local_gen_code_path = packages/internal/catalyst_voices_repositories/lib/generated/api/

    WORKDIR packages/internal/catalyst_voices_repositories

    WORKDIR /frontend

    RUN melos l10n
    RUN melos build-runner
    RUN melos build-runner-repository

    IF [ $save_locally = true ]
        # This step saves generated files other then OpenApi Services
        RUN find . \
          \( -name "*.g.dart" \
          -o -name "*.chopper.dart" \
          -o -name "*.gen.dart" \
          -o -name "catalyst_voices_localizations*.dart" \
          -o -name "*.drift.dart" \)

        FOR generated_file IN $(find . \
                                          \( -name "*.g.dart" \
                                          -o -name "*.chopper.dart" \
                                          -o -name "*.gen.dart" \
                                          -o -name "catalyst_voices_localizations*.dart" \
                                          -o -name "*.drift.dart" \))
           SAVE ARTIFACT $generated_file AS LOCAL $generated_file
        END
    ELSE
       SAVE ARTIFACT .
    END

    WORKDIR packages/internal/catalyst_voices_repositories

    # Saves generated OpenApi Services
    IF [ $save_locally = true ]
        SAVE ARTIFACT "$gen_code_path/*" AS LOCAL $local_gen_code_path
    ELSE
        SAVE ARTIFACT $gen_code_path
    END

    # restore current working directory to the root of the project
    WORKDIR /frontend

# Runs code formatting checks.
check-code-formatting:
    FROM +builder
    DO flutter-ci+FORMAT

# Runs dry-run publish to verify that publishable packages can be published.
check-package-publishing:
    FROM +builder
    DO flutter-ci+PUBLISH_DRY_RUN

# Runs the license checks for Catalyst Voices.
check-license:
    FROM +builder
    RUN melos run license-check

generate-internal-docs:
    FROM +code-generator
    RUN melos docs-generate

    SAVE ARTIFACT docs/dartdoc AS LOCAL docs/dartdoc

# Run unit tests
test-unit-native:
    FROM +code-generator
    DO flutter-ci+UNIT_TESTS --PLATFORM=native --REPORT=true

test-unit-web:
    FROM +code-generator
    DO flutter-ci+UNIT_TESTS --PLATFORM=web --REPORT=false

# Runs static analysis on the code.
build-static-analysis:
    FROM +code-generator
    DO flutter-ci+ANALYZE

# Build web version of Catalyst Voices
build-web:
    FROM +code-generator
    ARG WORKDIR=/frontend/apps/voices
    ARG UPLOAD_DEBUG_SYMBOLS=false
    ARG tag='latest'

    DO +PARSE_BUILD_ARGS --tag=$tag

    DO flutter-ci+BUILD_WEB \
        --WORKDIR=$WORKDIR \
        --BUILD_MODE='--release' \
        --BUILD_NAME=$(cat build_name) \
        --BUILD_NUMBER=$(cat build_number) \
        --TARGET=lib/configs/main_web.dart \
        --UPLOAD_DEBUG_SYMBOLS=$UPLOAD_DEBUG_SYMBOLS \
        --SENTRY_ORG='iohk-j4' \
<<<<<<< HEAD
        --SENTRY_PROJECT='catalyst-voices'

    # Version web assets with content-based MD5 hashes for cache busting
    RUN dart run /frontend/scripts/version_web_assets/version_web_assets.dart --build-dir=$WORKDIR/build/web

    SAVE ARTIFACT --keep-ts web
=======
        --SENTRY_PROJECT='catalyst-voices' \
        --WASM=true
    SAVE ARTIFACT --keep-ts web AS LOCAL web
>>>>>>> ab23ad4f

package:
    FROM harbor.shared-services.projectcatalyst.io/dockerhub/caddy:2.10
    ARG tag='latest'

    COPY --keep-ts (+build-web/web --secret SENTRY_AUTH_TOKEN=SENTRY_AUTH_TOKEN --UPLOAD_DEBUG_SYMBOLS=true) /app

    # Note this is only used for local development, a different Caddyfile is
    # used during deployment. See the blueprint.cue file.
    COPY ./Caddyfile /etc/caddy/Caddyfile

    EXPOSE 8080
    EXPOSE 8081

    SAVE IMAGE voices-frontend:$tag

docker:
   FROM +package

   ARG container="voices"
   ARG tag="latest"

   SAVE IMAGE ${container}:${tag}

# This function centralizes logic behind parsing tag into build_name and build_number.
#
# Defaults:
# - build_name -> 0.1.0
# - build_number -> timestamp
#
# It follows conditions:
# - if tag has prefix <project>/vx.x.x but prefix is different then voices, uses defaults.
# - extracts build_name out of vx.x.x, for v0.0.1 it will be 0.0.1
# - extracts build_number from part after "+". eg v0.0.1+10 will result with 10
# - if allow_build_name_suffix is true, looks for suffixes after build_number and appends to name
#
# Saves build_name and build_number inside respective files.
PARSE_BUILD_ARGS:
    FUNCTION
    ARG tag='latest'
    ARG allow_build_name_suffix=true

    RUN bash -c '\
        set -e; \

        _build_name=""
        _build_number=""

        if echo "$tag" | grep -q "/" && ! echo "$tag" | grep -q "^voices/"; then
            echo "Invalid prefix found in tag '\''$tag'\''. Using default values."
        else
            _build_name=$(echo "$tag" | sed -n "s|.*v\([0-9]\+\.[0-9]\+\.[0-9]\+\).*|\1|p"); \

            if echo "$tag" | grep -q "+"; then \
                _build_number=$(echo "$tag" | cut -d"+" -f2 | cut -d"-" -f1); \
            fi; \

            if [ "$allow_build_name_suffix" = "true" ]; then
                _suffix=$(echo "$tag" | sed -n "s/.*\(-\S\+\)/\1/p");
                _build_name="${_build_name}${_suffix}";
            fi; \
        fi

        FINAL_BUILD_NAME=${_build_name:-"0.1.0"}; \
        FINAL_BUILD_NUMBER=${_build_number:-$(date +%s)}; \
        echo -n "$FINAL_BUILD_NAME" > build_name; \
        echo -n "$FINAL_BUILD_NUMBER" > build_number; \
    '<|MERGE_RESOLUTION|>--- conflicted
+++ resolved
@@ -126,18 +126,13 @@
         --TARGET=lib/configs/main_web.dart \
         --UPLOAD_DEBUG_SYMBOLS=$UPLOAD_DEBUG_SYMBOLS \
         --SENTRY_ORG='iohk-j4' \
-<<<<<<< HEAD
-        --SENTRY_PROJECT='catalyst-voices'
-
+        --SENTRY_PROJECT='catalyst-voices' \
+        --WASM=true
+    
     # Version web assets with content-based MD5 hashes for cache busting
     RUN dart run /frontend/scripts/version_web_assets/version_web_assets.dart --build-dir=$WORKDIR/build/web
-
-    SAVE ARTIFACT --keep-ts web
-=======
-        --SENTRY_PROJECT='catalyst-voices' \
-        --WASM=true
+    
     SAVE ARTIFACT --keep-ts web AS LOCAL web
->>>>>>> ab23ad4f
 
 package:
     FROM harbor.shared-services.projectcatalyst.io/dockerhub/caddy:2.10
