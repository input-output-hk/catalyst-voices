--- conflicted
+++ resolved
@@ -2,11 +2,7 @@
 
 IMPORT ../ AS repo-ci
 IMPORT ../catalyst-gateway AS catalyst-gateway
-<<<<<<< HEAD
-IMPORT github.com/input-output-hk/catalyst-ci/earthly/flutter:feat/upload_fe_debug_symbols AS flutter-ci
-=======
 IMPORT github.com/input-output-hk/catalyst-ci/earthly/flutter:v3.4.7 AS flutter-ci
->>>>>>> dd740119
 
 # repo-catalyst-voices - Creates artifacts of all configuration files,
 # packages and folders related to catalyst_voices frontend.
@@ -129,13 +125,8 @@
     ARG WORKDIR=/frontend/apps/voices
     ARG SENTRY_UPLOAD_DEBUG_SYMBOLS=true
 
-<<<<<<< HEAD
     DO flutter-ci+BUILD_WEB --WORKDIR=$WORKDIR --BUILD_MODE='--release' --TARGET=lib/configs/main_web.dart --SENTRY_UPLOAD_DEBUG_SYMBOLS=$SENTRY_UPLOAD_DEBUG_SYMBOLS
-    SAVE ARTIFACT web
-=======
-    DO flutter-ci+BUILD_WEB --WORKDIR=$WORKDIR --BUILD_MODE='--release' --TARGET=lib/configs/main_web.dart
-    SAVE ARTIFACT --keep-ts web
->>>>>>> dd740119
+    SAVE ARTIFACT web --keep-ts web
 
 package:
     FROM caddy:2.10
