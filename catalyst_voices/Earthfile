--- conflicted
+++ resolved
@@ -1,11 +1,7 @@
 VERSION 0.8
 
 IMPORT ../catalyst-gateway AS catalyst-gateway
-<<<<<<< HEAD
-IMPORT github.com/input-output-hk/catalyst-ci/earthly/flutter AS flutter-ci 
-=======
 IMPORT github.com/input-output-hk/catalyst-ci/earthly/flutter:v3.1.5 AS flutter-ci 
->>>>>>> 32c6d7be
 
 # builder - Copy all the necessary files and running bootstrap
 builder:
