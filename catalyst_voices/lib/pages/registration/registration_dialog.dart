import 'package:catalyst_voices/dependency/dependencies.dart';
import 'package:catalyst_voices/pages/registration/create_keychain/create_keychain_panel.dart';
import 'package:catalyst_voices/pages/registration/get_started/get_started_panel.dart';
import 'package:catalyst_voices/pages/registration/registration_info_panel.dart';
import 'package:catalyst_voices/pages/registration/wallet_link/wallet_link_panel.dart';
import 'package:catalyst_voices/widgets/widgets.dart';
import 'package:catalyst_voices_blocs/catalyst_voices_blocs.dart';
import 'package:flutter/material.dart';
import 'package:flutter_bloc/flutter_bloc.dart';

class RegistrationDialog extends StatelessWidget {
  const RegistrationDialog._();

  static Future<void> show(BuildContext context) {
    return VoicesDialog.show(
      context: context,
      routeSettings: const RouteSettings(name: '/registration'),
      builder: (context) => const RegistrationDialog._(),
    );
  }

  @override
  Widget build(BuildContext context) {
    return BlocProvider(
      create: (context) => Dependencies.instance.get<RegistrationCubit>(),
      child: BlocBuilder<RegistrationCubit, RegistrationState>(
        builder: (context, state) => _RegistrationDialog(state: state),
      ),
    );
  }
}

class _RegistrationDialog extends StatelessWidget {
  final RegistrationState state;

  const _RegistrationDialog({
    required this.state,
  });

  @override
  Widget build(BuildContext context) {
<<<<<<< HEAD
    return VoicesDesktopPanelsDialog(
      left: const RegistrationInfoPanel(),
=======
    return VoicesTwoPaneDialog(
      left: RegistrationInfoPanel(
        state: state,
      ),
>>>>>>> f637df21
      right: switch (state) {
        GetStarted() => const GetStartedPanel(),
        FinishAccountCreation() => const Placeholder(),
        Recover() => const Placeholder(),
        CreateKeychain(:final stage, :final seedPhraseState) =>
          CreateKeychainPanel(
            stage: stage,
            seedPhraseState: seedPhraseState,
          ),
        WalletLink(:final stage, :final stateData) => WalletLinkPanel(
            stage: stage,
            stateData: stateData,
          ),
        AccountCompleted() => const Placeholder(),
      },
    );
  }
}<|MERGE_RESOLUTION|>--- conflicted
+++ resolved
@@ -39,15 +39,8 @@
 
   @override
   Widget build(BuildContext context) {
-<<<<<<< HEAD
-    return VoicesDesktopPanelsDialog(
+    return VoicesTwoPaneDialog(
       left: const RegistrationInfoPanel(),
-=======
-    return VoicesTwoPaneDialog(
-      left: RegistrationInfoPanel(
-        state: state,
-      ),
->>>>>>> f637df21
       right: switch (state) {
         GetStarted() => const GetStartedPanel(),
         FinishAccountCreation() => const Placeholder(),
