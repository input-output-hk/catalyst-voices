import 'package:catalyst_voices/pages/registration/create_keychain/stage/instructions_panel.dart';
import 'package:catalyst_voices/pages/registration/create_keychain/stage/seed_phrase_check_instructions_panel.dart';
import 'package:catalyst_voices/pages/registration/create_keychain/stage/seed_phrase_check_panel.dart';
import 'package:catalyst_voices/pages/registration/create_keychain/stage/seed_phrase_check_result_panel.dart';
import 'package:catalyst_voices/pages/registration/create_keychain/stage/seed_phrase_panel.dart';
import 'package:catalyst_voices/pages/registration/create_keychain/stage/splash_panel.dart';
import 'package:catalyst_voices/pages/registration/create_keychain/stage/unlock_password_instructions_panel.dart';
<<<<<<< HEAD
import 'package:catalyst_voices/pages/registration/placeholder_panel.dart';
=======
import 'package:catalyst_voices/pages/registration/create_keychain/stage/unlock_password_panel.dart';
import 'package:catalyst_voices_blocs/catalyst_voices_blocs.dart';
>>>>>>> 0f060ac4
import 'package:catalyst_voices_models/catalyst_voices_models.dart';
import 'package:flutter/material.dart';

class CreateKeychainPanel extends StatelessWidget {
  final CreateKeychainStage stage;
<<<<<<< HEAD
=======
  final SeedPhraseState seedPhraseState;
  final UnlockPasswordState unlockPasswordState;
>>>>>>> 0f060ac4

  const CreateKeychainPanel({
    super.key,
    required this.stage,
<<<<<<< HEAD
=======
    required this.seedPhraseState,
    required this.unlockPasswordState,
>>>>>>> 0f060ac4
  });

  @override
  Widget build(BuildContext context) {
    return switch (stage) {
      CreateKeychainStage.splash => const SplashPanel(),
      CreateKeychainStage.instructions => const InstructionsPanel(),
      CreateKeychainStage.seedPhrase => const SeedPhrasePanel(),
      CreateKeychainStage.checkSeedPhraseInstructions =>
        const SeedPhraseCheckInstructionsPanel(),
      CreateKeychainStage.checkSeedPhrase => const SeedPhraseCheckPanel(),
      CreateKeychainStage.checkSeedPhraseResult =>
        const SeedPhraseCheckResultPanel(),
      CreateKeychainStage.unlockPasswordInstructions =>
        const UnlockPasswordInstructionsPanel(),
      CreateKeychainStage.unlockPasswordCreate => UnlockPasswordPanel(
          data: unlockPasswordState,
        ),
    };
  }
}<|MERGE_RESOLUTION|>--- conflicted
+++ resolved
@@ -5,31 +5,16 @@
 import 'package:catalyst_voices/pages/registration/create_keychain/stage/seed_phrase_panel.dart';
 import 'package:catalyst_voices/pages/registration/create_keychain/stage/splash_panel.dart';
 import 'package:catalyst_voices/pages/registration/create_keychain/stage/unlock_password_instructions_panel.dart';
-<<<<<<< HEAD
-import 'package:catalyst_voices/pages/registration/placeholder_panel.dart';
-=======
 import 'package:catalyst_voices/pages/registration/create_keychain/stage/unlock_password_panel.dart';
-import 'package:catalyst_voices_blocs/catalyst_voices_blocs.dart';
->>>>>>> 0f060ac4
 import 'package:catalyst_voices_models/catalyst_voices_models.dart';
 import 'package:flutter/material.dart';
 
 class CreateKeychainPanel extends StatelessWidget {
   final CreateKeychainStage stage;
-<<<<<<< HEAD
-=======
-  final SeedPhraseState seedPhraseState;
-  final UnlockPasswordState unlockPasswordState;
->>>>>>> 0f060ac4
 
   const CreateKeychainPanel({
     super.key,
     required this.stage,
-<<<<<<< HEAD
-=======
-    required this.seedPhraseState,
-    required this.unlockPasswordState,
->>>>>>> 0f060ac4
   });
 
   @override
@@ -45,9 +30,7 @@
         const SeedPhraseCheckResultPanel(),
       CreateKeychainStage.unlockPasswordInstructions =>
         const UnlockPasswordInstructionsPanel(),
-      CreateKeychainStage.unlockPasswordCreate => UnlockPasswordPanel(
-          data: unlockPasswordState,
-        ),
+      CreateKeychainStage.unlockPasswordCreate => UnlockPasswordPanel(),
     };
   }
 }