import 'package:catalyst_voices/pages/registration/registration_stage_navigation.dart';
import 'package:catalyst_voices/widgets/widgets.dart';
import 'package:catalyst_voices_blocs/catalyst_voices_blocs.dart';
import 'package:catalyst_voices_localization/catalyst_voices_localization.dart';
import 'package:catalyst_voices_models/catalyst_voices_models.dart';
import 'package:flutter/foundation.dart';
import 'package:flutter/material.dart';

class SeedPhraseCheckPanel extends StatefulWidget {
  final SeedPhrase? seedPhrase;

  const SeedPhraseCheckPanel({
    super.key,
    this.seedPhrase,
  });

  @override
  State<SeedPhraseCheckPanel> createState() => _SeedPhraseCheckPanelState();
}

class _SeedPhraseCheckPanelState extends State<SeedPhraseCheckPanel> {
  final _seedPhraseWords = <String>[];
  final _shuffledSeedPhraseWords = <String>[];
  final _userWords = <String>[];

  bool get _hasSeedPhraseWords => _seedPhraseWords.isNotEmpty;

  bool get _completedWordsSequence {
    return _hasSeedPhraseWords && _userWords.length == _seedPhraseWords.length;
  }

  bool get _completedCorrectlyWordsSequence {
    return _hasSeedPhraseWords && listEquals(_userWords, _seedPhraseWords);
  }

  @override
  void initState() {
    super.initState();

    _updateSeedPhraseWords();
<<<<<<< HEAD
    _updateUserWords(_seedPhraseWords);
=======
    // Note. In debug mode we're prefilling correct seed phrase words
    // so its faster to test screens
    _updateUserWords(kDebugMode ? _seedPhraseWords : const []);
>>>>>>> 89641a5c
  }

  @override
  void didUpdateWidget(covariant SeedPhraseCheckPanel oldWidget) {
    super.didUpdateWidget(oldWidget);

    if (widget.seedPhrase != oldWidget.seedPhrase) {
      _updateSeedPhraseWords();
      // Note. In debug mode we're prefilling correct seed phrase words
      // so its faster to test screens
      _updateUserWords(kDebugMode ? _seedPhraseWords : const []);
    }
  }

  @override
  Widget build(BuildContext context) {
    return Column(
      children: [
        Expanded(
          child: VoicesLoadable(
            isLoading: _seedPhraseWords.isEmpty,
            builder: (context) {
              return _SeedPhraseWords(
                words: _shuffledSeedPhraseWords,
                userWords: _userWords,
                onUserWordsChanged: _onWordsSequenceChanged,
                onUploadTap: _uploadSeedPhrase,
                onResetTap: _clearUserWords,
                isResetEnabled: _userWords.isNotEmpty,
              );
            },
          ),
        ),
        const SizedBox(height: 10),
        RegistrationBackNextNavigation(isNextEnabled: _completedWordsSequence),
      ],
    );
  }

  Future<void> _uploadSeedPhrase() async {
    // TODO(damian-molinski): open upload dialog
  }

  void _clearUserWords() {
    setState(_updateUserWords);
  }

  void _onWordsSequenceChanged(List<String> words) {
    setState(() {
      _updateUserWords(words);
    });
  }

  void _updateSeedPhraseWords() {
    final seedPhrase = widget.seedPhrase;
    final words = seedPhrase?.mnemonicWords ?? <String>[];
    final shuffledWords = seedPhrase?.shuffledMnemonicWords ?? <String>[];

    _seedPhraseWords
      ..clear()
      ..addAll(words);

    _shuffledSeedPhraseWords
      ..clear()
      ..addAll(shuffledWords);
  }

  void _updateUserWords([
    List<String> words = const [],
  ]) {
    _userWords
      ..clear()
      ..addAll(words);

    final isConfirmed = _completedCorrectlyWordsSequence;

    RegistrationCubit.of(context)
        .setSeedPhraseCheckConfirmed(isConfirmed: isConfirmed);
  }
}

class _SeedPhraseWords extends StatelessWidget {
  final List<String> words;
  final List<String> userWords;
  final ValueChanged<List<String>> onUserWordsChanged;
  final VoidCallback? onUploadTap;
  final VoidCallback? onResetTap;
  final bool isResetEnabled;

  const _SeedPhraseWords({
    required this.words,
    required this.userWords,
    required this.onUserWordsChanged,
    required this.onUploadTap,
    required this.onResetTap,
    required this.isResetEnabled,
  });

  @override
  Widget build(BuildContext context) {
    return SingleChildScrollView(
      child: Column(
        children: [
          const SizedBox(height: 20),
          SeedPhrasesSequencer(
            words: words,
            selectedWords: userWords,
            onChanged: onUserWordsChanged,
          ),
          const SizedBox(height: 10),
          _WordsActions(
            onUploadKeyTap: onUploadTap,
            onResetTap: onResetTap,
            isResetOffstage: !isResetEnabled,
          ),
        ],
      ),
    );
  }
}

class _WordsActions extends StatelessWidget {
  final VoidCallback? onUploadKeyTap;
  final VoidCallback? onResetTap;
  final bool isResetOffstage;

  const _WordsActions({
    this.onUploadKeyTap,
    this.onResetTap,
    this.isResetOffstage = true,
  });

  @override
  Widget build(BuildContext context) {
    return Row(
      children: [
        VoicesTextButton(
          onTap: onUploadKeyTap,
          child: Text(context.l10n.uploadCatalystKey),
        ),
        const Spacer(),
        Offstage(
          offstage: isResetOffstage,
          child: VoicesTextButton(
            onTap: onResetTap,
            child: Text(context.l10n.reset),
          ),
        ),
      ],
    );
  }
}<|MERGE_RESOLUTION|>--- conflicted
+++ resolved
@@ -38,13 +38,9 @@
     super.initState();
 
     _updateSeedPhraseWords();
-<<<<<<< HEAD
-    _updateUserWords(_seedPhraseWords);
-=======
     // Note. In debug mode we're prefilling correct seed phrase words
     // so its faster to test screens
     _updateUserWords(kDebugMode ? _seedPhraseWords : const []);
->>>>>>> 89641a5c
   }
 
   @override
