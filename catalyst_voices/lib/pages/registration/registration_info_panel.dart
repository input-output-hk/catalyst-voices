--- conflicted
+++ resolved
@@ -1,5 +1,8 @@
+import 'package:catalyst_voices/pages/registration/create_keychain/bloc_seed_phrase_builder.dart';
+import 'package:catalyst_voices/pages/registration/create_keychain/bloc_unlock_password_builder.dart';
 import 'package:catalyst_voices/pages/registration/information_panel.dart';
 import 'package:catalyst_voices/pages/registration/pictures/keychain_picture.dart';
+import 'package:catalyst_voices/pages/registration/pictures/keychain_with_password_picture.dart';
 import 'package:catalyst_voices/pages/registration/pictures/password_picture.dart';
 import 'package:catalyst_voices/pages/registration/pictures/seed_phrase_picture.dart';
 import 'package:catalyst_voices/pages/registration/pictures/task_picture.dart';
@@ -122,15 +125,7 @@
 
   @override
   Widget build(BuildContext context) {
-<<<<<<< HEAD
     Widget buildKeychainStagePicture(CreateKeychainStage stage) {
-=======
-    Widget buildKeychainStagePicture(
-      CreateKeychainStage stage, {
-      required bool isSeedPhraseCheckConfirmed,
-      required UnlockPasswordState unlockPassword,
-    }) {
->>>>>>> 0f060ac4
       return switch (stage) {
         CreateKeychainStage.splash ||
         CreateKeychainStage.instructions =>
@@ -143,9 +138,7 @@
           const _BlocSeedPhraseResultPicture(),
         CreateKeychainStage.unlockPasswordInstructions ||
         CreateKeychainStage.unlockPasswordCreate =>
-          PasswordPicture(
-            type: unlockPassword.pictureType,
-          ),
+          const _BlocPasswordPicture(),
       };
     }
 
@@ -161,12 +154,11 @@
       };
     }
 
-<<<<<<< HEAD
     return switch (step) {
       GetStartedStep() => const KeychainPicture(),
       RecoverStep() => const KeychainPicture(),
       CreateKeychainStep(:final stage) => buildKeychainStagePicture(stage),
-      FinishAccountCreationStep() => const KeychainPicture(),
+      FinishAccountCreationStep() => const KeychainWithPasswordPicture(),
       WalletLinkStep(:final stage) => buildWalletLinkStagePicture(stage),
       AccountCompletedStep() => const KeychainPicture(),
     };
@@ -178,37 +170,28 @@
 
   @override
   Widget build(BuildContext context) {
-    return BlocBuilder<RegistrationCubit, RegistrationState>(
-      buildWhen: (previous, current) {
-        return previous
-                .keychainStateData.seedPhraseStateData.areUserWordsCorrect !=
-            current.keychainStateData.seedPhraseStateData.areUserWordsCorrect;
-      },
+    return BlocSeedPhraseBuilder<bool>(
+      selector: (state) => state.areUserWordsCorrect,
+      buildWhen: (previous, current) => previous != current,
       builder: (context, state) {
-        final areUserWordsCorrect =
-            state.keychainStateData.seedPhraseStateData.areUserWordsCorrect;
         return SeedPhrasePicture(
-          type: areUserWordsCorrect
-              ? TaskPictureType.success
-              : TaskPictureType.error,
+          type: state ? TaskPictureType.success : TaskPictureType.error,
           indicateSelection: true,
         );
       },
     );
-=======
-    return switch (state) {
-      GetStarted() => const KeychainPicture(),
-      FinishAccountCreation() => const KeychainPicture(),
-      Recover() => const KeychainPicture(),
-      CreateKeychain(:final stage, :final seedPhrase, :final unlockPassword) =>
-        buildKeychainStagePicture(
-          stage,
-          isSeedPhraseCheckConfirmed: seedPhrase.isCheckConfirmed,
-          unlockPassword: unlockPassword,
-        ),
-      WalletLink(:final stage) => buildWalletLinkStagePicture(stage),
-      AccountCompleted() => const KeychainPicture(),
-    };
+  }
+}
+
+class _BlocPasswordPicture extends StatelessWidget {
+  const _BlocPasswordPicture();
+
+  @override
+  Widget build(BuildContext context) {
+    return BlocUnlockPasswordBuilder<TaskPictureType>(
+      selector: (state) => state.pictureType,
+      builder: (context, state) => PasswordPicture(type: state),
+    );
   }
 }
 
@@ -221,6 +204,5 @@
       return TaskPictureType.success;
     }
     return TaskPictureType.normal;
->>>>>>> 0f060ac4
   }
 }