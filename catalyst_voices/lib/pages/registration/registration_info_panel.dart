import 'package:catalyst_voices/pages/registration/information_panel.dart';
import 'package:catalyst_voices/pages/registration/pictures/keychain_picture.dart';
import 'package:catalyst_voices/pages/registration/pictures/seed_phrase_picture.dart';
import 'package:catalyst_voices_blocs/catalyst_voices_blocs.dart';
import 'package:catalyst_voices_localization/catalyst_voices_localization.dart';
import 'package:catalyst_voices_models/catalyst_voices_models.dart';
import 'package:flutter/material.dart';
import 'package:flutter_bloc/flutter_bloc.dart';

class _HeaderStrings {
  final String title;
  final String? subtitle;
  final String? body;

  _HeaderStrings({
    required this.title,
    this.subtitle,
    this.body,
  });
}

class RegistrationInfoPanel extends StatelessWidget {
  const RegistrationInfoPanel({
    super.key,
  });

  @override
  Widget build(BuildContext context) {
    return BlocBuilder<RegistrationCubit, RegistrationState>(
      builder: (context, state) {
        final headerStrings = _buildHeaderStrings(
          context,
          step: state.step,
        );

        return InformationPanel(
          title: headerStrings.title,
          subtitle: headerStrings.subtitle,
          body: headerStrings.body,
          picture: _RegistrationPicture(step: state.step),
          progress: state.progress,
        );
      },
      buildWhen: (previous, current) => previous.step != current.step,
    );
  }

  _HeaderStrings _buildHeaderStrings(
    BuildContext context, {
    required RegistrationStep step,
  }) {
    _HeaderStrings buildKeychainStageHeader(CreateKeychainStage stage) {
      return switch (stage) {
        CreateKeychainStage.splash ||
        CreateKeychainStage.instructions =>
          _HeaderStrings(title: context.l10n.catalystKeychain),
        CreateKeychainStage.seedPhrase => _HeaderStrings(
            title: context.l10n.catalystKeychain,
            subtitle: context.l10n.createKeychainSeedPhraseSubtitle,
            body: context.l10n.createKeychainSeedPhraseBody,
          ),
        CreateKeychainStage.checkSeedPhraseInstructions =>
<<<<<<< HEAD
          _HeaderStrings(title: 'TODO'),
        CreateKeychainStage.checkSeedPhrase => _HeaderStrings(
            title: context.l10n.catalystKeychain,
            subtitle: context.l10n.createKeychainSeedPhraseCheckSubtitle,
            body: context.l10n.createKeychainSeedPhraseCheckBody,
          ),
=======
          _HeaderStrings(title: context.l10n.catalystKeychain),
        CreateKeychainStage.checkSeedPhrase ||
>>>>>>> 2c4a8e0f
        CreateKeychainStage.checkSeedPhraseResult ||
        CreateKeychainStage.unlockPasswordInstructions ||
        CreateKeychainStage.unlockPasswordCreate ||
        CreateKeychainStage.created =>
          _HeaderStrings(title: 'TODO'),
      };
    }

    _HeaderStrings buildWalletLinkStageHeader(WalletLinkStage stage) {
      return switch (stage) {
        WalletLinkStage.intro ||
        WalletLinkStage.selectWallet ||
        WalletLinkStage.walletDetails =>
          _HeaderStrings(
            title: context.l10n.walletLinkHeader,
            subtitle: context.l10n.walletLinkWalletSubheader,
          ),
        WalletLinkStage.rolesChooser ||
        WalletLinkStage.rolesSummary =>
          _HeaderStrings(
            title: context.l10n.walletLinkHeader,
            subtitle: context.l10n.walletLinkRolesSubheader,
          ),
        WalletLinkStage.rbacTransaction => _HeaderStrings(
            title: context.l10n.walletLinkHeader,
            subtitle: context.l10n.walletLinkTransactionSubheader,
          ),
      };
    }

    return switch (step) {
      GetStartedStep() => _HeaderStrings(title: context.l10n.getStarted),
      FinishAccountCreationStep() => _HeaderStrings(title: 'TODO'),
      RecoverStep() => _HeaderStrings(title: 'TODO'),
      CreateKeychainStep(:final stage) => buildKeychainStageHeader(stage),
      WalletLinkStep(:final stage) => buildWalletLinkStageHeader(stage),
      AccountCompletedStep() => _HeaderStrings(title: 'TODO'),
    };
  }
}

class _RegistrationPicture extends StatelessWidget {
  final RegistrationStep step;

  const _RegistrationPicture({
    required this.step,
  });

  @override
  Widget build(BuildContext context) {
    Widget buildKeychainStagePicture(CreateKeychainStage stage) {
      return switch (stage) {
        CreateKeychainStage.splash ||
        CreateKeychainStage.instructions =>
          const KeychainPicture(),
        CreateKeychainStage.seedPhrase ||
        CreateKeychainStage.checkSeedPhraseInstructions ||
        CreateKeychainStage.checkSeedPhrase ||
        CreateKeychainStage.checkSeedPhraseResult =>
          const SeedPhrasePicture(),
        CreateKeychainStage.unlockPasswordInstructions ||
        CreateKeychainStage.unlockPasswordCreate ||
        CreateKeychainStage.created =>
          const KeychainPicture(),
      };
    }

    Widget buildWalletLinkStagePicture(WalletLinkStage stage) {
      return switch (stage) {
        WalletLinkStage.intro ||
        WalletLinkStage.selectWallet ||
        WalletLinkStage.walletDetails ||
        WalletLinkStage.rolesChooser ||
        WalletLinkStage.rolesSummary ||
        WalletLinkStage.rbacTransaction =>
          const KeychainPicture(),
      };
    }

    return switch (step) {
      GetStartedStep() => const KeychainPicture(),
      FinishAccountCreationStep() => const KeychainPicture(),
      RecoverStep() => const KeychainPicture(),
      CreateKeychainStep(:final stage) => buildKeychainStagePicture(stage),
      WalletLinkStep(:final stage) => buildWalletLinkStagePicture(stage),
      AccountCompletedStep() => const KeychainPicture(),
    };
  }
}<|MERGE_RESOLUTION|>--- conflicted
+++ resolved
@@ -60,17 +60,12 @@
             body: context.l10n.createKeychainSeedPhraseBody,
           ),
         CreateKeychainStage.checkSeedPhraseInstructions =>
-<<<<<<< HEAD
-          _HeaderStrings(title: 'TODO'),
+          _HeaderStrings(title: context.l10n.catalystKeychain),
         CreateKeychainStage.checkSeedPhrase => _HeaderStrings(
             title: context.l10n.catalystKeychain,
             subtitle: context.l10n.createKeychainSeedPhraseCheckSubtitle,
             body: context.l10n.createKeychainSeedPhraseCheckBody,
           ),
-=======
-          _HeaderStrings(title: context.l10n.catalystKeychain),
-        CreateKeychainStage.checkSeedPhrase ||
->>>>>>> 2c4a8e0f
         CreateKeychainStage.checkSeedPhraseResult ||
         CreateKeychainStage.unlockPasswordInstructions ||
         CreateKeychainStage.unlockPasswordCreate ||
