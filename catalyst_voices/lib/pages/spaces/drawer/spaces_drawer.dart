import 'dart:async';

import 'package:catalyst_voices/common/ext/ext.dart';
import 'package:catalyst_voices/pages/spaces/drawer/discovery_menu.dart';
import 'package:catalyst_voices/pages/spaces/drawer/guest_menu.dart';
import 'package:catalyst_voices/pages/spaces/drawer/individual_private_campaigns.dart';
import 'package:catalyst_voices/pages/spaces/drawer/my_private_proposals.dart';
import 'package:catalyst_voices/pages/spaces/drawer/voting_rounds.dart';
import 'package:catalyst_voices/routes/routes.dart';
import 'package:catalyst_voices/widgets/widgets.dart';
import 'package:catalyst_voices_localization/catalyst_voices_localization.dart';
import 'package:catalyst_voices_models/catalyst_voices_models.dart';
import 'package:flutter/material.dart';

class SpacesDrawer extends StatefulWidget {
  final Space space;
  final Map<Space, ShortcutActivator> spacesShortcutsActivators;
  final bool isUnlocked;

  const SpacesDrawer({
    super.key,
    required this.space,
    this.spacesShortcutsActivators = const {},
    this.isUnlocked = false,
  });

  @override
  State<SpacesDrawer> createState() => _SpacesDrawerState();
}

class _SpacesDrawerState extends State<SpacesDrawer> {
  late final PageController _pageController;

  @override
  void initState() {
    super.initState();

    final initialPage = Space.values.indexOf(widget.space);
    _pageController = PageController(initialPage: initialPage);
  }

  @override
  void didUpdateWidget(covariant SpacesDrawer oldWidget) {
    super.didUpdateWidget(oldWidget);

    if (widget.space != oldWidget.space) {
      final page = Space.values.indexOf(widget.space);
      unawaited(
        _pageController.animateToPage(
          page,
          duration: const Duration(milliseconds: 150),
          curve: Curves.easeIn,
        ),
      );
    }
  }

  @override
  void dispose() {
    _pageController.dispose();
    super.dispose();
  }

  @override
  Widget build(BuildContext context) {
    return VoicesDrawer(
      bottom: VoicesDrawerSpaceChooser(
<<<<<<< HEAD
        currentSpace: space,
=======
        currentSpace: widget.space,
>>>>>>> 14d2f21c
        onChanged: (space) => space.go(context),
        onOverallTap: () {
          Scaffold.of(context).closeDrawer();
          unawaited(const OverallSpacesRoute().push<void>(context));
        },
        builder: (context, value, child) {
<<<<<<< HEAD
          final shortcutActivator = spacesShortcutsActivators[value];
=======
          final shortcutActivator = widget.spacesShortcutsActivators[value];
>>>>>>> 14d2f21c

          return VoicesPlainTooltip(
            message: value.localizedName(context.l10n),
            trailing: shortcutActivator != null
                ? ShortcutActivatorView(activator: shortcutActivator)
                : null,
            child: child!,
          );
        },
<<<<<<< HEAD
=======
      ),
      child: Column(
        children: [
          const SizedBox(height: 12),
          const BrandHeader(),
          Expanded(
            child: PageView.builder(
              physics: const NeverScrollableScrollPhysics(),
              controller: _pageController,
              itemCount: Space.values.length,
              itemBuilder: (context, index) {
                final space = Space.values[index];

                return Padding(
                  key: ValueKey('Drawer${space}MenuKey'),
                  padding: const EdgeInsets.symmetric(horizontal: 12),
                  child: _menuBuilder(
                    context,
                    space: space,
                  ),
                );
              },
            ),
          ),
          const SizedBox(height: 12),
        ],
>>>>>>> 14d2f21c
      ),
    );
  }

  Widget _menuBuilder(
    BuildContext context, {
    required Space space,
  }) {
    return switch (space) {
      _ when !widget.isUnlocked => GuestMenu(space: space),
      Space.treasury => const IndividualPrivateCampaigns(),
      Space.workspace => const MyPrivateProposals(),
      Space.voting => const VotingRounds(),
      Space.discovery => const DiscoveryDrawerMenu(),
      Space.fundedProjects => const SizedBox.shrink(),
    };
  }
}<|MERGE_RESOLUTION|>--- conflicted
+++ resolved
@@ -65,22 +65,14 @@
   Widget build(BuildContext context) {
     return VoicesDrawer(
       bottom: VoicesDrawerSpaceChooser(
-<<<<<<< HEAD
-        currentSpace: space,
-=======
         currentSpace: widget.space,
->>>>>>> 14d2f21c
         onChanged: (space) => space.go(context),
         onOverallTap: () {
           Scaffold.of(context).closeDrawer();
           unawaited(const OverallSpacesRoute().push<void>(context));
         },
         builder: (context, value, child) {
-<<<<<<< HEAD
-          final shortcutActivator = spacesShortcutsActivators[value];
-=======
           final shortcutActivator = widget.spacesShortcutsActivators[value];
->>>>>>> 14d2f21c
 
           return VoicesPlainTooltip(
             message: value.localizedName(context.l10n),
@@ -90,8 +82,6 @@
             child: child!,
           );
         },
-<<<<<<< HEAD
-=======
       ),
       child: Column(
         children: [
@@ -118,7 +108,6 @@
           ),
           const SizedBox(height: 12),
         ],
->>>>>>> 14d2f21c
       ),
     );
   }
