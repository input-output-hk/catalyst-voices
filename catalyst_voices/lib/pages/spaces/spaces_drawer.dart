--- conflicted
+++ resolved
@@ -43,19 +43,12 @@
       case Space.treasury:
         return const IndividualPrivateCampaigns();
       case Space.workspace:
-<<<<<<< HEAD
-        return MyPrivateProposals();
+        return const MyPrivateProposals();
       case Space.voting:
-        return VotingRounds();
-      default:
-        return SizedBox();
-=======
-        return const MyPrivateProposals();
+        return const VotingRounds();
       case Space.discovery:
-      case Space.voting:
       case Space.fundedProjects:
-        return const SizedBox.shrink();
->>>>>>> f7ac43e6
+        return const SizedBox();
     }
   }
 
