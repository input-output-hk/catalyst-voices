import 'dart:async';

import 'package:catalyst_voices/common/error_handler.dart';
import 'package:catalyst_voices/pages/registration/pictures/unlock_keychain_picture.dart';
import 'package:catalyst_voices/pages/registration/registration_dialog.dart';
import 'package:catalyst_voices/pages/registration/widgets/information_panel.dart';
import 'package:catalyst_voices/pages/registration/widgets/registration_stage_message.dart';
import 'package:catalyst_voices/widgets/widgets.dart';
import 'package:catalyst_voices_blocs/catalyst_voices_blocs.dart';
import 'package:catalyst_voices_localization/catalyst_voices_localization.dart';
import 'package:catalyst_voices_models/catalyst_voices_models.dart';
<<<<<<< HEAD
import 'package:catalyst_voices_services/catalyst_voices_services.dart';
=======
>>>>>>> 2664e532
import 'package:catalyst_voices_view_models/catalyst_voices_view_models.dart';
import 'package:flutter/material.dart';
import 'package:flutter_bloc/flutter_bloc.dart';

/// A dialog which allows to unlock the session (keychain).
class UnlockKeychainDialog extends StatefulWidget {
  const UnlockKeychainDialog({super.key});

  static Future<void> show(BuildContext context) {
    return VoicesDialog.show(
      context: context,
      routeSettings: const RouteSettings(name: '/unlock'),
      builder: (context) => const UnlockKeychainDialog(),
      barrierDismissible: false,
    );
  }

  @override
  State<UnlockKeychainDialog> createState() => _UnlockKeychainDialogState();
}

class _UnlockKeychainDialogState extends State<UnlockKeychainDialog>
    with ErrorHandlerStateMixin<SessionCubit, UnlockKeychainDialog> {
  final TextEditingController _passwordController = TextEditingController();
  LocalizedException? _error;

  @override
  void dispose() {
    _passwordController.dispose();
    super.dispose();
  }

  @override
  void handleError(Object error) {
    setState(() {
      _error = error is LocalizedException
          ? error
          : const LocalizedUnlockPasswordException();
    });
  }

  @override
  Widget build(BuildContext context) {
<<<<<<< HEAD
    return BlocListener<SessionBloc, SessionState>(
      listener: _handleSessionChange,
      child: VoicesTwoPaneDialog(
        left: InformationPanel(
          title: context.l10n.unlockDialogHeader,
          picture: const UnlockKeychainPicture(),
        ),
        right: _UnlockPasswordPanel(
          controller: _passwordController,
          error: _error,
          onUnlock: _onUnlock,
          onRecover: _onRecover,
        ),
=======
    return VoicesTwoPaneDialog(
      left: InformationPanel(
        title: context.l10n.unlockDialogHeader,
        picture: const UnlockKeychainPicture(),
      ),
      right: _UnlockPasswordPanel(
        controller: _passwordController,
        error: _error,
        onUnlock: _onUnlock,
>>>>>>> 2664e532
      ),
    );
  }

  Future<void> _onUnlock() async {
    setState(() {
      _error = null;
    });

    final password = _passwordController.text;
    final unlockFactor = PasswordLockFactor(password);

    final unlocked = await context.read<SessionCubit>().unlock(unlockFactor);

    if (!mounted) {
      return;
    }

    if (unlocked) {
      Navigator.of(context).pop();
    } else {
      setState(() {
        _error = const LocalizedUnlockPasswordException();
      });
    }
  }

  void _onRecover() {
    Navigator.of(context).pop();

    unawaited(
      RegistrationDialog.show(
        context,
        step: const RecoverMethodStep(),
      ),
    );
  }
}

class _UnlockPasswordPanel extends StatelessWidget {
  final TextEditingController controller;
  final LocalizedException? error;
  final VoidCallback onUnlock;
  final VoidCallback onRecover;

  const _UnlockPasswordPanel({
    required this.controller,
    required this.error,
    required this.onUnlock,
    required this.onRecover,
  });

  @override
  Widget build(BuildContext context) {
    return Column(
      crossAxisAlignment: CrossAxisAlignment.stretch,
      children: [
        const SizedBox(height: 24),
        RegistrationStageMessage(
          title: Text(context.l10n.unlockDialogTitle),
          subtitle: Text(context.l10n.unlockDialogContent),
        ),
        const SizedBox(height: 24),
        _UnlockPassword(
          controller: controller,
          error: error,
        ),
        const Spacer(),
        _Navigation(
          onUnlock: onUnlock,
          onRecover: onRecover,
        ),
      ],
    );
  }
}

class _UnlockPassword extends StatelessWidget {
  final TextEditingController controller;
  final LocalizedException? error;

  const _UnlockPassword({
    required this.controller,
    required this.error,
  });

  @override
  Widget build(BuildContext context) {
    return VoicesPasswordTextField(
      controller: controller,
      decoration: VoicesTextFieldDecoration(
        labelText: context.l10n.unlockDialogHint,
        errorText: error?.message(context),
        hintText: context.l10n.passwordLabelText,
      ),
    );
  }
}

class _Navigation extends StatelessWidget {
  final VoidCallback onUnlock;
  final VoidCallback onRecover;

  const _Navigation({
    required this.onUnlock,
    required this.onRecover,
  });

  @override
  Widget build(BuildContext context) {
    return Column(
      crossAxisAlignment: CrossAxisAlignment.stretch,
      children: [
        VoicesFilledButton(
          onTap: onUnlock,
          child: Text(context.l10n.confirmPassword),
        ),
        const SizedBox(height: 10),
        Row(
          children: [
            Expanded(
              child: VoicesOutlinedButton(
                onTap: onRecover,
                child: Text(context.l10n.recoverAccount),
              ),
            ),
            const SizedBox(width: 10),
            Expanded(
              child: VoicesTextButton(
                onTap: () => Navigator.of(context).pop(),
                child: Text(context.l10n.continueAsGuest),
              ),
            ),
          ],
        ),
      ],
    );
  }
}<|MERGE_RESOLUTION|>--- conflicted
+++ resolved
@@ -9,10 +9,6 @@
 import 'package:catalyst_voices_blocs/catalyst_voices_blocs.dart';
 import 'package:catalyst_voices_localization/catalyst_voices_localization.dart';
 import 'package:catalyst_voices_models/catalyst_voices_models.dart';
-<<<<<<< HEAD
-import 'package:catalyst_voices_services/catalyst_voices_services.dart';
-=======
->>>>>>> 2664e532
 import 'package:catalyst_voices_view_models/catalyst_voices_view_models.dart';
 import 'package:flutter/material.dart';
 import 'package:flutter_bloc/flutter_bloc.dart';
@@ -56,21 +52,6 @@
 
   @override
   Widget build(BuildContext context) {
-<<<<<<< HEAD
-    return BlocListener<SessionBloc, SessionState>(
-      listener: _handleSessionChange,
-      child: VoicesTwoPaneDialog(
-        left: InformationPanel(
-          title: context.l10n.unlockDialogHeader,
-          picture: const UnlockKeychainPicture(),
-        ),
-        right: _UnlockPasswordPanel(
-          controller: _passwordController,
-          error: _error,
-          onUnlock: _onUnlock,
-          onRecover: _onRecover,
-        ),
-=======
     return VoicesTwoPaneDialog(
       left: InformationPanel(
         title: context.l10n.unlockDialogHeader,
@@ -80,7 +61,7 @@
         controller: _passwordController,
         error: _error,
         onUnlock: _onUnlock,
->>>>>>> 2664e532
+        onRecover: _onRecover,
       ),
     );
   }
