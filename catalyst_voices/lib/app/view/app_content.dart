--- conflicted
+++ resolved
@@ -1,9 +1,4 @@
-<<<<<<< HEAD
 import 'package:catalyst_voices/app/view/app_precache_image_assets.dart';
-import 'package:catalyst_voices/routes/routes.dart' show AppRouter;
-import 'package:catalyst_voices_blocs/catalyst_voices_blocs.dart';
-=======
->>>>>>> 5642d943
 import 'package:catalyst_voices_brands/catalyst_voices_brands.dart';
 import 'package:catalyst_voices_localization/catalyst_voices_localization.dart';
 import 'package:flutter/material.dart';
@@ -28,30 +23,6 @@
 
   @override
   Widget build(BuildContext context) {
-<<<<<<< HEAD
-    return BlocListener<AuthenticationBloc, AuthenticationState>(
-      listener: (context, state) {},
-      child: MaterialApp.router(
-        restorationScopeId: _restorationScopeId,
-        localizationsDelegates: _localizationsDelegates,
-        supportedLocales: VoicesLocalizations.supportedLocales,
-        localeListResolutionCallback: basicLocaleListResolution,
-        routerConfig: _routeConfig(context),
-        theme: ThemeBuilder.buildTheme(BrandKey.catalyst),
-        darkTheme: ThemeBuilder.buildDarkTheme(BrandKey.catalyst),
-        builder: (context, child) {
-          return AppPrecacheImageAssets(
-            child: child ?? SizedBox.shrink(),
-          );
-        },
-      ),
-    );
-  }
-
-  GoRouter _routeConfig(BuildContext context) {
-    return AppRouter.init(
-      authenticationBloc: context.read<AuthenticationBloc>(),
-=======
     return MaterialApp.router(
       restorationScopeId: _restorationScopeId,
       localizationsDelegates: _localizationsDelegates,
@@ -60,7 +31,11 @@
       routerConfig: routerConfig,
       theme: ThemeBuilder.buildTheme(BrandKey.catalyst),
       darkTheme: ThemeBuilder.buildDarkTheme(BrandKey.catalyst),
->>>>>>> 5642d943
+      builder: (context, child) {
+        return AppPrecacheImageAssets(
+          child: child ?? SizedBox.shrink(),
+        );
+      },
     );
   }
 }