import 'package:catalyst_voices/common/ext/ext.dart';
import 'package:catalyst_voices/widgets/widgets.dart';
import 'package:catalyst_voices_models/catalyst_voices_models.dart';
import 'package:flutter/material.dart';

/// Widget for [Space] [VoicesAvatar] adaptation.
class SpaceAvatar extends StatelessWidget {
  final Space data;

  /// See [VoicesAvatar.onTap].
  final VoidCallback? onTap;

  /// See [VoicesAvatar.padding].
  final EdgeInsets padding;

  /// See [VoicesAvatar.radius].
  final double radius;

  const SpaceAvatar(
    this.data, {
    super.key,
    this.onTap,
    this.padding = const EdgeInsets.all(8),
    this.radius = 20,
  });

  @override
  Widget build(BuildContext context) {
    return VoicesAvatar(
<<<<<<< HEAD
      icon: config.icon.buildIcon(),
      backgroundColor: config.backgroundColor,
      foregroundColor: config.foregroundColor,
=======
      icon: Icon(data.icon),
      backgroundColor: data.backgroundColor(context),
      foregroundColor: data.foregroundColor(context),
>>>>>>> b7392984
      padding: padding,
      radius: radius,
    );
  }
<<<<<<< HEAD
}

final class _SpaceAvatarConfig {
  final SvgGenImage icon;
  final Color backgroundColor;
  final Color foregroundColor;

  _SpaceAvatarConfig({
    required this.icon,
    required this.backgroundColor,
    required this.foregroundColor,
  });
}

extension _SpaceExt on Space {
  _SpaceAvatarConfig _config(BuildContext context) {
    final theme = Theme.of(context);

    return switch (this) {
      Space.treasury => _SpaceAvatarConfig(
          icon: VoicesAssets.icons.fund,
          backgroundColor: theme.colors.successContainer!,
          foregroundColor: theme.colors.iconsSuccess!,
        ),
      Space.discovery => _SpaceAvatarConfig(
          icon: VoicesAssets.icons.lightBulb,
          backgroundColor: theme.colors.iconsSecondary!.withOpacity(0.16),
          foregroundColor: theme.colors.iconsSecondary!,
        ),
      Space.workspace => _SpaceAvatarConfig(
          icon: VoicesAssets.icons.briefcase,
          backgroundColor: theme.colorScheme.primaryContainer,
          foregroundColor: theme.colorScheme.primary,
        ),
      Space.voting => _SpaceAvatarConfig(
          icon: VoicesAssets.icons.vote,
          backgroundColor: theme.colors.warningContainer!,
          foregroundColor: theme.colors.iconsWarning!,
        ),
      Space.fundedProjects => _SpaceAvatarConfig(
          icon: VoicesAssets.icons.flag,
          backgroundColor: theme.colors.iconsSecondary!.withOpacity(0.16),
          foregroundColor: theme.colors.iconsSecondary!,
        ),
    };
  }
=======
>>>>>>> b7392984
}<|MERGE_RESOLUTION|>--- conflicted
+++ resolved
@@ -1,5 +1,6 @@
 import 'package:catalyst_voices/common/ext/ext.dart';
 import 'package:catalyst_voices/widgets/widgets.dart';
+import 'package:catalyst_voices_assets/catalyst_voices_assets.dart';
 import 'package:catalyst_voices_models/catalyst_voices_models.dart';
 import 'package:flutter/material.dart';
 
@@ -27,66 +28,11 @@
   @override
   Widget build(BuildContext context) {
     return VoicesAvatar(
-<<<<<<< HEAD
-      icon: config.icon.buildIcon(),
-      backgroundColor: config.backgroundColor,
-      foregroundColor: config.foregroundColor,
-=======
-      icon: Icon(data.icon),
+      icon: data.icon.buildIcon(),
       backgroundColor: data.backgroundColor(context),
       foregroundColor: data.foregroundColor(context),
->>>>>>> b7392984
       padding: padding,
       radius: radius,
     );
   }
-<<<<<<< HEAD
-}
-
-final class _SpaceAvatarConfig {
-  final SvgGenImage icon;
-  final Color backgroundColor;
-  final Color foregroundColor;
-
-  _SpaceAvatarConfig({
-    required this.icon,
-    required this.backgroundColor,
-    required this.foregroundColor,
-  });
-}
-
-extension _SpaceExt on Space {
-  _SpaceAvatarConfig _config(BuildContext context) {
-    final theme = Theme.of(context);
-
-    return switch (this) {
-      Space.treasury => _SpaceAvatarConfig(
-          icon: VoicesAssets.icons.fund,
-          backgroundColor: theme.colors.successContainer!,
-          foregroundColor: theme.colors.iconsSuccess!,
-        ),
-      Space.discovery => _SpaceAvatarConfig(
-          icon: VoicesAssets.icons.lightBulb,
-          backgroundColor: theme.colors.iconsSecondary!.withOpacity(0.16),
-          foregroundColor: theme.colors.iconsSecondary!,
-        ),
-      Space.workspace => _SpaceAvatarConfig(
-          icon: VoicesAssets.icons.briefcase,
-          backgroundColor: theme.colorScheme.primaryContainer,
-          foregroundColor: theme.colorScheme.primary,
-        ),
-      Space.voting => _SpaceAvatarConfig(
-          icon: VoicesAssets.icons.vote,
-          backgroundColor: theme.colors.warningContainer!,
-          foregroundColor: theme.colors.iconsWarning!,
-        ),
-      Space.fundedProjects => _SpaceAvatarConfig(
-          icon: VoicesAssets.icons.flag,
-          backgroundColor: theme.colors.iconsSecondary!.withOpacity(0.16),
-          foregroundColor: theme.colors.iconsSecondary!,
-        ),
-    };
-  }
-=======
->>>>>>> b7392984
 }