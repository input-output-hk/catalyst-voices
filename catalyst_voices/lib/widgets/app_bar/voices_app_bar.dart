--- conflicted
+++ resolved
@@ -1,9 +1,5 @@
 import 'package:catalyst_voices/widgets/app_bar/actions/search_button.dart';
-<<<<<<< HEAD
-import 'package:catalyst_voices/widgets/widgets.dart';
-=======
 import 'package:catalyst_voices/widgets/buttons/voices_buttons.dart';
->>>>>>> 2e42134a
 import 'package:catalyst_voices_assets/catalyst_voices_assets.dart';
 import 'package:catalyst_voices_brands/catalyst_voices_brands.dart';
 import 'package:catalyst_voices_shared/catalyst_voices_shared.dart';
@@ -46,11 +42,7 @@
           return AppBar(
             titleSpacing: spacing,
             toolbarHeight: preferredSize.height,
-<<<<<<< HEAD
-            leading: buildLeading(context),
-=======
             leading: _buildLeading(context),
->>>>>>> 2e42134a
             leadingWidth: 48.0 + spacing,
             automaticallyImplyLeading: false,
             backgroundColor: backgroundColor,
@@ -65,11 +57,7 @@
   }
 
   // Has to be nullable, that's why this is a function.
-<<<<<<< HEAD
-  Widget? buildLeading(BuildContext context) {
-=======
   Widget? _buildLeading(BuildContext context) {
->>>>>>> 2e42134a
     final canImplyDrawerToggleButton = automaticallyImplyLeading &&
         (Scaffold.maybeOf(context)?.hasDrawer ?? false);
 
