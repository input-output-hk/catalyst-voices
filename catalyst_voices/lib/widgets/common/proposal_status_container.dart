--- conflicted
+++ resolved
@@ -85,7 +85,13 @@
           textColor: colors.textPrimary,
           backgroundColor: colors.onSurfaceNeutralOpaqueLv1,
         ),
-<<<<<<< HEAD
+      ProposalStatus.inProgress => _ProposalStatusContainerConfig(
+          iconData: CatalystVoicesIcons.annotation,
+          iconColor: colors.iconsPrimary,
+          text: context.l10n.proposalStatusInProgress,
+          textColor: colors.textPrimary,
+          backgroundColor: colors.onSurfaceNeutralOpaqueLv1,
+        ),
       ProposalStatus.private => _ProposalStatusContainerConfig(
           iconData: CatalystVoicesIcons.eye_off,
           iconColor: colors.iconsForeground,
@@ -111,12 +117,6 @@
           iconData: CatalystVoicesIcons.flag,
           iconColor: colors.iconsForeground,
           text: context.l10n.proposalStatusCompleted,
-=======
-      ProposalStatus.inProgress => _ProposalStatusContainerConfig(
-          iconData: CatalystVoicesIcons.annotation,
-          iconColor: colors.iconsPrimary,
-          text: context.l10n.proposalStatusInProgress,
->>>>>>> 6b53a99b
           textColor: colors.textPrimary,
           backgroundColor: colors.onSurfaceNeutralOpaqueLv1,
         ),
