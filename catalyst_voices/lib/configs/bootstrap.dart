--- conflicted
+++ resolved
@@ -31,8 +31,6 @@
 }
 
 // TODO(damian-molinski): Add Isolate.current.addErrorListener
-<<<<<<< HEAD
-// TODO(damian-molinski): Add runZonedGuarded
 // TODO(damian-molinski): Add Global try-catch
 //
 /// The entry point for Catalyst Voices,
@@ -44,11 +42,7 @@
 /// You can customize the default app by providing
 /// your own instance via [builder].
 Future<void> bootstrapAndRun([
-  BootstrapWidgetBuilder builder = _appBuilder,
-=======
-Future<void> bootstrap([
   BootstrapWidgetBuilder builder = _defaultBuilder,
->>>>>>> 42bee43e
 ]) async {
   await runZonedGuarded(
     () => _safeBootstrap(builder),
@@ -58,13 +52,13 @@
 
 Future<void> _safeBootstrap(BootstrapWidgetBuilder builder) async {
   try {
-    await _doBootstrap(builder);
+    await _doBootstrapAndRun(builder);
   } catch (error, stack) {
     await _reportBootstrapError(error, stack);
   }
 }
 
-Future<void> _doBootstrap(BootstrapWidgetBuilder builder) async {
+Future<void> _doBootstrapAndRun(BootstrapWidgetBuilder builder) async {
   // There's no need to call WidgetsFlutterBinding.ensureInitialized()
   // since this is already done internally by SentryFlutter.init()
   // More info here: https://github.com/getsentry/sentry-dart/issues/2063
@@ -79,11 +73,9 @@
   FlutterError.onError = _reportFlutterError;
   PlatformDispatcher.instance.onError = _reportPlatformDispatcherError;
 
-  await Dependencies.instance.init();
-
   final args = await bootstrap();
-
-  await _runApp(await builder(args));
+  final app = await builder(args);
+  await _runApp(app);
 }
 
 /// Initializes the application before it can be run. Should setup all
@@ -105,16 +97,9 @@
 
   Bloc.observer = AppBlocObserver();
 
-<<<<<<< HEAD
   await Dependencies.instance.init();
 
   return BootstrapArgs(routerConfig: router);
-=======
-  final args = BootstrapArgs(routerConfig: router);
-  final app = await builder(args);
-
-  await _runApp(app);
->>>>>>> 42bee43e
 }
 
 Future<void> _runApp(Widget app) async {
