--- conflicted
+++ resolved
@@ -54,11 +54,7 @@
     git:
       url: https://github.com/input-output-hk/catalyst-voices.git
       path: catalyst_voices_packages/catalyst_analysis
-<<<<<<< HEAD
       ref: 5ee1b3f
-=======
-      ref: 3431f7b
->>>>>>> af180174
   flutter_test:
     sdk: flutter
   go_router_builder: ^2.4.1
