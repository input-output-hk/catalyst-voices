--- conflicted
+++ resolved
@@ -42,17 +42,6 @@
           command: run
           args: ./catalyst-gateway+build
 
-<<<<<<< HEAD
-=======
-      - name: Get schemathesis test report
-        uses: input-output-hk/catalyst-forge/actions/run@ci/v1.8.1
-        if: always()
-        continue-on-error: true
-        with:
-          command: run
-          args: ./catalyst-gateway/tests/schemathesis_tests+test-ci-schemathesis
-
->>>>>>> 9253dd7d
       - name: Get flutter unit test report
         uses: input-output-hk/catalyst-forge/actions/run@ci/v1.8.1
         if: always()
@@ -61,17 +50,6 @@
           command: run
           args: ./catalyst_voices+test-unit-native
 
-<<<<<<< HEAD
-=======
-      - name: Get python api test report
-        uses: input-output-hk/catalyst-forge/actions/run@ci/v1.8.1
-        if: always()
-        continue-on-error: true
-        with:
-          command: run
-          args: ./catalyst-gateway/tests/api_tests+test
-
->>>>>>> 9253dd7d
       - name: Collect and upload test reports
         uses: actions/upload-artifact@v4
         if: always()
