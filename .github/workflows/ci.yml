name: CI

on:
  push:
    branches: [main]
    tags: ["**"]
  pull_request:
    types:
      - synchronize
      - ready_for_review

permissions:
  id-token: write
  contents: write
  packages: write
  pull-requests: write

jobs:
  ci:
    uses: input-output-hk/catalyst-forge/.github/workflows/ci.yml@ci/v1.8.0
    with:
      forge_version: 0.19.0

  test_reporting:
    if: always()
    needs: ci
<<<<<<< HEAD
    uses: ./.github/workflows/generate-allure-report.yml
=======
    name: Cat-Gateway ALL integration tests
    runs-on: ubuntu-latest
    steps:
      - uses: actions/checkout@v4
      - name: Install Forge
        uses: input-output-hk/catalyst-forge/actions/install@ci/v1.7.3
        with:
          version: 0.18.0
      - name: Setup
        uses: input-output-hk/catalyst-forge/actions/setup@ci/v1.7.3
      - name: Prepare artifacts
        uses: input-output-hk/catalyst-forge/actions/run@ci/v1.7.3
        with:
          command: run
          args: ./catalyst-gateway/tests/+prepare-all-images

      - name: Run api-test
        continue-on-error: true
        run: docker compose -f catalyst-gateway/tests/docker-compose.yml up api-tests-runner -d

      - name: api-tests-runner logs
        run: sleep 30; docker compose -f catalyst-gateway/tests/docker-compose.yml logs api-tests-runner

      - name: cat-gateway logs
        run: docker compose -f catalyst-gateway/tests/docker-compose.yml logs cat-gateway

      - name: Down
        run: docker compose -f catalyst-gateway/tests/docker-compose.yml down

      # - name: Running integration API tests
      #   uses: hoverkraft-tech/compose-action@v2.3.0
      #   with:
      #     compose-file: ./catalyst-gateway/tests/docker-compose.yml
      #     services: api-tests-runner
      #     up-flags: --abort-on-container-exit --exit-code-from api-tests-runner

      # - name: Running schemathesis tests
      #   uses: hoverkraft-tech/compose-action@v2.3.0
      #   with:
      #     compose-file: ./catalyst-gateway/tests/docker-compose.yml
      #     services: schemathesis-runner
      #     up-flags: --abort-on-container-exit --exit-code-from schemathesis-runner

      # - name: Running Postgres tests
      #   uses: hoverkraft-tech/compose-action@v2.3.0
      #   with:
      #     compose-file: ./catalyst-gateway/tests/docker-compose.yml
      #     services: postgres-runner
      #     up-flags: --abort-on-container-exit --exit-code-from postgres-runner

      # - name: Running Scylla tests
      #   uses: hoverkraft-tech/compose-action@v2.3.0
      #   with:
      #     compose-file: ./catalyst-gateway/tests/docker-compose.yml
      #     services: scylla-runner
      #     up-flags: --abort-on-container-exit --exit-code-from scylla-runner

  # test_reporting:
  #   if: always()
  #   needs: ci
  #   uses: ./.github/workflows/generate-allure-report.yml
>>>>>>> 2690ea1d
<|MERGE_RESOLUTION|>--- conflicted
+++ resolved
@@ -1,3 +1,5 @@
+# cspell: words hoverkraft
+
 name: CI
 
 on:
@@ -7,6 +9,7 @@
   pull_request:
     types:
       - synchronize
+      - review_requested
       - ready_for_review
 
 permissions:
@@ -24,68 +27,4 @@
   test_reporting:
     if: always()
     needs: ci
-<<<<<<< HEAD
-    uses: ./.github/workflows/generate-allure-report.yml
-=======
-    name: Cat-Gateway ALL integration tests
-    runs-on: ubuntu-latest
-    steps:
-      - uses: actions/checkout@v4
-      - name: Install Forge
-        uses: input-output-hk/catalyst-forge/actions/install@ci/v1.7.3
-        with:
-          version: 0.18.0
-      - name: Setup
-        uses: input-output-hk/catalyst-forge/actions/setup@ci/v1.7.3
-      - name: Prepare artifacts
-        uses: input-output-hk/catalyst-forge/actions/run@ci/v1.7.3
-        with:
-          command: run
-          args: ./catalyst-gateway/tests/+prepare-all-images
-
-      - name: Run api-test
-        continue-on-error: true
-        run: docker compose -f catalyst-gateway/tests/docker-compose.yml up api-tests-runner -d
-
-      - name: api-tests-runner logs
-        run: sleep 30; docker compose -f catalyst-gateway/tests/docker-compose.yml logs api-tests-runner
-
-      - name: cat-gateway logs
-        run: docker compose -f catalyst-gateway/tests/docker-compose.yml logs cat-gateway
-
-      - name: Down
-        run: docker compose -f catalyst-gateway/tests/docker-compose.yml down
-
-      # - name: Running integration API tests
-      #   uses: hoverkraft-tech/compose-action@v2.3.0
-      #   with:
-      #     compose-file: ./catalyst-gateway/tests/docker-compose.yml
-      #     services: api-tests-runner
-      #     up-flags: --abort-on-container-exit --exit-code-from api-tests-runner
-
-      # - name: Running schemathesis tests
-      #   uses: hoverkraft-tech/compose-action@v2.3.0
-      #   with:
-      #     compose-file: ./catalyst-gateway/tests/docker-compose.yml
-      #     services: schemathesis-runner
-      #     up-flags: --abort-on-container-exit --exit-code-from schemathesis-runner
-
-      # - name: Running Postgres tests
-      #   uses: hoverkraft-tech/compose-action@v2.3.0
-      #   with:
-      #     compose-file: ./catalyst-gateway/tests/docker-compose.yml
-      #     services: postgres-runner
-      #     up-flags: --abort-on-container-exit --exit-code-from postgres-runner
-
-      # - name: Running Scylla tests
-      #   uses: hoverkraft-tech/compose-action@v2.3.0
-      #   with:
-      #     compose-file: ./catalyst-gateway/tests/docker-compose.yml
-      #     services: scylla-runner
-      #     up-flags: --abort-on-container-exit --exit-code-from scylla-runner
-
-  # test_reporting:
-  #   if: always()
-  #   needs: ci
-  #   uses: ./.github/workflows/generate-allure-report.yml
->>>>>>> 2690ea1d
+    uses: ./.github/workflows/generate-allure-report.yml