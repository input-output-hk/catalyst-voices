name: CI

on:
  push:
    branches: [main]
    tags: ["**"]
  pull_request:
    types:
      - synchronize
      - ready_for_review
      - opened

permissions:
  id-token: write
  contents: write
  packages: write
  pull-requests: write

jobs:
  paths-filter:
    runs-on: ubuntu-latest
    outputs:
      catalyst-gateway: ${{ steps.filter.outputs.changes.catalyst-gateway }}
    steps:
      - uses: actions/checkout@v4
      - uses: dorny/paths-filter@v2
        id: filter
        with:
          filters: |
            catalyst-gateway:
              - 'catalyst-gateway/**'

  reject:
    if: ${{ !github.event.pull_request.draft }}
    runs-on: ubuntu-latest
    steps:
      - uses: actions/checkout@v4
      - name: Install Forge
        uses: input-output-hk/catalyst-forge/actions/install@ci/v1.10.0
        with:
          enable_caching: "true"
          version: 0.21.0
      - name: Reject Earthfile
        uses: input-output-hk/catalyst-forge/actions/reject-earthfile@ci/v1.10.0
        with:
          filter-source: earthfile
          filters: |
            \s*FROM.*?:latest
              No images should be built using the 'latest' tag

  ci:
    if: ${{ !github.event.pull_request.draft }}
    needs: [reject]
    uses: input-output-hk/catalyst-forge/.github/workflows/ci.yml@ci/v1.10.0
    with:
      forge_version: 0.21.0
      release_only: ${{ github.ref == 'refs/heads/main' || startsWith(github.ref, 'refs/tags/') }}

<<<<<<< HEAD
  echo_reason_detailed:
    runs-on: ubuntu-latest
    needs: [ci, paths-filter]
    steps:
      - name: Echo detailed reason
        run: |
          case "${{ github.event_name }}" in
            push)
              echo "This workflow was triggered by a push to the branch: ${{ github.ref }}."
              ;;
            pull_request)
              echo "This workflow was triggered by a pull request to the branch: ${{ github.base_ref }}."
              ;;
            workflow_dispatch)
              echo "This workflow was triggered manually."
              ;;
            *)
              echo "This workflow was triggered by the '${{ github.event_name }}' event."
              ;;
          esac

          echo "gateway ${{ needs.paths-filter.outputs.catalyst-gateway }}"
          echo "main  ${{ github.ref == 'refs/heads/main' }}"
          echo "tag ${{startsWith(github.ref, 'refs/tags/') }}"
  gateway-tests:
    needs: [ci, paths-filter]
    if: ${{ needs.paths-filter.outputs.catalyst-gateway == 'true' || github.ref == 'refs/heads/main' || startsWith(github.ref, 'refs/tags/') }}
    name: Cat-Gateway integration tests
    uses: ./.github/workflows/gateway-tests.yml

  test_reporting:
    if: ${{ !github.event.pull_request.draft && always() }}
    needs: gateway-tests
=======
  integration-tests:
    needs: ci
    uses: ./.github/workflows/gateway-tests.yml

  test-reporting:
    if: success() || failure()
    needs: integration-tests
>>>>>>> 3fd7e784
    uses: ./.github/workflows/generate-allure-report.yml<|MERGE_RESOLUTION|>--- conflicted
+++ resolved
@@ -56,7 +56,6 @@
       forge_version: 0.21.0
       release_only: ${{ github.ref == 'refs/heads/main' || startsWith(github.ref, 'refs/tags/') }}
 
-<<<<<<< HEAD
   echo_reason_detailed:
     runs-on: ubuntu-latest
     needs: [ci, paths-filter]
@@ -81,22 +80,12 @@
           echo "gateway ${{ needs.paths-filter.outputs.catalyst-gateway }}"
           echo "main  ${{ github.ref == 'refs/heads/main' }}"
           echo "tag ${{startsWith(github.ref, 'refs/tags/') }}"
-  gateway-tests:
+  integration-tests:
     needs: [ci, paths-filter]
     if: ${{ needs.paths-filter.outputs.catalyst-gateway == 'true' || github.ref == 'refs/heads/main' || startsWith(github.ref, 'refs/tags/') }}
-    name: Cat-Gateway integration tests
-    uses: ./.github/workflows/gateway-tests.yml
-
-  test_reporting:
-    if: ${{ !github.event.pull_request.draft && always() }}
-    needs: gateway-tests
-=======
-  integration-tests:
-    needs: ci
     uses: ./.github/workflows/gateway-tests.yml
 
   test-reporting:
     if: success() || failure()
     needs: integration-tests
->>>>>>> 3fd7e784
     uses: ./.github/workflows/generate-allure-report.yml