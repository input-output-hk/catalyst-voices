--- conflicted
+++ resolved
@@ -106,11 +106,7 @@
         run: |
           docker compose -f catalyst-gateway/tests/docker-compose.yml up api-tests-runner --exit-code-from api-tests-runner
 
-<<<<<<< HEAD
-      # Skip until bugfix https://github.com/input-output-hk/catalyst-voices/issues/3209
-=======
 # Skip for now as it adds ~10mins to CI execution time, will try to incorporate this in nightly instead
->>>>>>> 32fcb9d1
       - name: Integration health thru proxy tests
         if: false
         env:
