--- conflicted
+++ resolved
@@ -21,11 +21,6 @@
     DO rust-ci+EXECUTE \
         --cmd="/scripts/std_build.py" \
         --args1="--libs=c509-certificate"
-<<<<<<< HEAD
-=======
-
-    # RUN wasm-pack build --target web
->>>>>>> b7d76d6e
 
     RUN cargo install wasm-pack --version=0.12.1 --locked
      
