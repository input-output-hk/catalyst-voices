//! CBOR Encoded X.509 Certificate (C509 Certificate) library
//!
//! This crate provides a library for generating C509 Certificates.
//! The function is exposed to Javascript through wasm-bindgen.
//!
//! Please refer to the [C509 Certificate](https://datatracker.ietf.org/doc/draft-ietf-cose-cbor-encoded-cert/09/) for more information.

use wasm_bindgen::prelude::wasm_bindgen;
<<<<<<< HEAD
pub mod c509_algo_identifier;
pub mod c509_extensions;
pub mod c509_general_names;
pub mod c509_issuer_sig_algo;
=======
pub mod c509_attributes;
pub mod c509_extensions;
pub mod c509_general_names;
pub mod c509_name;
>>>>>>> e1a94929
pub mod c509_oid;
pub mod c509_subject_pub_key_algo;
mod tables;

/// Generates an unsigned C509 certificate from the provided `TbsCertificate`.
///
/// C509 certificate contains 2 parts
/// 1. TBSCertificate
/// 2. issuerSignatureValue
/// In order to generate an unsigned C509 certificate, the TBS Certificate must be
/// provided. Then the unsigned C509 certificate will then be used to calculate the
/// issuerSignatureValue.
///
/// # Arguments
///
/// * `tbs_cert` - The `TbsCertificate` is the TBS Certificate containing
///    * c509CertificateType: A certificate type, whether 0 a natively signed C509
///      certificate following X.509 v3 or 1 a CBOR re-encoded X.509 v3 DER certificate.
///    * certificateSerialNumber: A unique serial number for the certificate.
///    * issuer: The entity that issued the certificate.
///    * validityNotBefore: The duration for which the Certificate Authority (CA)
///      guarantees it will retain information regarding the certificate's status on which
///      the period begins.
///    * validityNotAfter: The duration for which the Certificate Authority (CA)
///      guarantees it will retain information regarding the certificate's status on which
///      the period ends.
///    * subject: The entity associated with the public key stored in the subject public
///      key field.
///    * subjectPublicKeyAlgorithm: The algorithm that the public key is used,
///    * subjectPublicKey: The public key of the subject.
///    * extensions: A list of extensions defined for X.509 v3 certificate, providing
///      additional attributes for users or public keys, and for managing relationships
///      between Certificate Authorities (CAs).
///    * issuerSignatureAlgorithm: The algorithm used to sign the certificate (must be the
///      algorithm uses to create IssuerSignatureValue).
///
/// # Returns
///
/// A `Vec<u8>` containing the generated unsigned C509 certificate.
///
/// # Remarks
///
/// This function relies on the `c509_cert` module's `generate_unsigned_c509_cert`
/// function for the actual generation process.
#[wasm_bindgen]
#[must_use]
pub fn generate_unsigned_c509_cert() -> Vec<u8> {
    // c509_cert::generate_unsigned_c509_cert(tbs_cert)
    todo!()
}<|MERGE_RESOLUTION|>--- conflicted
+++ resolved
@@ -6,17 +6,12 @@
 //! Please refer to the [C509 Certificate](https://datatracker.ietf.org/doc/draft-ietf-cose-cbor-encoded-cert/09/) for more information.
 
 use wasm_bindgen::prelude::wasm_bindgen;
-<<<<<<< HEAD
 pub mod c509_algo_identifier;
+pub mod c509_attributes;
 pub mod c509_extensions;
 pub mod c509_general_names;
 pub mod c509_issuer_sig_algo;
-=======
-pub mod c509_attributes;
-pub mod c509_extensions;
-pub mod c509_general_names;
 pub mod c509_name;
->>>>>>> e1a94929
 pub mod c509_oid;
 pub mod c509_subject_pub_key_algo;
 mod tables;
