name: catalyst_voices
repository: https://github.com/input-output-hk/catalyst-voices

packages:
  - catalyst_voices/*
  - catalyst_voices/packages/**
  - catalyst_voices_packages/**

command:
  version:
    linkToCommits: true
    workspaceChangelog: true
  bootstrap:
    environment:
<<<<<<< HEAD
      sdk: '>=3.3.1 <4.0.0'
      flutter: 3.19.3
=======
      sdk: '>=3.3.0 <4.0.0'
      flutter: 3.19.5
>>>>>>> 228ff1a2
    dependencies:
      bloc_concurrency: ^0.2.2
      bloc: ^8.1.2
      collection: ^1.17.1
      equatable: ^2.0.5
      formz: ^0.7.0
      meta: ^1.10.0
      result_type: ^0.2.0
    dev_dependencies:
      test: ^1.24.9
      build_runner: ^2.3.3
      mocktail: ^1.0.1

scripts:
  lint:
    run: melos run analyze
    description: Run all static analysis checks.

  format:
      run: melos exec dart format . --fix
      description: Run `dart format` for all packages.

  format-check:
    run: melos exec dart format . --set-exit-if-changed
    description: Run `dart format` checks for all packages.

  analyze:
    # We are setting the concurrency to 1 because a higher concurrency can crash
    # the analysis server on low performance machines (like GitHub Actions).
    run: |
      melos exec -c 1 -- \
        dart analyze . --fatal-infos
    description: |
      Run `dart analyze` in all packages.
       - Note: you can also rely on your IDEs Dart Analysis / Issues window.

  metrics:
    run: |
      melos exec -c 1 --ignore="*example*" -- \
        flutter pub run dart_code_metrics:metrics analyze
    description: |
      Run `dart_code_metrics` in all packages.
      - Note: you can also rely on your IDEs Dart Analysis / Issues window.

  test:select:
    run: melos exec -- flutter test
    description: Run `flutter test` for selected packages.

  test:
    run: melos run test:select --no-select
    description: Run all Flutter tests in this project.

  coverage:
    run: |
      melos exec -- flutter test --coverage &&
      melos exec -- genhtml coverage/lcov.info --output-directory=coverage/
    description: Generate coverage for the selected package.

  build:pub_get:all:
    run: flutter pub get
    exec:
      concurrency: 6
    description: Install all dependencies<|MERGE_RESOLUTION|>--- conflicted
+++ resolved
@@ -12,13 +12,8 @@
     workspaceChangelog: true
   bootstrap:
     environment:
-<<<<<<< HEAD
-      sdk: '>=3.3.1 <4.0.0'
-      flutter: 3.19.3
-=======
       sdk: '>=3.3.0 <4.0.0'
       flutter: 3.19.5
->>>>>>> 228ff1a2
     dependencies:
       bloc_concurrency: ^0.2.2
       bloc: ^8.1.2
