--- conflicted
+++ resolved
@@ -35,13 +35,8 @@
 scylla-dev-db-cluster-reset: scylla-dev-db-cluster-down scylla-dev-db-purge scylla-dev-db-cluster-up
 
 # Run CQLSH on the dev Scylla cluster
-<<<<<<< HEAD
-scylla-dev-db-cluster-cqlsh:
-    docker run --rm -it scylladb/scylla-cqlsh {{host_ip}} 9043
-=======
 scylla-dev-db-cqlsh:
     docker run --rm -it scylladb/scylla-cqlsh "{{host_ip}}" 9042
->>>>>>> 5ffdfe26
 
 # Run Nodetool on the dev Scylla cluster to dump status info.
 scylla-dev-db-nodetool:
