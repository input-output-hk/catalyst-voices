# use with https://github.com/casey/just
#
# Catalyst Voices Test Cluster basic Control
export KUBECONFIG := "shared/k3s.yaml"

#set dotenv-required := true
#set dotenv-path := "./scylla/.env"
#set dotenv-load

host_ip := `hostname -i | cut -d " " -f 1`

# cspell: words prereqs, commitlog

default:
    @just --list --unsorted

_check-cluster-prereqs:
    kubectl version --client=true
    helm version --short
    # Check if the necessary local DNS entries exist
    python scripts/check-cluster-dns.py ./shared/extra.hosts

# Start the development cluster - linux/windows x86_64
start-cluster: _check-cluster-prereqs
    vagrant up

# Start the development cluster - only on a aarch64 macos machine
start-cluster-aarch64-macos: _check-cluster-prereqs
    VAGRANT_LOG=debug VAGRANT_DISABLE_STRICT_DEPENDENCY_ENFORCEMENT=1 vagrant plugin install vagrant-vmware-desktop
    vagrant up control --provider=vmware_fusion

# Pause the development cluster - does not destroy it
suspend-cluster:
    vagrant suspend

# Resume a paused development cluster
resume-cluster:
    vagrant resume

# Stop the development cluster - destroys it completely
stop-cluster:
     vagrant destroy -f

# Show whats running in the cluster
show-cluster:
    kubectl -o wide get all --all-namespaces

# SSH into the control-plane node
ssh-into-control:
    vagrant ssh control

# SSH into the agent86 node
ssh-into-agent86:
    vagrant ssh agent86

# SSH into the agent99 node
ssh-into-agent99:
    vagrant ssh agent99

get-all-logs:
<<<<<<< HEAD
    mkdir -p logs
    kail --log-level=error --since 6h > cluster.logs

# Temporary local scylla dev DB until we can get it exposed from the cluster.
# TODO: Get the cluster scylla DB exposed on port 9042 of the cluster.
temp-scylla-dev-db:
    mkdir -p /var/lib/scylla/data /var/lib/scylla/commitlog /var/lib/scylla/hints /var/lib/scylla/view_hints
    docker run --privileged -p 9042:9042  --name scylla-dev --volume /var/lib/scylla:/var/lib/scylla -d scylladb/scylla --developer-mode=0  --smp 24

stop-temp-scylla-dev-db:
    docker stop scylla-dev
    docker rm scylla-dev
=======
    mkdir -p logs    
    kail --log-level=error --since 6h > cluster.logs
>>>>>>> 56690ec9
<|MERGE_RESOLUTION|>--- conflicted
+++ resolved
@@ -58,20 +58,5 @@
     vagrant ssh agent99
 
 get-all-logs:
-<<<<<<< HEAD
     mkdir -p logs
-    kail --log-level=error --since 6h > cluster.logs
-
-# Temporary local scylla dev DB until we can get it exposed from the cluster.
-# TODO: Get the cluster scylla DB exposed on port 9042 of the cluster.
-temp-scylla-dev-db:
-    mkdir -p /var/lib/scylla/data /var/lib/scylla/commitlog /var/lib/scylla/hints /var/lib/scylla/view_hints
-    docker run --privileged -p 9042:9042  --name scylla-dev --volume /var/lib/scylla:/var/lib/scylla -d scylladb/scylla --developer-mode=0  --smp 24
-
-stop-temp-scylla-dev-db:
-    docker stop scylla-dev
-    docker rm scylla-dev
-=======
-    mkdir -p logs    
-    kail --log-level=error --since 6h > cluster.logs
->>>>>>> 56690ec9
+    kail --log-level=error --since 6h > cluster.logs